--- conflicted
+++ resolved
@@ -24,7 +24,6 @@
 import java.nio.file.Files;
 import java.nio.file.Path;
 import java.nio.file.Paths;
-import java.text.SimpleDateFormat;
 import java.util.LinkedHashMap;
 import java.util.List;
 import java.util.Map;
@@ -544,12 +543,7 @@
 		// verify successful file import
 		try (final Tx tx = app.tx()) {
 
-<<<<<<< HEAD
 			final List<File> files = app.nodeQuery(File.class).getAsList();
-			final SimpleDateFormat df  = new SimpleDateFormat("yyyy-MM-dd-HHmmss");
-=======
-			final List<FileBase> files = app.nodeQuery(FileBase.class).getAsList();
->>>>>>> f54db020
 
 			// import mode SKIP => no change, no additional file
 			assertEquals("Two files should exist after import", 2, files.size());
@@ -563,13 +557,8 @@
 			assertEquals("Test file content does not match source", "test file content 1", getContent(file1));
 
 			assertNotNull("Test file should have been created by import", file2);
-<<<<<<< HEAD
-			assertEquals("Existing file should be renamed", "test.txt_" + df.format(System.currentTimeMillis()), file2.getName());
+			assertNotEquals("Existing file should be renamed", "test.txt", file2.getName());
 			assertNull("Test file should NOT have a parent folder", file2.getParent());
-=======
-			assertNotEquals("Existing file should be renamed", "test.txt", file2.getName());
-			assertNull("Test file should NOT have a parent folder", file2.getProperty(FileBase.parent));
->>>>>>> f54db020
 			assertEquals("Test file content does not match source", "initial content", getContent(file2));
 
 			tx.success();
@@ -940,12 +929,7 @@
 		// verify successful file import
 		try (final Tx tx = app.tx()) {
 
-<<<<<<< HEAD
 			final List<File> files = app.nodeQuery(File.class).getAsList();
-			final SimpleDateFormat df  = new SimpleDateFormat("yyyy-MM-dd-HHmmss");
-=======
-			final List<FileBase> files = app.nodeQuery(FileBase.class).getAsList();
->>>>>>> f54db020
 
 			// import mode SKIP => no change, no additional file
 			assertEquals("Two files should exist after import", 2, files.size());
@@ -962,13 +946,8 @@
 
 
 			assertNotNull("Test file should have been created by import", file2);
-<<<<<<< HEAD
-			assertEquals("Existing file should be renamed", "test.txt_" + df.format(System.currentTimeMillis()), file2.getName());
+			assertNotEquals("Existing file should be renamed", "test.txt", file2.getName());
 			assertNull("Test file should NOT have a parent folder", file2.getParent());
-=======
-			assertNotEquals("Existing file should be renamed", "test.txt", file2.getName());
-			assertNull("Test file should NOT have a parent folder", file2.getProperty(FileBase.parent));
->>>>>>> f54db020
 			assertEquals("Test file content does not match source", "initial content", getContent(file2));
 
 			tx.success();
