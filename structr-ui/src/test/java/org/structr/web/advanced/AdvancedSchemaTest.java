/**
 * Copyright (C) 2010-2018 Structr GmbH
 *
 * This file is part of Structr <http://structr.org>.
 *
 * Structr is free software: you can redistribute it and/or modify
 * it under the terms of the GNU Affero General Public License as
 * published by the Free Software Foundation, either version 3 of the
 * License, or (at your option) any later version.
 *
 * Structr is distributed in the hope that it will be useful,
 * but WITHOUT ANY WARRANTY; without even the implied warranty of
 * MERCHANTABILITY or FITNESS FOR A PARTICULAR PURPOSE.  See the
 * GNU Affero General Public License for more details.
 *
 * You should have received a copy of the GNU Affero General Public License
 * along with Structr.  If not, see <http://www.gnu.org/licenses/>.
 */
package org.structr.web.advanced;

import com.jayway.restassured.RestAssured;
import com.jayway.restassured.filter.log.ResponseLoggingFilter;
import java.util.LinkedList;
import java.util.List;
import org.hamcrest.Matchers;
import static org.hamcrest.Matchers.equalTo;
import static org.hamcrest.Matchers.hasEntry;
import static org.hamcrest.Matchers.hasSize;
import org.junit.Assert;
import static org.junit.Assert.assertEquals;
import static org.junit.Assert.fail;
import org.junit.Test;
import org.slf4j.Logger;
import org.slf4j.LoggerFactory;
import org.structr.api.config.Settings;
import org.structr.common.PropertyView;
import org.structr.common.error.FrameworkException;
import org.structr.core.GraphObjectMap;
import org.structr.core.app.StructrApp;
import org.structr.core.entity.SchemaNode;
import org.structr.core.entity.SchemaProperty;
import org.structr.core.entity.SchemaView;
import org.structr.core.function.TypeInfoFunction;
import org.structr.core.graph.NodeAttribute;
import org.structr.core.graph.NodeInterface;
import org.structr.core.graph.Tx;
import org.structr.core.property.GenericProperty;
import org.structr.core.property.PropertyKey;
import org.structr.core.property.PropertyMap;
import org.structr.core.script.Scripting;
import org.structr.schema.action.ActionContext;
import org.structr.schema.export.StructrSchema;
import org.structr.schema.json.JsonSchema;
import org.structr.schema.json.JsonType;
import org.structr.web.auth.UiAuthenticator;
import org.structr.web.basic.FrontendTest;
import org.structr.web.basic.ResourceAccessTest;
import static org.structr.web.basic.ResourceAccessTest.createResourceAccess;
import org.structr.web.entity.User;



public class AdvancedSchemaTest extends FrontendTest {

	private static final Logger logger = LoggerFactory.getLogger(AdvancedSchemaTest.class.getName());

	@Test
	public void test01InheritanceOfFileAttributesToImage() {

		try (final Tx tx = app.tx()) {

			createAdminUser();
			ResourceAccessTest.createResourceAccess("_schema", UiAuthenticator.AUTH_USER_GET);
			tx.success();

		} catch (Exception ex) {
			logger.error("", ex);
		}

		try (final Tx tx = app.tx()) {

			// Add String property "testFile" to built-in File class
			SchemaNode fileNodeDef = app.nodeQuery(SchemaNode.class).andName("File").getFirst();

			SchemaProperty testFileProperty = app.create(SchemaProperty.class);

			final PropertyMap testFileProperties = new PropertyMap();
			testFileProperties.put(SchemaProperty.name, "testFile");
			testFileProperties.put(SchemaProperty.propertyType, "String");
			testFileProperties.put(SchemaProperty.schemaNode, fileNodeDef);
			testFileProperty.setProperties(testFileProperty.getSecurityContext(), testFileProperties);

			tx.success();

		} catch (Exception ex) {
			logger.error("", ex);
		}

		try (final Tx tx = app.tx()) {

			RestAssured

				.given()
					.contentType("application/json; charset=UTF-8")
					.filter(ResponseLoggingFilter.logResponseIfStatusCodeIs(200))
					.filter(ResponseLoggingFilter.logResponseIfStatusCodeIs(201))
					.filter(ResponseLoggingFilter.logResponseIfStatusCodeIs(400))
					.filter(ResponseLoggingFilter.logResponseIfStatusCodeIs(404))
					.filter(ResponseLoggingFilter.logResponseIfStatusCodeIs(422))
					.filter(ResponseLoggingFilter.logResponseIfStatusCodeIs(500))
					.headers("X-User", ADMIN_USERNAME , "X-Password", ADMIN_PASSWORD)

				.expect()
					.statusCode(200)
<<<<<<< HEAD
					.body("result", Matchers.hasSize(45))
					.body("result", Matchers.hasItem(Matchers.allOf(hasEntry("jsonName", "testFile"), hasEntry("declaringClass", "File"))))
=======

					.body("result",	                   hasSize(37))
					.body("result[36].jsonName",       equalTo("testFile"))
					.body("result[36].declaringClass", equalTo("_FileHelper"))
>>>>>>> f54db020

				.when()
					.get("/_schema/File/ui");

			tx.success();

		} catch (FrameworkException ex) {

			logger.error(ex.toString());
			fail("Unexpected exception");
		}

		try (final Tx tx = app.tx()) {

			RestAssured

				.given()
					.contentType("application/json; charset=UTF-8")
					.filter(ResponseLoggingFilter.logResponseIfStatusCodeIs(200))
					.filter(ResponseLoggingFilter.logResponseIfStatusCodeIs(201))
					.filter(ResponseLoggingFilter.logResponseIfStatusCodeIs(400))
					.filter(ResponseLoggingFilter.logResponseIfStatusCodeIs(404))
					.filter(ResponseLoggingFilter.logResponseIfStatusCodeIs(422))
					.filter(ResponseLoggingFilter.logResponseIfStatusCodeIs(500))
					.headers("X-User", ADMIN_USERNAME , "X-Password", ADMIN_PASSWORD)

				.expect()
					.statusCode(200)
<<<<<<< HEAD
					.body("result", Matchers.hasSize(59))
					.body("result", Matchers.hasItem(Matchers.allOf(hasEntry("jsonName", "testFile"), hasEntry("declaringClass", "File"))))
=======

					.body("result",	                   hasSize(47))
					.body("result[46].jsonName",       equalTo("testFile"))
					.body("result[46].declaringClass", equalTo("_FileHelper"))
>>>>>>> f54db020

				.when()
					.get("/_schema/Image/ui");

			tx.success();

		} catch (FrameworkException ex) {

			logger.error(ex.toString());
			fail("Unexpected exception");
		}
	}

	@Test
	public void test02InheritanceOfFileAttributesToSubclass() {

		try (final Tx tx = app.tx()) {

			createAdminUser();
			createResourceAccess("_schema", UiAuthenticator.AUTH_USER_GET);
			tx.success();

		} catch (Exception ex) {
			logger.error("", ex);
		}

		try (final Tx tx = app.tx()) {

			SchemaNode fileNodeDef = app.nodeQuery(SchemaNode.class).andName("File").getFirst();

			SchemaProperty testFileProperty = app.create(SchemaProperty.class);

			final PropertyMap changedProperties = new PropertyMap();
			changedProperties.put(SchemaProperty.name, "testFile");
			changedProperties.put(SchemaProperty.propertyType, "String");
			changedProperties.put(SchemaProperty.schemaNode, fileNodeDef);
			testFileProperty.setProperties(testFileProperty.getSecurityContext(), changedProperties);

			tx.success();

		} catch (Exception ex) {
			logger.error("", ex);
		}

		try (final Tx tx = app.tx()) {

			// Create new schema node for dynamic class SubFile which extends File
			SchemaNode subFile = app.create(SchemaNode.class);

			final PropertyMap subFileProperties = new PropertyMap();
			subFileProperties.put(SchemaNode.name, "SubFile");
			subFileProperties.put(SchemaNode.extendsClass, "org.structr.dynamic.File");
			subFile.setProperties(subFile.getSecurityContext(), subFileProperties);


			// Add String property "testSubFile" to new dynamic class
			SchemaProperty testFileProperty = app.create(SchemaProperty.class);

			final PropertyMap testFileProperties = new PropertyMap();
			testFileProperties.put(SchemaProperty.name, "testSubFile");
			testFileProperties.put(SchemaProperty.propertyType, "String");
			testFileProperties.put(SchemaProperty.schemaNode, subFile);
			testFileProperty.setProperties(testFileProperty.getSecurityContext(), testFileProperties);

			tx.success();

		} catch (Exception ex) {
			logger.error("", ex);
		}


		try (final Tx tx = app.tx()) {

			RestAssured

				.given()
					.contentType("application/json; charset=UTF-8")
					.filter(ResponseLoggingFilter.logResponseIfStatusCodeIs(200))
					.filter(ResponseLoggingFilter.logResponseIfStatusCodeIs(201))
					.filter(ResponseLoggingFilter.logResponseIfStatusCodeIs(400))
					.filter(ResponseLoggingFilter.logResponseIfStatusCodeIs(404))
					.filter(ResponseLoggingFilter.logResponseIfStatusCodeIs(422))
					.filter(ResponseLoggingFilter.logResponseIfStatusCodeIs(500))
					.headers("X-User", ADMIN_USERNAME , "X-Password", ADMIN_PASSWORD)

				.expect()
					.statusCode(200)

<<<<<<< HEAD
					.body("result",	hasSize(46))
					.body("result", Matchers.hasItem(Matchers.allOf(hasEntry("jsonName", "testFile"),    hasEntry("declaringClass", "File"))))
					.body("result", Matchers.hasItem(Matchers.allOf(hasEntry("jsonName", "testSubFile"), hasEntry("declaringClass", "SubFile"))))
=======
					.body("result",	                   hasSize(38))
					.body("result[36].jsonName",       equalTo("testSubFile"))
					.body("result[36].declaringClass", equalTo("SubFile"))
					.body("result[37].jsonName",       equalTo("testFile"))
					.body("result[37].declaringClass", equalTo("_FileHelper"))
>>>>>>> f54db020

				.when()
					.get("/_schema/SubFile/ui");

			tx.success();

		} catch (FrameworkException ex) {

			logger.error(ex.toString());
			fail("Unexpected exception");
		}

	}

	@Test
	public void test03InheritanceOfFileAttributesToSubclassOfImage() {

		try (final Tx tx = app.tx()) {

			createAdminUser();
			createResourceAccess("_schema", UiAuthenticator.AUTH_USER_GET);
			tx.success();

		} catch (Exception ex) {
			logger.error("", ex);
		}

		try (final Tx tx = app.tx()) {

			SchemaNode fileNodeDef = app.nodeQuery(SchemaNode.class).andName("File").getFirst();

			SchemaProperty testFileProperty = app.create(SchemaProperty.class);

			final PropertyMap testFileProperties = new PropertyMap();
			testFileProperties.put(SchemaProperty.name, "testFile");
			testFileProperties.put(SchemaProperty.propertyType, "String");
			testFileProperties.put(SchemaProperty.schemaNode, fileNodeDef);
			testFileProperty.setProperties(testFileProperty.getSecurityContext(), testFileProperties);

			tx.success();

		} catch (Exception ex) {
			logger.error("", ex);
		}

		try (final Tx tx = app.tx()) {

			// Create new schema node for dynamic class SubFile which extends File
			SchemaNode subFile = app.create(SchemaNode.class);

			final PropertyMap subFileProperties = new PropertyMap();
			subFileProperties.put(SchemaNode.name, "SubFile");
			subFileProperties.put(SchemaNode.extendsClass, "org.structr.dynamic.Image");
			subFile.setProperties(subFile.getSecurityContext(), subFileProperties);


			// Add String property "testSubFile" to new dynamic class
			SchemaProperty testFileProperty = app.create(SchemaProperty.class);

			final PropertyMap testFileProperties = new PropertyMap();
			testFileProperties.put(SchemaProperty.name, "testSubFile");
			testFileProperties.put(SchemaProperty.propertyType, "String");
			testFileProperties.put(SchemaProperty.schemaNode, subFile);
			testFileProperty.setProperties(testFileProperty.getSecurityContext(), testFileProperties);

			tx.success();

		} catch (Exception ex) {
			logger.error("", ex);
		}


		try (final Tx tx = app.tx()) {

			RestAssured

				.given()
					.contentType("application/json; charset=UTF-8")
					.filter(ResponseLoggingFilter.logResponseIfStatusCodeIs(200))
					.filter(ResponseLoggingFilter.logResponseIfStatusCodeIs(201))
					.filter(ResponseLoggingFilter.logResponseIfStatusCodeIs(400))
					.filter(ResponseLoggingFilter.logResponseIfStatusCodeIs(404))
					.filter(ResponseLoggingFilter.logResponseIfStatusCodeIs(422))
					.filter(ResponseLoggingFilter.logResponseIfStatusCodeIs(500))
					.headers("X-User", ADMIN_USERNAME , "X-Password", ADMIN_PASSWORD)

				.expect()
					.statusCode(200)

<<<<<<< HEAD
					.body("result",	hasSize(60))
					.body("result", Matchers.hasItem(Matchers.allOf(hasEntry("jsonName", "testFile"),    hasEntry("declaringClass", "File"))))
					.body("result", Matchers.hasItem(Matchers.allOf(hasEntry("jsonName", "testSubFile"), hasEntry("declaringClass", "SubFile"))))
=======
					.body("result",	                   hasSize(48))
					.body("result[46].jsonName",       equalTo("testSubFile"))
					.body("result[46].declaringClass", equalTo("SubFile"))
					.body("result[47].jsonName",       equalTo("testFile"))
					.body("result[47].declaringClass", equalTo("_FileHelper"))
>>>>>>> f54db020

				.when()
					.get("/_schema/SubFile/ui");

			tx.success();

		} catch (FrameworkException ex) {

			logger.error(ex.toString());
			fail("Unexpected exception");
		}
	}

	@Test
	public void test04SchemaPropertyOrderInBuiltInViews() {

		try (final Tx tx = app.tx()) {

			createAdminUser();
			createResourceAccess("_schema", UiAuthenticator.AUTH_USER_GET);
			tx.success();

		} catch (Exception ex) {
			logger.error("", ex);
		}

		final GenericProperty jsonName = new GenericProperty("jsonName");
		SchemaNode test                = null;
		String id                      = null;

		try (final Tx tx = app.tx()) {

			// create test type
			test = app.create(SchemaNode.class, "Test");

			tx.success();

		} catch (FrameworkException fex) {
			fex.printStackTrace();
		}


		try (final Tx tx = app.tx()) {

			// create view with sort order
			final List<SchemaView> list = test.getProperty(SchemaNode.schemaViews);

			// create properties
			app.create(SchemaProperty.class,
				new NodeAttribute<>(SchemaProperty.schemaNode, test),
				new NodeAttribute<>(SchemaProperty.schemaViews, list),
				new NodeAttribute<>(SchemaProperty.propertyType, "String"),
				new NodeAttribute<>(SchemaProperty.name, "one")
			);

			app.create(SchemaProperty.class,
				new NodeAttribute<>(SchemaProperty.schemaNode, test),
				new NodeAttribute<>(SchemaProperty.schemaViews, list),
				new NodeAttribute<>(SchemaProperty.propertyType, "String"),
				new NodeAttribute<>(SchemaProperty.name, "two")
			);

			app.create(SchemaProperty.class,
				new NodeAttribute<>(SchemaProperty.schemaNode, test),
				new NodeAttribute<>(SchemaProperty.schemaViews, list),
				new NodeAttribute<>(SchemaProperty.propertyType, "String"),
				new NodeAttribute<>(SchemaProperty.name, "three")
			);

			app.create(SchemaProperty.class,
				new NodeAttribute<>(SchemaProperty.schemaNode, test),
				new NodeAttribute<>(SchemaProperty.schemaViews, list),
				new NodeAttribute<>(SchemaProperty.propertyType, "String"),
				new NodeAttribute<>(SchemaProperty.name, "four")
			);

			tx.success();

		} catch (FrameworkException fex) {
			fex.printStackTrace();
		}

		final Class type            = StructrApp.getConfiguration().getNodeEntityClass("Test");
		final List<PropertyKey> list = new LinkedList<>(StructrApp.getConfiguration().getPropertySet(type, "public"));

		Assert.assertEquals("Invalid number of properties in sorted view", 6, list.size());
		Assert.assertEquals("id",    list.get(0).dbName());
		Assert.assertEquals("type",  list.get(1).dbName());
		Assert.assertEquals("one",   list.get(2).dbName());
		Assert.assertEquals("two",   list.get(3).dbName());
		Assert.assertEquals("three", list.get(4).dbName());
		Assert.assertEquals("four",  list.get(5).dbName());

		try (final Tx tx = app.tx()) {

			for (final SchemaView testView : test.getProperty(SchemaNode.schemaViews)) {

				// modify sort order
				testView.setProperty(SchemaView.sortOrder, "type, one, id, two, three, four, name");
			}

			// create test entity
			final NodeInterface node = app.create(StructrApp.getConfiguration().getNodeEntityClass("Test"));

			// save UUID for later
			id = node.getUuid();

			tx.success();

		} catch (FrameworkException fex) {
			fex.printStackTrace();
		}

		final List<PropertyKey> list2 = new LinkedList<>(StructrApp.getConfiguration().getPropertySet(type, "public"));

		Assert.assertEquals("Invalid number of properties in sorted view", 6, list2.size());
		Assert.assertEquals("id",    list2.get(0).dbName());
		Assert.assertEquals("type",  list2.get(1).dbName());
		Assert.assertEquals("one",   list2.get(2).dbName());
		Assert.assertEquals("two",   list2.get(3).dbName());
		Assert.assertEquals("three", list2.get(4).dbName());
		Assert.assertEquals("four",  list2.get(5).dbName());

		// test schema resource
		RestAssured

			.given()
				.contentType("application/json; charset=UTF-8")
				.filter(ResponseLoggingFilter.logResponseIfStatusCodeIs(201))
				.filter(ResponseLoggingFilter.logResponseIfStatusCodeIs(400))
				.filter(ResponseLoggingFilter.logResponseIfStatusCodeIs(404))
				.filter(ResponseLoggingFilter.logResponseIfStatusCodeIs(422))
				.filter(ResponseLoggingFilter.logResponseIfStatusCodeIs(500))
				.headers("X-User", ADMIN_USERNAME , "X-Password", ADMIN_PASSWORD)

			.expect()
				.statusCode(200)

				.body("result",	                  hasSize(6))
				.body("result[0].jsonName",       equalTo("id"))
				.body("result[1].jsonName",       equalTo("type"))
				.body("result[2].jsonName",       equalTo("one"))
				.body("result[3].jsonName",       equalTo("two"))
				.body("result[4].jsonName",       equalTo("three"))
				.body("result[5].jsonName",       equalTo("four"))

			.when()
				.get("/_schema/Test/public");

		// test actual REST resource (not easy to extract and verify
		// JSON property order, that's why we're using replaceAll and
		// string comparison..
		final String[] actual = RestAssured

			.given()
				.contentType("application/json; charset=UTF-8")
				.filter(ResponseLoggingFilter.logResponseIfStatusCodeIs(200))
				.filter(ResponseLoggingFilter.logResponseIfStatusCodeIs(201))
				.filter(ResponseLoggingFilter.logResponseIfStatusCodeIs(400))
				.filter(ResponseLoggingFilter.logResponseIfStatusCodeIs(404))
				.filter(ResponseLoggingFilter.logResponseIfStatusCodeIs(422))
				.filter(ResponseLoggingFilter.logResponseIfStatusCodeIs(500))
				.headers("X-User", ADMIN_USERNAME , "X-Password", ADMIN_PASSWORD)

			.expect()
				.statusCode(200)

			.when()
				.get("/Test")
			.body()
			.asString()
			.replaceAll("[\\s]+", "")
			.split("[\\W]+");

		// we can only test the actual ORDER of the JSON result object by splitting it on whitespace and validating the resulting array
		assertEquals("Invalid JSON result for sorted property view", "",                   actual[ 0]);
		assertEquals("Invalid JSON result for sorted property view", "query_time",         actual[ 1]);
		assertEquals("Invalid JSON result for sorted property view", "0",                  actual[ 2]);
		assertEquals("Invalid JSON result for sorted property view", "result_count",       actual[ 4]);
		assertEquals("Invalid JSON result for sorted property view", "1",                  actual[ 5]);
		assertEquals("Invalid JSON result for sorted property view", "result",             actual[ 6]);
		assertEquals("Invalid JSON result for sorted property view", "id",                 actual[ 7]);
		assertEquals("Invalid JSON result for sorted property view", id,                   actual[ 8]);
		assertEquals("Invalid JSON result for sorted property view", "type",               actual[ 9]);
		assertEquals("Invalid JSON result for sorted property view", "Test",               actual[10]);
		assertEquals("Invalid JSON result for sorted property view", "one",                actual[11]);
		assertEquals("Invalid JSON result for sorted property view", "null",               actual[12]);
		assertEquals("Invalid JSON result for sorted property view", "two",                actual[13]);
		assertEquals("Invalid JSON result for sorted property view", "null",               actual[14]);
		assertEquals("Invalid JSON result for sorted property view", "three",              actual[15]);
		assertEquals("Invalid JSON result for sorted property view", "null",               actual[16]);
		assertEquals("Invalid JSON result for sorted property view", "four",               actual[17]);
		assertEquals("Invalid JSON result for sorted property view", "null",               actual[18]);
		assertEquals("Invalid JSON result for sorted property view", "serialization_time", actual[19]);

		// try built-in function
		try {

			final List<GraphObjectMap> list3 = (List)new TypeInfoFunction().apply(new ActionContext(securityContext), null, new Object[] { "Test", "public" });

			Assert.assertEquals("Invalid number of properties in sorted view", 6, list3.size());
			Assert.assertEquals("id",    list3.get(0).get(jsonName));
			Assert.assertEquals("type",  list3.get(1).get(jsonName));
			Assert.assertEquals("one",   list3.get(2).get(jsonName));
			Assert.assertEquals("two",   list3.get(3).get(jsonName));
			Assert.assertEquals("three", list3.get(4).get(jsonName));
			Assert.assertEquals("four",  list3.get(5).get(jsonName));

		} catch (FrameworkException fex) {
			fex.printStackTrace();
		}

		// try scripting call
		try {

			final List<GraphObjectMap> list4 = (List)Scripting.evaluate(new ActionContext(securityContext), null, "${type_info('Test', 'public')}", "test");

			Assert.assertEquals("Invalid number of properties in sorted view", 6, list4.size());
			Assert.assertEquals("id",    list4.get(0).get(jsonName));
			Assert.assertEquals("type",  list4.get(1).get(jsonName));
			Assert.assertEquals("one",   list4.get(2).get(jsonName));
			Assert.assertEquals("two",   list4.get(3).get(jsonName));
			Assert.assertEquals("three", list4.get(4).get(jsonName));
			Assert.assertEquals("four",  list4.get(5).get(jsonName));

		} catch (FrameworkException fex) {
			fex.printStackTrace();
		}
	}

	@Test
	public void test04SchemaPropertyOrderInCustomViews() {

		try (final Tx tx = app.tx()) {

			createAdminUser();
			createResourceAccess("_schema", UiAuthenticator.AUTH_USER_GET);
			tx.success();

		} catch (Exception ex) {
			logger.error("", ex);
		}

		final GenericProperty jsonName = new GenericProperty("jsonName");
		SchemaView testView            = null;
		String id                      = null;

		try (final Tx tx = app.tx()) {

			// create test type
			final SchemaNode test = app.create(SchemaNode.class, "Test");

			// create view with sort order
			testView = app.create(SchemaView.class,
				new NodeAttribute<>(SchemaView.name, "test"),
				new NodeAttribute<>(SchemaView.schemaNode, test),
				new NodeAttribute<>(SchemaView.sortOrder, "one, two, three, four, id, type, name"),
				new NodeAttribute<>(SchemaView.nonGraphProperties, "id, type, name")
			);

			final List<SchemaView> list = new LinkedList<>();
			list.add(testView);

			// create properties
			app.create(SchemaProperty.class,
				new NodeAttribute<>(SchemaProperty.schemaNode, test),
				new NodeAttribute<>(SchemaProperty.schemaViews, list),
				new NodeAttribute<>(SchemaProperty.propertyType, "String"),
				new NodeAttribute<>(SchemaProperty.name, "one")
			);

			app.create(SchemaProperty.class,
				new NodeAttribute<>(SchemaProperty.schemaNode, test),
				new NodeAttribute<>(SchemaProperty.schemaViews, list),
				new NodeAttribute<>(SchemaProperty.propertyType, "String"),
				new NodeAttribute<>(SchemaProperty.name, "two")
			);

			app.create(SchemaProperty.class,
				new NodeAttribute<>(SchemaProperty.schemaNode, test),
				new NodeAttribute<>(SchemaProperty.schemaViews, list),
				new NodeAttribute<>(SchemaProperty.propertyType, "String"),
				new NodeAttribute<>(SchemaProperty.name, "three")
			);

			app.create(SchemaProperty.class,
				new NodeAttribute<>(SchemaProperty.schemaNode, test),
				new NodeAttribute<>(SchemaProperty.schemaViews, list),
				new NodeAttribute<>(SchemaProperty.propertyType, "String"),
				new NodeAttribute<>(SchemaProperty.name, "four")
			);

			tx.success();

		} catch (FrameworkException fex) {
			fex.printStackTrace();
		}

		final Class type            = StructrApp.getConfiguration().getNodeEntityClass("Test");
		final List<PropertyKey> list = new LinkedList<>(StructrApp.getConfiguration().getPropertySet(type, "test"));

		Assert.assertEquals("Invalid number of properties in sorted view", 7, list.size());
		Assert.assertEquals("one",   list.get(0).dbName());
		Assert.assertEquals("two",   list.get(1).dbName());
		Assert.assertEquals("three", list.get(2).dbName());
		Assert.assertEquals("four",  list.get(3).dbName());
		Assert.assertEquals("id",    list.get(4).dbName());
		Assert.assertEquals("type",  list.get(5).dbName());
		Assert.assertEquals("name",  list.get(6).dbName());

		try (final Tx tx = app.tx()) {

			// modify sort order
			testView.setProperty(SchemaView.sortOrder, "type, one, id, two, three, four, name");

			// create test entity
			final NodeInterface node = app.create(StructrApp.getConfiguration().getNodeEntityClass("Test"));
			id = node.getUuid();

			tx.success();

		} catch (FrameworkException fex) {
			fex.printStackTrace();
		}

		final List<PropertyKey> list2 = new LinkedList<>(StructrApp.getConfiguration().getPropertySet(type, "test"));

		Assert.assertEquals("Invalid number of properties in sorted view", 7, list2.size());
		Assert.assertEquals("type",  list2.get(0).dbName());
		Assert.assertEquals("one",   list2.get(1).dbName());
		Assert.assertEquals("id",    list2.get(2).dbName());
		Assert.assertEquals("two",   list2.get(3).dbName());
		Assert.assertEquals("three", list2.get(4).dbName());
		Assert.assertEquals("four",  list2.get(5).dbName());
		Assert.assertEquals("name",  list2.get(6).dbName());

		// test schema resource
		RestAssured

			.given()
				.contentType("application/json; charset=UTF-8")
				.filter(ResponseLoggingFilter.logResponseIfStatusCodeIs(201))
				.filter(ResponseLoggingFilter.logResponseIfStatusCodeIs(400))
				.filter(ResponseLoggingFilter.logResponseIfStatusCodeIs(404))
				.filter(ResponseLoggingFilter.logResponseIfStatusCodeIs(422))
				.filter(ResponseLoggingFilter.logResponseIfStatusCodeIs(500))
				.headers("X-User", ADMIN_USERNAME , "X-Password", ADMIN_PASSWORD)

			.expect()
				.statusCode(200)

				.body("result",	                  hasSize(7))
				.body("result[0].jsonName",       equalTo("type"))
				.body("result[1].jsonName",       equalTo("one"))
				.body("result[2].jsonName",       equalTo("id"))
				.body("result[3].jsonName",       equalTo("two"))
				.body("result[4].jsonName",       equalTo("three"))
				.body("result[5].jsonName",       equalTo("four"))
				.body("result[6].jsonName",       equalTo("name"))

			.when()
				.get("/_schema/Test/test");

		// test actual REST resource (not easy to extract and verify
		// JSON property order, that's why we're using replaceAll and
		// string comparison..
		final String[] actual = RestAssured

			.given()
				.contentType("application/json; charset=UTF-8")
				.filter(ResponseLoggingFilter.logResponseIfStatusCodeIs(200))
				.filter(ResponseLoggingFilter.logResponseIfStatusCodeIs(201))
				.filter(ResponseLoggingFilter.logResponseIfStatusCodeIs(400))
				.filter(ResponseLoggingFilter.logResponseIfStatusCodeIs(404))
				.filter(ResponseLoggingFilter.logResponseIfStatusCodeIs(422))
				.filter(ResponseLoggingFilter.logResponseIfStatusCodeIs(500))
				.headers("X-User", ADMIN_USERNAME , "X-Password", ADMIN_PASSWORD)

			.expect()
				.statusCode(200)

			.when()
				.get("/Test/test")
			.body()
			.asString()
			.replaceAll("[\\s]+", "")
			.split("[\\W]+");

		// we can only test the actual ORDER of the JSON result object by splitting it on whitespace and validating the resulting array
		assertEquals("Invalid JSON result for sorted property view", "",                   actual[ 0]);
		assertEquals("Invalid JSON result for sorted property view", "query_time",         actual[ 1]);
		assertEquals("Invalid JSON result for sorted property view", "0",                  actual[ 2]);
		assertEquals("Invalid JSON result for sorted property view", "result_count",       actual[ 4]);
		assertEquals("Invalid JSON result for sorted property view", "1",                  actual[ 5]);
		assertEquals("Invalid JSON result for sorted property view", "result",             actual[ 6]);
		assertEquals("Invalid JSON result for sorted property view", "type",               actual[ 7]);
		assertEquals("Invalid JSON result for sorted property view", "Test",               actual[ 8]);
		assertEquals("Invalid JSON result for sorted property view", "one",                actual[ 9]);
		assertEquals("Invalid JSON result for sorted property view", "null",               actual[10]);
		assertEquals("Invalid JSON result for sorted property view", "id",                 actual[11]);
		assertEquals("Invalid JSON result for sorted property view", id,                   actual[12]);
		assertEquals("Invalid JSON result for sorted property view", "two",                actual[13]);
		assertEquals("Invalid JSON result for sorted property view", "null",               actual[14]);
		assertEquals("Invalid JSON result for sorted property view", "three",              actual[15]);
		assertEquals("Invalid JSON result for sorted property view", "null",               actual[16]);
		assertEquals("Invalid JSON result for sorted property view", "four",               actual[17]);
		assertEquals("Invalid JSON result for sorted property view", "null",               actual[18]);
		assertEquals("Invalid JSON result for sorted property view", "name",               actual[19]);
		assertEquals("Invalid JSON result for sorted property view", "null",               actual[20]);
		assertEquals("Invalid JSON result for sorted property view", "serialization_time", actual[21]);


		// try built-in function
		try {

			final List<GraphObjectMap> list3 = (List)new TypeInfoFunction().apply(new ActionContext(securityContext), null, new Object[] { "Test", "test" });

			Assert.assertEquals("Invalid number of properties in sorted view", 7, list2.size());
			Assert.assertEquals("type",  list3.get(0).get(jsonName));
			Assert.assertEquals("one",   list3.get(1).get(jsonName));
			Assert.assertEquals("id",    list3.get(2).get(jsonName));
			Assert.assertEquals("two",   list3.get(3).get(jsonName));
			Assert.assertEquals("three", list3.get(4).get(jsonName));
			Assert.assertEquals("four",  list3.get(5).get(jsonName));
			Assert.assertEquals("name",  list3.get(6).get(jsonName));

		} catch (FrameworkException fex) {
			fex.printStackTrace();
		}

		// try scripting call
		try {

			final List<GraphObjectMap> list4 = (List)Scripting.evaluate(new ActionContext(securityContext), null, "${type_info('Test', 'test')}", "test");

			Assert.assertEquals("Invalid number of properties in sorted view", 7, list2.size());
			Assert.assertEquals("type",  list4.get(0).get(jsonName));
			Assert.assertEquals("one",   list4.get(1).get(jsonName));
			Assert.assertEquals("id",    list4.get(2).get(jsonName));
			Assert.assertEquals("two",   list4.get(3).get(jsonName));
			Assert.assertEquals("three", list4.get(4).get(jsonName));
			Assert.assertEquals("four",  list4.get(5).get(jsonName));
			Assert.assertEquals("name",  list4.get(6).get(jsonName));

		} catch (FrameworkException fex) {
			fex.printStackTrace();
		}
	}

	@Test
	public void testSchemaPropertyOrderInInheritedViews() {

		try (final Tx tx = app.tx()) {

			createAdminUser();
			createResourceAccess("_schema", UiAuthenticator.AUTH_USER_GET);
			tx.success();

		} catch (Exception ex) {
			logger.error("", ex);
		}

		final GenericProperty jsonName = new GenericProperty("jsonName");
		SchemaView testView            = null;
		String id                      = null;

		try (final Tx tx = app.tx()) {

			final SchemaNode testBase = app.create(SchemaNode.class, "TestBase");
			final SchemaNode test     = app.create(SchemaNode.class,
				new NodeAttribute<>(SchemaNode.name, "Test"),
				new NodeAttribute<>(SchemaNode.extendsClass, "org.structr.dynamic.TestBase")
			);

			// create view with sort order
			testView = app.create(SchemaView.class,
				new NodeAttribute<>(SchemaView.name, "test"),
				new NodeAttribute<>(SchemaView.schemaNode, test),
				new NodeAttribute<>(SchemaView.sortOrder, "one, two, three, four, id, type, name"),
				new NodeAttribute<>(SchemaView.nonGraphProperties, "id, type, name")
			);

			final List<SchemaView> list = new LinkedList<>();
			list.add(testView);

			// create properties
			app.create(SchemaProperty.class,
				new NodeAttribute<>(SchemaProperty.schemaNode, testBase),
				new NodeAttribute<>(SchemaProperty.schemaViews, list),
				new NodeAttribute<>(SchemaProperty.propertyType, "String"),
				new NodeAttribute<>(SchemaProperty.name, "one")
			);

			app.create(SchemaProperty.class,
				new NodeAttribute<>(SchemaProperty.schemaNode, testBase),
				new NodeAttribute<>(SchemaProperty.schemaViews, list),
				new NodeAttribute<>(SchemaProperty.propertyType, "String"),
				new NodeAttribute<>(SchemaProperty.name, "two")
			);

			app.create(SchemaProperty.class,
				new NodeAttribute<>(SchemaProperty.schemaNode, testBase),
				new NodeAttribute<>(SchemaProperty.schemaViews, list),
				new NodeAttribute<>(SchemaProperty.propertyType, "String"),
				new NodeAttribute<>(SchemaProperty.name, "three")
			);

			app.create(SchemaProperty.class,
				new NodeAttribute<>(SchemaProperty.schemaNode, testBase),
				new NodeAttribute<>(SchemaProperty.schemaViews, list),
				new NodeAttribute<>(SchemaProperty.propertyType, "String"),
				new NodeAttribute<>(SchemaProperty.name, "four")
			);

			tx.success();

		} catch (FrameworkException fex) {
			fex.printStackTrace();
		}


		final Class type            = StructrApp.getConfiguration().getNodeEntityClass("Test");
		final List<PropertyKey> list = new LinkedList<>(StructrApp.getConfiguration().getPropertySet(type, "test"));

		Assert.assertEquals("Invalid number of properties in sorted view", 7, list.size());
		Assert.assertEquals("one",   list.get(0).dbName());
		Assert.assertEquals("two",   list.get(1).dbName());
		Assert.assertEquals("three", list.get(2).dbName());
		Assert.assertEquals("four",  list.get(3).dbName());
		Assert.assertEquals("id",    list.get(4).dbName());
		Assert.assertEquals("type",  list.get(5).dbName());
		Assert.assertEquals("name",  list.get(6).dbName());

		try (final Tx tx = app.tx()) {

			// modify sort order
			testView.setProperty(SchemaView.sortOrder, "type, one, id, two, three, four, name");

			// create test entity
			final NodeInterface node = app.create(StructrApp.getConfiguration().getNodeEntityClass("Test"));
			id = node.getUuid();

			tx.success();

		} catch (FrameworkException fex) {
			fex.printStackTrace();
		}

		final List<PropertyKey> list2 = new LinkedList<>(StructrApp.getConfiguration().getPropertySet(type, "test"));

		Assert.assertEquals("Invalid number of properties in sorted view", 7, list2.size());
		Assert.assertEquals("type",  list2.get(0).dbName());
		Assert.assertEquals("one",   list2.get(1).dbName());
		Assert.assertEquals("id",    list2.get(2).dbName());
		Assert.assertEquals("two",   list2.get(3).dbName());
		Assert.assertEquals("three", list2.get(4).dbName());
		Assert.assertEquals("four",  list2.get(5).dbName());
		Assert.assertEquals("name",  list2.get(6).dbName());

		// test schema resource
		RestAssured

			.given()
				.contentType("application/json; charset=UTF-8")
				.filter(ResponseLoggingFilter.logResponseIfStatusCodeIs(201))
				.filter(ResponseLoggingFilter.logResponseIfStatusCodeIs(400))
				.filter(ResponseLoggingFilter.logResponseIfStatusCodeIs(404))
				.filter(ResponseLoggingFilter.logResponseIfStatusCodeIs(422))
				.filter(ResponseLoggingFilter.logResponseIfStatusCodeIs(500))
				.headers("X-User", ADMIN_USERNAME , "X-Password", ADMIN_PASSWORD)

			.expect()
				.statusCode(200)

				.body("result",	                  hasSize(7))
				.body("result[0].jsonName",       equalTo("type"))
				.body("result[1].jsonName",       equalTo("one"))
				.body("result[2].jsonName",       equalTo("id"))
				.body("result[3].jsonName",       equalTo("two"))
				.body("result[4].jsonName",       equalTo("three"))
				.body("result[5].jsonName",       equalTo("four"))
				.body("result[6].jsonName",       equalTo("name"))

			.when()
				.get("/_schema/Test/test");

		// test actual REST resource (not easy to extract and verify
		// JSON property order, that's why we're using replaceAll and
		// string comparison..
		final String[] actual = RestAssured

			.given()
				.contentType("application/json; charset=UTF-8")
				.filter(ResponseLoggingFilter.logResponseIfStatusCodeIs(200))
				.filter(ResponseLoggingFilter.logResponseIfStatusCodeIs(201))
				.filter(ResponseLoggingFilter.logResponseIfStatusCodeIs(400))
				.filter(ResponseLoggingFilter.logResponseIfStatusCodeIs(404))
				.filter(ResponseLoggingFilter.logResponseIfStatusCodeIs(422))
				.filter(ResponseLoggingFilter.logResponseIfStatusCodeIs(500))
				.headers("X-User", ADMIN_USERNAME , "X-Password", ADMIN_PASSWORD)

			.expect()
				.statusCode(200)

			.when()
				.get("/Test/test")
			.body()
			.asString()
			.replaceAll("[\\s]+", "")
			.split("[\\W]+");

		// we can only test the actual ORDER of the JSON result object by splitting it on whitespace and validating the resulting array
		assertEquals("Invalid JSON result for sorted property view", "",                   actual[ 0]);
		assertEquals("Invalid JSON result for sorted property view", "query_time",         actual[ 1]);
		assertEquals("Invalid JSON result for sorted property view", "0",                  actual[ 2]);
		assertEquals("Invalid JSON result for sorted property view", "result_count",       actual[ 4]);
		assertEquals("Invalid JSON result for sorted property view", "1",                  actual[ 5]);
		assertEquals("Invalid JSON result for sorted property view", "result",             actual[ 6]);
		assertEquals("Invalid JSON result for sorted property view", "type",               actual[ 7]);
		assertEquals("Invalid JSON result for sorted property view", "Test",               actual[ 8]);
		assertEquals("Invalid JSON result for sorted property view", "one",                actual[ 9]);
		assertEquals("Invalid JSON result for sorted property view", "null",               actual[10]);
		assertEquals("Invalid JSON result for sorted property view", "id",                 actual[11]);
		assertEquals("Invalid JSON result for sorted property view", id,                   actual[12]);
		assertEquals("Invalid JSON result for sorted property view", "two",                actual[13]);
		assertEquals("Invalid JSON result for sorted property view", "null",               actual[14]);
		assertEquals("Invalid JSON result for sorted property view", "three",              actual[15]);
		assertEquals("Invalid JSON result for sorted property view", "null",               actual[16]);
		assertEquals("Invalid JSON result for sorted property view", "four",               actual[17]);
		assertEquals("Invalid JSON result for sorted property view", "null",               actual[18]);
		assertEquals("Invalid JSON result for sorted property view", "name",               actual[19]);
		assertEquals("Invalid JSON result for sorted property view", "null",               actual[20]);
		assertEquals("Invalid JSON result for sorted property view", "serialization_time", actual[21]);


		// try built-in function
		try {

			final List<GraphObjectMap> list3 = (List)new TypeInfoFunction().apply(new ActionContext(securityContext), null, new Object[] { "Test", "test" });

			Assert.assertEquals("Invalid number of properties in sorted view", 7, list2.size());
			Assert.assertEquals("type",  list3.get(0).get(jsonName));
			Assert.assertEquals("one",   list3.get(1).get(jsonName));
			Assert.assertEquals("id",    list3.get(2).get(jsonName));
			Assert.assertEquals("two",   list3.get(3).get(jsonName));
			Assert.assertEquals("three", list3.get(4).get(jsonName));
			Assert.assertEquals("four",  list3.get(5).get(jsonName));
			Assert.assertEquals("name",  list3.get(6).get(jsonName));

		} catch (FrameworkException fex) {
			fex.printStackTrace();
		}

		// try scripting call
		try {

			final List<GraphObjectMap> list4 = (List)Scripting.evaluate(new ActionContext(securityContext), null, "${type_info('Test', 'test')}", "test");

			Assert.assertEquals("Invalid number of properties in sorted view", 7, list2.size());
			Assert.assertEquals("type",  list4.get(0).get(jsonName));
			Assert.assertEquals("one",   list4.get(1).get(jsonName));
			Assert.assertEquals("id",    list4.get(2).get(jsonName));
			Assert.assertEquals("two",   list4.get(3).get(jsonName));
			Assert.assertEquals("three", list4.get(4).get(jsonName));
			Assert.assertEquals("four",  list4.get(5).get(jsonName));
			Assert.assertEquals("name",  list4.get(6).get(jsonName));

		} catch (FrameworkException fex) {
			fex.printStackTrace();
		}
	}

	@Test
	public void testIsValidPasswordMethodOfUser() {

		try (final Tx tx = app.tx()) {

			app.create(User.class,
				new NodeAttribute<>(StructrApp.key(User.class, "name"),     "admin"),
				new NodeAttribute<>(StructrApp.key(User.class, "password"), "admin"),
				new NodeAttribute<>(StructrApp.key(User.class, "isAdmin"),  true)
			);

			final JsonSchema schema = StructrSchema.createFromDatabase(app);

			schema.getType("User").overrideMethod("isValidPassword", false, "return true;");

			StructrSchema.extendDatabaseSchema(app, schema);

			tx.success();

		} catch (Throwable t) {
			t.printStackTrace();
		}

		RestAssured

			.given()
				.filter(ResponseLoggingFilter.logResponseTo(System.out))
				.contentType("application/json; charset=UTF-8")
				.headers("X-User", "admin" , "X-Password", "wrong")

			.expect()
				.statusCode(200)

			.when()
				.get("/User");
	}

	@Test
	public void testMixedOnCreateMethods() {

		Settings.LogSchemaOutput.setValue(true);

		try (final Tx tx = app.tx()) {

			final JsonSchema schema = StructrSchema.createFromDatabase(app);

			schema.getType("User").addMethod("onCreate", "log('test')", "test");

			StructrSchema.extendDatabaseSchema(app, schema);

			tx.success();

		} catch (Throwable t) {
			t.printStackTrace();
		}

		Settings.LogSchemaOutput.setValue(false);
	}

	@Test
	public void testCustomSchemaMethod() {

		Settings.LogSchemaOutput.setValue(true);

		try (final Tx tx = app.tx()) {

			final JsonSchema schema = StructrSchema.createFromDatabase(app);

			schema.getType("User").addMethod("simpleTest", "log('test')", "test");

			StructrSchema.extendDatabaseSchema(app, schema);

			tx.success();

		} catch (Throwable t) {
			t.printStackTrace();
		}

		Settings.LogSchemaOutput.setValue(false);
	}

	@Test
	public void testViewProperties() {

		Settings.LogSchemaOutput.setValue(true);

		try (final Tx tx = app.tx()) {

			final JsonSchema schema = StructrSchema.createFromDatabase(app);
			final JsonType type     = schema.addType("Test");

			type.addStringProperty("test", PropertyView.Public);
			type.addViewProperty(PropertyView.Public, "test");

			StructrSchema.extendDatabaseSchema(app, schema);

			tx.success();

		} catch (Throwable t) {
			t.printStackTrace();
		}

		Settings.LogSchemaOutput.setValue(false);
	}
}<|MERGE_RESOLUTION|>--- conflicted
+++ resolved
@@ -112,15 +112,9 @@
 
 				.expect()
 					.statusCode(200)
-<<<<<<< HEAD
+
 					.body("result", Matchers.hasSize(45))
 					.body("result", Matchers.hasItem(Matchers.allOf(hasEntry("jsonName", "testFile"), hasEntry("declaringClass", "File"))))
-=======
-
-					.body("result",	                   hasSize(37))
-					.body("result[36].jsonName",       equalTo("testFile"))
-					.body("result[36].declaringClass", equalTo("_FileHelper"))
->>>>>>> f54db020
 
 				.when()
 					.get("/_schema/File/ui");
@@ -149,15 +143,9 @@
 
 				.expect()
 					.statusCode(200)
-<<<<<<< HEAD
+
 					.body("result", Matchers.hasSize(59))
 					.body("result", Matchers.hasItem(Matchers.allOf(hasEntry("jsonName", "testFile"), hasEntry("declaringClass", "File"))))
-=======
-
-					.body("result",	                   hasSize(47))
-					.body("result[46].jsonName",       equalTo("testFile"))
-					.body("result[46].declaringClass", equalTo("_FileHelper"))
->>>>>>> f54db020
 
 				.when()
 					.get("/_schema/Image/ui");
@@ -246,17 +234,9 @@
 				.expect()
 					.statusCode(200)
 
-<<<<<<< HEAD
 					.body("result",	hasSize(46))
 					.body("result", Matchers.hasItem(Matchers.allOf(hasEntry("jsonName", "testFile"),    hasEntry("declaringClass", "File"))))
 					.body("result", Matchers.hasItem(Matchers.allOf(hasEntry("jsonName", "testSubFile"), hasEntry("declaringClass", "SubFile"))))
-=======
-					.body("result",	                   hasSize(38))
-					.body("result[36].jsonName",       equalTo("testSubFile"))
-					.body("result[36].declaringClass", equalTo("SubFile"))
-					.body("result[37].jsonName",       equalTo("testFile"))
-					.body("result[37].declaringClass", equalTo("_FileHelper"))
->>>>>>> f54db020
 
 				.when()
 					.get("/_schema/SubFile/ui");
@@ -346,17 +326,9 @@
 				.expect()
 					.statusCode(200)
 
-<<<<<<< HEAD
 					.body("result",	hasSize(60))
 					.body("result", Matchers.hasItem(Matchers.allOf(hasEntry("jsonName", "testFile"),    hasEntry("declaringClass", "File"))))
 					.body("result", Matchers.hasItem(Matchers.allOf(hasEntry("jsonName", "testSubFile"), hasEntry("declaringClass", "SubFile"))))
-=======
-					.body("result",	                   hasSize(48))
-					.body("result[46].jsonName",       equalTo("testSubFile"))
-					.body("result[46].declaringClass", equalTo("SubFile"))
-					.body("result[47].jsonName",       equalTo("testFile"))
-					.body("result[47].declaringClass", equalTo("_FileHelper"))
->>>>>>> f54db020
 
 				.when()
 					.get("/_schema/SubFile/ui");
