/**
 * Copyright (C) 2010-2016 Structr GmbH
 *
 * This file is part of Structr <http://structr.org>.
 *
 * Structr is free software: you can redistribute it and/or modify
 * it under the terms of the GNU Affero General Public License as
 * published by the Free Software Foundation, either version 3 of the
 * License, or (at your option) any later version.
 *
 * Structr is distributed in the hope that it will be useful,
 * but WITHOUT ANY WARRANTY; without even the implied warranty of
 * MERCHANTABILITY or FITNESS FOR A PARTICULAR PURPOSE.  See the
 * GNU Affero General Public License for more details.
 *
 * You should have received a copy of the GNU Affero General Public License
 * along with Structr.  If not, see <http://www.gnu.org/licenses/>.
 */
package org.structr.web.test;

import java.io.IOException;
import java.nio.file.FileVisitResult;
import java.nio.file.FileVisitor;
import java.nio.file.Files;
import java.nio.file.Path;
import java.nio.file.Paths;
import java.nio.file.attribute.BasicFileAttributes;
import java.util.HashMap;
import java.util.Map;
import java.util.function.Function;
import org.junit.Assert;
import static org.junit.Assert.fail;
import org.junit.Test;
import org.structr.common.AccessMode;
import org.structr.common.Permission;
import org.structr.common.SecurityContext;
import org.structr.common.error.FrameworkException;
import org.structr.core.GraphObject;
import org.structr.core.app.App;
import org.structr.core.app.StructrApp;
import org.structr.core.entity.AbstractNode;
import org.structr.core.entity.Principal;
import org.structr.core.entity.SchemaNode;
import org.structr.core.entity.Security;
import org.structr.core.graph.NodeAttribute;
import org.structr.core.graph.NodeInterface;
import org.structr.core.graph.Tx;
import org.structr.core.property.PropertyKey;
import org.structr.core.property.PropertyMap;
import org.structr.dynamic.File;
import org.structr.web.common.FileHelper;
import org.structr.web.common.StructrUiTest;
import org.structr.web.entity.FileBase;
import org.structr.web.entity.Folder;
import org.structr.web.entity.User;
import org.structr.web.entity.dom.Content;
import org.structr.web.entity.dom.DOMElement;
import org.structr.web.entity.dom.DOMNode;
import org.structr.web.entity.dom.Page;
import org.structr.web.entity.dom.ShadowDocument;
import org.structr.web.entity.dom.Template;
import org.structr.web.entity.html.Body;
import org.structr.web.entity.html.Div;
import org.structr.web.entity.html.Head;
import org.structr.web.entity.html.Html;
import org.structr.web.entity.html.Link;
import org.structr.web.entity.html.Script;
import org.structr.web.entity.html.Table;
import org.structr.web.entity.html.Tbody;
import org.structr.web.maintenance.DeployCommand;
import org.structr.websocket.command.CloneComponentCommand;
import org.structr.websocket.command.CreateComponentCommand;
import org.w3c.dom.Node;

public class DeploymentTest extends StructrUiTest {

	@Test
	public void test01SimplePage() {

		// setup
		try (final Tx tx = app.tx()) {

			Page.createSimplePage(securityContext, "test01");

			tx.success();

		} catch (FrameworkException fex) {
			fail("Unexpected exception.");
		}

		// test
		compare(calculateHash(), true);
	}

	@Test
	public void test02Visibilities() {

		// setup
		try (final Tx tx = app.tx()) {

			final Page page       = Page.createNewPage(securityContext,   "test02");
			final Html html       = createElement(page, page, "html");
			final Head head       = createElement(page, html, "head");
			createElement(page, head, "title", "test02");

			final Body body       = createElement(page, html, "body");

			// create a div for admin only
			{
				final Div div1 = createElement(page, body, "div");
				createElement(page, div1, "h1", "private - ${find('User')}");

				div1.setProperties(div1.getSecurityContext(), new PropertyMap(DOMNode.showConditions, "me.isAdmin"));
			}

			// create a private div
			{
				final Div div1 = createElement(page, body, "div");
				 createElement(page, div1, "h1", "private - test abcdefghjiklmnopqrstuvwyzöäüßABCDEFGHIJKLMNOPQRSTUVWXYZÖÄÜ?\"'");

				div1.setProperties(div1.getSecurityContext(), new PropertyMap(DOMNode.showConditions, "me.isAdmin"));
			}

			// create a protected div
			{
				final Div div1 = createElement(page, body, "div");
				createElement(page, div1, "h1", "protected - $%&/()=?¼½¬{[]}");

				final PropertyMap div1Properties = new PropertyMap();
				div1Properties.put(DOMNode.visibleToPublicUsers,        false);
				div1Properties.put(DOMNode.visibleToAuthenticatedUsers,  true);
				div1.setProperties(div1.getSecurityContext(), div1Properties);
			}

			// create a public div
			{
				final Div div1 = createElement(page, body, "div");
				createElement(page, div1, "h1", "public");

				final PropertyMap div1Properties = new PropertyMap();
				div1Properties.put(DOMNode.visibleToPublicUsers,         true);
				div1Properties.put(DOMNode.visibleToAuthenticatedUsers,  true);
				div1.setProperties(div1.getSecurityContext(), div1Properties);
			}

			// create a public only div
			{
				final Div div1 = createElement(page, body, "div");
				createElement(page, div1, "h1", "public only");

				final PropertyMap div1Properties = new PropertyMap();
				div1Properties.put(DOMNode.visibleToPublicUsers,         true);
				div1Properties.put(DOMNode.visibleToAuthenticatedUsers,  false);
				div1.setProperties(div1.getSecurityContext(), div1Properties);
			}

			tx.success();

		} catch (FrameworkException fex) {
			fail("Unexpected exception.");
		}

		// test
		compare(calculateHash(), true);
	}

	@Test
	public void test03ContentTypes() {

		// setup
		try (final Tx tx = app.tx()) {

			final Page page = Page.createNewPage(securityContext,   "test03");
			final Html html = createElement(page, page, "html");
			final Head head = createElement(page, html, "head");
			createElement(page, head, "title", "test03");

			final Body body       = createElement(page, html, "body");
			final Div div1        = createElement(page, body, "div");
			final Script script   = createElement(page, div1, "script");
			final Content content = createContent(page, script,
				"$(function () {\n\n" +
				"$('a[data-toggle=\"tab\"]').on('click', function (e) {\n\n" +
				"var id = $(e.target).attr(\"href\").substr(1) // activated tab\n" +
				"window.location.hash = id;\n" +
				"});\n\n" +
				"});"
			);

			// workaround for strange importer behaviour
			script.setProperties(script.getSecurityContext(), new PropertyMap(Script._type, "text/javascript"));
			content.setProperties(content.getSecurityContext(), new PropertyMap(Content.contentType, "text/javascript"));

			tx.success();

		} catch (FrameworkException fex) {
			fail("Unexpected exception.");
		}

		// test
		compare(calculateHash(), true);
	}

	@Test
	public void test04ContentTypes() {

		// setup
		try (final Tx tx = app.tx()) {

			final Page page = Page.createNewPage(securityContext,   "test04");
			final Html html = createElement(page, page, "html");
			final Head head = createElement(page, html, "head");
			createElement(page, head, "title", "test04");
			createElement(page, head, "link");
			createElement(page, head, "link");
			createComment(page, head, "commentöäüÖÄÜß+#");

			final Link link3  = createElement(page, head, "link");

			final PropertyMap link3Properties = new PropertyMap();
			link3Properties.put(Link._href, "/");
			link3Properties.put(Link._media, "screen");
			link3Properties.put(Link._type, "stylesheet");
			link3.setProperties(link3.getSecurityContext(), link3Properties);

			final Body body       = createElement(page, html, "body");
			final Div div1        = createElement(page, body, "div");
			createElement(page, div1, "h1", "private");

			tx.success();

		} catch (FrameworkException fex) {
			fail("Unexpected exception.");
		}

		// test
		compare(calculateHash(), true);
	}

	@Test
	public void test05SimpleTemplateInPage() {

		// setup
		try (final Tx tx = app.tx()) {

			final Page page = Page.createNewPage(securityContext,   "test05");
			final Html html = createElement(page, page, "html");
			final Head head = createElement(page, html, "head");
			createElement(page, head, "title", "test05");

			final Body body = createElement(page, html, "body");
			final Div div1  = createElement(page, body, "div");

			final Template template = createTemplate(page, div1, "template source - öäüÖÄÜß'\"'`");

			final PropertyMap templateProperties = new PropertyMap();
			templateProperties.put(Template.functionQuery, "find('User')");
			templateProperties.put(Template.dataKey, "user");
			template.setProperties(template.getSecurityContext(), templateProperties);

			// append children to template object
			createElement(page, template, "div");
			createElement(page, template, "div");

			tx.success();

		} catch (FrameworkException fex) {
			fail("Unexpected exception.");
		}

		// test
		compare(calculateHash(), true);
	}

	@Test
	public void test06SimpleTemplateInSharedComponents() {

		// setup
		try (final Tx tx = app.tx()) {

			final Page page = Page.createNewPage(securityContext,   "test06");
			final Html html = createElement(page, page, "html");
			final Head head = createElement(page, html, "head");
			createElement(page, head, "title", "test06");

			final Body body = createElement(page, html, "body");
			createElement(page, body, "div");

			final ShadowDocument shadowDocument = CreateComponentCommand.getOrCreateHiddenDocument();
			createTemplate(shadowDocument, null, "template source - öäüÖÄÜß'\"'`");

			tx.success();

		} catch (FrameworkException fex) {
			fail("Unexpected exception.");
		}

		// test
		compare(calculateHash(), true);
	}

	@Test
	public void test07SimpleSharedTemplate() {

		// setup
		try (final Tx tx = app.tx()) {

			final Page page = Page.createNewPage(securityContext,   "test07");
			final Html html = createElement(page, page, "html");
			final Head head = createElement(page, html, "head");
			createElement(page, head, "title", "test07");

			final Body body = createElement(page, html, "body");
			final Div div1  = createElement(page, body, "div");

			final Template template = createTemplate(page, div1, "template source - öäüÖÄÜß'\"'`");

			createComponent(template);

			tx.success();

		} catch (FrameworkException fex) {
			fail("Unexpected exception.");
		}

		// test
		compare(calculateHash(), true);
	}

	@Test
	public void test08SharedTemplateInTwoPages() {

		// setup
		try (final Tx tx = app.tx()) {

			// create first page
			final Page page1 = Page.createNewPage(securityContext,   "test08_1");
			final Html html1 = createElement(page1, page1, "html");
			final Head head1 = createElement(page1, html1, "head");
			createElement(page1, head1, "title", "test08_1");

			final Body body1 = createElement(page1, html1, "body");
			final Div div1   = createElement(page1, body1, "div");

			final Template template1 = createTemplate(page1, div1, "template source - öäüÖÄÜß'\"'`");
			final Template component = createComponent(template1);


			// create second page
			final Page page2 = Page.createNewPage(securityContext,   "test08_2");
			final Html html2 = createElement(page2, page2, "html");
			final Head head2 = createElement(page2, html2, "head");
			createElement(page2, head2, "title", "test08_2");

			final Body body2 = createElement(page2, html2, "body");
			final Div div2   = createElement(page2, body2, "div");

			// re-use template from above
			cloneComponent(component, div2);

			tx.success();

		} catch (FrameworkException fex) {
			fail("Unexpected exception.");
		}

		// test
		compare(calculateHash(), true);
	}

	@Test
	public void test09SharedTemplatesWithChildren() {

		// setup
		try (final Tx tx = app.tx()) {

			// create first page
			final Page page1 = Page.createNewPage(securityContext,   "test09_1");
			final Html html1 = createElement(page1, page1, "html");
			final Head head1 = createElement(page1, html1, "head");
			createElement(page1, head1, "title", "test09_1");

			final Body body1 = createElement(page1, html1, "body");
			final Div div1   = createElement(page1, body1, "div");

			final Template template1 = createTemplate(page1, div1, "template source - öäüÖÄÜß'\"'`");
			createElement(page1, template1, "div", "test1");
			createElement(page1, template1, "div", "test1");

			final Template component = createComponent(template1);

			// create second page
			final Page page2 = Page.createNewPage(securityContext,   "test09_2");
			final Html html2 = createElement(page2, page2, "html");
			final Head head2 = createElement(page2, html2, "head");
			createElement(page2, head2, "title", "test09_2");

			final Body body2 = createElement(page2, html2, "body");
			final Div div2   = createElement(page2, body2, "div");

			// re-use template from above
			cloneComponent(component, div2);

			tx.success();

		} catch (FrameworkException fex) {
			fail("Unexpected exception.");
		}

		// test
		compare(calculateHash(), true);
	}

	@Test
	public void test10SharedComponent() {

		// setup
		try (final Tx tx = app.tx()) {

			// create first page
			final Page page1 = Page.createNewPage(securityContext,   "test10_1");
			final Html html1 = createElement(page1, page1, "html");
			final Head head1 = createElement(page1, html1, "head");
			createElement(page1, head1, "title", "test10_1");

			final Body body1 = createElement(page1, html1, "body");
			final Div div1   = createElement(page1, body1, "div");

			createElement(page1, div1, "div", "test1");
			createElement(page1, div1, "div", "test1");

			final Div component = createComponent(div1);

			// create second page
			final Page page2 = Page.createNewPage(securityContext,   "test10_2");
			final Html html2 = createElement(page2, page2, "html");
			final Head head2 = createElement(page2, html2, "head");
			createElement(page2, head2, "title", "test10_2");

			final Body body2 = createElement(page2, html2, "body");
			final Div div2   = createElement(page2, body2, "div");

			// re-use template from above
			cloneComponent(component, div2);

			tx.success();

		} catch (FrameworkException fex) {
			fail("Unexpected exception.");
		}

		// test
		compare(calculateHash(), true);
	}

	@Test
	public void test11TemplateInTbody() {

		// setup
		try (final Tx tx = app.tx()) {

			// create first page
			final Page page1 = Page.createNewPage(securityContext,   "test11");
			final Html html1 = createElement(page1, page1, "html");
			final Head head1 = createElement(page1, html1, "head");
			createElement(page1, head1, "title", "test11_1");

			final Body body1  = createElement(page1, html1, "body");
			final Table table = createElement(page1, body1, "table");
			final Tbody tbody = createElement(page1, table, "tbody");

			final Template template1 = createTemplate(page1, tbody, "<tr><td>${user.name}</td></tr>");

			final PropertyMap template1Properties = new PropertyMap();
			template1Properties.put(DOMNode.functionQuery, "find('User')");
			template1Properties.put(DOMNode.dataKey, "user");
			template1.setProperties(template1.getSecurityContext(), template1Properties);

			tx.success();

		} catch (FrameworkException fex) {
			fail("Unexpected exception.");
		}

		// test
		compare(calculateHash(), true);
	}

	@Test
	public void test12EmptyContentElementWithContentType() {

		// setup
		try (final Tx tx = app.tx()) {

			// create first page
			final Page page = Page.createNewPage(securityContext,   "test12");
			final Html html = createElement(page, page, "html");
			final Head head = createElement(page, html, "head");
			createElement(page, head, "title", "test12");

			final Body body      = createElement(page, html, "body");
			final Script script1 = createElement(page, body, "script");
			final Script script2 = createElement(page, body, "script");

			script1.setProperty(Script._type, "text/javascript");

			createContent(page, script1, "");

			tx.success();

		} catch (FrameworkException fex) {
			fail("Unexpected exception.");
		}

		// test
		compare(calculateHash(), true);
	}

	@Test
	public void test13EmptyContentElement() {

		// setup
		try (final Tx tx = app.tx()) {

			// create first page
			final Page page = Page.createNewPage(securityContext,   "test13");
			final Html html = createElement(page, page, "html");
			final Head head = createElement(page, html, "head");
			createElement(page, head, "title", "test13");

			final Body body      = createElement(page, html, "body");
			final Script script1 = createElement(page, body, "script", "");

			tx.success();

		} catch (FrameworkException fex) {
			fail("Unexpected exception.");
		}

		// test
		compare(calculateHash(), false);
	}

	@Test
	public void test14FileAttributesInFolders() {

		final String folderPath = "/deeply/nested/Folder Structure/with spaces";
		final String fileName   = "test14.txt";

		// setup
		try (final Tx tx = app.tx()) {

			final Folder folder = FileHelper.createFolderPath(securityContext, folderPath);
			final FileBase file = FileHelper.createFile(securityContext, "test".getBytes("utf-8"), "text/plain", File.class, fileName);

			file.setProperty(File.parent, folder);
			file.setProperty(File.visibleToPublicUsers, true);
			file.setProperty(File.visibleToPublicUsers, true);
			file.setProperty(File.visibleToAuthenticatedUsers, true);
			file.setProperty(File.enableBasicAuth, true);
			file.setProperty(File.useAsJavascriptLibrary, true);

			tx.success();

		} catch (IOException | FrameworkException fex) {
			fex.printStackTrace();
			fail("Unexpected exception.");
		}

		// test
		doImportExportRoundtrip(true);

		// check
		try (final Tx tx = app.tx()) {

			final Folder folder = app.nodeQuery(Folder.class).andName("with spaces").getFirst();

			Assert.assertNotNull("Invalid deployment result", folder);

			final FileBase file     = app.nodeQuery(File.class).and(File.parent, folder).and(File.name, fileName).getFirst();

			Assert.assertNotNull("Invalid deployment result", file);

			Assert.assertEquals("Deployment import does not restore attributes correctly", folder, file.getProperty(File.parent));
			Assert.assertTrue("Deployment import does not restore attributes correctly", file.getProperty(File.visibleToPublicUsers));
			Assert.assertTrue("Deployment import does not restore attributes correctly", file.getProperty(File.visibleToPublicUsers));
			Assert.assertTrue("Deployment import does not restore attributes correctly", file.getProperty(File.visibleToAuthenticatedUsers));
			Assert.assertTrue("Deployment import does not restore attributes correctly", file.getProperty(File.enableBasicAuth));
			Assert.assertTrue("Deployment import does not restore attributes correctly", file.getProperty(File.useAsJavascriptLibrary));

			tx.success();

		} catch (FrameworkException fex) {
			fail("Unexpected exception.");
		}

	}

	@Test
	public void test15FileAttributesOnUpdate() {

		final String folderPath = "/deeply/nested/Folder Structure/with spaces";
		final String fileName   = "test15.txt";

		// setup
		try (final Tx tx = app.tx()) {

			final Folder folder = FileHelper.createFolderPath(securityContext, folderPath);
			final FileBase file = FileHelper.createFile(securityContext, "test".getBytes("utf-8"), "text/plain", File.class, fileName);

			file.setProperty(File.parent, folder);
			file.setProperty(File.visibleToPublicUsers, true);
			file.setProperty(File.visibleToPublicUsers, true);
			file.setProperty(File.visibleToAuthenticatedUsers, true);
			file.setProperty(File.enableBasicAuth, true);
			file.setProperty(File.useAsJavascriptLibrary, true);

			tx.success();

		} catch (IOException | FrameworkException fex) {
			fex.printStackTrace();
			fail("Unexpected exception.");
		}

		// test, don't clean the database but modify the file flags
		doImportExportRoundtrip(true, false, new Function() {

			@Override
			public Object apply(Object t) {

				try (final Tx tx = app.tx()) {

					final FileBase file = app.nodeQuery(File.class).and(File.name, fileName).getFirst();
					file.setProperty(File.visibleToPublicUsers, false);
					file.setProperty(File.visibleToPublicUsers, false);
					file.setProperty(File.visibleToAuthenticatedUsers, false);
					file.setProperty(File.enableBasicAuth, false);
					file.setProperty(File.useAsJavascriptLibrary, false);

					tx.success();

				} catch (FrameworkException fex) {}

				return null;
			}

		});

		// check
		try (final Tx tx = app.tx()) {

			final Folder folder = app.nodeQuery(Folder.class).andName("with spaces").getFirst();

			Assert.assertNotNull("Invalid deployment result", folder);

			final FileBase file     = app.nodeQuery(File.class).and(File.parent, folder).and(File.name, fileName).getFirst();

			Assert.assertNotNull("Invalid deployment result", file);

			Assert.assertEquals("Deployment import of existing file does not restore attributes correctly", folder, file.getProperty(File.parent));
			Assert.assertTrue("Deployment import of existing file does not restore attributes correctly", file.getProperty(File.visibleToPublicUsers));
			Assert.assertTrue("Deployment import of existing file does not restore attributes correctly", file.getProperty(File.visibleToPublicUsers));
			Assert.assertTrue("Deployment import of existing file does not restore attributes correctly", file.getProperty(File.visibleToAuthenticatedUsers));
			Assert.assertTrue("Deployment import of existing file does not restore attributes correctly", file.getProperty(File.enableBasicAuth));
			Assert.assertTrue("Deployment import of existing file does not restore attributes correctly", file.getProperty(File.useAsJavascriptLibrary));

			tx.success();

		} catch (FrameworkException fex) {
			fail("Unexpected exception.");
		}

	}

	@Test
	public void test16SharedTemplateWithChildren() {

		// setup
		try (final Tx tx = app.tx()) {

			final Page page = Page.createNewPage(securityContext,   "test16");
			final Html html = createElement(page, page, "html");
			final Head head = createElement(page, html, "head");
			createElement(page, head, "title", "test16");

			final Body body = createElement(page, html, "body");
			final Div div1  = createElement(page, body, "div");

			final Template template = createTemplate(page, div1, "template source - öäüÖÄÜß'\"'`");

			createElement(page, template, "div");
			final DOMNode table = createElement(page, template, "table");
			final DOMNode tr    = createElement(page, table, "tr");
			createElement(page, tr, "td");
			createElement(page, tr, "td");

			createComponent(template);

			tx.success();

		} catch (FrameworkException fex) {
			fail("Unexpected exception.");
		}

		// test
		compare(calculateHash(), true, false);
	}

	@Test
	public void test17NamedNonSharedTemplateWithChildren() {

		// setup
		try (final Tx tx = app.tx()) {

			final Page page = Page.createNewPage(securityContext,   "test17");
			final Html html = createElement(page, page, "html");
			final Head head = createElement(page, html, "head");
			createElement(page, head, "title", "test17");

			final Body body = createElement(page, html, "body");

			final Template template = createTemplate(page, body, "${render(children)}");
			template.setProperty(AbstractNode.name, "a-template");

			final Template sharedTemplate = createComponent(template);

			// remove original template from page
			app.delete(template);

			createElement(page, sharedTemplate, "div");

			tx.success();

		} catch (FrameworkException fex) {
			fail("Unexpected exception.");
		}

		// test
		compare(calculateHash(), true, false);
	}

	@Test
	public void test18NonNamedNonSharedTemplateWithChildren() {

		// setup
		try (final Tx tx = app.tx()) {

			final Page page = Page.createNewPage(securityContext,   "test18");
			final Html html = createElement(page, page, "html");
			final Head head = createElement(page, html, "head");
			createElement(page, head, "title", "test18");

			final Body body = createElement(page, html, "body");

			final Template template = createTemplate(page, body, "${render(children)}");

			final Template sharedTemplate = createComponent(template);

			// remove original template from page
			app.delete(template);

			createElement(page, sharedTemplate, "div");

			tx.success();

		} catch (FrameworkException fex) {
			fail("Unexpected exception.");
		}

		// test
		compare(calculateHash(), true, false);
	}

	@Test
	public void test19HtmlEntities() {

		// setup
		try (final Tx tx = app.tx()) {

			final Page page = Page.createNewPage(securityContext,   "test19");
			final Html html = createElement(page, page, "html");
			final Head head = createElement(page, html, "head");
			createElement(page, head, "title", "test19");

			final Body body = createElement(page, html, "body");
			final Div div1  = createElement(page, body, "div");

			final Content content = createContent(page, div1, "<b>Test</b>");
			content.setProperty(Content.contentType, "text/html");

			tx.success();

		} catch (FrameworkException fex) {
			fail("Unexpected exception.");
		}

		// test
		compare(calculateHash(), true, false);
	}

	@Test
	public void test20ExportOwnership() {

		Principal user1 = null;
		Principal user2 = null;

		try (final Tx tx = app.tx()) {

			user1 = createTestNode(User.class, new NodeAttribute<>(AbstractNode.name, "user1"));
			user2 = createTestNode(User.class, new NodeAttribute<>(AbstractNode.name, "user2"));

			tx.success();

		} catch (FrameworkException ex) {
			fail("Unexpected exception.");
		}

		Assert.assertNotNull("User was not created, test cannot continue", user1);
		Assert.assertNotNull("User was not created, test cannot continue", user2);

		// setup
		final SecurityContext context1 = SecurityContext.getInstance(user1, AccessMode.Backend);
		final App app1                 = StructrApp.getInstance(context1);

		try (final Tx tx = app1.tx()) {

			final Page page      = Page.createNewPage(context1,   "test20");
			final Html html      = createElement(page, page, "html");
			final Head head      = createElement(page, html, "head");
			createElement(page, head, "title", "test20");

			final Body body = createElement(page, html, "body");
			final Div div1  = createElement(page, body, "div");

			final Content content = createContent(page, div1, "<b>Test</b>");
			content.setProperty(Content.contentType, "text/html");

			// set owner to different user
			div1.setProperty(AbstractNode.owner, user2);
			content.setProperty(AbstractNode.owner, user2);

			tx.success();

		} catch (FrameworkException fex) {
			fail("Unexpected exception.");
		}

		// test
		compare(calculateHash(), true, false);
	}

	@Test
	public void test21ExportGrants() {

		Principal user1 = null;
		Principal user2 = null;

		try (final Tx tx = app.tx()) {

			user1 = createTestNode(User.class, new NodeAttribute<>(AbstractNode.name, "user1"));
			user2 = createTestNode(User.class, new NodeAttribute<>(AbstractNode.name, "user2"));

			tx.success();

		} catch (FrameworkException ex) {
			fail("Unexpected exception.");
		}

		Assert.assertNotNull("User was not created, test cannot continue", user1);
		Assert.assertNotNull("User was not created, test cannot continue", user2);

		// setup
		final SecurityContext context1 = SecurityContext.getInstance(user1, AccessMode.Backend);
		final App app1                 = StructrApp.getInstance(context1);

		try (final Tx tx = app1.tx()) {

			final Page page      = Page.createNewPage(context1, "test21");
			final Html html      = createElement(page, page, "html");
			final Head head      = createElement(page, html, "head");
			createElement(page, head, "title", "test21");

			final Body body = createElement(page, html, "body");
			final Div div1  = createElement(page, body, "div");

			final Content content = createContent(page, div1, "<b>Test</b>");
			content.setProperty(Content.contentType, "text/html");

			// create grants
			page.grant(Permission.read, user2);
			div1.grant(Permission.read, user2);
			content.grant(Permission.read, user2);

			tx.success();

		} catch (FrameworkException fex) {
			fail("Unexpected exception.");
		}

		// test
		compare(calculateHash(), true, false);
	}

	@Test
	public void test22TemplateOwnershipAndGrants() {

		Principal user1 = null;
		Principal user2 = null;

		try (final Tx tx = app.tx()) {

			user1 = createTestNode(User.class, new NodeAttribute<>(AbstractNode.name, "user1"));
			user2 = createTestNode(User.class, new NodeAttribute<>(AbstractNode.name, "user2"));

			tx.success();

		} catch (FrameworkException ex) {
			fail("Unexpected exception.");
		}

		Assert.assertNotNull("User was not created, test cannot continue", user1);
		Assert.assertNotNull("User was not created, test cannot continue", user2);

		// setup
		try (final Tx tx = app.tx()) {

			// create first page
			final Page page1 = Page.createNewPage(securityContext,   "test22_1");
			final Html html1 = createElement(page1, page1, "html");
			final Head head1 = createElement(page1, html1, "head");
			createElement(page1, head1, "title", "test22_1");

			final Body body1 = createElement(page1, html1, "body");
			final Div div1   = createElement(page1, body1, "div");

			createElement(page1, div1, "div", "test1");
			createElement(page1, div1, "div", "test1");

			final Div component = createComponent(div1);

			// create second page
			final Page page2 = Page.createNewPage(securityContext,   "test22_2");
			final Html html2 = createElement(page2, page2, "html");
			final Head head2 = createElement(page2, html2, "head");
			createElement(page2, head2, "title", "test22_2");

			final Body body2 = createElement(page2, html2, "body");
			final Div div2   = createElement(page2, body2, "div");

			// re-use template from above
			final Div cloned = cloneComponent(component, div2);

			component.grant(Permission.read, user1);
			cloned.grant(Permission.read, user2);

			tx.success();

		} catch (FrameworkException fex) {
			fail("Unexpected exception.");
		}

		// test
		doImportExportRoundtrip(true, true, new Function() {

			@Override
			public Object apply(Object t) {

				try (final Tx tx = app.tx()) {

					createTestNode(User.class, new NodeAttribute<>(AbstractNode.name, "user1"));
					createTestNode(User.class, new NodeAttribute<>(AbstractNode.name, "user2"));

					tx.success();

				} catch (FrameworkException ex) {
					fail("Unexpected exception.");
				}

				return null;
			}
		});
	}

	@Test
	public void test23FileOwnershipAndGrants() {

		Principal user1 = null;
		Principal user2 = null;

		try (final Tx tx = app.tx()) {

			user1 = createTestNode(User.class, new NodeAttribute<>(AbstractNode.name, "user1"));
			user2 = createTestNode(User.class, new NodeAttribute<>(AbstractNode.name, "user2"));

			tx.success();

		} catch (FrameworkException ex) {
			fail("Unexpected exception.");
		}

		Assert.assertNotNull("User was not created, test cannot continue", user1);
		Assert.assertNotNull("User was not created, test cannot continue", user2);

		// setup
		try (final Tx tx = app.tx()) {

			// create some files and folders
			final Folder folder1  = app.create(Folder.class, "Folder1");
			final Folder folder2  = app.create(Folder.class, new NodeAttribute<>(Folder.name, "Folder2"), new NodeAttribute<>(Folder.parent, folder1));
			final FileBase file1  = FileHelper.createFile(securityContext, "test".getBytes(), "text/plain", File.class, "test1.txt");
			final FileBase file2  = FileHelper.createFile(securityContext, "test".getBytes(), "text/plain", File.class, "test2.txt");

			file1.setProperty(FileBase.parent, folder2);
			file2.setProperty(FileBase.parent, folder2);

			folder1.setProperty(Folder.owner, user1);
			folder1.grant(Permission.read, user2);

			folder2.setProperty(Folder.owner, user2);
			folder2.grant(Permission.write, user1);

			file1.setProperty(File.owner, user1);
			file2.setProperty(File.owner, user2);

			file1.setProperty(Folder.owner, user1);
			file1.grant(Permission.read, user2);

			file2.setProperty(Folder.owner, user2);
			file2.grant(Permission.write, user1);

			tx.success();

		} catch (IOException | FrameworkException fex) {
			fail("Unexpected exception.");
		}

		// test
		doImportExportRoundtrip(true, true, new Function() {

			@Override
			public Object apply(Object t) {

				try (final Tx tx = app.tx()) {

					createTestNode(User.class, new NodeAttribute<>(AbstractNode.name, "user1"));
					createTestNode(User.class, new NodeAttribute<>(AbstractNode.name, "user2"));

					tx.success();

				} catch (FrameworkException ex) {
					fail("Unexpected exception.");
				}

				return null;
			}
		});
	}

	@Test
	public void test24ContentShowConditions() {

		// setup
		try (final Tx tx = app.tx()) {

			final Page page = Page.createNewPage(securityContext,   "test24");
			final Html html = createElement(page, page, "html");
			final Head head = createElement(page, html, "head");
			createElement(page, head, "title", "test24");

			final Body body        = createElement(page, html, "body");
			final Div div1         = createElement(page, body, "div");
			final Content content1 = createContent(page, div1, "${current.type}");
			final Content content2 = createContent(page, div1, "${find('User', 'name', '@structr')[0].id}");
			final Content content3 = createContent(page, div1, "${find('User', 'name', '@structr')[0].id}");

			content1.setProperty(DOMNode.showConditions, "eq(current.type, 'MyTestFolder')");
			content2.setProperty(DOMNode.showConditions, "if(equal(extract(first(find('User', 'name' 'structr')), 'name'), '@structr'), true, false)");
			content3.setProperty(DOMNode.showConditions, "(((((([]))))))"); // for testing only

			tx.success();


		} catch (FrameworkException fex) {
			fail("Unexpected exception.");
		}

		// test
		compare(calculateHash(), true);
	}

	@Test
<<<<<<< HEAD
	public void test25ExtendedBuiltinTypes() {

		/* This method tests whether files, folders and images that are
		 * considered part of application data (derived from built-in
		 * types) are ignored in the deployment process. */
=======
	public void test25Escaping() {
>>>>>>> ec959f90

		// setup
		try (final Tx tx = app.tx()) {

<<<<<<< HEAD
			// create extended folder class
			app.create(SchemaNode.class,
				new NodeAttribute<>(SchemaNode.name, "ExtendedFolder"),
				new NodeAttribute<>(SchemaNode.extendsClass, "org.structr.dynamic.Folder")
			);

			// create extended file class
			app.create(SchemaNode.class,
				new NodeAttribute<>(SchemaNode.name, "ExtendedFile"),
				new NodeAttribute<>(SchemaNode.extendsClass, "org.structr.dynamic.File")
			);

			tx.success();

		} catch (FrameworkException fex) {
			fail("Unexpected exception.");
		}

		// setup
		try (final Tx tx = app.tx()) {

			final NodeInterface folder1 = app.create(StructrApp.getConfiguration().getNodeEntityClass("ExtendedFolder"), "folder1");
			final NodeInterface folder2 = app.create(StructrApp.getConfiguration().getNodeEntityClass("ExtendedFolder"),
				new NodeAttribute<>(Folder.name, "folder2"),
				new NodeAttribute(Folder.parent, folder1)
			);

			app.create(StructrApp.getConfiguration().getNodeEntityClass("ExtendedFile"),
				new NodeAttribute<>(File.name, "file1.txt"),
				new NodeAttribute(File.parent, folder1)
			);

			app.create(StructrApp.getConfiguration().getNodeEntityClass("ExtendedFile"),
				new NodeAttribute<>(File.name, "file2.txt"),
				new NodeAttribute(File.parent, folder2)
			);

			tx.success();

=======
			final Page page = Page.createNewPage(securityContext,   "test25");
			final Html html = createElement(page, page, "html");
			final Head head = createElement(page, html, "head");
			createElement(page, head, "title", "test25");

			final Body body        = createElement(page, html, "body");
			final Div div1         = createElement(page, body, "div");
			final Content content1 = createContent(page, div1, "<div><script>var test = '<h3>Title</h3>';</script></div>");

			content1.setProperty(Content.contentType, "text/html");

			tx.success();


>>>>>>> ec959f90
		} catch (FrameworkException fex) {
			fail("Unexpected exception.");
		}

		// test
<<<<<<< HEAD
		compare(calculateHash(), false, true);
=======
		compare(calculateHash(), true);
>>>>>>> ec959f90
	}

	// ----- private methods -----
	private void compare(final String sourceHash, final boolean deleteTestDirectory) {
		compare(sourceHash, deleteTestDirectory, true);

	}
	private void compare(final String sourceHash, final boolean deleteTestDirectory, final boolean cleanDatabase) {

		doImportExportRoundtrip(deleteTestDirectory, cleanDatabase, null);

		final String roundtripHash = calculateHash();

			System.out.println("Expected: " + sourceHash);
			System.out.println("Actual:   " + roundtripHash);

		if (!sourceHash.equals(roundtripHash)) {

			System.out.println("Expected: " + sourceHash);
			System.out.println("Actual:   " + roundtripHash);

			fail("Invalid deployment roundtrip result");
		}
	}

	private void doImportExportRoundtrip(final boolean deleteTestDirectory) {
		doImportExportRoundtrip(deleteTestDirectory, true, null);
	}

	private void doImportExportRoundtrip(final boolean deleteTestDirectory, final boolean cleanDatabase, final Function callback) {

		final DeployCommand cmd = app.command(DeployCommand.class);
		final Path tmp          = Paths.get("/tmp/structr-deployment-test" + System.currentTimeMillis() + System.nanoTime());

		try {
			if (tmp != null) {

				// export to temp directory
				final Map<String, Object> firstExportParams = new HashMap<>();
				firstExportParams.put("mode", "export");
				firstExportParams.put("target", tmp.toString());

				// execute deploy command
				cmd.execute(firstExportParams);

				if (cleanDatabase) {
					cleanDatabase();
				}

				// apply callback if present
				if (callback != null) {
					callback.apply(null);
				}

				// import from exported source
				final Map<String, Object> firstImportParams = new HashMap<>();
				firstImportParams.put("source", tmp.toString());

				// execute deploy command
				cmd.execute(firstImportParams);

			} else {

				fail("Unable to create temporary directory.");
			}

		} catch (FrameworkException fex) {

			fex.printStackTrace();

		} finally {

			if (deleteTestDirectory) {

				try {
					// clean directories
					Files.walkFileTree(tmp, new DeletingFileVisitor());
					Files.delete(tmp);

				} catch (IOException ioex) {}
			}
		}
	}

	private String calculateHash() {

		final StringBuilder buf = new StringBuilder();

		try (final Tx tx = app.tx()) {

			for (final Page page : app.nodeQuery(Page.class).sort(AbstractNode.name).getAsList()) {

				System.out.print("############################# ");
				calculateHash(page, buf, 0);
			}

			for (final Folder folder : app.nodeQuery(Folder.class).sort(AbstractNode.name).getAsList()) {

				if (DeployCommand.okToExport(folder)) {

					System.out.print("############################# ");
					calculateHash(folder, buf, 0);
				}
			}

			for (final FileBase file : app.nodeQuery(File.class).sort(AbstractNode.name).getAsList()) {

				if (DeployCommand.okToExport(file)) {
					
					System.out.print("############################# ");
					calculateHash(file, buf, 0);
				}
			}

			tx.success();

		} catch (FrameworkException fex) {

			fail("Unexpected exception");
		}

		return buf.toString();//DigestUtils.md5Hex(buf.toString());
	}

	private void calculateHash(final AbstractNode start, final StringBuilder buf, final int depth) {

		buf.append(start.getType()).append("{");

		hash(start, buf);

		// indent
		for (int i=0; i<depth; i++) {
			System.out.print("    ");
		}

		System.out.println(start.getType() + ": " + start.getUuid().substring(0, 5));

		if (start instanceof ShadowDocument) {

			for (final DOMNode child : ((ShadowDocument)start).getProperty(Page.elements)) {

				// only include toplevel elements of the shadow document
				if (child.getProperty(DOMNode.parent) == null) {

					calculateHash(child, buf, depth+1);
				}
			}

		} else {

			for (final DOMNode child : start.getProperty(DOMNode.children)) {

				calculateHash(child, buf, depth+1);
			}
		}

		buf.append("}");
	}

	private void hash(final AbstractNode node, final StringBuilder buf) {

		// AbstractNode
		buf.append(valueOrEmpty(node, AbstractNode.type));
		buf.append(valueOrEmpty(node, AbstractNode.name));
		buf.append(valueOrEmpty(node, AbstractNode.visibleToPublicUsers));
		buf.append(valueOrEmpty(node, AbstractNode.visibleToAuthenticatedUsers));

		// include owner in content hash generation!
		final Principal owner = node.getOwnerNode();
		if (owner != null) {

			buf.append(valueOrEmpty(owner, AbstractNode.name));
		}

		// include grants in content hash generation!
		for (final Security r : node.getSecurityRelationships()) {

			if (r != null) {

				buf.append(r.getSourceNode().getName());
				buf.append(r.getPermissions());
			}
		}

		// DOMNode
		buf.append(valueOrEmpty(node, DOMNode.showConditions));
		buf.append(valueOrEmpty(node, DOMNode.hideConditions));
		buf.append(valueOrEmpty(node, DOMNode.showForLocales));
		buf.append(valueOrEmpty(node, DOMNode.hideForLocales));
		buf.append(valueOrEmpty(node, DOMNode.hideOnIndex));
		buf.append(valueOrEmpty(node, DOMNode.hideOnDetail));
		buf.append(valueOrEmpty(node, DOMNode.renderDetails));
		buf.append(valueOrEmpty(node, DOMNode.sharedComponentConfiguration));

		final Page ownerDocument = node.getProperty(DOMNode.ownerDocument);
		if (ownerDocument != null) {

			buf.append(valueOrEmpty(ownerDocument, AbstractNode.name));
		}

		// DOMElement
		buf.append(valueOrEmpty(node, DOMElement.dataKey));
		buf.append(valueOrEmpty(node, DOMElement.restQuery));
		buf.append(valueOrEmpty(node, DOMElement.cypherQuery));
		buf.append(valueOrEmpty(node, DOMElement.xpathQuery));
		buf.append(valueOrEmpty(node, DOMElement.functionQuery));

		// Content
		buf.append(valueOrEmpty(node, Content.contentType));
		buf.append(valueOrEmpty(node, Content.content));

		// Page
		buf.append(valueOrEmpty(node, Page.cacheForSeconds));
		buf.append(valueOrEmpty(node, Page.dontCache));
		buf.append(valueOrEmpty(node, Page.pageCreatesRawData));
		buf.append(valueOrEmpty(node, Page.position));
		buf.append(valueOrEmpty(node, Page.showOnErrorCodes));

		// HTML attributes
		if (node instanceof DOMElement) {

			for (final PropertyKey key : ((DOMElement)node).getHtmlAttributes()) {

				buf.append(valueOrEmpty(node, key));
			}
		}
	}

	private String valueOrEmpty(final GraphObject obj, final PropertyKey key) {

		final Object value = obj.getProperty(key);
		if (value != null) {

			return key.jsonName() + "=" + value.toString() + ";";
		}

		return "";
	}

	private <T extends Node> T createElement(final Page page, final DOMNode parent, final String tag, final String... content) {

		final T child = (T)page.createElement(tag);
		parent.appendChild((DOMNode)child);

		if (content != null && content.length > 0) {

			for (final String text : content) {

				final Node node = page.createTextNode(text);
				child.appendChild(node);
			}
		}

		return child;
	}

	private Template createTemplate(final Page page, final DOMNode parent, final String content) throws FrameworkException {

		final Template template = StructrApp.getInstance().create(Template.class,
			new NodeAttribute<>(Template.content, content),
			new NodeAttribute<>(Template.ownerDocument, page)
		);

		if (parent != null) {
			parent.appendChild((DOMNode)template);
		}

		return template;
	}

	private <T> T createContent(final Page page, final DOMNode parent, final String content) {

		final T child = (T)page.createTextNode(content);
		parent.appendChild((DOMNode)child);

		return child;
	}

	private <T> T createComment(final Page page, final DOMNode parent, final String comment) {

		final T child = (T)page.createComment(comment);
		parent.appendChild((DOMNode)child);

		return child;
	}

	private <T> T createComponent(final DOMNode node) throws FrameworkException {
		return (T) new CreateComponentCommand().create(node);
	}

	private <T> T cloneComponent(final DOMNode node, final DOMNode parentNode) throws FrameworkException {
		return (T) new CloneComponentCommand().cloneComponent(node, parentNode);
	}

	// ----- nested classes -----
	private static class DeletingFileVisitor implements FileVisitor<Path> {

		@Override
		public FileVisitResult preVisitDirectory(Path dir, BasicFileAttributes attrs) throws IOException {
			return FileVisitResult.CONTINUE;
		}

		@Override
		public FileVisitResult visitFile(Path file, BasicFileAttributes attrs) throws IOException {

			Files.delete(file);

			return FileVisitResult.CONTINUE;
		}

		@Override
		public FileVisitResult visitFileFailed(Path file, IOException exc) throws IOException {
			return FileVisitResult.CONTINUE;
		}

		@Override
		public FileVisitResult postVisitDirectory(Path dir, IOException exc) throws IOException {

			Files.delete(dir);

			return FileVisitResult.CONTINUE;
		}

	}
}<|MERGE_RESOLUTION|>--- conflicted
+++ resolved
@@ -1089,20 +1089,15 @@
 	}
 
 	@Test
-<<<<<<< HEAD
 	public void test25ExtendedBuiltinTypes() {
 
 		/* This method tests whether files, folders and images that are
 		 * considered part of application data (derived from built-in
 		 * types) are ignored in the deployment process. */
-=======
-	public void test25Escaping() {
->>>>>>> ec959f90
-
-		// setup
-		try (final Tx tx = app.tx()) {
-
-<<<<<<< HEAD
+
+		// setup
+		try (final Tx tx = app.tx()) {
+
 			// create extended folder class
 			app.create(SchemaNode.class,
 				new NodeAttribute<>(SchemaNode.name, "ExtendedFolder"),
@@ -1142,7 +1137,20 @@
 
 			tx.success();
 
-=======
+		} catch (FrameworkException fex) {
+			fail("Unexpected exception.");
+		}
+
+		// test
+		compare(calculateHash(), false, true);
+	}
+
+	@Test
+	public void test26Escaping() {
+
+		// setup
+		try (final Tx tx = app.tx()) {
+
 			final Page page = Page.createNewPage(securityContext,   "test25");
 			final Html html = createElement(page, page, "html");
 			final Head head = createElement(page, html, "head");
@@ -1157,17 +1165,11 @@
 			tx.success();
 
 
->>>>>>> ec959f90
-		} catch (FrameworkException fex) {
-			fail("Unexpected exception.");
-		}
-
-		// test
-<<<<<<< HEAD
-		compare(calculateHash(), false, true);
-=======
+		} catch (FrameworkException fex) {
+			fail("Unexpected exception.");
+		}
+
 		compare(calculateHash(), true);
->>>>>>> ec959f90
 	}
 
 	// ----- private methods -----
@@ -1276,7 +1278,7 @@
 			for (final FileBase file : app.nodeQuery(File.class).sort(AbstractNode.name).getAsList()) {
 
 				if (DeployCommand.okToExport(file)) {
-					
+
 					System.out.print("############################# ");
 					calculateHash(file, buf, 0);
 				}
