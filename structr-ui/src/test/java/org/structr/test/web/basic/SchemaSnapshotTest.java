/**
 * Copyright (C) 2010-2019 Structr GmbH
 *
 * This file is part of Structr <http://structr.org>.
 *
 * Structr is free software: you can redistribute it and/or modify
 * it under the terms of the GNU Affero General Public License as
 * published by the Free Software Foundation, either version 3 of the
 * License, or (at your option) any later version.
 *
 * Structr is distributed in the hope that it will be useful,
 * but WITHOUT ANY WARRANTY; without even the implied warranty of
 * MERCHANTABILITY or FITNESS FOR A PARTICULAR PURPOSE.  See the
 * GNU Affero General Public License for more details.
 *
 * You should have received a copy of the GNU Affero General Public License
 * along with Structr.  If not, see <http://www.gnu.org/licenses/>.
 */
package org.structr.test.web.basic;

import java.io.File;
import java.io.FileInputStream;
import java.io.FileWriter;
import java.io.IOException;
import java.nio.file.Files;
import org.apache.tika.io.IOUtils;
import org.structr.api.graph.Cardinality;
import org.testng.annotations.Test;
import org.structr.common.error.FrameworkException;
import org.structr.rest.maintenance.SnapshotCommand;
import org.structr.schema.export.StructrSchema;
import org.structr.api.schema.JsonObjectType;
import org.structr.api.schema.JsonReferenceType;
import org.structr.api.schema.JsonSchema;
import org.structr.test.web.StructrUiTest;
import static org.testng.AssertJUnit.assertEquals;
import static org.testng.AssertJUnit.fail;

public class SchemaSnapshotTest extends StructrUiTest {

	@Test
	public void testSnapshotRoundtripWithPrimitives() {

		File file     = null;
		String source = null;
		String export = null;
		String imp    = null;

		// 1. step: create schema with all possible (primitive) property types
		try {

			// create new instance id
			app.getInstanceId();

			final JsonSchema sourceSchema = StructrSchema.createFromDatabase(app);

			// a customer
			final JsonObjectType customer = sourceSchema.addType("Customer");
			customer.addStringProperty("name", "public", "ui").setRequired(true).setUnique(true);
			customer.addStringProperty("street", "public", "ui");
			customer.addStringProperty("city", "public", "ui");
			customer.addDateProperty("birthday", "public", "ui");
			customer.addEnumProperty("status", "public", "ui").setEnums("active", "retired", "none").setDefaultValue("active");
			customer.addIntegerProperty("count", "public", "ui").setMinimum(1).setMaximum(10, true).setDefaultValue("5");
			customer.addNumberProperty("number", "public", "ui").setMinimum(2.0, true).setMaximum(5.0, true).setDefaultValue("3.0");
			customer.addLongProperty("long", "public", "ui").setMinimum(20, true).setMaximum(50);
			customer.addBooleanProperty("isCustomer", "public", "ui");
			customer.addFunctionProperty("displayName", "public", "ui").setReadFunction("concat(this.name, '.', this.id)");
			customer.addStringProperty("description", "public", "ui").setContentType("text/plain").setFormat("multi-line");
			customer.addStringArrayProperty("stringArray", "public", "ui");
			customer.addIntegerArrayProperty("intArray", "public", "ui").setMinimum(0, true).setMaximum(100, true);
			customer.addLongArrayProperty("longArray", "public", "ui").setMinimum(1, true).setMaximum(101, true);
			customer.addDoubleArrayProperty("doubleArray", "public", "ui").setMinimum(2.0, true).setMaximum(102.0, true);
			customer.addBooleanArrayProperty("booleanArray", "public", "ui");
			customer.addDateArrayProperty("birthdayArray", "public", "ui");
			customer.addEncryptedProperty("secret", "public", "ui");

			// a project
			final JsonObjectType project  = sourceSchema.addType("Project");
			final JsonReferenceType rel   = customer.relate(project);

			rel.setCardinality(Cardinality.OneToMany);
			rel.setCascadingDelete(JsonSchema.Cascade.sourceToTarget);
			rel.setRelationship("hasProject");
			rel.setSourcePropertyName("customer");
			rel.setTargetPropertyName("projects");

			source = sourceSchema.toString();

			try (final FileWriter writer = new FileWriter(createTempFile(1))) {

				writer.append(source);
				writer.flush();

			} catch (IOException ioex) {

				ioex.printStackTrace();
			}

			StructrSchema.replaceDatabaseSchema(app, sourceSchema);


		} catch (Throwable t) {
			fail("Unexpected exception");
		}

		// step 2: export schema
		try {

			app.command(SnapshotCommand.class).execute("export", "test");

		} catch (FrameworkException ex) {
			fail("Unexpected exception");
		}

		// step 3: read schema export file and compare to source
		try {

			file = new File(basePath + "/snapshots").listFiles()[0];

			export = IOUtils.toString(new FileInputStream(file)).trim();

			try (final FileWriter writer = new FileWriter(createTempFile(3))) {

				writer.append(export);
				writer.flush();

			} catch (IOException ioex) {

				ioex.printStackTrace();
			}

			assertEquals("Invalid schema export result, ", source, export);

		} catch (IOException t) {
			t.printStackTrace();
			fail("Unexpected exception");
		}

		// step 4: clear schema
		try {

			StructrSchema.replaceDatabaseSchema(app, StructrSchema.createEmptySchema());

<<<<<<< HEAD
		} catch (FrameworkException ex) {
=======
		} catch (Throwable ex) {
>>>>>>> 5720353d
			fail("Unexpected exception");
		}

		// step 5: import schema from export file
		try {

			app.command(SnapshotCommand.class).execute("restore", file.getName());

		} catch (FrameworkException ex) {
			ex.printStackTrace();
			fail("Unexpected exception");
		}

		// step 6: create string representation of imported schema
		try {

			final JsonSchema sourceSchema = StructrSchema.createFromDatabase(app);
			imp = sourceSchema.toString();

		} catch (Throwable t) {
			fail("Unexpected exception");
		}

		try (final FileWriter writer = new FileWriter(createTempFile(2))) {

			writer.append(imp);
			writer.flush();

		} catch (IOException ioex) {

			ioex.printStackTrace();
		}

		// step 7: compare import result to initial source
		assertEquals("Invalid schema export result, ", source, imp);
	}

	public File createTempFile(final int count) throws IOException {
		return Files.createTempFile("schema_export_" + count + "_", ".json").toFile();
	}
}<|MERGE_RESOLUTION|>--- conflicted
+++ resolved
@@ -142,11 +142,7 @@
 
 			StructrSchema.replaceDatabaseSchema(app, StructrSchema.createEmptySchema());
 
-<<<<<<< HEAD
-		} catch (FrameworkException ex) {
-=======
 		} catch (Throwable ex) {
->>>>>>> 5720353d
 			fail("Unexpected exception");
 		}
 
