--- conflicted
+++ resolved
@@ -50,9 +50,9 @@
 		<!--<script src="js/lib/sigma/plugins/sigma.renderers.customShapes.min.js"></script>-->
 		<!--<script src="js/lib/sigma/plugins/sigma.renderers.customEdgeShapes.min.js"></script>-->
 
-                <script src="js/lib/linkurious/sigma.min.js"></script>
-                <script src="js/lib/linkurious/plugins.min.js"></script>
-                <script src="js/lib/graphbrowser/graph-browser.min.js"></script>
+		<script src="js/lib/linkurious/sigma.min.js"></script>
+		<script src="js/lib/linkurious/plugins.min.js"></script>
+		<script src="js/lib/graphbrowser/graph-browser.min.js"></script>
 
 		<script src="js/lib/clipboard.min.js"></script>
 
@@ -69,14 +69,7 @@
 		<script src="codemirror/addon/search/matchesonscrollbar.js"></script>
 		<script src="codemirror/addon/dialog/dialog.js"></script>
 		<script src="codemirror/addon/hint/show-hint.js"></script>
-<<<<<<< HEAD
-
-                <script src="trumbowyg/trumbowyg.min.js"></script>
-
-=======
 		<script src="trumbowyg/trumbowyg.min.js"></script>
->>>>>>> 784a2456
-
 		<script src="js/helper.js"></script>
 		<script src="js/pager.js"></script>
 		<script src="js/dragndrop.js"></script>
