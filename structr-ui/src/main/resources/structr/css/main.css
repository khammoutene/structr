--- conflicted
+++ resolved
@@ -5416,7 +5416,13 @@
 div#custom-properties-container table td:nth-child(3) {
 	text-align: right;
 	width: 30px;
-<<<<<<< HEAD
+}
+
+/* mount dialog */
+
+#mount-dialog input[type="text"] {
+	width: calc(100% - 10px);
+}
 
 /**
  * Database connections dialog
@@ -5430,12 +5436,4 @@
 	font-size: 8pt;
 	height: 16px;
 	width: 200px;
-=======
-}
-
-/* mount dialog */
-
-#mount-dialog input[type="text"] {
-	width: calc(100% - 10px);
->>>>>>> 33235f34
 }