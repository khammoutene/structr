@charset "UTF-8";
/** Defaults */

* {
    outline: none;
}

html {
    margin: 0;
    padding: 0;
    width: 100%;
    height: 100%;
    background: #e5e5e5;
}

body {
    height: 100%;
    width: 100%;
    margin: 0;
    padding: 0;
    font-family: Arial, Helvetica, Sans-serif;
    font-size: 8pt;
    color: #222;
    background: #e5e5e5;
    background: -webkit-gradient(linear, left bottom, left top, from(#e3e3e3), to(#f3f3f3)) no-repeat;
    background: -moz-linear-gradient(90deg, #e3e3e3, #f3f3f3) no-repeat;
    position: fixed;
}

table, tr, td, th, tbody, thead {
    padding: 0;
    margin: 0;
    border: none;
    border-collapse: collapse;
}

tt, tt *, pre, pre *, code, code * {
    font-family: "Liberation Mono", "DejaVu Sans Mono", Consolas, Monaco, "Vera Sans Mono", "Lucida Console", "Courier New", monospace !important;
}

a, a:link, a:visited {
    color: #333;
}

a:hover, a:active {
    color: #a5a5a5;
}

button {
    font-family: Arial, Helvetica, Sans-serif ! important;
}

input {
    border: 1px solid #a5a5a5;
    padding: 2px;
}

input[type="text"]:disabled, input.disabled {
    background-color: #f0f0f0;
}

.fit-to-height {
    overflow: auto;
}

#header {
    height: 60px;
    border-bottom: 1px solid #a5a5a5;
    font-size: 1.25em;
    line-height: 2em;
    background: #363636;
    background: -moz-linear-gradient(90deg, #363636, #666) no-repeat;
    background: -webkit-gradient(linear, left bottom, left top, from(#363636), to(#666)) no-repeat;
    background: -moz-linear-gradient(90deg, #363636, #666) no-repeat;
    filter: progid:DXImageTransform.Microsoft.Gradient(StartColorStr='#666666', EndColorStr='#363636', GradientType=0);
}

#header .logo {
    position: absolute;
    top: 16px;
    left: 32px;
}

#footer {
    display: none;
    font-size: 10px;
    height: 100px;
    width: 100%;
    position: fixed;
    bottom: 0;
    left: 0;
    background: #f0f0f0;
    border-top: 1px solid #999;
    overflow: auto;
}

#log {
    margin: 0 4px;
}

#menu {
    position: absolute;
    top: 17px;
    left: 160px;
}

.menu ul {
    width: 940px;
    list-style-type: none;
    padding: 0;
    margin: 0;
    float: left;
	overflow: hidden;
}

.menu ul li {
    display: inline;
    margin: 0 10px;
}

.menu a {
    text-decoration: none;
    font-weight: bold;
    color: #fff;
}

.menu .inactive {
    color: #fff ! important;
}

.menu a:hover {
    text-decoration: none;
    font-weight: bold;
    color: #81ce25;
}

.menu .active {
    color: #333 ! important;
    padding: 3px 6px 4px 6px;
    border: 1px solid #333;
    border-radius: 5px;
    background-color: #81ce25;
    background: -webkit-gradient(linear, left bottom, left top, from(#73b821), to(#90e629)) no-repeat;
    background: -moz-linear-gradient(90deg, #73b821, #90e629) no-repeat;
    filter: progid:DXImageTransform.Microsoft.Gradient(StartColorStr='#90e629', EndColorStr='#73b821', GradientType=0);
}

img.disabled {
    filter: alpha(opacity=40);
    -khtml-opacity: 0.4;
    -moz-opacity: 0.4;
    opacity: 0.4;
    cursor: default ! important;
}

#pages,
#widgets,
#remoteWidgets,
#propertyDefinitions,
#previews,
#contents,
#folders,
#files,
#trees,
#groups,
#images,
#users,
.slideOutLeft,
.slideOutRight {
    float: left;
    border: none;
    width: 374px;
    padding: 6px;
}

.ver-scrollable {
    overflow: auto;
}

#previews {
    margin: 0 25px;
}

.slideOutLeft {
    margin: 3px 9px 6px 0;
}

.slideOutRight {
    margin: 3px 0 6px 9px;

}

#images > div:first-child {
    margin-top: 0px ! important;
}

.slideOut .compTab {
    z-index: 1000;
    position: absolute;
    margin: 8px 2px 0 0 ! important;
    overflow: visible ! important;
    transform-style: preserve-3d;
    -webkit-transform-style: preserve-3d;
    background-color: #e3e3e3;
    background: -webkit-gradient(linear, left bottom, left top, from(#ddd), to(#eee)) no-repeat;
    background: -moz-linear-gradient(90deg, #ddd, #eee) no-repeat;
    filter: progid:DXImageTransform.Microsoft.Gradient(StartColorStr='#eeeeee', EndColorStr='#dddddd', GradientType=0);
}

.slideOut .compTab:hover {
    color: #333 ! important;
    background-color: #f5f5f5;
    background: -webkit-gradient(linear, left bottom, left top, from(#f3f3f3), to(#f7f7f7)) no-repeat;
    background: -moz-linear-gradient(90deg, #f3f3f3, #f7f7f7) no-repeat;
    filter: progid:DXImageTransform.Microsoft.Gradient(StartColorStr='#f7f7f7', EndColorStr='#f3f3f3', GradientType=0);
}

.slideOutRight .compTab {
    -webkit-transform: rotate(-90deg);
    -moz-transform: rotate(-90deg);
    -o-transform: rotate(-90deg);
    -ms-transform: rotate(-90deg);
    transform: rotate(-90deg);
}

.slideOutLeft .compTab {
    -webkit-transform: rotate(90deg);
    -moz-transform: rotate(90deg);
    -o-transform: rotate(90deg);
    -ms-transform: rotate(90deg);
    transform: rotate(90deg);
}

#pagesTab {
    right: -72px;
    top: 60px;
}

#widgetsTab {
    left: -44px;
    top: 60px;
}

#paletteTab {
    left: -60px;
    top: 148px;
}

#componentsTab {
    left: -79px;
    top: 271px;
}

#elementsTab {
    left: -72px;
    top: 406px;
}

.slideOut {
    width: 400px;
    min-height: 600px;
    background-color: #e5e5e5;
    margin: 0;
    border-top: 1px solid #a5a5a5 ! important;
    border-bottom: 1px solid #a5a5a5 ! important;
    position: absolute;
    z-index: 2;
    top: 93px;
    background-color: #f1f1f1;
}

.ver-scrollable > .node {
    width: 360px;
}

.slideOutRight {
    right: -413px;
    border-bottom-left-radius: 5px;
    border-top-left-radius: 5px;
    border-left: 1px solid #a5a5a5 ! important;
}

.slideOutLeft {
    left: -386px;
    border-bottom-right-radius: 5px;
    border-top-right-radius: 5px;
    border-right: 1px solid #a5a5a5 ! important;
}

#widgetsSlideout #widgets, #widgetsSlideout #remoteWidgets {
    min-height: 48px;
    margin: 0 ! important;
    padding: 0;
}


#palette .elementGroup {
    float: left;
    padding: 0;
    margin: 0;
    width: 380px;
}

#palette h2 {
    font-size: 10pt;
    padding: 0;
    margin: 0;
    color: #333;
}

#palette h3, #widgetsSlideout h3 {
    font-size: 11pt;
    color: #333;
    padding: 3px 0 2px 0;
    margin: 0 0 0 2px;
}

.draggable {
    font-size: 1.25em;
    padding: 3px 6px;
    float: left;
    color: #333;
    border-radius: 5px;
    border: 1px solid #a5a5a5;
    margin: 2px 2px;
    background-color: #e3e3e3;
    background: -webkit-gradient(linear, left bottom, left top, from(#ddd), to(#eee)) no-repeat;
    background: -moz-linear-gradient(90deg, #ddd, #eee) no-repeat;
    filter: progid:DXImageTransform.Microsoft.Gradient(StartColorStr='#eeeeee', EndColorStr='#dddddd', GradientType=0);
}

.draggable:hover {
    cursor: move;
    color: #000;
    border: 1px solid #bbb;
    background-color: #f5f5f5;
    background: -webkit-gradient(linear, left bottom, left top, from(#f3f3f3), to(#f7f7f7)) no-repeat;
    background: -moz-linear-gradient(90deg, #f3f3f3, #f7f7f7) no-repeat;
    filter: progid:DXImageTransform.Microsoft.Gradient(StartColorStr='#f7f7f7', EndColorStr='#f3f3f3', GradientType=0);
}

.sep {
    clear: both;
    height: 4px;
    margin: 2px 0 12px -12px ! important;
}

.clear {
    clear: both;
}

.props {
    /*width: 872px;*/
    width: 100%;
    border-collapse: collapse;
    margin-bottom: 12px;
    border: 1px solid #b5b5b5;
    font-size: 8pt;
}

#users .props {
    width: 776px ! important;
}

.props tr:nth-child(odd) {
    background-color: #f7f7f7;
}

.props tr:nth-child(even) {
    background-color: #fff;
}

.props th {
    background: #f0f0f0;
}

.props td, .props th {
    padding: 6px 6px;
    line-height: 1.7em;
    font-size: 8pt;
    height: 1.7em;
}

.props .key {
    width: 50%;
    font-weight: bold;
}

.props tr td.value {
    padding: 4px 6px;
    margin: 0;
}

.props tr td.value input {
    margin: -3px;
    /*height: 1.7em;*/
    font-size: 8pt;
    background: #fff;
    border: 1px solid #c0c0c0;
    border-radius: 3px;
    width: 380px;
}

.props tr td.value textarea {
    margin: -3px;
    border: none;
    font-size: 8pt;
    width: 360px;
}

.props tr td.value input.readonly {
    margin: -3px;
    border: 1px solid transparent;
    background-color: #aaa;
}

.props tr td.value input.active {
    margin: -3px;
    border: 1px solid #000;
    background-color: #fff;
}

.props tr td.value .tick {
    border: none;
    position: absolute;
}

.props tr td img {
    border: none;
    cursor: pointer;
}

ul#previewTabs {
    margin: 0;
    padding: 0;
    border: none;
    height: 25px;
}

#data-tabs, #data-tabs ul, #tabs, #tabs ul {
    background: none;
    border: none;
    padding: 0;
    margin: 0;
}

#previewTabs li, #tabs li, .compTab, #data-tabs li {
    vertical-align: middle;
    line-height: 1.5em;
    border-radius: 5px;
    border: 1px solid #999;
    background-color: #e9e9e9;
    background: -webkit-gradient(linear, left bottom, left top, from(#e3e3e3), to(#f7f7f7)) no-repeat;
    background: -moz-linear-gradient(90deg, #e3e3e3, #f7f7f7) no-repeat;
    filter: progid:DXImageTransform.Microsoft.Gradient(StartColorStr='#f7f7f7', EndColorStr='#e3e3e3', GradientType=0);
    cursor: pointer ! important;
    list-style-type: none;
    display: inline;
    float: left;
    border-bottom: none ! important;
    border-bottom-left-radius: 0 ! important;
    border-bottom-right-radius: 0 ! important;
    margin: 0 4px 0 0 ! important;
    padding: 3px 6px 0 6px ! important;
    color: #333;
    font-size: 1.2em;
    height: 22px;
}

#previewTabs li, #tabs li, #data-tabs li {
    position: relative;
    z-index: 1;
}

#data-tabs {
    margin-top: 20px;
}

#data-tabs ul {
    overflow: hidden;
}

#data-tabs > div {
    padding: 0;
    display: none;
    border-top: 1px solid #a5a5a5;
}

#data-tabs button {
    margin: 6px 0 0 0;
}

#data-tabs li, #tabs li {
    font-size: 1em;
}

.propTabContent {
    display: none;
    float: left;
    width: 100%;
}

.propTabContent section {
    padding: 24px 0 0 0;
}

#previewTabs img {
    position: relative;
    z-index: 2;
    border: none;
    margin: 1px 0 0 0;
}

#previewTabs li input[type=text] {
    border: 1px solid #b5b5b5;
    margin: 0;
}

#previewTabs li:hover, #tabs li:hover, .compTabs:hover, #data-tabs li:hover {
    color: #333 ! important;
    background-color: #e3e3e3;
    background: -webkit-gradient(linear, left bottom, left top, from(#ddd), to(#eee)) no-repeat;
    background: -moz-linear-gradient(90deg, #ddd, #eee) no-repeat;
    filter: progid:DXImageTransform.Microsoft.Gradient(StartColorStr='#eeeeee', EndColorStr='#dddddd', GradientType=0);
}

#previewTabs li.active, #tabs li.active, .compTab.active, #data-tabs li.active {
    color: #333 ! important;
    background-color: #81ce25;
    background: -webkit-gradient(linear, left bottom, left top, from(#73b821), to(#90e629)) no-repeat;
    background: -moz-linear-gradient(90deg, #73b821, #90e629) no-repeat;
    filter: progid:DXImageTransform.Microsoft.Gradient(StartColorStr='#90e629', EndColorStr='#73b821', GradientType=0);
}

#previews {
    overflow: hidden ! important;
}

.previewBox {
    float: left;
    background: #fff;
    border: 1px solid #a5a5a5;
    padding: 0;
    margin: 0;
    overflow: hidden ! important;
    -moz-transform-origin: 0 0;
    -o-transform-origin: 0 0;
    -webkit-transform-origin: 0 0;
    width: 100%;
    height: 100%;   
}

.previewBox iframe {
    width: 1000px;
    height: 1000px;
    border: 0;
    padding: 0;
    margin: 0;
    -moz-transform-origin: 0 0;
    -o-transform-origin: 0 0;
    -webkit-transform-origin: 0 0;
}

.link_icon {
    display: none;
}

.node .name_:hover {
    cursor: text;
}

.new-name {
    border: 1px solid #a5a5a5;
    margin: -1px 0;
    font-size: 0.95em;
    font-weight: bold;
    display: inline;
}

.node .id,
.group .id,
.propertyDefinitions .id,
.user    .id,
.page .id,
.element .id,
.component .id,
.file .id,
.folder .id,
.image .id,
.image-folder .id {
    display: none;
}

.image .icons {
    width: 100px;
    height: 20px;
    position: absolute;
    top: 110px;
}

.content .content_ {
    margin: 4px 0 -2px 0;
    display: inline-block;
    width: 40%;
    font-weight: normal;
    text-overflow: ellipsis;
    overflow: hidden;
    white-space: nowrap;
    line-height: 1.1em;
}

.content .content_:hover {
    cursor: text;
}

span.id {
    color: #999;
}

.node {
    color: #333;
    line-height: 1.7em;
    border-radius: 5px;
    border: 1px solid transparent;
    padding: 2px 2px 2px 4px;
    margin: 0 0 0 11px;
    /*background-color: #eee;*/
/*    background: -webkit-gradient(linear, left bottom, left top, from(#ddd), to(#eee)) no-repeat;
    background: -moz-linear-gradient(90deg, #ddd, #eee) no-repeat;
    filter: progid:DXImageTransform.Microsoft.Gradient(StartColorStr='#eeeeee', EndColorStr='#dddddd', GradientType=0);*/
    position: relative;
}

.page, .widget, .user, .group, .folder, .file, .image,
.ver-scrollable > .node {
    margin: 4px 0;
    padding-right: 4px;
}

.group .user, .folder .file, .folder .folder {
    margin: 4px 0 4px 11px;    
}

.image {
    padding: 4px 8px;
}

#images {
    width: 100%;
}

#images .pager {
    margin-bottom: 12px;
}

.image {
    width: 102px;
    height: 130px;
    float: left;
    margin-right: 4px;
    position: relative;
    color: #555;
}

#images .thumbnailZoom {
    max-width: 300px;
    max-height: 300px;
    position: absolute;
    z-index: 4;
    display: none;

}

#imageFolders .folder {
	border: 1px solid #ccc;
	background: #fbf7dc ! important;
	width: 100%;
/*	width: 300px ! important;
	height: 200px;*/
}

.image div.wrap {
    position: absolute;
    top: 50%;
    left: 50%;
}

.image img.thumbnail {
    margin-top: -42px;
    margin-left: -50%;
    max-width: 100px;
    max-height: 100px;
}

.imageDetail {
    max-width: 776px;
    max-height: 776px;
    margin: 0;
    padding: 0;
}

.readonly {
    color: #999;
}

.typeIcon, .expand_icon {
    float: left ! important;
    border: none;
    background: none;
    margin-right: 4px ! important;
    cursor: pointer ! important;
}

.typeIcon {
    width: 16px;
    height: 16px;
    margin-top: 1px;
}

.expand_icon {
    width: 8px;
    height: 8px;
    margin-top: 5px;
    margin-right: 3px ! important;
}

.edit_icon, .add_icon, .delete_icon, .close_icon, .key_icon, .edit_props_icon, .edit_file_icon, .clone_icon, .view_icon, .link_icon, .add_form_icon, .data_icon, .unarchive_icon {
    display: none;
    cursor: pointer;
    height: 16px;
    width: 16px;
    margin-left: 4px ! important;
    vertical-align: top;
    /*float: right;*/
    position: absolute;
}

.edit_icon, .edit_file_icon {
    right: 64px;
}

.page > .edit_props_icon {
    right: 44px;
}

#remoteWidgets .widget .edit_icon {
    right: 4px;
}

.folder .edit_props_icon {
    right: 44px;
}

.group .edit_props_icon, .user .edit_props_icon {
    right: 24px;
}

.edit_props_icon, .file .edit_props_icon {
    right: 44px;
}

.delete_icon {
    right: 24px;
}

.unarchive_icon {
	right: 84px;
}

li.page .delete_icon {
    right: -20px;
}

li.page .view_icon {
    right: 20px;
}

.group .delete_icon, .user .delete_icon {
    right: 4px;
}

.key_icon {
    right: 4px;
}

.key_icon {
    filter: alpha(opacity=30);
    -khtml-opacity: 0.3;
    -moz-opacity: 0.3;
    opacity: 0.3;
}

.nodeHover > .key_icon, .nodeHover > .icons .key_icon {
    filter: alpha(opacity=100);
    -khtml-opacity: 1;
    -moz-opacity: 1;
    opacity: 1;
}

#add_type {
    position: absolute;
    right: 12px;
    top: 68px;
    margin: 0;
}

img.button {
    cursor: pointer;
}

.nodeHover, .nodeActive, #graph .node, #schema-graph .node {
    color: #333 ! important;
    background-color: #e7e7e7 ! important;
    border: 1px solid #aaa;
}

#images .node, #images .nodeActive {
    background-color: #fafafa ! important;
    border: 1px solid #eee;
}

#images .nodeHover, .image.nodeHover {
    color: #333 ! important;
    background-color: #f5f5f5 ! important;
    border: 1px solid #ccc;
}

#graph .node {
    padding: 2px 6px;
    margin: 4px 0 4px 0;
}

#schema-graph .node {
    padding: 2px 6px;
    margin: 0 ! important;
}

button {
    color: #222;
    font-weight: bold;
    padding: 1px 8px 2px 4px;
    margin: 0 3px 3px 0;
    vertical-align: middle;
    line-height: 1.5em;
    border-radius: 5px;
    border: 1px solid #999;
    background-color: #e5e5e5;
    background: -webkit-gradient(linear, left bottom, left top, from(#ccc), to(#e7e7e7)) no-repeat;
    background: -moz-linear-gradient(90deg, #ccc, #e7e7e7) no-repeat;
    filter: progid:DXImageTransform.Microsoft.Gradient(StartColorStr='#e7e7e7', EndColorStr='#cccccc', GradientType=0);
}

button:hover:not(.disabled) {
    color: #333;
    border-radius: 5px;
    padding: 1px 8px 2px 4px;
    vertical-align: middle;
    line-height: 1.5em;
    border: 1px solid #bbb;
    background-color: #f5f5f5;
    background: -webkit-gradient(linear, left bottom, left top, from(#e3e3e3), to(#f7f7f7)) no-repeat;
    background: -moz-linear-gradient(90deg, #e3e3e3, #f7f7f7) no-repeat;
    filter: progid:DXImageTransform.Microsoft.Gradient(StartColorStr='#f7f7f7', EndColorStr='#e3e3e3', GradientType=0);
    cursor: pointer ! important;
}

button img {
    padding: 0;
    margin: 0;
    vertical-align: middle;
}

#json_input {
    width: 1000px;
    height: 500px;
}

.dialog {
    display: none;
    font-size: 11pt;
    padding: 4px 0px 6px 12px;
    border-radius: 5px;
    border: 1px solid #999;
    background-color: #f3f3f3;
    background: -webkit-gradient(linear, left bottom, left top, from(#e5e5e5), to(#f3f3f3)) no-repeat;
    background: -moz-linear-gradient(90deg, #e5e5e5, #f3f3f3) no-repeat;
    filter: progid:DXImageTransform.Microsoft.Gradient(StartColorStr='#f3f3f3', EndColorStr='#e5e5e5', GradientType=0);
}

#dialogBox #minimizeDialog {
    display: none;
}

#dialogBox .minmax {
    position: absolute;
    right: 1em;
    top: 1em;
    width: 16px;
    height: 16px;
}

#dialogBox .minmax:hover {
    cursor: pointer;
    filter: alpha(opacity=60);
    -khtml-opacity: 0.6;
    -moz-opacity: 0.6;
    opacity: 0.6;
}

#confirmation, #infoBox, #tempInfoBox, #errorBox {
    min-height: 24px;
    padding: 12px 0 12px 12px;
    overflow: auto;
}

#tempErrorBox, #tempInfoBox {
    padding-bottom: 18px;
}

#dialogBox {
    padding-bottom: 48px;
    position: relative;
}

.dialogTitle {
    font-size: 11pt;
    text-align: center;
    color: #333;
}

.dialogBtn {
    width: 300px;
    position: absolute;
    right: 12px;
    bottom: 12px;
    text-align: left;
    height: 36px;
    padding: 0;
    margin: 0;
}

.dialogBtn button, #errorBox button {
    float: right;
    margin: 10px 0 0 12px;
}

.dialogText, .dialogMeta {
    text-align: left;
    font-size: 9.5pt;
}

.dialogTextWrapper {
    overflow-y: auto;
}

.dialogText textarea {
    width: 98%;
    margin-top: 0;
    border: 1px solid #a5a5a5;
}

.dialogText .node {
    display: inline-block;
    margin: 4px;
    min-width: 100px;
}

.dialogText .nodeHover b {
    cursor: pointer ! important;
}

.dialogText .linkBox {
    border: 1px solid #ccc;
    background-color: #fff;
    padding: 6px;
}

.dialogText .linkBox .pager {
    border-bottom: 1px solid #ccc;
    background-color: #e5e5e5;
    margin: -6px -6px 4px -6px;
    padding: 5px 5px 0px 5px;
}

.dialogText label {
    display: inline-block;
    min-width: 200px;
}

#confirmationText, #infoText, #dialogBox .dialogText {
    margin-bottom: 12px;
    vertical-align: top;
}

#login {
    padding-top: 16px;
    padding-left: 16px;
    width: 264px;
}

#login table, #login tr, #login td {
    background-color: transparent ! important;
    margin: 0;
    padding: 4px;
}

#login #errorText {
    color: #c00;
}

#login input {
    width: 150px;
    border-radius: 3px;
    border: 1px solid #bbb;
    margin: 0;
    padding: 2px;
}

#login .btn {
    text-align: right;
    text-decoration: none;
}

.dialog button:focus {
    border: 1px solid #666;
}

#files h1, #images h1 {
    color: #333;
    font-size: 16px;
    font-weight: bold;
    margin: 8px 0;
    padding: 0;
    height: 22px;

}

#images h1 {
    visibility: visible;
    color: #333;
}

.ui-draggable, .ui-sortable {
    cursor: move;
}

#offset-tester {
    border: 1px solid red;
    position: absolute;
}

.added {
    background-color: green;
}

#sliderBox {
    padding: 10px ! important;
}

.highlight {
    color: #81ce25;
    transition: color 0.1s 0.1s;
    -moz-transition: color 0.1s 0.1s;
    -webkit-transition: color 0.1s 0.1s;
    -o-transition: color 0.1s 0.1s;
}

#controls {
    float: right;
}

.infoBox {
    position: absolute;
    min-width: 240px;
    min-height: 12px;
    text-align: left;
    padding: 6px 4px 6px 28px;
    font-size: 10pt;
    clear: both;
    overflow: auto;
    bottom: 10px;
}

.warning {
    background: #feefb3 url('../icon/error.png') 6px 6px no-repeat;
    color: #9f6000;
    border: 1px solid #9f6000;
    font-size: 10pt;
}

.error {
    background: #ffbaba url('../icon/exclamation.png') 6px 6px no-repeat;
    color: #d8000c;
    border: 1px solid #d8000c;
    font-size: 10pt;
}

.success {
    background: #dff2bf url('../icon/accept.png') 6px 6px no-repeat;
    color: #4f8a10;
    border: 1px solid #4f8a10;
    font-size: 10pt;
}

.info {
    background: #bde5f8 url('../icon/information.png') 6px 6px no-repeat;
    color: #00592b;
    border: 1px solid #00592b;
    font-size: 10pt;
}

.nodeSelectBox {
    width: 240px;
}

.nodeSelectBox div {
    width: 120px;
}

.nodeSelectBox .id {
    display: none;
}

button.switch {
    min-width: 48px;
    margin-right: 12px;
    color: #444;
    font-weight: normal;
    border-radius: 5px;
    border: 1px solid #999;
    background-color: #e5e5e5;
    background: -webkit-gradient(linear, left bottom, left top, from(#ccc), to(#e7e7e7)) no-repeat;
    background: -moz-linear-gradient(90deg, #ccc, #e7e7e7) no-repeat;
    filter: progid:DXImageTransform.Microsoft.Gradient(StartColorStr='#e7e7e7', EndColorStr='#cccccc', GradientType=0);
}

button.switch img {
    margin-top: 2px;
    vertical-align: top;
}

button.switch:hover {
    background-color: #eee;
    background: -webkit-gradient(linear, left bottom, left top, from(#ddd), to(#eee)) no-repeat;
    background: -moz-linear-gradient(90deg, #ddd, #eee) no-repeat;
    filter: progid:DXImageTransform.Microsoft.Gradient(StartColorStr='#eeeeee', EndColorStr='#dddddd', GradientType=0);
}

button.enabled, button.active {
    color: #222;
    font-weight: bold;
    border: 1px solid #bbb;
    border-radius: 5px;
    border: 1px solid #999;
    background-color: #e5e5e5;
    background: -webkit-gradient(linear, left bottom, left top, from(#f5f5f5), to(#e7e7e7)) no-repeat;
    background: -moz-linear-gradient(90deg, #f5f5f5, #e7e7e7) no-repeat;
    filter: progid:DXImageTransform.Microsoft.Gradient(StartColorStr='#e7e7e7', EndColorStr='#f5f5f5', GradientType=0);
}

.node ._html_id_,
.node ._html_class_,
.node .linkable {
    color: #888;
}

.node .linkable {
    margin-left: 12px;
    cursor: pointer;
}

.node .linkable:hover {
    color: #555;
}

.callToAction {
    background-color: #81ce25;  
    background: -webkit-gradient(linear, left bottom, left top, from(#73b821), to(#90e629)) no-repeat;
    background: -moz-linear-gradient(90deg, #73b821, #90e629) no-repeat;
    filter: progid:DXImageTransform.Microsoft.Gradient(StartColorStr='#90e629', EndColorStr='#73b821', GradientType=0);
    width: 248px;
    height: 32px;
    border: 1px solid #a5a5a5;
    border-radius: 5px;
    -moz-border-radius: 5px;
    -webkit-border-radius: 5px;
    font-size: 14pt;
    padding: 11px 0 0 12px;
    margin: 24px;
    cursor: pointer;
    color: #fff;
}
.callToAction:hover {
    background-color: #96f02b;
    background: -webkit-gradient(linear, left bottom, left top, from(#7ec924), to(#96f02b)) no-repeat;
    background: -moz-linear-gradient(90deg, #7ec924, #96f02b) no-repeat;
    filter: progid:DXImageTransform.Microsoft.Gradient(StartColorStr='#96f02b', EndColorStr='#7ec924', GradientType=0);
    border: 1px solid #bbb;

}
.callToAction a, .callToAction a:link, .callToAction a:visited, .callToAction a:hover, .callToAction a:active {
    text-decoration: none;
    color: #fff;
}
.callToAction img {
    vertical-align: top;
    padding: 3px 0 0 7px;
}

.pager {
    font-size: 8pt;
}

.pager input[type=text] {
    width: 36px;
    margin-right: 4px;
}

.pager button {
    font-size: 8pt;
    height: 22px;
    border-radius: 5px;
    border: 1px solid #999;
    background-color: #e5e5e5;
    background: -webkit-gradient(linear, left bottom, left top, from(#ccc), to(#e7e7e7)) no-repeat;
    background: -moz-linear-gradient(90deg, #ccc, #e7e7e7) no-repeat;
    filter: progid:DXImageTransform.Microsoft.Gradient(StartColorStr='#e7e7e7', EndColorStr='#cccccc', GradientType=0);
}

button.disabled {
    filter: alpha(opacity=60);
    -khtml-opacity: 0.6;
    -moz-opacity: 0.6;
    opacity: 0.6;
}

/*
 * Graph editor
 */

.canvas {
    background: #fff;
    border-radius: 5px;
    border: 1px solid #999;
    min-height: 600px;
    margin: 12px;
    padding: 12px;
}

/*
 * Upload progress bar
 */

.progress {
    display: none;
    text-align: right;
    position: absolute;
    height: 14px;
    border: 1px solid #b5b5b5;
    margin: 2px 0 0 0;
    padding: 0;
    background: #fff;
}

.progress .bar {
    background-color: #81ce25;
    background: -webkit-gradient(linear, left bottom, left top, from(#73b821), to(#90e629)) no-repeat;
    background: -moz-linear-gradient(90deg, #73b821, #90e629) no-repeat;
    filter: progid:DXImageTransform.Microsoft.Gradient(StartColorStr='#90e629', EndColorStr='#73b821', GradientType=0);
    width: 50%;
    height: 100%;
    padding: 0;
    margin: 0;
}

.progress .indicator {
    position: absolute;
    right: 2px;
    top: -2px;
}

.file .progress {
    right: 36px;
    top: 1px;
    width: 120px;
}

.image .progress {
    right: 30px;
    bottom: 8px;
    width: 76px;
}

input.auto-refresh {
    vertical-align: middle;
    float: right;
    margin-right: 0;
}

button.add_property {
    font-size: 2em;
}


/**
 * Schema
 */

#create-type {
    margin-top: -2px;
    margin-left: 4px;
}

#create-type img, #admin-tools img {
    margin-top: -3px;
}

#admin-tools {
    margin-top: 2px;
    padding-left: 4px;
}

.schema {
    width: 600px;
    /*height: 200px;*/
    padding-bottom: 6px ! important;
}

.schema-input-container {
    margin: 12px;
}

.schema-input {
    border-radius: 3px;
    font-size: 1.5em;
}

.schema-props {
    background-color: #f9f9f9;
    width: 100%;
    font-size: .9em;
    border-collapse: collapse;
}

.schema-props th, .schema-props td {
    border: 1px solid #ccc;
}

.schema-props td {
    border: 1px solid #ccc;
    padding: 2px 4px;
}

.schema-props tr:nth-child(even) {
    background-color: #fff;
}

#schema-graph .label {
    font-size: 1.25em;
    background: rgba(255, 255, 255, .8);
    border: 1px solid #aaa;
    border-radius: 3px;
    min-width: 1em;
    text-align: center;
    padding: .5em;
}

#schema-graph .node {
    opacity: .8;
}

#schema-graph .node h2 {
    margin: 6px 0;
}

.property-name, .property-dbname, .property-type, .property-format, .default, #relationship-label {
    border: none;
    background: transparent;
    font-size: 1em;
}

.schema b {
    font-size: 1.5em;
    display: inline-block;
    margin: 2px 0;
}

.schema b:hover,
.schema .property-name:hover,
.schema .property-dbname:hover,
.schema .related:hover {
    cursor: text;
    box-shadow: 2px 0 #000;
    color: #222;
    background-color: #ffe;
    padding: 1px;
    -webkit-box-shadow: 0 0 5px yellow;
       -moz-box-shadow: 0 0 5px #888;
            box-shadow: 0 0 5px #888;
}
.schema b:hover {
    margin: 1px 0 1px -1px;
}

.schema .related:hover {
    margin: 1px 0 1px 1px;
}

.schema .new-name {
    font-size: 1.3em;
    margin: 0;
}

.schema .icon {
    position: absolute;
    right: 6px;
    top: 6px;
    cursor: pointer;
}

#admin-tools {
    position: absolute;
    right: 12px;
}

#admin-tools-table td {
    padding: 0 1em 1em 0;
}

#admin-tools-table td:first-child {
    text-align: center;
}

#ggist-url {
    margin-left: 2em;
}

.notify {
    border-color: #f50;
}

<<<<<<< HEAD
/**
 * Image folders
*/
.image-folder {
    padding: 8px 8px 8px 12px;
    margin: 0 12px 12px 0;
    background-color: #fff;
    border: 1px solid #ccc;
    border-radius: 5px;
    float: left;
}

.image-folder b {
    white-space: nowrap;
    display: block;
    padding: 0;
    margin: 0;
    color: #333;
}

.image-folder:hover b {
    color: #000;
=======
.sliderLabel {
    padding-top: 10px;
>>>>>>> 028bf8bf
}<|MERGE_RESOLUTION|>--- conflicted
+++ resolved
@@ -1439,7 +1439,10 @@
     border-color: #f50;
 }
 
-<<<<<<< HEAD
+.sliderLabel {
+    padding-top: 10px;
+}
+
 /**
  * Image folders
 */
@@ -1462,8 +1465,4 @@
 
 .image-folder:hover b {
     color: #000;
-=======
-.sliderLabel {
-    padding-top: 10px;
->>>>>>> 028bf8bf
 }