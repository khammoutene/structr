/**
 * Copyright (C) 2010-2019 Structr GmbH
 *
 * This file is part of Structr <http://structr.org>.
 *
 * Structr is free software: you can redistribute it and/or modify
 * it under the terms of the GNU Affero General Public License as
 * published by the Free Software Foundation, either version 3 of the
 * License, or (at your option) any later version.
 *
 * Structr is distributed in the hope that it will be useful,
 * but WITHOUT ANY WARRANTY; without even the implied warranty of
 * MERCHANTABILITY or FITNESS FOR A PARTICULAR PURPOSE.  See the
 * GNU Affero General Public License for more details.
 *
 * You should have received a copy of the GNU Affero General Public License
 * along with Structr.  If not, see <http://www.gnu.org/licenses/>.
 */
@charset "UTF-8";

/** Defaults */

@font-face { font-family: 'Open Sans'; src: url('../fonts/OpenSans-Light.ttf') format('truetype'); font-weight: 300;}
@font-face { font-family: 'Open Sans'; src: url('../fonts/OpenSans-Regular.ttf') format('truetype'); font-weight: 400;}
@font-face { font-family: 'Open Sans'; src: url('../fonts/OpenSans-Semibold.ttf') format('truetype'); font-weight: 600;}
@font-face { font-family: 'Open Sans'; src: url('../fonts/OpenSans-Bold.ttf') format('truetype'); font-weight: 700;}

@font-face { font-family: 'Roboto'; src: url('../fonts/Roboto-Light.ttf') format('truetype'); font-weight: 300;}
@font-face { font-family: 'Roboto'; src: url('../fonts/Roboto-Regular.ttf') format('truetype'); font-weight: 400;}
@font-face { font-family: 'Roboto'; src: url('../fonts/Roboto-Medium.ttf') format('truetype'); font-weight: 600;}
@font-face { font-family: 'Roboto'; src: url('../fonts/Roboto-Bold.ttf') format('truetype'); font-weight: 700;}

* {
	outline: none;
}

html {
	margin: 0;
	padding: 0;
	width: 100%;
	height: 100%;
	background: #e5e5e5;
}

body {
	height: 100%;
	width: 100%;
	margin: 0;
	padding: 0;
	font-family: Roboto, Arial, Helvetica, Sans-serif;
	font-size: 8pt;
	color: #222;
	background: #f1f1f1;
	position: relative;
}

table, tr, td, th, tbody, thead {
	padding: 0;
	margin: 0;
	border: none;
	border-collapse: collapse;
}

tt, tt *, pre, pre *, code, code *, .terminal, .cmd {
	font-family: "Liberation Mono", "DejaVu Sans Mono", Consolas, Monaco, "Vera Sans Mono", "Lucida Console", "Courier New", Courier, monospace !important;
}

a, a:link, a:visited {
	color: #333;
}

a:hover, a:active {
	color: #a5a5a5;
}

textarea {
	font-size: 1em;
	border: 1px solid rgba(0,0,0,.125);
}

button, textarea, input, select {
	font-family: Roboto, Arial, Helvetica, Sans-serif ! important;
	font-size: 9pt;
}

input {
	border: 1px solid rgba(0,0,0,.125);
	padding: 4px 4px;
}

input[type="text"]:disabled, input.disabled, textarea:disabled, textarea.disabled {
	background-color: #f0f0f0;
}

input[type="checkbox"] {
	vertical-align: middle;
}

.fit-to-height {
	overflow: auto;
}

#header {
	height: 60px;
	font-size: 1.25em;
	background: #363636;
}

#header .logo {
	position: absolute;
	top: 16px;
	left: 32px;
}

#header .structr-instance-info {
	float: right;
	color: #fff;
	margin-right: 8px;
}

#header .structr-instance {
	height: 27px;
	margin-top: 12px;
	font-size: 20px;
}

#header .structr-instance-stage {
	margin-left:10px;
}

#header .structr-instance-stage:not(:empty)::before {
	content:"(";
}

#header .structr-instance-stage:not(:empty)::after {
	content:")";
}

#header .structr-version {
	font-size: 8.5px;
	text-align: right;
	line-height: 1em;
	margin-top: 6px;
}

#header .structr-version:empty:before {
    content: "No version info available.";
}

#header .structr-version a,
#header .structr-version a:visited,
#header .structr-version a:hover {
	color: #fff;
	text-decoration: none;
}

#header .structr-version a, #header .structr-version span {
	vertical-align: top;
}

#header .structr-version .sprite {
	margin-top: -5px;
}

#header .structr-version .edition-icon {
	margin-left: 5px;
}

#main {
	height: calc(100% - 72px);
}

#main-help {
	position: absolute;
	top: 64px;
	right: 8px;
	z-index: 1;
}

#main-help:hover {
	opacity: .6;
}

#footer {
	display: none;
	font-size: 10px;
	height: 100px;
	width: 100%;
	position: fixed;
	bottom: 0;
	left: 0;
	background: #f0f0f0;
	border-top: 1px solid #999;
	overflow: auto;
}

#log {
	margin: 0 4px;
}

#menu {
	position: absolute;
	top: 17px;
	left: 160px;
}

.menu > ul {
	list-style-type: none;
	padding: 0;
	margin: 0;
}

.menu > ul > li {
	padding: 2px 6px 3px 6px;
	display: inline-block !important;
	margin: 0 10px;
}

.menu a {
	font-size: 1.1em;
	text-decoration: none;
	color: #fff;
}

.menu > ul > li.active, .menu > ul > li.active:hover {
	background-color: #81ce25;
	cursor: default;
}
.menu > ul > li.active a {
	color: #333 ! important;
}

.menu > ul > li:hover {
	background-color: #444;
}

.menu > ul > li.submenu-trigger:hover {
	background-color: transparent;
}

.menu ul li a.disabled {
	cursor: default;
}

.menu .submenu-trigger i {
	height: 13px;
}

ul#submenu {
	z-index: 100;
	display: none;
	list-style: none;
	position: relative;
	float: right;
	width: 140px;
	padding: 0;
	padding-top: 20px;
	margin-left: -16px;
	line-height: 2em;
}

ul#submenu.visible {
	display: block;
}

#submenu li {
	background-color: #363636;
}

#submenu li:not(.active):hover {
	background-color: #444;
}

#submenu li a {
	text-decoration: none;
	color: #fff;
	display: block;
	width: calc(100% - 20px);
	height: 100%;
	padding-left: 20px;
}

#submenu li.active {
	background-color: #81ce25;
	cursor: default;
}

#submenu li.active a {
	color: #333 ! important;
}

img.disabled {
	filter: alpha(opacity=40);
	-khtml-opacity: 0.4;
	-moz-opacity: 0.4;
	opacity: 0.4;
	cursor: default ! important;
}

#pages,
#dataBinding,
#localizations,
#propertyDefinitions,
#previews,
#contents,
#folders,
#files,
#code,
#trees,
#groups,
#images,
#users,
.slideOutLeft,
.slideOutRight {
	float: left;
	border: none;
	width: 399px;
	padding: 6px;
}

#users > .node.user, #groups > .node.group {
	margin-left: 0;
}

#widgets,
#remoteWidgets {
	width: calc(100% - 10px)
}

#remoteWidgets input:first-of-type  {
	margin-top: -6px;
}

#widgetsSlideout select#widget-server-selector {
	width: calc(100% - 65px);
	margin-left: 1px;
}

#widgetsSlideout button.add_widgets_icon {
	position: absolute;
	right: 12px;
	top: 8px;
}

#add-widget-server {
	width: 50%;
}

#add-widget-server td:first-of-type {
	width: 100px;
}

#add-widget-server td:first-of-type label {
	width: 100px;
	min-width: 100px;
}

#add-widget-server td input {
	width: 100%;
}

.ver-scrollable {
	position: relative;
	overflow: auto;
}

.ver-scrollable h2 {
	margin-top: 8px;
}

#pages .ver-scrollable {
	overflow-x: hidden;
}

#previews {
	margin: 4px 25px 0 25px;
}

#previews.no-preview::before {
	content: "- no preview selected -";
	font-style: italic;
	position: absolute;
	left: 50%;
	top: 50%;
	z-index: -1;
}

.slideOutLeft {
	margin: 3px 9px 6px 0;
}

.slideOutRight {
	margin: 3px 0 6px 9px;

}

#images > div:first-child {
	margin-top: 0px ! important;
}

.slideOut .compTab {
	z-index: 1000;
	position: absolute;
	margin: 8px 2px 0 0 ! important;
	overflow: visible ! important;
	transform-style: preserve-3d;
	-webkit-transform-style: preserve-3d;
	background-color: #e3e3e3;
	text-align: center;
}

.slideOut .compTab:hover {
	color: #333 ! important;
	background-color: #fff;
}

.slideOutRight .compTab {
	-webkit-transform: rotate(-90deg);
	-moz-transform: rotate(-90deg);
	-o-transform: rotate(-90deg);
	-ms-transform: rotate(-90deg);
	transform: rotate(-90deg);
	border-top: 1px solid rgba(0,0,0,.125);
	border-right: 1px solid rgba(0,0,0,.125);
	border-left: 1px solid rgba(0,0,0,.125);
}

.slideOutLeft .compTab {
	-webkit-transform: rotate(90deg);
	-moz-transform: rotate(90deg);
	-o-transform: rotate(90deg);
	-ms-transform: rotate(90deg);
	transform: rotate(90deg);
	border-top: 1px solid rgba(0,0,0,.125);
	border-right: 1px solid rgba(0,0,0,.125);
	border-left: 1px solid rgba(0,0,0,.125);
}

#pagesTab,
#inheritanceTab {
	right: -72px;
	width: 100px;
	top: 60px;
}

#activeElementsTab {
	right: -71px;
	width: 98px;
	top: 184px;
}

#dataBindingTab {
	right: -61px;
	width: 78px;
	top: 297px;
}

#localizationsTab {
	right: -61px;
	width: 78px;
	top: 400px;
}

#widgetsTab {
	left: -44px;
	width: 48px;
	top: 60px;
}

#paletteTab {
	left: -60px;
	width: 80px;
	top: 148px;
}

#componentsTab {
	left: -81px;
	width: 122px;
	top: 271px;
}

#elementsTab {
	left: -74px;
	width: 108px;
	top: 406px;
}

#queriesTab {
	right: -47px;
	width: 50px;
	top: 60px;
}

#displayTab {
	right: -72px;
	width: 100px;
	top: 160px;
}

#filtersTab {
	right: -42px;
	width: 40px;
	top: 254px;
}

#nodesTab {
	left: -44px;
	width: 48px;
	top: 60px;
}

#relationshipsTab {
	left: -60px;
	width: 80px;
	top: 148px;
}

.slideOut {
	min-height: 800px;
	margin: 0;
	border-top: 1px solid rgba(0,0,0,.125) ! important;
	border-bottom: 1px solid rgba(0,0,0,.125) ! important;
	position: absolute;
	z-index: 2;
	top: 96px;
	background-color: #fff ! important;
}

.slideOut.open {
	box-shadow: 0 0 12px rgba(127,127,127,.1);
}

#inheritance-tree.slideOut {
	top: 101px;
	min-height: inherit;
}

#inheritance-tree .icon {
	display: none;
}

#inheritance-tree a.jstree-hovered .icon {
	display: inline-block;
	margin-top: 3px;
}

#inheritance-tree .jstree-anchor {
	width: 100%;
}

#inheritance-tree .edit_icon, #inheritance-tree .delete_icon {
	position: absolute;
}

#inheritance-tree .edit_icon {
	right: 24px;
}

#inheritance-tree .delete_icon {
	right: 4px;
}

#inheritance-tree-container {
	overflow-x: hidden;
}

.ver-scrollable > .node, #widgets > .node, #remoteWidgets > .node {
	width: calc(100% - 10px);
}

.slideOutRight {
	width: 400px;
	right: -413px;
	border-left: 1px solid rgba(0,0,0,.125) ! important;
}

.slideOutLeft {
	left: -412px;
	border-right: 1px solid rgba(0,0,0,.125) ! important;
}

#widgetsSlideout #widgets, #widgetsSlideout #remoteWidgets {
	min-height: 48px;
	margin: 0 ! important;
}

#widgetsSlideout {
	padding: 0 0 0 12px;
}

#palette .elementGroup {
	float: left;
	padding: 0;
	margin: 0;
	width: 380px;
}

#palette h2 {
	font-size: 10pt;
	padding: 0;
	margin: 0;
	color: #333;
}

#palette h3, #widgetsSlideout h3 {
	font-size: 11pt;
	color: #333;
	padding: 3px 0 2px 0;
	margin: 0 0 0 2px;
}

.draggable {
	font-size: 1.25em;
	padding: 3px 6px;
	float: left;
	color: #333;
	border: 1px solid transparent;
	margin: 2px 2px;
	background-color: #e3e3e3;
}

.draggable:hover {
	cursor: move;
	color: #000;
	border: 1px solid transparent;
	background-color: #f6f6f6;
}

.sep {
	clear: both;
	height: 4px;
	margin: 2px 0 12px -12px ! important;
}

.clear {
	clear: both;
	height: 0px;
}

.props {
	/*width: 872px;*/
	width: 100%;
	border-collapse: collapse;
	margin-bottom: 12px;
	font-size: 8pt;
	border: 1px solid rgba(0,0,0,.125) ! important;
	box-shadow: 0px 0px 36px rgba(127,127,127,.1);
}

#users .props {
	width: 776px ! important;
}

.props tr:nth-child(odd) {
	background-color: #f6f6f6;
}

.props tr:nth-child(even) {
	background-color: #fff;
}

.props th {
	background: #f0f0f0;
}

.props td, .props th {
	padding: 6px 6px;
	line-height: 1.7em;
	height: 1.7em;
}

.props td.key {
	position: relative;
	width: 50%;
	font-size: 1.2em;
	-webkit-user-select: none;
	-moz-user-select: none;
	-ms-user-select: none;
	-o-user-select: none;
	user-select: none;
}

.props td.key .hint {
	position: absolute;
	right: 2px;
}

.props tr td.value {
	padding: 4px 6px;
	margin: 0 2px;
}

.props tr td.value input, .props tr td.value textarea {
	margin: -3px;
	background: #fff;
	border: 1px solid #eee;
	width: 99%;
}

.props textarea {
	margin: -3px;
	border: 1px solid transparent;
	font-size: 8pt;
	width: 360px;
}

.props tr td.value input.readonly {
	margin: -3px;
	border: 1px solid transparent;
	background-color: #f6f6f6;
	color: #a0a0a0;
}

.props tr td.value .array-attr input,
.props tr td.value .array-attr textarea {
	width: calc(100% - 24px);
}

.props tr td.value .array-attr i.remove {
	vertical-align: middle;
    margin: 7px 0 6px 2px;
}

.props tr td.value input.active {
	margin: -3px;
	border: 1px solid #ccc;
	background-color: #fff;
}

.props tr td.value .tick {
	border: none;
	position: absolute;
}

.props tr td img, .props tr td i {
	border: none;
	cursor: pointer;
	vertical-align: middle;
	margin: 0 2px 3px 0;
}

.props tr td .pager {
	width: 16px;
	position: absolute;
	right: 2px;
	cursor: pointer;
}

.props tr td .pager.disabled {
	cursor: default;
}

.props tr td .pager.up {
	top: 2px;
}

.props tr td .pager.down {
	bottom: 2px;
}

.props tr td .pager i {
	color: #000;
}

.props tr td .pager.disabled i {
	color: #ccc;
	cursor: default;
}

.props tr td .pager.range {
	top: calc(50% - 8px);
	height: 16px;
	width: 100px;
	cursor: default;
	right: 6px;
	text-align: right;
}

ul#previewTabs {
	margin: 0;
	padding: 0;
	border: none;
	height: 25px;
}

.data-tabs, .data-tabs ul, #tabs, #tabs ul, .files-tabs ul, .code-tabs ul, .favs-tabs ul, .dialogHeaderWrapper ul, .dialogText .schema-details ul {
	background: none;
	border: none;
	padding: 0;
	margin: 0;
}

#previewTabs > li, #tabs > ul > li, .compTab, .data-tabs > ul > li, .files-tabs > ul > li, .code-tabs > ul > li, .favs-tabs > ul > li, .dialogHeaderWrapper > ul > li, .tabs-menu > li  {
	vertical-align: middle;
	line-height: 1.5em;
	border-top: 1px solid rgba(0,0,0,.125);
	border-left: 1px solid rgba(0,0,0,.125);
	border-right: 1px solid rgba(0,0,0,.125);
	background-color: #f6f6f6;;
	cursor: pointer ! important;
	list-style-type: none;
	display: inline;
	float: left;
	border-bottom: none ! important;
	border-bottom-left-radius: 0 ! important;
	border-bottom-right-radius: 0 ! important;
	margin: 0 8px 0 0 ! important;
	padding: 3px 6px 0 6px ! important;
	color: #888;
	font-size: 1.2em;
	height: 22px;
	position: relative;
	z-index: 1;
}
#previewTabs > li.active, #tabs > ul > li.active, .compTab.active, .data-tabs > ul > li.active, .files-tabs > ul > li.active, .code-tabs > ul > li.active, .favs-tabs > ul > li.active, .dialogHeaderWrapper > ul > li.active, .tabs-menu > li.active {
	box-shadow: 0 -3px 3px -3px rgba(127,127,127,.1), 3px 0px 3px -3px rgba(127,127,127,.1), -3px 0px 3px -3px rgba(127,127,127,.1), 0 1px 0px #fff;
}

#previewTabs > li .fill-pixel, #tabs > ul > li .fill-pixel, .compTab .fill-pixel, .data-tabs > ul > li .fill-pixel, .files-tabs > ul > li .fill-pixel, .code-tabs > ul > li .fill-pixel, .favs-tabs > ul > li .fill-pixel, .dialogHeaderWrapper > ul > li .fill-pixel, .tabs-menu > li .fill-pixel {
	display: none;
}

#previewTabs > li.active .fill-pixel, #tabs > ul > li.active .fill-pixel, .compTab.active .fill-pixel, .data-tabs > ul > li.active .fill-pixel, .files-tabs > ul > li.active .fill-pixel, .code-tabs > ul > li.active .fill-pixel, .favs-tabs > ul > li.active .fill-pixel, .dialogHeaderWrapper > ul > li.active .fill-pixel, .tabs-menu > li.active .fill-pixel {
	display: block;
	background-color: #dfdfdf;
	position: absolute;
	width: 1px;
	height: 1px;
	top: 25px;
	left: -1px;
}

#previewTabs > li.page {
	padding: 3px 26px 0 26px ! important;
}

#previewTabs > li.page:hover {
	padding: 3px 6px 0 6px ! important;
}

.data-tabs {
	margin-top: 20px;
}

.data-tabs.level-two {
	margin-top: 0px;
}

.data-tabs > ul, .files-tabs > ul, .code-tabs > ul, .favs-tabs > ul {
	overflow: hidden;
}

.data-tabs > div, .files-tabs > div, .code-tabs > div, .favs-tabs > div {
	padding: 0;
	/*display: none;*/
	/*border-top: 1px solid #a5a5a5;*/
}

.data-tabs button {
	margin: 6px 0 0 0;
}

.data-tabs > ul > li, #tabs > ul > li, .files-tabs > ul > li, .code-tabs > ul > li, .dialogHeaderWrapper > ul > li {
	font-size: 1em;
}

.data-tabs > div {
	/*background-color: #fff;*/
	padding: 2px 8px 12px 0 ! important;
	/*border: 1px solid rgba(0,0,0,.125);*/
}

.propTabContent {
	display: none;
	/*float: left;*/
	/*width: 100%;*/
	/*background-color: #fff;*/
}

.propTabContent section {
	padding: 24px 0 0 0;
}

.tab {
	padding: 0 0 8px 0;
}

#previewTabs li:active {

}

#previewTabs i {
	position: relative;
	z-index: 2;
	border: none;
	margin: 1px 0 0 0;
}

#previewTabs li input[type=text] {
	margin: 0;
	padding-bottom: 2px;
}

#previewTabs li:hover, #tabs li:hover, .compTabs:hover, .data-tabs li:hover {
	color: #333 ! important;
	background-color: #fff;
	background-image: none;
}

#previewTabs li.active, #tabs li.active, .compTab.active, .data-tabs li.active, .files-tabs li.active, .code-tabs li.active, .favs-tabs li.active, .dialogHeaderWrapper li.active, .tabs-menu li.active {
	color: #222 ! important;
	background-color: #fff;
	background-image: none;
}

#previews {
	/*overflow: hidden ! important;*/
}

.previewBox {
	float: left;
	background: #fff;
	padding: 0;
	margin: 0;
	overflow: hidden ! important;
	-moz-transform-origin: 0 0;
	-o-transform-origin: 0 0;
	-webkit-transform-origin: 0 0;
	width: 100%;
	height: 100%;
	box-shadow: 0px 0px 36px rgba(127,127,127,.1);
	border: 1px solid rgba(0,0,0,.125);
}

.previewBox iframe {
	width: 1000px;
	height: 1000px;
	border: 0;
	padding: 0;
	margin: 0;
	-moz-transform-origin: 0 0;
	-o-transform-origin: 0 0;
	-webkit-transform-origin: 0 0;
}

.link_icon {
	display: none;
}

.node .name_ {
	max-width: 75%;
	text-overflow: ellipsis;
	overflow: hidden;
	white-space: nowrap;
}

.node .name_:hover {
	cursor: text;
}

.page b.name_ {
	font-weight: normal;
}

.new-name, .new-relationshipType {
	border: 1px solid #a5a5a5;
	margin: -1px 0;
	font-size: 0.95em;
	display: inline;
}

.node .id,
.group .id,
.propertyDefinitions .id,
.user .id,
.page .id,
.element .id,
.component .id,
.file .id,
.folder .id,
.image .id,
.image-folder .id,
.container .id,
.item .id {
	display: none;
}

.page .position {
	color: #999;
}

.image .icons {
	width: 100px;
	height: 20px;
	position: absolute;
	top: 110px;
}

.content .content_ {
	margin: 4px 0 -2px 0;
	display: inline-block;
	max-width: 75%;
	font-weight: normal;
	text-overflow: ellipsis;
	overflow: hidden;
	white-space: nowrap;
	line-height: 1.1em;
}

.content .content_:hover {
	cursor: text;
}

span.id {
	color: #999;
}

.node {
	color: #333;
	line-height: 1.7em;
	border: 1px solid transparent;
	padding: 2px 2px 2px 4px;
	margin: 0 0 0 11px;
	position: relative;
}

.active-element .edit_icon {
	right: 4px ! important;
}

.active-element b:hover,
.active-element .content_:hover,
.active-element .action:hover {
	cursor: pointer;
}

.node.sub {
	margin-left: 16px ! important;
}

.group .node, .folder .file, .folder .folder, .container .item {
	margin: 4px 0 4px 11px;
}

#images .image {
	padding: 4px 8px;
}

#images {
	width: 100%;
}

#images .pager {
	margin-bottom: 12px;
}

#images .image {
	width: 102px;
	height: 130px;
	float: left;
	margin-right: 4px;
	position: relative;
	color: #555;
}

#folder-contents .thumbnailZoom {
	max-width: 300px;
	max-height: 300px;
	position: absolute;
	z-index: 4;
	display: none;

}

#imageFolders .folder {
	border: 1px solid #ccc;
	background: #fbf7dc ! important;
	width: 100%;
}

#images .image div.wrap {
	position: absolute;
	top: 50%;
	left: 50%;
}

#images .image img.thumbnail {
	margin-top: -42px;
	margin-left: -50%;
	max-width: 100px;
	max-height: 100px;
}

#images .imageDetail {
	max-width: 776px;
	max-height: 776px;
	margin: 0;
	padding: 0;
}

.readonly {
	color: #999;
}

.typeIcon, .expand_icon {
	float: left ! important;
	border: none;
	background: none;
	margin-right: 4px ! important;
	cursor: pointer ! important;
}

.typeIcon {
	width: 16px;
	height: 16px;
	margin-top: 1px;
}

.typeIcon-nochildren {
	margin-left: 16px ! important;
}

.expand_icon {
	width: 8px;
	height: 8px;
	margin-top: 5px;
	margin-left: 4px ! important;
	margin-right: 4px ! important;
}

.edit_ui_properties_icon, .edit_icon, .add_icon, .delete_icon, .close_icon, .key_icon, .edit_props_icon, .edit_file_icon, .clone_icon, .view_icon, .minify_file_icon, .link_icon, .add_form_icon, .data_icon, .unarchive_icon, .push_icon, .show_active_icon, .collapse_children_icon, .add_child_icon, .remove_favorite_icon, .import_icon
i.edit_ui_properties_icon, i.edit_icon, i.add_icon, i.delete_icon, i.close_icon, i.key_icon, i.edit_props_icon, i.edit_file_icon, i.clone_icon, i.view_icon, i.minify_file_icon, i.link_icon, i.add_form_icon, i.data_icon, i.unarchive_icon, i.push_icon, i.show_active_icon, i.collapse_children_icon, i.add_child_icon, i.remove_favorite_icon, i.import_icon {
	display: none;
	cursor: pointer;
	height: 16px;
	width: 16px;
	margin-left: 4px ! important;
	vertical-align: top;
	/*float: right;*/
	position: absolute;
}

i.push_icon {
	position: initial;
}

.add_child_icon {
	display: none;
	cursor: pointer;
	height: 16px;
	width: 16px;
	margin-left: 24px ! important;
	vertical-align: top;
	position: absolute;
}

i.link_icon {
	display: none;
	cursor: pointer;
	height: 16px;
	width: 16px;
	margin-left: 24px ! important;
	vertical-align: top;
	position: absolute;
}

.import_icon {
	right: 84px;
}

.edit_icon, .edit_file_icon, .collapse_children_icon, .minify_file_icon {
	right: 64px;
}

.page > .edit_props_icon {
	right: 44px;
}

.folder .edit_props_icon {
	right: 44px;
}

.group .edit_props_icon, .user .edit_props_icon {
	right: 24px;
}

.edit_props_icon, .file .edit_props_icon {
	right: 44px;
}

.delete_icon, .remove_favorite_icon {
	right: 24px;
}

.unarchive_icon {
	right: 84px;
}

li.page .delete_icon {
	right: -20px;
}

li.page .edit_ui_properties_icon {
	right: -20px;
}

li.page .view_icon {
	right: 20px;
}

.group .delete_icon, .user .delete_icon {
	right: 4px;
}

.key_icon {
	right: 4px;
}

.key_icon {
	filter: alpha(opacity=30);
	-khtml-opacity: 0.3;
	-moz-opacity: 0.3;
	opacity: 0.3;
}

.nodeHover > .key_icon, .nodeHover > .icons .key_icon {
	filter: alpha(opacity=100);
	-khtml-opacity: 1;
	-moz-opacity: 1;
	opacity: 1;
}

#add_type {
	position: absolute;
	right: 12px;
	top: 68px;
	margin: 0;
}

i.button {
	cursor: pointer;
}

.nodeHover, .nodeActive, #graph-canvas .node {
	color: #333 ! important;
	background-color: #f5f5f5 ! important;
	border: 1px solid rgba(0,0,0,.125);
}

.slideOut .node {
	padding: 2px 0px 2px 2px;
	margin: 0 0 0 11px;
}

.slideOut .node.page {
	padding: 2px 0px 2px 2px;
	margin: 0 0 0 20px;
}

#componentsArea > .node, #elementsArea > .node {
	margin-left: 0;
}

#newComponentDropzone {
	border: 2px dashed lightgray;
	border-radius: 5px;
	padding: 10px 0;
	color: lightgray;
	margin-bottom: 4px;
}

#newComponentDropzone.allow-drop {
	color: black;
}

#newComponentDropzone .new-component-info {
	text-align: center;
}

#newComponentDropzone .new-component-info .sprite {
	vertical-align: middle;
}

#newComponentDropzone .new-component-info .active {
	visibility: hidden;
	display: none;
}

#newComponentDropzone.allow-drop .new-component-info .inactive {
	visibility: hidden;
	display: none;
}

#newComponentDropzone.allow-drop .new-component-info .active {
	visibility: visible;
	display: inline-block;
}


.slideOut .node.widget {
	margin-left: 0;
	padding-left: 0;
}

#pages .node.nodeHover {
	border: 1px solid rgba(0,0,0,.125) ! important;
}

.node.nodeSelectedFromContextMenu {
    color: #333 ! important;
    background-color: #fafafa ! important;
    border: 1px dashed #777;
}

.contextMenuActive {
	color: #333 ! important;
	background-color: #f5f5f5 ! important;
	border: 1px solid #aaa;
}

.nodeHover {
	/*z-index: 2;*/
}

.nodeSelected {
	background-color: #fffcdd ! important;
	/*border: 1px solid #ca0;*/
	box-shadow: 0 0 36px rgba(127,127,127,.2);
}

#folder-contents .nodeActive {
	background-color: #f5f5f5 ! important;
	border: 1px solid #eee;
}

#folder-contents .nodeHover, .image.nodeHover {
	color: #333 ! important;
	background-color: #f5f5f5 ! important;
	border: 1px solid transparent;
	z-index: 1;
}

#graph-canvas {
	background-color: #f1f1f1;
}

#graph-canvas .node {
	padding: 2px 6px;
	margin: 4px 0 4px 0;
	border: 1px solid rgba(0,0,0,.125);
}

button {
	color: #000;
	padding: 1px 8px 2px 4px;
	margin: 0 3px 3px 0;
	vertical-align: middle;
	border: 1px solid rgba(0,0,0,.125);
	background-color: transparent;
	height: 24px;
}

button:hover:not(.disabled) {
	color: #222;
	padding: 1px 8px 2px 4px;
	vertical-align: middle;
	border: 1px solid transparent;
	background-color: #fff;
	cursor: pointer ! important;
	box-shadow: 0px 0px 36px rgba(127,127,127,.1);
}

button img, button i {
	padding: 0;
	margin: 0;
	vertical-align: middle;
}

button.action {
	color: #fff;
	background-color: #81ce25;
}

button.action:hover {
	color: #fff;
	background-color: #b5e27f;
}

button.action.disabled:hover {
	color: #fff;
	background-color: #81ce25;
	cursor: not-allowed;
}

.dialog {
	display: none;
	font-size: 11pt;
	padding: 4px 12px 6px 12px;
	border: 1px solid #999;
	background-color: #eee;
}

#dialogBox #minimizeDialog {
	display: none;
}

#dialogBox .minmax {
	position: absolute;
	right: 1em;
	top: 1em;
	width: 16px;
	height: 16px;
}

#dialogBox .minmax:hover {
	cursor: pointer;
	filter: alpha(opacity=60);
	-khtml-opacity: 0.6;
	-moz-opacity: 0.6;
	opacity: 0.6;
}

.CodeMirror-gutter {
	background-color: #fff;
}

#confirmation, #infoBox, #tempInfoBox, #errorBox {
	min-height: 24px;
	padding: 12px 0 12px 12px;
	overflow: auto;
}

#tempErrorBox, #tempInfoBox {
	padding: 18px;
}

#tempErrorBox .al {
	vertical-align: middle;
	margin-left: 4px;
	margin-top: -4px;
}

#dialogBox {
	padding-bottom: 48px;
	position: relative;
}

.dialogTitle {
	font-size: 11pt;
	text-align: center;
	color: #333;
}

.dialogBtn {
	/*width: 300px;*/
	position: absolute;
	right: 12px;
	bottom: 12px;
	text-align: left;
	height: 36px;
	padding: 0;
	margin: 0;
}

.dialogBtn button, #errorBox button, .favs-tabs button#saveFile {
	float: right;
	margin: 10px 0 0 12px;
	padding-left: 8px;
}

.dialogBtn button:hover, #errorBox button:hover {
	padding-left: 8px;
}

.dialogHeaderWrapper, .dialogText, .dialogMeta {
	text-align: initial;
	font-size: 9.5pt;
}

.dialogMeta {
	height: 19px;
	margin-top: -19px;
	padding: 0;
}

.dialogTextWrapper {
	overflow-y: auto;
}

.dialogText textarea {
	width: 98%;
	margin-top: 0;
}

.dialogText .node {
	display: inline-block;
	margin: 4px;
	min-width: 100px;
}

.dialogText .nodeHover b {
	cursor: pointer ! important;
}

.dialogText .linkBox {
	border: 1px solid #ccc;
	background-color: #fff;
	padding: 6px;
}

.dialogText .linkBox .pager {
	border-bottom: 1px solid #ccc;
	background-color: #e5e5e5;
	margin: -6px -6px 4px -6px;
	padding: 5px 5px 0px 5px;
}

.dialogText label {
	display: inline-block;
	min-width: 200px;
}

.schema-props td.centered {
	text-align: center;
}

.schema-props td label {
	min-width: 100px;
}

#confirmationText, #infoText, #dialogBox .dialogText {
	margin-bottom: 12px;
	vertical-align: top;
}

#login {
	padding-top: 16px;
	padding-left: 16px;
	width: 264px;
	text-align: left ! important;
}

#login table, #login tr, #login td {
	background-color: transparent ! important;
	margin: 0;
	padding: 4px;
}

#login #errorText, #login #errorText-two-factor {
	color: #c00;
}

.errorText img {
	vertical-align: bottom;
	margin-top: 4px;
}

#login input {
	width: 150px;
	border: 1px solid #ccc;
	margin: 0;
	padding: 2px 4px;
}

#login .btn {
	text-align: right;
	text-decoration: none;
}

#login #loginButton {
	margin: 0 0 6px 0;
}

#login .logo-login {
	margin: 8px auto 14px auto;
	display: block;
}

#login #two-factor-qr-code {
	text-align: center;
}

#login #two-factor-qr-code #two-factor-qr-info {
	margin-top: 8px;
	margin-bottom: 10px;
}

.dialog button:focus {
	border: 1px solid #666;
}

#files-main h1, #images h1, #code-main h1, #flows-main h1 {
	color: #333;
	font-size: 16px;
	font-weight: bold;
	margin: 8px 0;
	padding: 0;
	height: 22px;
}

#code-main .selected, #code-main .selected:hover,
#files-main .selected, #files-main .selected:hover {
	color: #333 ! important;
	border: 1px solid transparent ! important;
	background-color: #81ce25 ! important;
}

.node-helper {
	width: 16px ! important;
	height: 16px ! important;
}

#images h1 {
	visibility: visible;
	color: #333;
}

/** Override some jquery-ui styles to match new theme */
.ui-draggable, .ui-sortable {
	cursor: move;
}

.ui-widget-header {
	background: none;
	border: none;
	background-color: #fff;
}

.ui-widget-content {
	border: 1px solid rgba(0,0,0,.125);
}

.ui-state-default, .ui-widget-content .ui-state-default, .ui-widget-header .ui-state-default {
	border: 1px solid transparent;
	background: none;
	background-color: #f6f6f6;
	font-weight: 400;
	color: #555;
}

.ui-state-highlight, .ui-widget-content .ui-state-highlight, .ui-widget-header .ui-state-highlight {
	border: 1px solid #81ce25;
	background: #81ce25 50% 50% repeat-x;
	color: #363636;
}

.ui-corner-all, .ui-corner-bottom, .ui-corner-right, .ui-corner-br {
	border-bottom-right-radius: 0;
}
.ui-corner-all, .ui-corner-bottom, .ui-corner-left, .ui-corner-bl {
	border-bottom-left-radius: 0;
}
.ui-corner-all, .ui-corner-top, .ui-corner-right, .ui-corner-tr {
	border-top-right-radius: 0;
}
.ui-corner-all, .ui-corner-top, .ui-corner-left, .ui-corner-tl {
	border-top-left-radius: 0;
}

.ui-slider .ui-slider-handle {
	border: 1px solid rgba(0,0,0,.125);
}

.pages-sortable-placeholder {
	height: 20px ! important;
}

#offset-tester {
	border: 1px solid red;
	position: absolute;
}

.added {
	background-color: green;
}

#sliderBox {
	padding: 10px ! important;
}

.highlight {
	color: #81ce25;
	transition: color 0.1s 0.1s;
	-moz-transition: color 0.1s 0.1s;
	-webkit-transition: color 0.1s 0.1s;
	-o-transition: color 0.1s 0.1s;
}

#controls {
	float: right;
}

.infoBox {
	position: absolute;
	min-width: 240px;
	min-height: 12px;
	text-align: left;
	padding: 6px 4px 6px 28px;
	font-size: 10pt;
	clear: both;
	overflow: auto;
	bottom: 10px;
}

.warning {
	background: #feefb3 url('../icon/error.png') 6px 6px no-repeat;
	color: #9f6000;
	border: 1px solid #9f6000;
	font-size: 10pt;
}

.warning a {
	color: #9f6000;
}

.error {
	background: #ffbaba url('../icon/exclamation.png') 6px 6px no-repeat;
	color: #d8000c;
	border: 1px solid #d8000c;
	font-size: 10pt;
}

.error a {
	color: #d8000c;
}

.success {
	background: #dff2bf url('../icon/accept.png') 6px 6px no-repeat;
	color: #4f8a10;
	border: 1px solid #4f8a10;
	font-size: 10pt;
}

.success a {
	color: #4f8a10;
}

.info {
	background: #bde5f8 url('../icon/information.png') 6px 6px no-repeat;
	color: #00592b;
	border: 1px solid #00592b;
	font-size: 10pt;
}

.info a {
	color: #00592b;
}

.nodeSelectBox {
	width: 240px;
}

.nodeSelectBox div {
	width: 120px;
}

.nodeSelectBox .id {
	display: none;
}

button.switch {
	min-width: 48px;
	margin-right: 12px;
	color: #444;
	font-weight: normal;
	border: 1px solid transparent;
	background-color: #fff;
}

button.switch i {
	margin-top: -2px;
	vertical-align: top;
}

button.switch:hover {
	border: 1px solid #eee;
}

button.enabled, button.active {
	color: #222;
	font-weight: bold;
	border: 1px solid transparent;
	background-color: transparent;
}

.query-type-buttons button.active {
	border: 1px solid rgba(0,0,0,.125);
	background: #fff;
}

.query-type-heading {
    margin-top: 6px;
    margin-bottom: 5px;
}

.node ._html_id_,
.node ._html_class_,
.node .linkable {
	color: #888;
}

.node .linkable {
	margin-left: 24px;
	cursor: pointer;
}

.node .linkable:hover {
	color: #555;
}

.callToAction {
	background-color: #81ce25;
	width: 248px;
	height: 32px;
	border: 1px solid #a5a5a5;
	font-size: 14pt;
	padding: 11px 0 0 12px;
	margin: 24px;
	cursor: pointer;
	color: #fff;
}
.callToAction:hover {
	background-color: #96f02b;
	border: 1px solid #bbb;

}
.callToAction a, .callToAction a:link, .callToAction a:visited, .callToAction a:hover, .callToAction a:active {
	text-decoration: none;
	color: #fff;
}
.callToAction img {
	vertical-align: top;
	padding: 3px 0 0 7px;
}

.pager {
	-webkit-touch-callout: none;
	-webkit-user-select: none;
	-khtml-user-select: none;
	-moz-user-select: none;
	-ms-user-select: none;

}

.pager input {
	height: 17px;
}

.pager input[type=text] {
	width: 24px;
	margin-right: 4px;
	padding-bottom: 3px;
	text-align: center;
}

.pager input.page, .pager input.pageNo, .pager select.pageSize, .pager input.pageCount {
	/*margin-top: -1px;*/
	background-color: #fff;
}

.pager input.pageNo {
	background-color: #fff ! important;
}

.pager input.pageNo.disabled {
	border: 1px solid transparent;
}

.pager input.pageCount {
	background-color: #fff ! important;
	border: none;
}

.pager select.pageSize {
	margin-right: 16px;
}

.pager button {
	font-size: 8pt;
	border: 1px solid transparent;
	background-color: #e5e5e5;
}

.pager i {
	font-size: 8pt;
	padding: 2px 4px;
	cursor: pointer;
}

.pager input.filter {
	width: 52px;
	font-size: 1.1em;
	text-align: left;
}

.pager > div {
	display: inline;
	white-space: nowrap;
}

button.disabled, i.disabled {
	filter: alpha(opacity=60);
	-khtml-opacity: 0.6;
	-moz-opacity: 0.6;
	opacity: 0.6;
	cursor: not-allowed;
}

.input-and-button, .select-and-button {
	display: inline-block;
}

.input-and-button input[type=text] {
	margin: 0;
	height: 20px;
	padding: 1px 4px;
	font-size: 9pt;
}

.input-and-button select {
	padding: 2px 2px 3px 2px;
	margin: 0 !important;
	border: 1px solid rgba(0,0,0,.125);
	background-color: #fff !important;
	height: 24px;
}

.input-and-button button,
.input-and-button button:hover,
.input-and-button button:focus,
.input-and-button button:visited,
.input-and-button button:active {
	border-left: none;
	margin: 0;
	margin-top: -5px;
	height: 24px;
	vertical-align: middle;
	padding: 0 5px 0 4px;
}

.select-and-button select {
	padding: 2px 2px 3px 2px;
	margin: 0 !important;
	border: 1px solid rgba(0,0,0,.125);
	background-color: #fff !important;
	height: 24px;
}

.select-and-button button,
.select-and-button button:hover,
.select-and-button button:focus,
.select-and-button button:visited,
.select-and-button button:active {
	border-left: none;
	margin: 0;
	height: 24px;
	vertical-align: top;
	padding: 0 5px 0 4px;
}

/*
 * Upload progress bar
 */

.progress {
	display: none;
	text-align: right;
	position: absolute;
	height: 14px;
	border: 1px solid #b5b5b5;
	margin: 2px 0 0 0;
	padding: 0;
	background: #fff;
}

.progress .bar {
	background-color: #81ce25;
	width: 50%;
	height: 100%;
	padding: 0;
	margin: 0;
}

.progress .indicator {
	position: absolute;
	right: 2px;
	top: -2px;
	font-size: .8em;
}

.file .progress {
	right: 36px;
	top: 1px;
	width: 120px;
}

.tile .progress {
	top: 82px;
	left: 3px;
	width: 100px;
	z-index: 2;
}

input.auto-refresh {
	vertical-align: middle;
	float: left;
	margin-right: 0;
}

button.add_property {
	font-size: 2em;
}


/**
 * Schema
 */

#schema-graph {
	background-color: #f1f1f1;
}

#schema-graph .light {
	/*opacity: .7;*/
}

#schema-graph.noselect, .graphNoSelect {
	-webkit-touch-callout: none;
	-webkit-user-select: none;
	-khtml-user-select: none;
	-moz-user-select: none;
	-ms-user-select: none;
}

#schema-graph .node {
	position: absolute;
	background-color: #fff;
	border: 1px solid rgba(0,0,0,.125);
}

#schema-graph .node.selected {
	border-color: #f1cd2e;
	background-color: #f1cd2e !important;
}

#schema-graph .label.rel-type.selected {
	border-color: #ca0;
	background-color: #f1cd2e !important;
}

#schema-graph .label.schema-reltype-warning {
	background: #ffbaba !important;
}

#create-type i, #schema-tools i, #global-schema-methods i, .schema-tool-button i {
	margin-top: -3px;
}

.schema {
	padding-bottom: 6px ! important;
}

.schema h3 {
	margin: 6px 0 2px 0;
}

.schema-input-container {
	background-color: transparent;
	padding: 8px 12px 4px 12px;
}

#connector-style, #node-type-selector, #rel-type-selector, #saved-layout-selector, #layout-style {
	color: #222;
	padding: 1px 2px 3px 4px;
	vertical-align: middle;
	line-height: 1.3em;
	border: 1px solid transparent;
	background-color: #e5e5e5;
	height: 24px;
}

#connector-style {
	margin: 0 8px 4px 12px;
}

#layout-style {
	margin: 0 0 4px 48px;
}

#zoom-slider {
	display: inline-block;
	width: 100px;
	margin-left: 10px;
}

#zoom-slider, #zoom-slider span {
	border: 1px solid #ccc;
}

#schema-show-overlays {
	margin-left:16px;
	margin-top:0;
}

#node-type-selector, #rel-type-selector, #saved-layout-selector {
	margin: 0 8px 4px 0;
}

#save-layout-filename {
	padding: 3px 2px 2px 4px;
	margin-right: 8px;
}

#expand-all, #compact-all {
	padding: 2px 4px ! important;
	margin: 0 6px 4px 4px ! important;
	height: 24px;
}

#expand-all img, #compact-all img {
	margin: 0 ! important;
	border: 0 ! important;
	vertical-align: top;
}

.schema-props {
	background-color: #fff;
	width: 100%;
	border-collapse: collapse;
	border: 1px solid rgba(0,0,0,.125);
}

.schema-props th, .schema-props td {
}

.actions.schema-props th:first-of-type {
	width: 16%;
}

.actions.schema-props th:last-of-type {
	width: 8%;
}

.actions.schema-props th {
	width: 38%;
}

.actions.schema-props .cm-schema-methods {
	min-height: 20px;
	height: 100px;
}

.actions.schema-props .name-col {
	vertical-align: top;
	height: 100px;
}

.actions.schema-props .resize-handle {
	cursor: ns-resize;
}

.actions.schema-props .add-to-favorites {
	vertical-align: baseline;
}

.actions.schema-props .cm-schema-methods .CodeMirror-scroll {
	margin-bottom: 0;
	margin-right: 0;
	padding-bottom: 0;
}

.actions.schema-props .cm-schema-methods .CodeMirror-gutters {
	height: calc(100% - 3px) !important;
	padding-bottom: 0;
}

.actions.schema-props .cm-schema-methods .CodeMirror-gutter {
	padding-bottom: 0;
	margin-bottom: 0;
}

.actions.schema-props .cm-schema-methods div.CodeMirror-scroll > div.CodeMirror-sizer + div, .cm-schema-methods .CodeMirror-vscrollbar {
	display: none !important;
}

.editor-settings {
	padding-left: 4px;
}

#tabView-methods .editor-settings label, #___global_methods_content .editor-settings label {
	min-width: 0px;
}

.related-attrs.schema-props th:first-of-type {
	min-width: 30%;
}

.related-attrs.schema-props th:last-of-type {
	width: 8%;
}

.related-attrs.schema-props th {
	min-width: 30%;
}

.schema-props.related-attrs td {
	padding: 3px 4px 1px 4px;
}

.related-attrs .cardinality {
	font-size: x-small;
	font-style: initial;
	font-weight: bold;
	position: relative;
	right: 3px;
	margin-right: -7px;
	vertical-align: sub;
}

.related-attrs .cardinality.one::before {
	content: '1';
}
.related-attrs .cardinality.one {
	top: -10px;
}
.related-attrs .cardinality.many::before {
	content: '*';
}
.related-attrs .cardinality.many {
	top: -8px;
}

.related-attrs td.no-rels {
	text-align: center;
	color: grey;
	font-style: italic;
	padding-top: 5px;
	padding-bottom: 6px;
	font-size: 1.1em;
}

.schema-props td {
	white-space: nowrap;
	padding: 4px;
}

.schema-props tr:nth-child(even) {
	background-color: #fff;
}

#schema-graph .label {
	font-size: 1.25em;
	background: rgba(244,244,244, .8);
	min-width: 1em;
	text-align: center;
	padding: .6em;
	box-shadow: 0 0 12px rgba(127,127,127,.1);
}

#schema-graph .label .icon {
	margin: -3px 2px;
	display: none;
	cursor: pointer;
}

#schema-graph .node {
	box-shadow: 0 0 12px rgba(127,127,127,.1);
	padding: 6px;
	margin: 0 ! important;
	opacity: .9;
	border-radius: 16px;
}

#schema-graph .node h2 {
	margin: 6px 0;
}

#schema-graph ._jsPlumb_endpoint_anchor {
	z-index: 9999;
}

.property-name,
.property-dbname,
.property-format,
.property-code,
.property-comment,
.property-attrs,
.property-default,
.localization-locale,
.localization-name,
#relationship-label {
	width: 98%;
	font-size: 1em;
	border: none;
	background: transparent;
}

.view-properties-select > .chosen-container > .chosen-choices > li {
    cursor: move;
}

.view-properties-select .ui-state-highlight {
	background: #e4e4e4;
	margin: 3px 0 3px 5px;
	border: 1px dotted gray;
	width: 80px;
	height: 19px;
}

.ownerBox .chosen-container {
	width: 400px ! important;
}

.chosen-container.sorting .chosen-drop {
	display: none;
}

input.property-name:disabled {
	background-color: inherit;
}

.schema.expanded .property-name,
.schema.expanded .property-type,
.schema.expanded .property-dbname,
.schema.expanded .property-format,
.schema.expanded .property-code,
.schema.expanded .property-comment,
.schema.expanded .property-attrs,
.schema.expanded .property-default,
#relationship-label {
	border: none;
	background: transparent;
}

.schema.expanded tr, .schema.expanded .schema-props, .schema-prop-localizations {
	background: transparent ! important;
}

.schema.expanded td {
	border: none ! important;
}

.schema b,
.schema-details b {
	font-size: 1.5em;
	display: inline-block;
	/*margin: 2px 0;*/
}

.schema b:hover,
.schema-details b:hover,
.schema-details .property-name:hover:not(:disabled),
.schema-details .property-dbname:hover,
.schema-details .property-format:hover,
.schema-details .property-default:hover,
.schema-details .property-code:hover,
.schema-details .property-comment:hover,
.schema-details .localization-locale:hover,
.schema-details .localization-name:hover {
	cursor: text;
	box-shadow: 2px 0 #000;
	color: #222;
	background-color: #ffe;
	-webkit-box-shadow: 0 0 5px yellow;
	-moz-box-shadow: 0 0 5px #888;
	box-shadow: 0 0 5px #888;
}

.schema-props > tr:hover {
	background-color: #ffe;
}

.schema-details .new-name,
.schema-details .new-relationshipType,
.schema .new-name {
	font-size: 1.3em;
	margin: -2px 0 -2px 0;
}

.schema-details .edit-schema-object:hover {
	cursor: pointer;
}

.schema-details .edit-schema-object {
	border-bottom: 1px dashed #999;
}

.schema.compact .new-name {
	font-size: 1.3em;
	margin: -3px 0 -3px 0;
}

.schema .type-icon {
	display: inline;
}

.schema .icon {
	position: absolute;
	right: 6px;
	top: 6px;
	cursor: pointer;
}

.schema .edit {
	right: 46px;
}

.schema.light b {
	color: #999;
}

#schema-tools, #sync-schema, #show-snapshots, #schema-display-options, #global-schema-methods {
	margin: 0 0 4px 12px;
}

#schema-container #saved-layout-selector-main {
	margin-right: -2px;
	margin-left: 10px;
	padding: 2px 2px 3px 2px;
	border: 1px solid rgba(0,0,0,.125);
	color: #222;
	vertical-align: middle;
	line-height: 1.3em;
	height: 25px;
	margin-top: -2px;
}

#admin-tools-table td, #layout-tools-table td {
	padding: 0 1em 1em 0;
	width: 24%;
	vertical-align: top;
}

#admin-tools-table td h3 {
	margin: 1em 0 0 0;
}

.schema-visibility-table th {
	position: relative;
}

.schema-visibility-table .toggle-column-header {
   width: 80px;
   text-align: left;
   padding-left: 8px;
}

.schema-visibility-table th .invert-icon {
	position: absolute;
	right: 26px;
	top: 8px;
	cursor: pointer;
	margin-left: 40px;
}

.schema-visibility-table td:first-child {
	text-align: center;
}

.schema-visibility-table th .toggle-all-types{
	position: absolute;
	right: 6px;
	top: 6px;
}

#ggist-url {
	margin-left: 12px;
}

.notify {
	border-color: #f50;
}

.sliderLabel {
	padding-top: 10px;
}

.schema-details th {
	padding: 2px 4px;
}

.schema-details .add-icon {
	margin: 4px 0 2px 4px;
}

.schema-details .preview-icon {
	margin-left: 2px;
}

.schema-details .add-icon:hover,
.schema .toggle-view:hover,
.schema-details .remove-icon:hover,
.schema-details .discard-icon:hover,
.schema-details .create-icon:hover,
.schema-details .edit-icon:hover,
.schema-details .preview-icon:hover {
	opacity: .6;
	cursor: pointer;
}

.schema .toggle-view {
	position: absolute;
	right: 6px;
	top: 6px;
}

.schema b {
	margin: 0 60px 0 60px;
	display: block;
	text-align: center;
}

.schema .icon {
	display: none;
}

.schema:hover .icon {
	display: inline-block;
}

.schema .extends-class {
	text-align: center;
	display: none;
}

.schema .icon.delete {
	margin-right: 20px;
}

.schema .icon.delete:hover {
	opacity: .6;
}

.schema hr {
	display: none;
}

#edit-parent-class {
	cursor: pointer;
}

#edit-parent-class.disabled {
	cursor: not-allowed;
}

/**
 * Image folders
*/
.image-folder {
	padding: 8px 8px 8px 12px;
	margin: 0 12px 12px 0;
	background-color: #fff;
	border: 1px solid #ccc;
	float: left;
}

.image-folder b {
	white-space: nowrap;
	display: block;
	padding: 0;
	margin: 0;
	color: #333;
}

.image-folder:hover b {
	color: #000;
}

/**
 * Active Elements slideout
 */
#activeElements .inner {
	margin-left: 12px;
	margin-right: 12px;
}

#activeElements h3 {
	font-size: 11pt;
	margin-bottom: 0px;
}

#activeElements textarea {
	font-size: 8pt;
	width: 90%;
}

#activeElements input {
	font-size: 8pt;
	width: 90%;
}

#activeElements div.inner p {
	margin: 0px;
}

/**
 * Data Binding Wizard slideout
 */
#dataBinding .inner {
	margin-top: 16px;
	margin-left: 36px;
}

#dataBinding .draggable {
}

#dataBinding #flow-selector {
	width: 100%;
}

.data-binding-type {
	padding: 12px;
	margin-top: 12px;
	float: none ! important;
	width: 160px;
	text-align: center;
}

input.dataKey_ {
	border: 1px solid #ccc;
}

.save_dataKey {
	margin-left: 6px;
}

.query-text {
	width: 100%;
	height: 4em;
	border: 1px solid #ccc;
	padding: 2px 4px;
	font-size: 14px;
}

#data-binding-tabs {
	width: 96%;
}

#data-binding-inputs {
	margin-top: 48px ! important;
}

/**
 * Localozations slideout
 */
#localizations .inner {
	margin-left: 12px;
	margin-right: 12px;
}

#localizations .inner input.locale {
	margin-left: 14px;
}

.localization-element .edit_props_icon {
	right: 4px ! important;
	top: 0px;
}

.localization-element .edit_icon {
	right: 24px ! important;
	top: 0px;
}

.localization-element table {
	width: calc(100% - 22px);
	margin-left: 22px;
}

.localization-element table th {
	text-align: left;
}

.localization-element table td.input {
	width: 40%;
}

.localization-element table td.input input {
	width: calc(100% - 8px);
}

/* Special highlighting for data-structr-hash attribute in internal editor */
.editor .data-structr-hash {
	color: #ccc ! important;
}

.starttag, .endtag {
	font-family: monospace;
	background-color: #fff;
	color: #888;
	margin-left: 30px;
}

.endtag {
	margin-top: -4px;
}

#queries > div, #filters > div {
	margin: 8px 8px 0 30px;
}

#queries h3 {
	margin-bottom: 0;
}

#queries button {
	float: right;
}

#queries textarea {
	width: calc(100% - 32px);
	font-size: 1.3em;
}

.query-box {
	position: relative;
	overflow: hidden;
}

.saved-query {
	padding: .5em;
	border: 1px solid #ccc;
	background: #fff;
	position: relative;
	margin-bottom: 12px;
}

.saved-query:hover {
	border: 1px solid #ddd;
	background: #f7f7f7;
	cursor: pointer;
}

.saved-query i {
	vertical-align: middle;
	margin: 0 4px 0 0;
}

.saved-query .remove-query {
	position: absolute;
	top: 6px;
	right: 6px;
	display: none;
}

.saved-query:hover .remove-query {
	display: block;
}

#saved-queries {
	overflow: auto;
}

#clear-graph {
	float: none ! important;
	display: block;
	margin-bottom: 24px;
}

#cypher-params {
	position: relative;
}

#add-cypher-parameter {
	position: absolute;
	right: .5em;
	bottom: .5em;
	cursor: pointer;
}

.remove-cypher-parameter {
	margin-bottom: 4px;
	vertical-align: middle;
	cursor: pointer;
}

.page .push_icon {
	position: relative ! important;
	margin-left: 24px ! important;
}

table.push {
	margin: 2em 0;
}

.widget b, .widget span {
	cursor: pointer;
}

.hidden, i.hidden {
	display: none;
}

.chosen-container .chosen-results {
	max-height: 120px ! important;
}

.loader-icon {
	width: 24px;
	height: 24px;
}

/**
 * Tooltips
 */

.tooltip {
	width: 200px;
	font-size: 1.2em ! important;
	color: #333;
	line-height: 1.7em;
	border-radius: 0 ! important;
	border: 1px solid transparent;
	padding: 12px;
	margin: 0 0 0 11px;
	background-color: #feefb3;
	z-index: 9999;
	color: #9f6000;
	border: 1px solid #9f6000;
	font-size: 10pt;

}

.tooltip img {
	vertical-align: middle;
	margin: 0 4px 4px 0;
}

.editor-info {
	margin-left: 1em;
}

.editor-info span {
	font-weight: bold;
}

/**
 * Speech Recognition
 */
.speechToText {
	opacity: 1.0;
	position: absolute;
	left: 12px;
	top: 12px;
	width: 28px;
	height: 28px;
}

.speechToText i {
	width: 20px;
	height: 20px;
	border: none;
	margin: 0 0 0 -1px;
	padding: 0;
}

.speechToText:hover {
	opacity: .8;
	margin: 0;
	padding: 0;
}

.speechToText.active {
	opacity: .4;
	border: 1px solid #f00 ! important;
}

.speechToText.active img {
	color: red;
}

/**
 * Resource Access editor
 */

#usersAndGroups, #resourceAccess {
	height: calc(100% + 6px);
}

#usersAndGroups #users, #usersAndGroups #groups {
	padding: 12px;
	overflow-y: auto;
	height: calc(100% - 2em);
}

#resourceAccess #resourceAccesses {
	padding: 1em;
	height: calc(100% - 2em);
}

#resourceAccessesTable {
	display: block;
	overflow: auto;
	height: calc(100% - 5em);
	border-collapse: collapse;
	background: #fff;
	margin: 6px 0;
	width: 100%;
}

#resourceAccessesTable .node {
	border: none;
}

#resourceAccessesTable tbody tr:hover {
	background-color: #a5e25a ! important;
}

#resourceAccessesTable td, #resourceAccessesTable th {
	padding: 3px;
	/*border: 1px solid #fff;*/
	text-align: center;
	vertical-align: middle;
	height: 1em;
}

#resourceAccessesTable .title-cell {
	text-align: left;
}

#resourceAccessesTable thead th input {
	width: calc(100% - 14px);
}

#resourceAccessesTable thead th .pager input {
	width: initial;
}

#resourceAccessesTable td img {
	vertical-align: middle;
}

#resourceAccessesTable tr:nth-child(odd) {
	background: #f7f7f7 ! important;
}

#resourceAccessesTable tr:nth-child(even) {
	background: #fff ! important;
}

#resourceAccessesTable th {
	background: #f0f0f0;
	color: #333;
	vertical-align: top;
	min-width: 60px;
}

#resourceAccessesPager {
	text-align: left;
}

#securityTabs {
	margin: 12px 24px 12px 12px;
	width: calc(100vw - 36px);
	min-width: calc(804px + 4em);
	height: calc(100vh - 120px);
	border: none;
	background: none;
}

#configTabs {
	margin: 12px 24px 0 12px;
	width: calc(100vw - 36px);
	min-width: calc(570px + 4em);
	height: calc(100vh - 78px);
	border: none;
	background: none;
}

#configTabs .tab-content {
	padding-left: 12px;
}

.tabs-menu {
	border: none;
	background: none;
	display: inline-block;
	padding: 0;
	margin: 0;
}

.tabs-menu > li {
	height: 22px;
	margin: 0 8px 0 0;
	padding: 3px 6px 0 6px;
	line-height: 1.5em;
}

.tabs-menu > li a {
	text-decoration: none;
}

.tab-content {
	display: none;
	font-size: 9pt;
	padding: 0;
	background: #fff ! important;
	box-shadow: 0px 0px 36px rgba(127,127,127,.1);
	border: 1px solid rgba(0,0,0,.125);
	overflow: hidden;
	margin-top: -3px;
}

th.center {
	text-align: center ! important;
}

input.bitmask {
	text-align: right;
	width: calc(100% - 14px);
}

#add-resource-access-grant {
	margin-bottom: 6px;
}


/**
 * non-blockUI blocker
 */

#non-block-ui-blocker {
	z-index: 9998;
	position: fixed;
	top: 0px;
	left: 0px;
	border: none;
	margin: 0px;
	padding: 0px;
	width: 100%;
	height: 100%;
	cursor: wait;
	background-color: rgb(0, 0, 0);
	opacity: 0.2;
}

#non-block-ui-blocker-content {
	z-index: 9999;
	position: fixed;
	width: 30vw;
	top: 40vh;
	left: 35vw;
	background-color: #eee;
	border: 1px solid #999;
	text-align: center;
	padding: 18px;
	font-size: 11pt;
}

/*
 * Apps
 */

#apps {
	height: 100%;
	overflow-y: scroll;
}

.app-category {
	margin: 12px;
	padding: 2px 12px 6px 12px;
	position: relative;
	font-size: 1.2em;
}

.app-category h2 {
	margin: 0;
}

.app-category p {
	margin: 0;
}

.app-tile {
	background-color: #fff;
	border: 1px solid rgba(0,0,0,.125);
	box-shadow: 0px 0px 36px rgba(127,127,127,.1);
	margin: 12px 12px 12px 0;
	padding: 2px 6px;
	position: relative;
	width: 120px;
	min-width: 120px;
	min-height: 200px;
	font-size: 1.2em;
	display: inline-block;
	vertical-align: text-top;
}

.app-tile h4 {
	margin: 0;
	font-size: 1em;
	font-weight: 500;
}

.app-tile p {
	margin: 0;
	font-size: 1em;
	font-weight: 300;
	font-size: 0.8em;
}

.app-tile button {
	position: absolute;
	bottom: 2px;
	right: 2px;
}

/*
 * Graph
 */

.node-overlay {
	position: absolute;
	border: 1px solid #a5a5a5;
	background-color: #fff;
	border-radius: 50%;
	padding: 12px;
	opacity: .5;
}

.graph-object-types {
	position: absolute;
	right: 24px;
	width: 240px;
	min-height: 240px;
	border: 1px dashed #ccc;
	background-color: #fafafa;
	padding: 12px;
	opacity: .9;
}

#node-types {
	top: 96px;
	overflow-y: auto;
}

#relationship-types {
	/*top: 380px;*/
}

.graph-object-types > div {
	color: #000;
	margin-bottom: 6px;
}

.graph-object-types > div.hidden-node-type {
	margin-bottom: 6px;
	opacity: .4;
	text-decoration: line-through;
}

.graph-object-types > div.hidden-node-type {
}

.graph-object-types > div:hover {
	cursor: pointer;
	opacity: .5;
}

#node-types .circle {
	display: inline-block;
	margin-right: 4px;
	border-radius: 50%;
	width: 16px;
	height: 16px;
	vertical-align: middle;
	/*border: 1px solid #a5a5a5;*/
	/* width and height can be anything, as long as they're equal */
}

#show-all-node-types {
	position: absolute;
	right: 12px;
	bottom: 12px;
}

#info-area {
	z-index: 9999;
	position: absolute;
	left: 60%;
	right: 4px;
	top: 4px;
}

#info-area .message {
	position: relative;
	text-align: left;
	padding: 14px 8px 14px 40px ! important;
	font-size: 10pt;
	clear: both;
	overflow: auto;
	background-position: 16px 16px;
	margin-bottom: 2px;
}

#info-area .message h3 {
	margin-top: 0;
	margin-bottom: 5px;
}

#info-area .message li {
	list-style: decimal;
}

#info-area .message ul li {
	list-style: disc;
}

#info-area .message .furtherText {
	display: block;
	padding-top: 10px;
}

#info-area .message.SCRIPT-QUEUED .text,
#info-area .message.SCRIPT-BEGIN .text,
#info-area .message.SCRIPT-END .text {
	max-height: 200px;
	overflow: auto;
}

#info-area .message-buttons {
	position: absolute;
	right: 5px;
	bottom: 4px;
}

#info-area .message:only-child .confirmAll {
	visibility: hidden;
	display: none;
}

#info-area b.uniqueCount {
	margin: 0;
	text-align: inherit;
	display: inline;
	font-size: inherit;
}

#structr-loading-spinner {
	position: absolute;
	top: 0;
	bottom: 0;
	left: 0;
	right: 0;
	z-index: 99999;
}

#structr-loading-spinner img {
	display: block;
	margin: 100px auto;
}

table#relationship-options {
	table-layout: fixed;
}

#relationship-options [disabled] {
    color: rgb(126,126,126);
}

#relationship-options #basic-options {
	text-align: center;
	padding: 10px 0px 20px 0px;
}

#relationship-options #basic-options .relationship-emphasis {
	font-size: 1.4em;
	font-weight: bold;
}

#relationship-options #basic-options select, #basic-options input {
	margin: 0 10px;
}

#relationship-options #basic-options input[disabled] {
	color: graytext;
	border: 1px solid #ccc;
	background-color: #f3f3f3;
}

td#cascading-options, td#propagation-options {
	vertical-align: top;
	padding: 0px 36px 12px 0;
}

#relationship-options p {
	margin: 0px;
}

#relationship-options h3 {
	margin: 12px 0 0 0;
}

#relationship-options h3:first-child {
	margin: 0;
}

#relationship-options h4 {
	margin: 0;
}

#relationship-options select {
	margin: 0 12px 0 0;
}

#relationship-options span.button {
	cursor: pointer;
}

.CodeMirror-hints {
	z-index: 10000 !important;
	font-size: 100%;
}

.CodeMirror-hint {
	max-width: 800px;
}

#fruchterman-controlElement {
	float: none ! important;
	display: block;
}

#graphDisplayTab {
	margin: 8px 8px 0 30px;
}

#graph-info {
	top: 0;
	text-align: center;
	height: 24px;
	position: relative;
}

#graph-info .circle {
	display: inline-block;
	margin-right: 4px;
	border-radius: 50%;
	width: 16px;
	height: 16px;
	vertical-align: middle;
	/*border: 1px solid #a5a5a5;*/
	/* width and height can be anything, as long as they're equal */
}

.nodeExpander-infobutton {
	/*color: white ! important;*/
	margin: 4px;
	display: inline-block;
	border: none;
}

.nodeExpander-expandbutton {
	-webkit-border-radius: 40px;
	-moz-border-radius: 40px;
	border-radius: 40px;
	min-width: 30px;
	min-height: 30px;
	text-align: center;
	font-size: 9pt;
	color: white ! important;
}

#graphSelectionTools {
	margin-top: 15pt;
}

#selectionToolsTableContainer {
	max-height: 300pt;
	overflow-y: auto;
}

.graphtable {
	margin-top: 10pt;
	width: 100%;
}

.graphtable > thead {
	border-bottom: double black;
}

.graphtable > tbody > tr > td {
	border-bottom: 1px solid black;
	padding-top:  5pt;
	padding-bottom: 5pt;
	vertical-align: central;
}

.graphTooltip {
	margin-top: 10pt;
	background: #fafafa;
	z-index: 99999;
	border: solid #cccccc 2px;
	border-radius: 2px;
	box-shadow: 0 3px 6px rgba(0,0,0,0.3);
}

.tooltipHeader {
	padding-top: 2pt;
	height: 16pt;
	background-color: #cccccc;
}

.tooltipContent {
	border: solid #bfbfbf 1px;
}

.nodeTooltipTitle {
	/*color: #979898 ! important;*/
	color: white ! important;
	font-size: 11pt;
	margin-right: 5pt;
	margin: 2pt 20pt 4pt 2pt;
}

.closeTooltipBtn {
	position: absolute;
	right: 2pt;
	top: 12pt;
	margin: 2pt;
	cursor: pointer;
}

.tooltipBody {
	padding: 2pt 4pt;
	background: #fafafa;
}

.tooltipFooter {
	padding: 2pt 4pt;
	background: #fafafa;
}

.graphTooltipSelectable {
	margin-left: 6pt;
	color: black ! important;
	-webkit-touch-callout: all;
	-webkit-user-select: all;
	-khtml-user-select: all;
	-moz-user-select: all;
	-ms-user-select: all;
	user-select: all;
	font-size: 9pt;
}

.tooltipTitle {
	margin-top: 12pt;
	margin-right: 4pt;
	margin-left: 4pt;
	font-size: 9pt;
	display: inline;
}

.tooltipText {
	color: black ! important;
	font-size: 11pt;
	display: inline;
}

.tooltipArrowUp {
	left: 50%;
	top: -10pt;
	margin-left: -10pt;
	border-top-width: 0;
	border-width: 10pt;
	position: absolute;
	display: block;
	width: 0;
	height: 0;
	border-color: transparent;
	border-style: solid;
	border-bottom-color: #cccccc;
}

.tooltipTable {
	width: 100%;
	vertical-align: central;
}

.tooltipTableLabel {
	color: black ! important;
	font-size: 9pt;
	padding-right: 4pt;
}

/*
 * Filesystem-like pages (Filesystem, Contents, Crawer)
 */

.jstree-anchor {
	font-size: 9pt;
}

.bold {
	font-weight: bold;
}

.tree-main {
	display: table-row;
}

.tree-main b.name_, .tree-main input.new-name {
	font-weight: normal;
}

.tree .nodeHover {
	border: none;
	background-color: #eff8e3 ! important;
}

.tree {
	padding-top: 8px;
	overflow: auto;
	vertical-align: top;
	background-color: #fff;
	border: 1px solid rgba(0,0,0,.125);
	box-shadow: 0px 0px 36px rgba(127,127,127,.1);
}

.tree-container {
	display: table-cell;
	vertical-align: top;
	padding: 12px 0 12px 12px;
}

.tree-search-container {
	position: relative;
	overflow: auto;
	vertical-align: top;
	padding: 0 0 4px 0;
}

.tree-search-container button {
	font-size: 8pt;
	width: 25px;
	height: 25px;
	box-sizing: border-box;
	text-align: center;
	color: #81ce25;
	background-color: #fff;
}

.tree-search-container button:disabled {
	color: #999;
}

.tree-search-container button:hover {
	border: 1px solid #ccc;
}

button.tree-forward-button {
	position: absolute;
	right: 0;
	padding: 0 !important;
	margin-right: 0;
}

input.tree-search-input {
	margin: 0 4px 0 0;
	font-size: 8pt;
	width: calc(100% - 63px);
	height: 25px;
	box-sizing: border-box;
}

input.tree-search-input:focus {
	border: 1px solid #ccc;
}

.tree i.jstree-icon.gray {
	color: #666;
}

.tree i.jstree-icon.red {
	color: #880000;
}

.tree i.jstree-icon.blue {
	color: #000088;
}

.tree-contents-container, .tree-context-container {
	display: table-cell;
	vertical-align: top;
	padding: 12px 12px 12px 8px;
}

.tree-contents-container select, #crawler-list-container select, #schema-container select, #flows-canvas-container select {
	padding: 2px 2px 3px 2px;
	border: 1px solid rgba(0,0,0,.125);
	/*margin-top: -1px;*/
	margin-right: 4px;
	background-color: #f1f1f1;
}

.tree-contents-container select:hover {
	background-color: #fff;
}

.tree-contents-container select, #contents-contents-container:first-child select, #crawler-list-container select, #flows-canvas-container select {
	margin-left: 0;
}

#folder-contents-container select.select-create-type {
	min-width: 100px;
}

.tree-contents-container > .button, .tree-context-container > .button, .tree-contents-container > .button:hover, .tree-context-container > .button:hover {
	margin-bottom: 0;
	vertical-align: top;
}

.tree-button-container {
	min-height: 27px;
}

#code-button-container {
	margin-bottom: 8px;
}

#cancel-search-button {
	position: absolute;
	right: 38px;
	top: 4px;
	cursor: pointer;
	z-index: 1000;
	color: #aaa;
}

#code-button-container select, #code-button-container input {
	min-width: 100px;
}

.tree-contents-container button, #crud-buttons button {
	margin-right: 8px ! important;
}

.tree-contents, .tree-context {
	vertical-align: top;
	background-color: #fff;
	box-shadow: 0px 0px 36px rgba(127,127,127,.1);
	border: 1px solid rgba(0,0,0,.125);
	padding: 12px;
	margin-top: 0;
	overflow: auto;
	font-size: 9pt;
	position: absolute;
}

/*.tree-contents {
	overflow: hidden;
}*/

.tree-contents-with-top-buttons {
	margin-top: 8px;
}

#code-context .code-favorite {
	margin: 4px;
	padding: 4px;
	border: 1px solid #eee;
	cursor: pointer;
	overflow: hidden;
	box-shadow: 0px 0px 6px rgba(127,127,127,.1);
}

.sortable-list-item {
	margin: 4px 8px 4px 0;
	padding: 4px;
	border: 1px solid #eee;
	overflow: hidden;
	box-shadow: 0px 0px 6px rgba(127,127,127,.1);
}

#code-contents .code-favorite {
	margin: 4px 8px 4px 0;
	padding: 4px;
	border: 1px solid #eee;
	cursor: pointer;
	overflow: hidden;
	box-shadow: 0px 0px 6px rgba(127,127,127,.1);
	min-width: 150px;
	float:left;
}

 #flows-canvas {
	 padding: 0;
 }

#folder-contents h1, #code-contents h1, #contents-contents h1, #crawler-list h1, #flows-canvas h1 {
	margin: 0px;
}

#folder-contents table, #code-contents table, #contents-contents table, #crawler-list table {
	margin: 0px;
	font-size: 9pt;
	width: 100%;
}

#code-contents table,
#folder-contents table {
	table-layout: fixed;
}

#folder-contents table th:nth-child(1) {
	width: 24px;
}

#folder-contents table th:nth-child(3) {
	width: 48px;
}

#folder-contents table th:nth-child(4) {
	width: 192px;
}

#folder-contents table th:nth-child(5) {
	width: 120px;
}

#folder-contents td.file-type, #code-contents td.code-type, #contents-contents td.file-type, #crawler-list td.file-type {
	width: 24px;
}

#code-contents h2 {
	margin: 0 0 12px 0;
	border-bottom: 1px solid #ccc;
}

#code-contents h3 {
	font-size: 12pt;
	margin: 8px 0 8px 0;
}

#code-contents #default-buttons span {
	cursor: pointer;
}

#code-contents #property-buttons {
	clear: both;
}

#code-contents #property-buttons button {
	border: 1px solid #ddd;
}

#code-contents property-options {
	border: 1px solid #ddd;
}

#code-contents .property-options-group {
	margin: 0 0 12px 0;
}

#code-contents .property-options-group span,
#code-contents .property-options-group i {
	vertical-align: middle;
}

#type-content-add-property i,
#type-content-add-method i {
	color: #81ce25;
}

#list-object-button-delete i {
	color: #880000;
}

i.fa.red {
	color: #f00;
}

i.fa.green {
	color: #81ce25;
}

i.fa.gray {
	color: #666;
}

i.fa.blue {
	color: #0000cc;
}

#duplicate-type-content-add-property,
#duplicate-type-content-add-method {
	display: none;
}

button.create-form-button {
	margin: 0 !important;
	padding: 0 8px;
}

button.create-form-button:hover {
	margin: 0 !important;
	padding: 0 8px;
}

button.create-form-button.cancel {
	color: #ccc;
}

button.create-form-button.accept {
	float: right;
	color: #81ce25;
}

#code-contents p.checkbox {
	margin: 0 8px 0 0;
	padding: 2px 0 0 0;
	float: left;
	width: 250px;
}

#code-contents p.input {
	margin: 0 32px 0 0;
	padding: 2px 0 0 0;
	float: left;
	width: 226px;
}

#code-contents label {
	width: 100%;
	padding: 4px 0 4px 0;
	display: inline-block;
	font-weight: 600;
}

#code-contents input[type="text"] {
	width: 100%;
}

#folder-contents .tile {
	display: inline-block;
	text-align: center;
	position: relative;
}

#folder-contents .tile .node {
	width: 100px;
	height: 100px;
}

#folder-contents .img-tile .node {
	width: 300px;
	height: 300px;
}

#folder-contents .tile .file-type {
	margin-top: 6px;
	margin-bottom: 2px;
	height: 48px;
	display: flex;
	align-items: center;
	justify-content: center;
	cursor: pointer;
}

#folder-contents .img-tile .file-type {
	margin-top: 6px;
	margin-bottom: 2px;
	height: 296px;
	display: flex;
	align-items: center;
	justify-content: center;
	cursor: pointer;
}

#folder-contents .file-type img.thumbnail {
	max-height: 48px;
	max-width: 48px;
	margin: auto;
}

#folder-contents .tile i.fa {
	font-size: 48px;
}

#folder-contents .tile i.fa.fa-plug {
	font-size: 18px;
	left: 26px;
	top: 8px;
}

#folder-contents .tile i.button,
#folder-contents .tile .minify_file_icon {
	position: absolute;
	bottom: 4px;
}

#folder-contents .tile .push_icon {
	left: 24px;
}

#folder-contents .tile i.edit_file_icon,
#folder-contents .tile i.view_icon,
#folder-contents .tile .minify_file_icon {
	left: 44px;
}

#folder-contents .tile i.edit_props_icon {
	left: 64px;
}

#folder-contents .img-tile i.edit_props_icon {
	left: 260px;
}

#folder-contents .tile i.edit_icon {
	left: 44px;
}

#folder-contents .img-tile i.edit_icon {
	left: 240px;
}

#folder-contents .tile img.tn {
	max-width: 64px;
	max-height: 48px;
}

#folder-contents .img-tile img.tn {
	max-width: 296px;
	max-height: 296px;
}

#folder-contents .tile i.delete_icon, #folder-contents .tile i.remove_favorite_icon {
	top: 4px;
	right: 4px;
}

#folder-contents .tile i.key_icon {
	left: 84px;
}

#folder-contents .img-tile i.key_icon {
	left: 280px;
}

#folder-contents .tile .minify_file_icon i {
	font-size: 16px ! important;
}

#folder-contents table th, #contents-contents table th, #crawler-list table th {
	text-align: left;
	padding-left: 8px;
}

table.dataTable thead th, table.dataTable thead td {
	border-bottom: 1px solid #ccc !important;
}

.jstree-default .jstree-wholerow-clicked {
	background: #b5e27f ! important;
}

.jstree-default .jstree-wholerow-hovered {
	background: #81ce25 ! important;
}

#files-table {
	margin-bottom: 8px;
}

#files-table tbody {
	border-top: 1px solid #ccc !important;
}

#files-table tr:nth-child(even) {
	background-color: #f6f6f6;
}

#files-table tr:nth-child(odd) {
	background-color: #fff;
}

#files-table th {
	padding: 8px;
	padding-left: 0px;
	text-align: left;
}

#files-table tbody tr td .editable {
	min-width: 100px;
	min-height: 14px;
}

#files-table tbody tr td .editable .placeholder {
	color: #b5b5b5;
}

#files-table tbody tr td .node {
	min-width: 160px;
}

#files-table tbody tr td input {
	margin-top: 4px;
	min-width: 100px;
}

#folder-contents .thumbnail,
#folder-contents .thumbnail .file,
#folder-contents .thumbnail i.fa-file-image-o {
	color: #aaa;
}

#folder-contents .thumbnail i.fa-file-image-o {
	font-size: 16px;
}

i.fa {
	font-size: 16px;
}

#files-table td.file-type {
	width: 16px;
	cursor: pointer;
}

#files-table td.file-type i.fa {
	width: 16px;
	padding: 4px 0px;
}

#files-table td.file-type i.fa.fa-plug {
	font-size: 10px;
	left: 5px;
}

#files-table td {
	text-align: left;
	padding-left: 8px;
}

#files-table tr#parent-file-link {
	cursor: pointer;
}

#files-table td a {
	text-decoration: none;
}

#files-table td a:hover {
	text-decoration: underline;
}

#files-table .file, #files-table .folder {
	margin: 0;
}

i.fa-file-archive-o {
	color: orange;
}

i.fa-folder, i.fa-sitemap {
	color: #f1cd2e;
}

i.fa-file-o,
i.fa-file-text-o {
	color: #666;
}

i.fa-file-powerpoint-o,
i.fa-file-pdf-o {
	color: #ff5555;
}

i.fa-file-word-o {
	color: #5555cc;
}

i.fa-file-image-o,
i.fa-file-excel-o {
	color: #559955;
}

i.fa-picture-o {
	font-size: 10pt;
	color: #559955;
}

i.fa-trash-o {
	color: #888;
	font-size: 14pt;
}

i.fa.jar {
	color: #ff5555;
}

i.fa.eps,
i.fa.ps {
	color: #5555cc;
}

.ui-tooltip {
	white-space: pre-line;
	width: 50%;
}

#search-results h1, #search-results table.props {
	margin-bottom: 12px;
}

#search-results table.props {
	margin-bottom: 24px;
}

#search-results table.props th._type {
	width: 120px;
}

.search-result {
	position: relative;
	padding: 0 12px 12px 12px;
	margin-top: 12px;
	margin-bottom: 12px;
	background-color: #f6f6f6;
	overflow: auto;
}

.search-result.collapsed {
	max-height: 120px;
}

.search-result .part {
	background-color: #fff;
	font-size: 9pt;
	margin-right: 20px;
	margin-bottom: 12px;
	min-width: 240px;
	width: 30%;
	float: left;
}

.search-result .highlight {
	background-color: #c5ff69;
	color: #000;
}

.search-result .toggle-height {
	cursor: pointer;
	position: absolute;
	top: 12px;
	right: 12px;
}

.search-result .go-to-top {
	cursor: pointer;
	position: absolute;
	top: 12px;
	right: 36px;
}

.breadcrumb-entry {
	cursor: pointer;
}

.class-id-attrs {
	pointer-events: none;
}

#switches {
	width: 200px;
	position: absolute;
	top: 12px;
	right: 12px;
	text-align: right;
}

#switches .switch {
	min-width: 12px;
	margin-right: 0;
	vertical-align: top;
}

#switches .switch:first-child {
	min-width: 12px;
	border-top-right-radius: 0;
	border-bottom-right-radius: 0;
}

#switches .switch:nth-child(2) {
	border-left: none;
	border-radius: 0;
}

#switches .switch:nth-child(3) {
	border-left: none;
	border-top-left-radius: 0;
	border-bottom-left-radius: 0;
}

.prop .node {
	color: #333;
	line-height: 1.7em;
	border: 1px solid rgba(0,0,0,.125);
	padding: 2px 5px;
	margin: 2px 2px 3px 1px;
	background-color: #eee;
}

.prop .node:hover {
	color: #555;
	border: 1px solid transparent;
	background-color: #f5f5f5;
	cursor: pointer;
}

.prop .add:hover {
	cursor: pointer;
	filter: alpha(opacity=60);
	-khtml-opacity: 0.6;
	-moz-opacity: 0.6;
	opacity: 0.6;
}

.prop .remove {
	float: right;
	margin: 4px 0 2px 1px;
}

#switch-list.active {
	width: 61px;
}

#switch-list.inactive {
	width: 34px;
}

#switch-tiles.active {
	width: 66px;
}

#switch-tiles.inactive {
	width: 39px;
}

/**
 * Settings for insert shortcut menu
 */
#add-child-dialog {
	padding: 0;
	top: 1px;
	left: 0px;
	background-color: #fff;
	border-top: 1px solid #ccc;
	border-left: 1px solid #ccc;
	border-right: 1px solid #ccc;
	z-index: 99999;
	position: absolute;
}

#add-child-dialog ul {
	list-style-type: none;
	margin: 0;
	padding:0;
	width: 160px;
	z-index: 99999;
	position: relative;
}

#add-child-dialog li {
	cursor: pointer;
	margin: 0px;
	padding: 5px 8px;
	color: #000;
	background-color: #fff;
	z-index: 99999;
	position: relative;
}

#add-child-dialog li i {
	font-size: 8pt;
	line-height: 18px;
	color: #999;
	z-index: 99999;
}

#add-child-dialog li:hover {
	background-color: #81ce25;
	color: #000;
	z-index: 99999;
}

#add-child-dialog ul ul {
	position: absolute;
	list-style-type: none;
	padding: 0;
	background-color: #fff;
	z-index: 99999;
	border: 1px solid #ccc;
}

#add-child-dialog hr {
	width: 100%;
	margin: 0;
	padding: 0;
	height: 1px;
	border: none;
	color: #eee;
	background-color: #ccc;
}

#add-child-dialog ul.right ul.right {
	right: 160px;
}

#add-child-dialog ul.left ul.left {
	left: 160px;
}

#add-child-dialog ul.top ul.top {
	top: -1px;
}

#add-child-dialog ul.bottom ul.bottom {
	bottom: -1px;
}

.result-box {
	position: absolute;
	top: 48px;
	left: 0;
	right: 12px;
	padding: 12px;
	clear: both;
	overflow: hidden;
	border: 1px solid #999 ! important;
	background: #fff ! important;
	font-family: Roboto, Arial, Helvetica, Sans-serif ! important;
	font-size: 9pt;
}

.result-box .node {
	color: #333;
	line-height: 1.7em;
	border: 1px solid #a5a5a5;
	padding: 2px 5px;
	margin: 2px 2px 3px 1px;
	background-color: #eee;
	float: left;
}

.result-box .node:hover {
	color: #555;
	border: 1px solid #bbb;
	background-color: #f5f5f5;
	cursor: pointer;
}


/**
 * L10N Styles
 */

.pager input.filter.w75[type="text"] {
	width: 75px;
	font-size: 9pt;
}

.pager input.filter.w100[type="text"] {
	width: 100px;
	font-size: 9pt;
}

#localizations-table {
	display: table;
}

#localizations-table a {
	text-decoration: underline;
}

#localization-list-th-actions {
	width: 50px;
	min-width: initial;
}

.full-height-box {
	display: inline-block;
	vertical-align: top;
	padding: 10px;
	height: calc(100vh - 104px);
	overflow: auto;
}

#localizations-list-container {
	display: table-cell;
	padding-right: 12px;
}

#localization-main {
	margin: 12px;
}

#localizations-list {
	vertical-align: top;
	height: 100%;
	padding: 6px;
}

#localization-detail {
	padding: 12px;
	display: table-cell;
	vertical-align: top;
}

#localization-detail input.invalid {
	border: 1px solid red;
	background-color: #fee;
}

#localizations-table th {
	text-align: left;
}

#localization-detail .edit:hover, #localization-detail .save:hover, #localization-detail .discard:hover, #localization-detail .discard:hover {
	cursor: pointer;
	opacity: 0.6;
}

#localization-detail-table .___locale {
	width: 50px;
}

.placeholderText {
	color: grey;
	font-style: italic;
	white-space: nowrap;
	text-align: center;
}

/**
 * Virtual Types/Mail Templates
 */

#mail-templates-main, #virtual-types-main {
	margin: 12px;
}
#mail-templates-list-container, #virtual-types-list-container {
	display: table-cell;
	padding-right: 12px;
}

#virtual-types-list, #mail-templates-list {
	vertical-align: top;
	height: 100%;
	padding: 6px;
}

#virtual-type-detail, #mail-template-detail {
	padding: 12px;
	display: table-cell;
	vertical-align: top;
}

#mail-template-detail-inner {
	height: 50vh;
}

#mail-templates-table, #virtual-types-table {
	display: table;
}

#mail-templates-list-th-actions, #virtual-types-list-th-actions {
	width: 50px;
	min-width: initial;
}

#mail-template-detail-wrapper {
	display: inline-block;
	position: relative;
	width: 100%;
}

#mail-template-detail-table th {
	width: 200px;
}

#mail-template-detail-wrapper input[type="text"] {
	width: calc(100% - 10px);
}

#mail-template-detail-wrapper textarea {
	width: calc(100% - 10px);
	height: 300px;
	resize: vertical;
}

#mail-template-detail .actions {
	position: absolute;
	right: 4px;
}

#mail-template-preview {
	width: 100%;
	height: 100%;
}

/**
 * Crawler
 */

#page-frame {
	border: 1px solid #e5e5e5;
	width: 100%;
	margin-top: 12px;
	margin-bottom: 0;
	padding: 0;
	min-height: 600px;
}

.crawler-inputs {
	margin: 24px 0;
}

.crawler-inputs input {
	background: #fff;
	border: 1px solid #ccc;
	margin: 3px 0;
}

input#element-path {
	width: 100%;
}

input#element-link {
	width: 100%;
}

input#element-id {
	width: 40%;
	margin-right: 12px;
}

input#element-class {
	width: 40%;
}

.patterns > thead > tr > th:nth-child(2) {
	width: 200px;
}

.selector > span,
.sub-selector > span {
	border: 1px solid transparent;
	padding: 2px 4px;
	cursor: pointer;
	display: inline-block;
}

.sub-selector span.active-selector-element,
.selector span.active-selector-element {
	border: 1px solid #ccc;
	background-color: #e7e7e7;
}

#crawler-list .site-header .pager, #crawler-list .page-header .pager {
	margin-bottom: 12px;
	float: right;
}

#crawler-list .site-name, #crawler-list .page-name {
	min-width: 100px;
	font-size: 2em;
	margin-top: 0;
	display: inline-block;
}

#crawler-list .delete {
	margin-left: 4px;
	cursor: pointer;
}
#crawler-list .button-area {
	display: inline-block;
	margin-left: 8px;
}

#crawler-list .edit-properties {
	margin-left: 4px;
	cursor: pointer;
}

#crawler-list .add_page_icon {
	margin-top: 12px;
}

/**
 * Minification
 */

#minify-options td {
	padding: 6px 8px;
}

#minify-options td.minification-scrollable-cell {
    padding: 0;
    margin: 0;
}

.scrollable-cell-content {
    max-height: 120px;
    overflow-y: auto;
    padding: 6px 8px;
}

#minify-options td.head {
	font-weight: bold;
	width: 110px;
}

#minify-options td input {
	width: 40px;
}

#minify-options td.action {
	text-align: right;
}

#minify-options td.action button {
	margin-right: 0;
}

#minification-files {
	width: 49%;
	float: left;
}

#minification-source-search {
	width: 49%;
	float: right;
}

#minification-source-search .searchBox {
	position: initial;
	text-align: right;
	margin-right: 12px;
}

#minification-source-search .clearSearchIcon {
	margin-right: 12px;
}

#minification-source-search .searchResults {
	height: 300px !important;
}

#minification-source-search .searchResultsTitle {
	display: none;
}

#minify-options button img {
	padding: 0;
	margin: 0;
	vertical-align: middle;
}

/**
 * find duplicates
 */
#no-duplicates-found {
	width: 100%;
	text-align: center;
	padding-top: 100px;
}

.props tr.heading th {
	background: #fff;
	text-align: center;
	font-size: 1.5em;
}

.duplicates-table + div#no-duplicates-found {
	display: none;
	visibility: hidden;
}

.duplicates-table th button {
	float: right;
}

.duplicate-obj-edit-name input {
	width: calc(100% - 12px);
}

#structr-console, #structr-favorites {
	position: absolute;
	top: 60px;
	right: 0;
	bottom: 0;
	left: 0;
	z-index: 10;
	opacity: .9;
}

#structr-favorites {
	background-color: #eee;
	width: 100%;
	opacity: 1;
}

/**
 * Column resizer
 */
.column-resizer {
	z-index: 2;
	width: 6px;
	height: calc(100vh - 90px);
	background-color: transparent;
	position: absolute;
	top: 70px;
	left: 300px;
	cursor: ew-resize;
	border: 1px solid transparent;
}
.column-resizer-right {
	z-index: 2;
	width: 6px;
	height: calc(100vh - 90px);
	background-color: transparent;
	position: absolute;
	top: 70px;
	left: 222px;
	cursor: ew-resize;
	border: 1px solid transparent;
}

#files-main .column-resizer,
#crawler-main .column-resizer,
#contents-main .column-resizer {
	left: 300px;
}

/**
 * Styles for the 'Contents' area
 */
.trumbowyg-box {
    background-color: #fff;
    border: none;
    margin: 0 auto;
}

.trumbowyg-editor {
    min-height: 274px;
}

.trumbowyg-button-pane {
    background-color: #e9e9e9;
}

.trumbowyg-button-pane button {
    width: 32px;
}

.trumbowyg-fullscreen.trumbowyg-box {
    width: 100%;
}

.value-container {
    display: inline-block;
	width: calc(100% - 236px);
}

.value-container input[type=text], .value-container textarea {
	width: 100%;
    font-size: 1.2em;
    padding: 4px;
}

.value-container textarea {
	margin: 6px 0;
	vertical-align: middle;
}

.value-container.related-nodes {
	background-color: #fff;
	border: 1px solid rgba(0,0,0,.125);
	padding: 4px;
}

.value-container.related-nodes i.add {
	vertical-align: text-bottom;
}

.item-title:hover b {
    cursor: pointer;
}


/**
 * Favorites
 */
#favs-tabs {
	margin: 12px;
	border: none;
	background: none;
}

#favs-tabs-menu {
	border: none;
	background: none;
}

#favs-tabs-menu i {
	vertical-align: bottom;
	margin-left: .5em;
	cursor: pointer;
}

.fav-content {
	font-size: 1.25em;
}

.favs-menu {
	padding: 12px;
	margin: 0px;
	background-color: #f3f3f3;
	color: #000;
}

.fav-buttons {
	margin: 8px 0 0 0;
	/*background-color: #f3f3f3;*/
}

.fav-buttons #info {
	width: 120px;
	float: left;
	padding: 6px 0px 6px 26px;
}

.add-to-favorites {
	vertical-align: top;
	margin: 2px 12px 0 4px;
	cursor: pointer;
}

/**
 * Image Editor
 */

.image-editor-menubar {
	background-color: #e0e0e0;
	height: 48px;
	padding: 2px;
}

.image-editor-menubar > div {
	display: inline-block;
	width: 48px;
	text-align: center;
}
.image-editor-menubar i {
	margin-right: 2px;
	padding: 8px;
	color: #333;
	background-color: #d3d3d3;
}

.image-editor-menubar i:hover {
	cursor: pointer;
	color: #666;
	background-color: #ddd;
}

img#image-editor {
	max-width: 100%;
}

img#image-editor.orientation-3 {
	transform: rotate(-90deg);
}

img#image-editor.orientation-6 {
	transform: rotate(90deg);
}

img#image-editor.orientation-8 {
	transform: rotate(180deg);
}

.cropper-line, .cropper-point {
	background-color: #96f02b ! important;
}

.cropper-view-box {
	outline: 1px solid #96f02b ! important;
	outline-color: rgba(129,206,37,.75) ! important;
}

/**
 * Append Widget styles
 */

.widget-props td input {
	width: calc(100% - 8px);
	border: 1px solid #a5a5a5;
	padding: 2px 4px;
}

.widget-props td textarea {
	width: calc(100% - 8px);
	padding: 2px 4px;
	margin: auto;
}

span.context-help-text {
	position: fixed;
	display: none;
	background: #f3f3f3;
	border: 1px solid #777;
	padding: 4px 10px;
	max-width: 250px;
	font-weight: normal;
	text-align: left;
	z-index: 1012;
}

.show-all tr.hidden {
	display: table-row;
}

input.newKey {
	width: calc(100% - 8px);
}

#csv-import #commit-interval {
	width: 50px;
}

pre.csv-preview {
	overflow: auto;
	background-color: #fff;
	border: 1px solid #ddd;
	height: 100px;
}

.row-container tr:nth-child(odd) {
	background-color: #fff;
}

.row-container tr:nth-child(even) {
	background-color: #f7f7f7;
}

#row-container tr:nth-child(odd) {
	background-color: #fff;
}

#row-container tr:nth-child(even) {
	background-color: #f7f7f7;
}

div.attr-mapping table {
	width: 99%;
}

.attr-mapping th {
	padding-bottom: 2px;
}

div.attr-mapping td {
	border: 1px solid #ddd;
}

div.attr-mapping td.key {
	padding: 0 8px 0 8px;
}

div.attr-mapping td.transform {
	padding: 1px;
}

div.attr-mapping td.transform input {
	width: calc(100% - 10px);
}

div.attr-mapping select.attr-mapping {
	width: 100%;
}

div#xml-import {
	padding-left: 12px;
}

table#csv-import,
table#csv-import {
	width: 100%;
}

table#csv-import td {
	padding: 0 0 12px 0;
}

table#csv-import label {
	display: inline-block;
	min-width: 120px !important;
}

div#types-container div.type-mapping {
	width: 100px;
	float: left;
}

div#xml-import h2, div#xml-import h3 {
	margin-bottom: 0;
}

div.xml-mapping, div#config {
	padding: 2px 6px;
	height: 440px;
	overflow: auto;
}

div.xml-mapping {
	background-color: #fff;
	border: 1px solid #ddd;
}

div.xml-mapping table {
	width: 100%;
}

div.xml-mapping td {
	cursor: pointer;
}

div.xml-mapping td:hover, div.xml-mapping td.selected {
	background-color: #81ce25;
}

div#left {
	float: left;
	width: 45%;
}

div#right {
	float: right;
	width: 55%;
}

div#xml-config {
	margin: 0 6px 0 24px;
}

div#xml-config label {
	font-weight: bold;
}

div#xml-config select.xml-config-select {
	width: 45%;
}

button#start-import, button#run-method {
	background-color: #81ce25;
}

button#run-method {
	margin-left: 24px;
}

button#start-import,
button#prev-element {
	margin-left: 36px;
}

div#xml-config p.hint {
	padding: 48px;
}

div#xml-config label {
	width: 55%;
}

div#csv-configurations,
div#xml-configurations {
	padding: 0;
	margin: 0;
	position: absolute;
	left: 12px;
	bottom: 12px;
	text-align: left;
}

div#csv-configurations input,
div#xml-configurations input {
	padding: 3px 2px 2px 4px;
	width: 100px;
	vertical-align: bottom;
	margin-left: 36px;
}

div#csv-configurations select,
div#xml-configurations select {
	width: 100px;
	vertical-align: bottom;
	line-height: 1.3em;
	height: 24px;
	background-color: #e5e5e5;
	border: 1px solid #ddd;
}

div#csv-configurations button,
div#xml-configurations button {
	padding-left: 8px;
	margin: 0 0 0 12px;
}

/**
 * Dynamic files
 */

#template-preview {
	display: none;
    position: absolute;
	margin-left: 12px;
    top: 26px;
    right: 0;
    left: 50%;
    bottom: 0;
}

#template-preview textarea {
    position: absolute;
    top: 0;
    bottom: 0;
    border: none;
    border-radius: 0;
	line-height: 1.0;
}

/**
 * Importer
 */

#importer-main {
	width: calc(100vw - 64px);
	margin: 12px;
}

#log-output {
	background-color: #fff;
	border: 1px solid #ddd;
	padding: 2px;
	min-height: 20px;
	max-height: 300px;
	overflow: auto;
}

/**
 * Refactoring Helper
 */
input.refactoring-helper {
	box-sizing: border-box;
	width: 33%;
}

table.refactoring-helper {
	width: 100%;
	border-collapse: collapse;
	margin-top: 12px;
	margin-bottom: 12px;
	font-size: 9pt;
}

table.refactoring-helper th {
	background-color: #e4e4e4;
	padding: 2px;
}

table.refactoring-helper tr:nth-child(odd) {
	background-color: #f5f5f5;
}

table.refactoring-helper td:first-child {
	width: 20%;
}

table.refactoring-helper td {
	padding: 0px;
}

table.refactoring-helper td input {
	width: 100%;
	box-sizing: border-box;
}

.blockPage .select2-results__options {
	text-align: left;
}

.select2-dropdown {
    background-color: #f5f5f5;
	border: 1px solid rgba(0,0,0,.125);
    border-radius: 0;
}
.select2-container--default .select2-selection--single,
.select2-container--default .select2-search--dropdown .select2-search__field {
	border: 1px solid rgba(0,0,0,.125);
    border-radius: 0;
}

.select2-container--default .select2-search--dropdown .select2-search__field {
	background-color: #fff;
}

dl.help-definitions dt {
	font-weight: bold;
}

dl.help-definitions dd {
	margin-bottom: 6px;
}

#structr-console .terminal-output span,
#structr-console .terminal-output a,
#structr-console .cmd div,
#structr-console .cmd span,
#structr-console .terminal td,
#structr-console .terminal pre,
#structr-console .terminal h1,
#structr-console .terminal h2,
#structr-console .terminal h3,
#structr-console .terminal h4,
#structr-console .terminal h5,
#structr-console .terminal h6 {
	user-select: text;
}

.tab-group a.tab-group-toggle {
	text-decoration: none;
}

.tab-group .tab-group-content {
	display: intial;
}
.tab-group.collapsed .tab-group-content {
	display: none;
}

.tab-group i.collapsed {
	display: none;
}
.tab-group i.expanded {
	display: inline-block;
}

.tab-group.collapsed i.collapsed {
	display: inline-block;
}
.tab-group.collapsed i.expanded {
	display: none;
}

.dialogText .dialog-padding {
	padding: 10px;
}

.dialogText table.full-width {
	width: calc(100% - 10px);
}

.dialogText table.full-width th {
	text-align: left;
}

.dialogText table.full-width th, .dialogText table.full-width td {
	padding: 4px;
}

.dialogText table.full-width td input {
	width: calc(100% - 4px);
}

table#principals tbody td:first-of-type {
	text-align: left;
}

table#principals tbody td {
	text-align: center;
}

/**
 * Advanced CSV import dialog
 */
#available-properties {
}

#available-properties span {
	display: inline-block;
	border: 1px solid rgba(0,0,0,.25);
	background-color: #fff;
	padding: 2px 4px;
	margin: 0 4px 4px 0;
	color: #666;
}

.type-mapping {
	background-color: #fff;
	border: 1px solid rgba(0,0,0,.25);
	box-shadow: 0px 0px 36px rgba(127,127,127,.1);
	margin: 0 12px 12px 0;
	padding: 2px 6px;
	position: relative;
	width: 160px;
	min-width: 160px;
	min-height: 200px;
	float: left;
	font-size: 1.2em;
}

.type-mapping h3 {
	margin: 4px 0 0 0;
	font-size: 1.3em;
	font-weight: 500;
}

.type-mapping p {
	margin: 0;
	font-size: 1em;
	font-weight: 300;
	font-size: 0.8em;
}

.type-mapping p.divider {
	border-bottom: 1px solid #eee;
	font-weight: 600;
	margin-top: 8px;
}

.type-mapping select {
    width: 100%;
    text-overflow: ellipsis;
}

.type-mapping .add-selector {
	margin-top: 40px;
	font-size: 8pt;
}

<<<<<<< HEAD

/**
 * Database connections dialog
 */
div#database-connections form label {
	width: 160px;
	display: inline-block;
}

div#database-connections form input {
	font-size: 8pt;
	height: 16px;
	width: 200px;
=======
div.row {
	clear: both;
}

div.option-tile {
	float: left;
	width: calc(50% - 10px);
	padding-bottom: 10px;
}

div.option-tile:nth-child(even) {
	margin-left: 20px;
}

div.option-tile.double {
	width: calc(100%);
}

div.quick-access-options h3 {
	margin-bottom: 0;
}

div.quick-access-options p {
	margin: 0;
}

div.option-tile select, div.option-tile input[type="text"], div.option-tile select, div.option-tile input[type="password"] {
	width: 100%;
	box-sizing: border-box;
}

div.option-tile select {
	font-family: "Liberation Mono", "DejaVu Sans Mono", Consolas, Monaco, "Vera Sans Mono", "Lucida Console", "Courier New", Courier, monospace !important;
}

div.option-tile h4 {
	margin: 0;
}

div.option-tile label {
	color: #000;
	font-size: 8pt;
}

button.icon-button {
	background-color: transparent;
	padding: 1px 4px 2px 4px;
}

button.icon-button i {
	margin: 0;
}

div#tabView-query div.CodeMirror {
	height: 120px !important;
}

div#custom-properties-parent {
	padding-top: 12px;
}

div#custom-properties-container table td:nth-child(3) {
	text-align: right;
	width: 30px;
>>>>>>> 90610ac3
}<|MERGE_RESOLUTION|>--- conflicted
+++ resolved
@@ -5341,7 +5341,70 @@
 	font-size: 8pt;
 }
 
-<<<<<<< HEAD
+div.row {
+	clear: both;
+}
+
+div.option-tile {
+	float: left;
+	width: calc(50% - 10px);
+	padding-bottom: 10px;
+}
+
+div.option-tile:nth-child(even) {
+	margin-left: 20px;
+}
+
+div.option-tile.double {
+	width: calc(100%);
+}
+
+div.quick-access-options h3 {
+	margin-bottom: 0;
+}
+
+div.quick-access-options p {
+	margin: 0;
+}
+
+div.option-tile select, div.option-tile input[type="text"], div.option-tile select, div.option-tile input[type="password"] {
+	width: 100%;
+	box-sizing: border-box;
+}
+
+div.option-tile select {
+	font-family: "Liberation Mono", "DejaVu Sans Mono", Consolas, Monaco, "Vera Sans Mono", "Lucida Console", "Courier New", Courier, monospace !important;
+}
+
+div.option-tile h4 {
+	margin: 0;
+}
+
+div.option-tile label {
+	color: #000;
+	font-size: 8pt;
+}
+
+button.icon-button {
+	background-color: transparent;
+	padding: 1px 4px 2px 4px;
+}
+
+button.icon-button i {
+	margin: 0;
+}
+
+div#tabView-query div.CodeMirror {
+	height: 120px !important;
+}
+
+div#custom-properties-parent {
+	padding-top: 12px;
+}
+
+div#custom-properties-container table td:nth-child(3) {
+	text-align: right;
+	width: 30px;
 
 /**
  * Database connections dialog
@@ -5355,70 +5418,4 @@
 	font-size: 8pt;
 	height: 16px;
 	width: 200px;
-=======
-div.row {
-	clear: both;
-}
-
-div.option-tile {
-	float: left;
-	width: calc(50% - 10px);
-	padding-bottom: 10px;
-}
-
-div.option-tile:nth-child(even) {
-	margin-left: 20px;
-}
-
-div.option-tile.double {
-	width: calc(100%);
-}
-
-div.quick-access-options h3 {
-	margin-bottom: 0;
-}
-
-div.quick-access-options p {
-	margin: 0;
-}
-
-div.option-tile select, div.option-tile input[type="text"], div.option-tile select, div.option-tile input[type="password"] {
-	width: 100%;
-	box-sizing: border-box;
-}
-
-div.option-tile select {
-	font-family: "Liberation Mono", "DejaVu Sans Mono", Consolas, Monaco, "Vera Sans Mono", "Lucida Console", "Courier New", Courier, monospace !important;
-}
-
-div.option-tile h4 {
-	margin: 0;
-}
-
-div.option-tile label {
-	color: #000;
-	font-size: 8pt;
-}
-
-button.icon-button {
-	background-color: transparent;
-	padding: 1px 4px 2px 4px;
-}
-
-button.icon-button i {
-	margin: 0;
-}
-
-div#tabView-query div.CodeMirror {
-	height: 120px !important;
-}
-
-div#custom-properties-parent {
-	padding-top: 12px;
-}
-
-div#custom-properties-container table td:nth-child(3) {
-	text-align: right;
-	width: 30px;
->>>>>>> 90610ac3
 }