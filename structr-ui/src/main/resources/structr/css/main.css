--- conflicted
+++ resolved
@@ -707,15 +707,10 @@
 .file .id,
 .folder .id,
 .image .id,
-<<<<<<< HEAD
 .image-folder .id,
 .container .id,
 .item .id {
-    display: none;
-=======
-.image-folder .id {
 	display: none;
->>>>>>> b6a433fe
 }
 
 .page .position {
@@ -778,13 +773,8 @@
 	margin-left: 16px ! important;
 }
 
-<<<<<<< HEAD
 .group .user, .folder .file, .folder .folder, .container .item {
-    margin: 4px 0 4px 11px;
-=======
-.group .user, .folder .file, .folder .folder {
 	margin: 4px 0 4px 11px;
->>>>>>> b6a433fe
 }
 
 #images .image {
@@ -1061,21 +1051,12 @@
 }
 
 .dialog {
-<<<<<<< HEAD
     display: none;
     font-size: 11pt;
     padding: 4px 12px 6px 12px;
     border-radius: 3px;
     border: 1px solid #999;
     background-color: #f3f3f3;
-=======
-	display: none;
-	font-size: 11pt;
-	padding: 4px 0px 6px 12px;
-	border-radius: 3px;
-	border: 1px solid #999;
-	background-color: #f3f3f3;
->>>>>>> b6a433fe
 }
 
 #dialogBox #minimizeDialog {
@@ -2512,69 +2493,7 @@
 	background-color: #eff8e3 ! important;
 }
 
-<<<<<<< HEAD
 #file-tree-container, #content-tree-container {
-  display: table-cell;
-  vertical-align: top;
-  padding: 12px;
-  padding-right: 0px;
-  padding-top: 12px;
-}
-
-#file-tree, #contents-tree {
-  padding-top: 8px;
-  width: 400px;
-  min-width: 400px;
-  overflow: auto;
-  vertical-align: top;
-  background-color: #fff;
-  border-radius: 3px;
-  border: 1px solid #a5a5a5;
-}
-
-#folder-contents-container, #contents-contents-container {
-  display: table-cell;
-  vertical-align: top;
-  padding: 12px;
-}
-
-#folder-contents-container select, #contents-contents-container select {
-    
-  padding: 3px;
-    
-}
-
-#folder-contents, #contents-contents {
-  vertical-align: top;
-  background-color: #fff;
-  border-radius: 3px;
-  border: 1px solid #a5a5a5;
-  padding: 12px;
-  margin-top: 12px;
-  overflow: auto;
-  font-size: 9pt;
-}
-
-#folder-contents h1, #contents-contents h1 {
-  margin: 0px;
-}
-
-#folder-contents table, #contents-contents table {
-  margin: 0px;
-  font-size: 9pt;
-  font-family: sans-serif;
-  width: 100%;
-}
-
-#folder-contents td.file-type, #contents-contents td.file-type {
-    width: 24px;
-}
-
-#folder-contents table th, #contents-contents table th {
-  text-align: left;
-  padding-left: 8px;
-=======
-#file-tree-container {
 	display: table-cell;
 	vertical-align: top;
 	padding: 12px;
@@ -2582,7 +2501,7 @@
 	padding-top: 12px;
 }
 
-#file-tree {
+#file-tree, #contents-tree {
 	padding-top: 8px;
 	width: 400px;
 	min-width: 400px;
@@ -2593,13 +2512,17 @@
 	border: 1px solid #a5a5a5;
 }
 
-#folder-contents-container {
+#folder-contents-container, #contents-contents-container {
 	display: table-cell;
 	vertical-align: top;
 	padding: 12px;
 }
 
-#folder-contents {
+#folder-contents-container select, #contents-contents-container select {
+	padding: 3px;
+}
+
+#folder-contents, #contents-contents {
 	vertical-align: top;
 	background-color: #fff;
 	border-radius: 3px;
@@ -2610,25 +2533,24 @@
 	font-size: 9pt;
 }
 
-#folder-contents h1 {
+#folder-contents h1, #contents-contents h1 {
 	margin: 0px;
 }
 
-#folder-contents table {
+#folder-contents table, #contents-contents table {
 	margin: 0px;
 	font-size: 9pt;
 	font-family: sans-serif;
 	width: 100%;
 }
 
-#folder-contents td.file-type {
+#folder-contents td.file-type, #contents-contents td.file-type {
 	width: 24px;
 }
 
-#folder-contents table th {
+#folder-contents table th, #contents-contents table th {
 	text-align: left;
 	padding-left: 8px;
->>>>>>> b6a433fe
 }
 
 table.dataTable thead th, table.dataTable thead td {
@@ -2912,7 +2834,6 @@
 }
 
 #add-child-dialog ul.bottom ul.bottom {
-<<<<<<< HEAD
     bottom: -1px;
 }
 
@@ -2947,7 +2868,4 @@
     border: 1px solid #bbb;
     background-color: #f5f5f5;
     cursor: pointer;
-=======
-	bottom: -1px;
->>>>>>> b6a433fe
 }