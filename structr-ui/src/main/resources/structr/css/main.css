/**
 * Copyright (C) 2010-2016 Structr GmbH
 *
 * This file is part of Structr <http://structr.org>.
 *
 * Structr is free software: you can redistribute it and/or modify
 * it under the terms of the GNU Affero General Public License as
 * published by the Free Software Foundation, either version 3 of the
 * License, or (at your option) any later version.
 *
 * Structr is distributed in the hope that it will be useful,
 * but WITHOUT ANY WARRANTY; without even the implied warranty of
 * MERCHANTABILITY or FITNESS FOR A PARTICULAR PURPOSE.  See the
 * GNU Affero General Public License for more details.
 *
 * You should have received a copy of the GNU Affero General Public License
 * along with Structr.  If not, see <http://www.gnu.org/licenses/>.
 */
@charset "UTF-8";
/** Defaults */

@font-face { font-family: 'Open Sans'; src: url('../fonts/OpenSans-Light.ttf') format('truetype'); font-weight: 300;}
@font-face { font-family: 'Open Sans'; src: url('../fonts/OpenSans-Regular.ttf') format('truetype'); font-weight: 400;}
@font-face { font-family: 'Open Sans'; src: url('../fonts/OpenSans-Semibold.ttf') format('truetype'); font-weight: 600;}
@font-face { font-family: 'Open Sans'; src: url('../fonts/OpenSans-Bold.ttf') format('truetype'); font-weight: 700;}

* {
    outline: none;
}

html {
    margin: 0;
    padding: 0;
    width: 100%;
    height: 100%;
    background: #e5e5e5;
}

body {
    height: 100%;
    width: 100%;
    margin: 0;
    padding: 0;
    font-family: 'Open Sans', Arial, Helvetica, Sans-serif;
    font-size: 7.5pt;
    color: #222;
    background: #f1f1f1;
    position: fixed;
}

table, tr, td, th, tbody, thead {
    padding: 0;
    margin: 0;
    border: none;
    border-collapse: collapse;
}

tt, tt *, pre, pre *, code, code * {
    font-family: "Liberation Mono", "DejaVu Sans Mono", Consolas, Monaco, "Vera Sans Mono", "Lucida Console", "Courier New", monospace !important;
}

a, a:link, a:visited {
    color: #333;
}

a:hover, a:active {
    color: #a5a5a5;
}

textarea {
    font-size: 1em;
    border: 1px solid #b5b5b5;
    border-radius: 3px;
}

button, textarea, input, select {
    font-family: 'Open Sans', Arial, Helvetica, Sans-serif ! important;
    font-size: 9pt;
}

input {
    border: 1px solid #a5a5a5;
    padding: 2px 4px;
    border-radius: 3px;
}

input[type="text"]:disabled, input.disabled {
    background-color: #f0f0f0;
}

input[type="checkbox"] {
    vertical-align: middle;
}

.fit-to-height {
    overflow: auto;
}

#header {
    height: 60px;
    font-size: 1.25em;
    line-height: 2em;
    background: #363636;
}

#header .logo {
    position: absolute;
    top: 16px;
    left: 32px;
}

#header .structr-instance-info {
    float: right;
    color: #fff;
    margin-right: 12px;
}

#header .structr-instance {
    height: 27px;
    margin-top: 12px;
    font-size: 20px;
}

#header .structr-instance-stage {
    margin-left:10px;
}

#header .structr-instance-stage:not(:empty)::before {
    content:"(";
}

#header .structr-instance-stage:not(:empty)::after {
    content:")";
}

#header .structr-version {
    font-size: 8.5px;
    text-align: right;
    line-height: 1em;
    margin-top: 1em;
}

#header .structr-version a,
#header .structr-version a:visited,
#header .structr-version a:hover {
    color: #fff;
    text-decoration: none;
}

#main-help {
    position: absolute;
    top: 67px;
    right: 8px;
}

#main-help:hover {
    opacity: .6;
}

#footer {
    display: none;
    font-size: 10px;
    height: 100px;
    width: 100%;
    position: fixed;
    bottom: 0;
    left: 0;
    background: #f0f0f0;
    border-top: 1px solid #999;
    overflow: auto;
}

#log {
    margin: 0 4px;
}

#menu {
    position: absolute;
    top: 17px;
    left: 160px;
}

.menu ul {
    list-style-type: none;
    padding: 0;
    margin: 0;
    float: left;
    overflow: hidden;
}

.menu ul li {
    display: inline;
    margin: 0 10px;
}

.menu a {
    text-decoration: none;
    font-weight: bold;
    color: #fff;
}

.menu .inactive {
    color: #fff ! important;
}

.menu a:hover {
    text-decoration: none;
    font-weight: bold;
    color: #81ce25;
}

.menu .active {
    color: #333 ! important;
    padding: 3px 6px 4px 6px;
    border-radius: 3px;
    background-color: #81ce25;
    cursor: default;
}

.menu ul li a.disabled {
    /*pointer-events: none;*/
    cursor: default;
}

img.disabled {
    filter: alpha(opacity=40);
    -khtml-opacity: 0.4;
    -moz-opacity: 0.4;
    opacity: 0.4;
    cursor: default ! important;
}

#pages,
#dataBinding,
#templates,
#widgets,
#remoteWidgets,
#propertyDefinitions,
#previews,
#contents,
#folders,
#files,
#trees,
#groups,
#images,
#users,
.slideOutLeft,
.slideOutRight {
    float: left;
    border: none;
    width: 399px;
    padding: 6px;
}

#widgets,
#remoteWidgets {
    width: 385px;
}

#widgetsSlideout button.add_widgets_icon {
	position: absolute;
	right: 12px;
	top: 8px;
}

.ver-scrollable {
	position: relative;
    overflow: auto;
}

.ver-scrollable h2 {
	margin-top: 8px;
}

#previews {
    margin: 4px 25px 0 25px;
}

.slideOutLeft {
    margin: 3px 9px 6px 0;
}

.slideOutRight {
    margin: 3px 0 6px 9px;

}

#images > div:first-child {
    margin-top: 0px ! important;
}

.slideOut .compTab {
    z-index: 1000;
    position: absolute;
    margin: 8px 2px 0 0 ! important;
    overflow: visible ! important;
    transform-style: preserve-3d;
    -webkit-transform-style: preserve-3d;
    background-color: #e3e3e3;
    text-align: center;
}

.slideOut .compTab:hover {
    color: #333 ! important;
    background-color: #fff;
}

.slideOutRight .compTab {
    -webkit-transform: rotate(-90deg);
    -moz-transform: rotate(-90deg);
    -o-transform: rotate(-90deg);
    -ms-transform: rotate(-90deg);
    transform: rotate(-90deg);
}

.slideOutLeft .compTab {
    -webkit-transform: rotate(90deg);
    -moz-transform: rotate(90deg);
    -o-transform: rotate(90deg);
    -ms-transform: rotate(90deg);
    transform: rotate(90deg);
}

#pagesTab,
#inheritanceTab {
    right: -72px;
    width: 100px;
    top: 60px;
}

#activeElementsTab {
    right: -71px;
    width: 98px;
    top: 184px;
}

#dataBindingTab {
    right: -61px;
    width: 78px;
    top: 297px;
}

#templatesTab {
    right: -54px;
    width: 64px;
    top: 394px;
}

#widgetsTab {
    left: -44px;
    width: 48px;
    top: 60px;
}

#paletteTab {
    left: -60px;
    width: 80px;
    top: 148px;
}

#componentsTab {
    left: -79px;
    width: 118px;
    top: 271px;
}

#elementsTab {
    left: -72px;
    width: 104px;
    top: 406px;
}

#queriesTab {
    right: -47px;
    width: 50px;
    top: 60px;
}

#displayTab {
    right: -72px;
    width: 100px;
    top: 160px;
}

#filtersTab {
    right: -42px;
    width: 40px;
    top: 254px;
}

#nodesTab {
    left: -44px;
    width: 48px;
    top: 60px;
}

#relationshipsTab {
    left: -60px;
    width: 80px;
    top: 148px;
}
.slideOut {
    min-height: 800px;
    margin: 0;
    border-top: 1px solid #a5a5a5 ! important;
    border-bottom: 1px solid #a5a5a5 ! important;
    position: absolute;
    z-index: 2;
    top: 96px;
    background-color: #fff ! important;
}

#inheritance-tree.slideOut {
    top: 101px;
}

#inheritance-tree img {
    display: none;
}

#inheritance-tree a.jstree-hovered img {
    display: inline-block;
    padding-top: 3px;
}

#inheritance-tree .jstree-anchor {
    width: 100%;
}

#inheritance-tree .edit_icon, #inheritance-tree .delete_icon {
    float:right;
    position: relative;
}

#inheritance-tree .edit_icon {
    right: 24px;
}

#inheritance-tree-container {
    overflow-x: hidden;
}

.ver-scrollable > .node {
    width: 360px;
}

.slideOutRight {
    width: 400px;
    right: -413px;
    border-bottom-left-radius: 3px;
    border-top-left-radius: 3px;
    border-left: 1px solid #a5a5a5 ! important;
}

.slideOutLeft {
    left: -412px;
    border-bottom-right-radius: 3px;
    border-top-right-radius: 3px;
    border-right: 1px solid #a5a5a5 ! important;
}

#widgetsSlideout #widgets, #widgetsSlideout #remoteWidgets {
    min-height: 48px;
    margin: 0 ! important;
    padding: 0;
}


#palette .elementGroup {
    float: left;
    padding: 0;
    margin: 0;
    width: 380px;
}

#palette h2 {
    font-size: 10pt;
    padding: 0;
    margin: 0;
    color: #333;
}

#palette h3, #widgetsSlideout h3 {
    font-size: 11pt;
    color: #333;
    padding: 3px 0 2px 0;
    margin: 0 0 0 2px;
}

.draggable {
    font-size: 1.25em;
    padding: 3px 6px;
    float: left;
    color: #333;
    border-radius: 3px;
    border: 1px solid #a5a5a5;
    margin: 2px 2px;
    background-color: #e3e3e3;
}

.draggable:hover {
    cursor: move;
    color: #000;
    border: 1px solid #bbb;
    background-color: #f5f5f5;
}

.sep {
    clear: both;
    height: 4px;
    margin: 2px 0 12px -12px ! important;
}

.clear {
    clear: both;
    height: 0px;
}

.props {
    /*width: 872px;*/
    width: 100%;
    border-collapse: collapse;
    margin-bottom: 12px;
    border: 1px solid #b5b5b5;
    font-size: 8pt;
}

#users .props {
    width: 776px ! important;
}

.props tr:nth-child(odd) {
    background-color: #f7f7f7;
}

.props tr:nth-child(even) {
    background-color: #fff;
}

.props th {
    background: #f0f0f0;
}

.props td, .props th {
    padding: 6px 6px;
    line-height: 1.7em;
    height: 1.7em;
    border: 1px solid #b5b5b5;
}

.props td.key {
    width: 50%;
    font-weight: bold;
}

.props tr td.value {
    padding: 4px 6px;
    margin: 0 2px;
}

.props tr td.value input {
    margin: -3px;
    background: #fff;
    border: 1px solid #c0c0c0;
    width: 99%;
}

.props textarea {
    margin: -3px;
    border: 1px solid #c0c0c0;
    font-size: 8pt;
    width: 360px;
}

.props tr td.value input.readonly {
    margin: -3px;
    border: 1px solid transparent;
    color: #a0a0a0;
}

.props tr td.value input.active {
    margin: -3px;
    border: 1px solid #000;
    background-color: #fff;
}

.props tr td.value .tick {
    border: none;
    position: absolute;
}

.props tr td img {
    border: none;
    cursor: pointer;
    vertical-align: middle;
    margin: 0 2px 2px 0;
}

ul#previewTabs {
    margin: 0;
    padding: 0;
    border: none;
    height: 25px;
}

.data-tabs, .data-tabs ul, #tabs, #tabs ul, .files-tabs ul, .dialogHeaderWrapper ul, .dialogText .schema-details ul {
    background: none;
    border: none;
    padding: 0;
    margin: 0;
}

#previewTabs > li, #tabs > ul > li, .compTab, .data-tabs > ul > li, .files-tabs > ul > li, .dialogHeaderWrapper > ul > li {
    vertical-align: middle;
    line-height: 1.5em;
    border-radius: 3px;
    border: 1px solid #999;
    background-color: #e9e9e9;
    cursor: pointer ! important;
    list-style-type: none;
    display: inline;
    float: left;
    border-bottom: none ! important;
    border-bottom-left-radius: 0 ! important;
    border-bottom-right-radius: 0 ! important;
    margin: 0 4px 0 0 ! important;
    padding: 3px 6px 0 6px ! important;
    color: #333;
    font-size: 1.2em;
    height: 22px;
}

#previewTabs > li.page {
    padding: 3px 26px 0 26px ! important;
}

#previewTabs > li.page:hover {
    padding: 3px 6px 0 6px ! important;
}

#previewTabs > li, #tabs > ul > li, .data-tabs > ul > li, .files-tabs > ul > li, .dialogHeaderWrapper > ul > li {
    position: relative;
    z-index: 1;
}

.data-tabs {
    margin-top: 20px;
}

.data-tabs > ul, .files-tabs > ul {
    overflow: hidden;
}

.data-tabs > div, .files-tabs > div {
    padding: 0;
    display: none;
    /*border-top: 1px solid #a5a5a5;*/
}

.data-tabs button {
    margin: 6px 0 0 0;
}

.data-tabs > ul > li, #tabs > ul > li, .files-tabs > ul > li, .dialogHeaderWrapper > ul > li {
    font-size: 1em;
}

.propTabContent {
    display: none;
    float: left;
    width: 100%;
}

.propTabContent section {
    padding: 24px 0 0 0;
}

#previewTabs img {
    position: relative;
    z-index: 2;
    border: none;
    margin: 1px 0 0 0;
}

#previewTabs li input[type=text] {
    border: 1px solid #b5b5b5;
    margin: 0;
}

#previewTabs li:hover, #tabs li:hover, .compTabs:hover, .data-tabs li:hover {
    color: #333 ! important;
    background-color: #e3e3e3;
    background-image: none;
}

#previewTabs li.active, #tabs li.active, .compTab.active, .data-tabs li.active, .files-tabs li.active, .dialogHeaderWrapper li.active {
    color: #333 ! important;
    background-color: #81ce25;
    background-image: none;
}

#previews {
    overflow: hidden ! important;
}

.previewBox {
    float: left;
    background: #fff;
    border: 1px solid #a5a5a5;
    padding: 0;
    margin: 0;
    overflow: hidden ! important;
    -moz-transform-origin: 0 0;
    -o-transform-origin: 0 0;
    -webkit-transform-origin: 0 0;
    width: 100%;
    height: 100%;
}

.previewBox iframe {
    width: 1000px;
    height: 1000px;
    border: 0;
    padding: 0;
    margin: 0;
    -moz-transform-origin: 0 0;
    -o-transform-origin: 0 0;
    -webkit-transform-origin: 0 0;
}

.link_icon {
    display: none;
}

.node .name_ {
    max-width: 75%;
    text-overflow: ellipsis;
    overflow: hidden;
    white-space: nowrap;
}

.node .name_:hover {
    cursor: text;
}

.new-name, .new-relationshipType {
    border: 1px solid #a5a5a5;
    margin: -1px 0;
    font-size: 0.95em;
    font-weight: bold;
    display: inline;
}

.node .id,
.group .id,
.propertyDefinitions .id,
.user .id,
.page .id,
.element .id,
.component .id,
.file .id,
.folder .id,
.image .id,
.image-folder .id,
.container .id,
.item .id {
    display: none;
}

.page .position {
    color: #999;
}

.image .icons {
    width: 100px;
    height: 20px;
    position: absolute;
    top: 110px;
}

.content .content_ {
    margin: 4px 0 -2px 0;
    display: inline-block;
    max-width: 75%;
    font-weight: normal;
    text-overflow: ellipsis;
    overflow: hidden;
    white-space: nowrap;
    line-height: 1.1em;
}

.content .content_:hover {
    cursor: text;
}

span.id {
    color: #999;
}

.node {
    color: #333;
    line-height: 1.7em;
    border-radius: 3px;
    border: 1px solid transparent;
    padding: 2px 2px 2px 4px;
    margin: 0 0 0 11px;
    position: relative;
}

.active-element .edit_icon {
    right: 4px ! important;
}

.active-element b:hover,
.active-element .content_:hover,
.active-element .action:hover {
    cursor: pointer;
}

.page, .widget, .user, .group, .folder, .file, .container, .item, #images .image, .resourceAccess,
.ver-scrollable > .node {
    margin: 4px 0;
    padding-right: 4px;
}

.node.sub {
    margin-left: 16px ! important;
}

.group .user, .folder .file, .folder .folder, .container .item {
    margin: 4px 0 4px 11px;
}

#images .image {
    padding: 4px 8px;
}

#images {
    width: 100%;
}

#images .pager {
    margin-bottom: 12px;
}

#images .image {
    width: 102px;
    height: 130px;
    float: left;
    margin-right: 4px;
    position: relative;
    color: #555;
}

#folder-contents .thumbnailZoom {
    max-width: 300px;
    max-height: 300px;
    position: absolute;
    z-index: 4;
    display: none;

}

#imageFolders .folder {
    border: 1px solid #ccc;
    background: #fbf7dc ! important;
    width: 100%;
}

#images .image div.wrap {
    position: absolute;
    top: 50%;
    left: 50%;
}

#images .image img.thumbnail {
    margin-top: -42px;
    margin-left: -50%;
    max-width: 100px;
    max-height: 100px;
}

#images .imageDetail {
    max-width: 776px;
    max-height: 776px;
    margin: 0;
    padding: 0;
}

.readonly {
    color: #999;
}

.typeIcon, .expand_icon {
    float: left ! important;
    border: none;
    background: none;
    margin-right: 4px ! important;
    cursor: pointer ! important;
}

.typeIcon {
    width: 16px;
    height: 16px;
    margin-top: 1px;
}

.expand_icon {
    width: 8px;
    height: 8px;
    margin-top: 5px;
    margin-right: 3px ! important;
}

.edit_ui_properties_icon, .edit_icon, .add_icon, .delete_icon, .close_icon, .key_icon, .edit_props_icon, .edit_file_icon, .clone_icon, .view_icon, .minify_file_icon, .link_icon, .add_form_icon, .data_icon, .unarchive_icon, .push_icon, .show_active_icon, .collapse_children_icon, .add_child_icon, .minify_file_icon, .remove_favorite_icon {
    display: none;
    cursor: pointer;
    height: 16px;
    width: 16px;
    margin-left: 4px ! important;
    vertical-align: top;
    /*float: right;*/
    position: absolute;
}

.add_child_icon {
    display: none;
    cursor: pointer;
    height: 16px;
    width: 16px;
    margin-left: 24px ! important;
    vertical-align: top;
    position: absolute;
}

.link_icon {
    display: none;
    cursor: pointer;
    height: 16px;
    width: 16px;
    margin-left: 24px ! important;
    vertical-align: top;
    position: absolute;
}

.edit_icon, .edit_file_icon, .collapse_children_icon, .minify_file_icon {
    right: 64px;
}

.page > .edit_props_icon {
    right: 44px;
}

.folder .edit_props_icon {
    right: 44px;
}

.group .edit_props_icon, .user .edit_props_icon {
    right: 24px;
}

.edit_props_icon, .file .edit_props_icon {
    right: 44px;
}

.delete_icon, .remove_favorite_icon {
    right: 24px;
}

.unarchive_icon {
    right: 84px;
}

li.page .delete_icon {
    right: -20px;
}

li.page .edit_ui_properties_icon {
    right: -20px;
}

li.page .view_icon {
    right: 20px;
}

.group .delete_icon, .user .delete_icon {
    right: 4px;
}

.key_icon {
    right: 4px;
}

.key_icon {
    filter: alpha(opacity=30);
    -khtml-opacity: 0.3;
    -moz-opacity: 0.3;
    opacity: 0.3;
}

.nodeHover > .key_icon, .nodeHover > .icons .key_icon {
    filter: alpha(opacity=100);
    -khtml-opacity: 1;
    -moz-opacity: 1;
    opacity: 1;
}

#add_type {
    position: absolute;
    right: 12px;
    top: 68px;
    margin: 0;
}

img.button {
    cursor: pointer;
}

.nodeHover, .nodeActive, #graph-canvas .node, #schema-graph .node {
    color: #333 ! important;
    background-color: #f5f5f5 ! important;
    border: 1px solid #aaa;
}

.nodeHover {
    /*z-index: 2;*/
}

.nodeSelected {
    background-color: #fffcdd ! important;
    border: 1px solid #ca0;
}

#folder-contents .nodeActive {
    background-color: #f5f5f5 ! important;
    border: 1px solid #eee;
}

#folder-contents .nodeHover, .image.nodeHover {
    color: #333 ! important;
    background-color: #f5f5f5 ! important;
    border: 1px solid #ccc;
    z-index: 1;
}

#graph-canvas {
    /*background-color: #fff;*/
}

#graph-canvas .node {
    padding: 2px 6px;
    margin: 4px 0 4px 0;
}

#schema-graph .node {
    padding: 6px;
    margin: 0 ! important;
}

#schema-graph.noselect, .graphNoSelect {
    -webkit-touch-callout: none;
    -webkit-user-select: none;
    -khtml-user-select: none;
    -moz-user-select: none;
    -ms-user-select: none;
    user-select: none;
}

#schema-graph .node.selected {
    border-color: #ca0;
    background-color: #f1cd2e !important;
}

#schema-graph .label.rel-type.selected {
    border-color: #ca0;
    background-color: #f1cd2e !important;
}

button {
    color: #222;
    font-weight: bold;
    padding: 1px 8px 2px 4px;
    margin: 0 3px 3px 0;
    vertical-align: middle;
    border-radius: 3px;
    border: 1px solid #999;
    background-color: #e5e5e5;
    height: 24px;
}

button:hover:not(.disabled) {
    color: #333;
    padding: 1px 8px 2px 4px;
    vertical-align: middle;
    border: 1px solid #bbb;
    background-color: #f5f5f5;
    cursor: pointer ! important;
}

button img {
    padding: 0;
    margin: 0;
    vertical-align: middle;
}

button i {
    vertical-align: middle;
}

#json_input {
    width: 1000px;
    height: 500px;
}

.dialog {
    display: none;
    font-size: 11pt;
    padding: 4px 12px 6px 12px;
    border-radius: 3px;
    border: 1px solid #999;
    background-color: #f3f3f3;
}

#dialogBox #minimizeDialog {
    display: none;
}

#dialogBox .minmax {
    position: absolute;
    right: 1em;
    top: 1em;
    width: 16px;
    height: 16px;
}

#dialogBox .minmax:hover {
    cursor: pointer;
    filter: alpha(opacity=60);
    -khtml-opacity: 0.6;
    -moz-opacity: 0.6;
    opacity: 0.6;
}

.CodeMirror-gutter {
    background-color: #fff;
}

#confirmation, #infoBox, #tempInfoBox, #errorBox {
    min-height: 24px;
    padding: 12px 0 12px 12px;
    overflow: auto;
}

#tempErrorBox, #tempInfoBox {
    padding: 18px;
}

#tempErrorBox .al {
    vertical-align: middle;
    margin-left: 4px;
    margin-top: -4px;
}

#dialogBox {
    padding-bottom: 48px;
    position: relative;
}

.dialogTitle {
    font-size: 11pt;
    text-align: center;
    color: #333;
}

.dialogBtn {
    width: 300px;
    position: absolute;
    right: 12px;
    bottom: 12px;
    text-align: left;
    height: 36px;
    padding: 0;
    margin: 0;
}

.dialogBtn button, #errorBox button {
    float: right;
    margin: 10px 0 0 12px;
}

.dialogHeaderWrapper, .dialogText, .dialogMeta {
    text-align: left;
    font-size: 9.5pt;
}

.dialogMeta {
    height: 19px;
    margin-top: -19px;
    padding: 0;
}

.dialogTextWrapper {
    overflow-y: auto;
}

.dialogText textarea {
    width: 98%;
    margin-top: 0;
    border: 1px solid #a5a5a5;
}

.dialogText .node {
    display: inline-block;
    margin: 4px;
    min-width: 100px;
}

.dialogText .nodeHover b {
    cursor: pointer ! important;
}

.dialogText .linkBox {
    border: 1px solid #ccc;
    background-color: #fff;
    padding: 6px;
}

.dialogText .linkBox .pager {
    border-bottom: 1px solid #ccc;
    background-color: #e5e5e5;
    margin: -6px -6px 4px -6px;
    padding: 5px 5px 0px 5px;
}

.dialogText label {
    display: inline-block;
    min-width: 200px;
}

#confirmationText, #infoText, #dialogBox .dialogText {
    margin-bottom: 12px;
    vertical-align: top;
}

#login {
    padding-top: 16px;
    padding-left: 16px;
    width: 264px;
    text-align: left ! important;
}

#login table, #login tr, #login td {
    background-color: transparent ! important;
    margin: 0;
    padding: 4px;
}

#login #errorText {
    color: #c00;
}

.errorText img {
    vertical-align: bottom;
    margin-top: 4px;
}

#login input {
    width: 150px;
    border-radius: 3px;
    border: 1px solid #bbb;
    margin: 0;
    padding: 2px 4px;
}

#login .btn {
    text-align: right;
    text-decoration: none;
}

#login #loginButton {
    margin: 0 0 6px 0;
}

#login .logo-login {
    margin: 8px 0 12px 72px;
    width: 104px;
    height: 28px;
}

.dialog button:focus {
    border: 1px solid #666;
}

#files-main h1, #images h1 {
    color: #333;
    font-size: 16px;
    font-weight: bold;
    margin: 8px 0;
    padding: 0;
    height: 22px;

}

#files-main .selected, #files-main .selected:hover {
    color: #333 ! important;
    border: 1px solid #a5a5a5 ! important;
    background-color: #81ce25 ! important;
}

.node-helper {
    width: 16px ! important;
    height: 16px ! important;
}

#images h1 {
    visibility: visible;
    color: #333;
}

.ui-draggable, .ui-sortable {
    cursor: move;
}

#offset-tester {
    border: 1px solid red;
    position: absolute;
}

.added {
    background-color: green;
}

#sliderBox {
    padding: 10px ! important;
}

.highlight {
    color: #81ce25;
    transition: color 0.1s 0.1s;
    -moz-transition: color 0.1s 0.1s;
    -webkit-transition: color 0.1s 0.1s;
    -o-transition: color 0.1s 0.1s;
}

#controls {
    float: right;
}

.infoBox {
    position: absolute;
    min-width: 240px;
    min-height: 12px;
    text-align: left;
    padding: 6px 4px 6px 28px;
    font-size: 10pt;
    clear: both;
    overflow: auto;
    bottom: 10px;
}

.warning {
    background: #feefb3 url('../icon/error.png') 6px 6px no-repeat;
    color: #9f6000;
    border: 1px solid #9f6000;
    font-size: 10pt;
}

.error {
    background: #ffbaba url('../icon/exclamation.png') 6px 6px no-repeat;
    color: #d8000c;
    border: 1px solid #d8000c;
    font-size: 10pt;
}

.success {
    background: #dff2bf url('../icon/accept.png') 6px 6px no-repeat;
    color: #4f8a10;
    border: 1px solid #4f8a10;
    font-size: 10pt;
}

.info {
    background: #bde5f8 url('../icon/information.png') 6px 6px no-repeat;
    color: #00592b;
    border: 1px solid #00592b;
    font-size: 10pt;
}

.nodeSelectBox {
    width: 240px;
}

.nodeSelectBox div {
    width: 120px;
}

.nodeSelectBox .id {
    display: none;
}

button.switch {
    min-width: 48px;
    margin-right: 12px;
    color: #444;
    font-weight: normal;
    border-radius: 3px;
    border: 1px solid #999;
    background-color: #e5e5e5;
}

button.switch img {
    margin-top: 2px;
    vertical-align: top;
}

button.switch:hover {
    background-color: #eee;
}

button.enabled, button.active {
    color: #222;
    font-weight: bold;
    border: 1px solid #bbb;
    border-radius: 3px;
    border: 1px solid #999;
    background-color: #e5e5e5;
}

.node ._html_id_,
.node ._html_class_,
.node .linkable {
    color: #888;
}

.node .linkable {
    margin-left: 24px;
    cursor: pointer;
}

.node .linkable:hover {
    color: #555;
}

.callToAction {
    background-color: #81ce25;
    width: 248px;
    height: 32px;
    border: 1px solid #a5a5a5;
    border-radius: 3px;
    -moz-border-radius: 3px;
    -webkit-border-radius: 3px;
    font-size: 14pt;
    padding: 11px 0 0 12px;
    margin: 24px;
    cursor: pointer;
    color: #fff;
}
.callToAction:hover {
    background-color: #96f02b;
    border: 1px solid #bbb;

}
.callToAction a, .callToAction a:link, .callToAction a:visited, .callToAction a:hover, .callToAction a:active {
    text-decoration: none;
    color: #fff;
}
.callToAction img {
    vertical-align: top;
    padding: 3px 0 0 7px;
}

.pager input[type=text] {
    width: 24px;
    margin-right: 4px;
}

.pager button {
    font-size: 8pt;
    height: 22px;
    border: 1px solid #999;
    background-color: #e5e5e5;
}

.pager input.filter[type="text"][data-attribute="name"] {
    width: 60px;
}

.pager > div {
    display: inline;
    white-space: nowrap;
}

button.disabled {
    filter: alpha(opacity=60);
    -khtml-opacity: 0.6;
    -moz-opacity: 0.6;
    opacity: 0.6;
}

#schema-graph {
    background: #fff;
    border-top: 1px solid #a5a5a5;
}

.input-and-button {
    display: inline;
}

.input-and-button input[type=text] {
    border-radius: 0;
    border-top-left-radius: 3px;
    border-bottom-left-radius: 3px;
    margin: 0;
    margin-top: -2px;
    height: 20px;
    padding: 1px 4px;
    font-size: 14px;

}

.input-and-button button,
.input-and-button button:hover,
.input-and-button button:focus,
.input-and-button button:visited,
.input-and-button button:active {
    border-radius: 0;
    border-top-right-radius: 3px;
    border-bottom-right-radius: 3px;
    border-left: none;
    margin: 0;
    margin-top: -4px;
    height: 24px;
    vertical-align: middle;
    padding: 0 5px 0 4px;
}

/*
 * Upload progress bar
 */

.progress {
    display: none;
    text-align: right;
    position: absolute;
    height: 14px;
    border: 1px solid #b5b5b5;
    margin: 2px 0 0 0;
    padding: 0;
    background: #fff;
}

.progress .bar {
    background-color: #81ce25;
    width: 50%;
    height: 100%;
    padding: 0;
    margin: 0;
}

.progress .indicator {
    position: absolute;
    right: 2px;
    top: -2px;
	font-size: .8em;
}

.file .progress {
    right: 36px;
    top: 1px;
    width: 120px;
}

.tile .progress {
	top: 82px;
	left: 3px;
    width: 100px;
	z-index: 2;
}

input.auto-refresh {
    vertical-align: middle;
    float: left;
    margin-right: 0;
}

button.add_property {
    font-size: 2em;
}


/**
 * Schema
 */

#create-type img, #admin-tools img {
    margin-top: -3px;
}

.schema {
    padding-bottom: 6px ! important;
}

.schema h3 {
    margin: 6px 0 2px 0;
}

.schema-input-container {
    margin: 8px 12px 4px 12px;
}

#connector-style, #node-type-selector, #rel-type-selector, #saved-layout-selector {
    color: #222;
    padding: 1px 2px 3px 4px;
    vertical-align: middle;
    line-height: 1.3em;
    border-radius: 3px;
    border: 1px solid #999;
    background-color: #e5e5e5;
    height: 24px;
}

#connector-style {
    margin: 0 8px 4px 12px;
}

#node-type-selector, #rel-type-selector, #saved-layout-selector {
    margin: 0 8px 4px 0;
}

#save-layout-filename {
    padding: 3px 2px 2px 4px;
    margin-right: 8px;
}

#expand-all, #compact-all {
    padding: 2px 4px ! important;
    margin: 0 6px 4px 4px ! important;
    height: 24px;
}

#expand-all img, #compact-all img {
    margin: 0 ! important;
    border: 0 ! important;
    vertical-align: top;
}

.schema-props, .schemaprop-localizations {
    background-color: #f9f9f9;
    width: 100%;
    border-collapse: collapse;
}

.schema-props th, .schema-props td, .schemaprop-localizations th, .schemaprop-localizations td {
    border: 1px solid #ccc;
}

.actions.schema-props th:first-of-type {
    width: 16%;
}

.actions.schema-props th:last-of-type {
    width: 8%;
}

.actions.schema-props th {
    width: 38%;
}

.actions.schema-props .cm-schema-methods {
    height: 100px;
}

.actions.schema-props .cm-schema-methods .CodeMirror-scroll {
    margin-bottom: 0;
    margin-right: 0;
    padding-bottom: 0;
}

.actions.schema-props .cm-schema-methods .CodeMirror-gutters {
    height: 97% !important;
    padding-bottom: 0;
}

.actions.schema-props .cm-schema-methods .CodeMirror-gutter {
    padding-bottom: 0;
    margin-bottom: 0;
}

.actions.schema-props .cm-schema-methods div.CodeMirror-scroll > div.CodeMirror-sizer + div, .cm-schema-methods .CodeMirror-vscrollbar {
    display: none !important;
}

#tabView-methods .editor-settings label {
    min-width: 0px;
}

.schema-props td, .schemaprop-localizations td {
    border: 1px solid #ccc;
    padding: 2px 4px;
}

.schema-props tr:nth-child(even), .schemaprop-localizations tr:nth-child(even) {
    background-color: #fff;
}

#schema-graph .label {
    font-size: 1.25em;
    background: rgba(255, 255, 255, .8);
    border: 1px solid #aaa;
    border-radius: 3px;
    min-width: 1em;
    text-align: center;
    padding: .6em;
}

#schema-graph .label .icon {
    margin: -3px 2px;
    display: none;
    cursor: pointer;
}

#schema-graph .node {
    opacity: .9;
}

#schema-graph .node h2 {
    margin: 6px 0;
}

.property-name,
.property-dbname,
.property-format,
.property-code,
.property-comment,
.property-attrs,
.property-default,
.localization-locale,
.localization-name,
#relationship-label {
    width: 98%;
    font-size: 1em;
    border: none;
    background: transparent;
}

.schema.expanded .property-name,
.schema.expanded .property-type,
.schema.expanded .property-dbname,
.schema.expanded .property-format,
.schema.expanded .property-code,
.schema.expanded .property-comment,
.schema.expanded .property-attrs,
.schema.expanded .property-default,
#relationship-label {
    border: none;
    background: transparent;
}

.schema.expanded tr, .schema.expanded .schema-props, .schema-prop-localizations {
    background: transparent ! important;
}

.schema.expanded td {
    border: none ! important;
}

.schema b,
.schema-details b {
    font-size: 1.5em;
    display: inline-block;
    /*margin: 2px 0;*/
}

.schema b:hover,
.schema-details b:hover,
.schema-details .property-name:hover,
.schema-details .property-dbname:hover,
.schema-details .property-format:hover,
.schema-details .property-default:hover,
.schema-details .property-code:hover,
.schema-details .property-comment:hover,
.schema-details .localization-locale:hover,
.schema-details .localization-name:hover {
    cursor: text;
    box-shadow: 2px 0 #000;
    color: #222;
    background-color: #ffe;
    -webkit-box-shadow: 0 0 5px yellow;
    -moz-box-shadow: 0 0 5px #888;
    box-shadow: 0 0 5px #888;
}

.schema-props tbody tr:hover {
    background-color: #ffe;
}

.schema-details .new-name,
.schema-details .new-relationshipType,
.schema .new-name {
    font-size: 1.3em;
    margin: -2px 0 -2px 0;
}

.schema-details .remote-schema-node:hover {
    cursor: pointer;
}

.schema-details .remote-schema-node {
    border-bottom: 1px dashed #999;
}

.schema.compact .new-name {
    font-size: 1.3em;
    margin: -3px 0 -3px 0;
}

.schema .type-icon {
    display: inline;
}

.schema .icon {
    position: absolute;
    right: 6px;
    top: 6px;
    cursor: pointer;
}

.schema .edit {
    right: 46px;
}

.schema.light b {
    color: #999;
}

#schema-graph .light {
    opacity: .7;
}

#admin-tools, #sync-schema, #show-snapshots, #schema-display-options {
    margin: 0 0 4px 12px;
}

#admin-tools-table td, #layout-tools-table td {
    padding: 0 1em 1em 0;
}

#schema-options-table th {
    position: relative;
}

#schema-options-table th .invert-icon {
    position: absolute;
    right: 26px;
    top: 8px;
    cursor: pointer;
}

#schema-options-table th #toggle-all-types {
    position: absolute;
    right: 6px;
    top: 6px;
}

#ggist-url {
    margin-left: 12px;
}

.notify {
    border-color: #f50;
}

.sliderLabel {
    padding-top: 10px;
}

.schema-details th {
    padding: 2px 4px;
}

.schema-details .add-icon {
    margin-top: 4px;
}

.schema-details .add-icon:hover,
.schema .toggle-view:hover,
.schema-details .remove-icon:hover,
.schema-details .create-icon:hover,
.schema-details .edit-icon:hover {
    opacity: .6;
    cursor: pointer;
}

.schema .toggle-view {
    position: absolute;
    right: 6px;
    top: 6px;
}

.schema b {
    margin: 0 60px 0 60px;
    display: block;
    text-align: center;
}

.schema .icon {
    display: none;
}

.schema:hover .icon {
    display: inline-block;
}

.schema .extends-class {
    text-align: center;
    display: none;
}

.schema .icon.delete {
    margin-right: 20px;
}

.schema .icon.delete:hover {
    opacity: .6;
}

.schema hr {
    display: none;
}

#edit-parent-class {
    cursor: pointer;
}

#edit-parent-class.disabled {
    cursor: not-allowed;
}

/**
 * Image folders
*/
.image-folder {
    padding: 8px 8px 8px 12px;
    margin: 0 12px 12px 0;
    background-color: #fff;
    border: 1px solid #ccc;
    border-radius: 3px;
    float: left;
}

.image-folder b {
    white-space: nowrap;
    display: block;
    padding: 0;
    margin: 0;
    color: #333;
}

.image-folder:hover b {
    color: #000;
}

/**
 * Active Elements slideout
 */
#activeElements .inner {
    margin-left: 12px;
    margin-right: 12px;
}

#activeElements h3 {
    font-size: 11pt;
    margin-bottom: 0px;
}

#activeElements textarea {
    font-size: 8pt;
    width: 90%;
}

#activeElements input {
    font-size: 8pt;
    width: 90%;
}

#activeElements div.inner p {
    margin: 0px;
}

/**
 * Data Binding Wizard slideout
 */
#dataBinding .inner {
    margin-top: 16px;
    margin-left: 36px;
}

#dataBinding .draggable {
    border-radius: 3px;
}

.data-binding-type {
    padding: 12px;
    margin-top: 12px;
    float: none ! important;
    width: 160px;
    text-align: center;
}

.save_dataKey {
    margin-left: 6px;
}

.query-text {
    width: 100%;
    height: 4em;
    border: 1px solid #ccc;
    padding: 2px 4px;
    font-size: 14px;
}

#data-binding-tabs {
    width: 96%;
}

#data-binding-inputs {
    margin-top: 48px ! important;
}

/* Special highlighting for data-structr-hash attribute in internal editor */
.editor .data-structr-hash {
    color: #ccc ! important;
}

.starttag, .endtag {
    font-family: monospace;
    background-color: #fff;
    color: #888;
    margin-left: 30px;
}

.endtag {
    margin-top: -4px;
}

#queries > div, #filters > div {
    margin: 8px 8px 0 30px;
}

#queries h3 {
    margin-bottom: 0;
}

#queries button {
    float: right;
}

#queries textarea {
    width: 327px;
    font-size: 1.3em;
}

.query-box {
    position: relative;
    overflow: hidden;
}

.saved-query {
    padding: .5em;
    border: 1px solid #ccc;
    background: #fff;
    position: relative;
    margin-bottom: 12px;
}

.saved-query:hover {
    border: 1px solid #ddd;
    background: #f7f7f7;
    cursor: pointer;
}

.saved-query img {
    vertical-align: middle;
    margin: 0 4px 0 0;
}

.saved-query .remove-query {
    position: absolute;
    top: 6px;
    right: 6px;
    display: none;
}

.saved-query:hover .remove-query {
    display: block;
}

#saved-queries {
    overflow: auto;
}

#clear-graph {
    float: none ! important;
    display: block;
    margin-bottom: 24px;
}

#cypher-params {
    position: relative;
}

#add-cypher-parameter {
    position: absolute;
    right: .5em;
    bottom: .5em;
    cursor: pointer;
}

.remove-cypher-parameter {
    margin-bottom: 4px;
    vertical-align: middle;
    cursor: pointer;
}

.page .push_icon {
    position: relative ! important;
    margin-left: 24px ! important;
}

table.push {
    margin: 2em 0;
}

.widget b, .widget span {
    cursor: pointer;
}

.hidden {
    display: none;
}

.chosen-container .chosen-results {
    max-height: 120px ! important;
}

.loader-icon {
    width: 24px;
    height: 24px;
}

/**
 * Tooltips
 */

.tooltip {
    width: 200px;
    font-size: 1.2em ! important;
    color: #333;
    line-height: 1.7em;
    border-radius: 0 ! important;
    border: 1px solid transparent;
    padding: 12px;
    margin: 0 0 0 11px;
    background-color: #feefb3;
    z-index: 9999;
    color: #9f6000;
    border: 1px solid #9f6000;
    font-size: 10pt;

}

.tooltip img {
    vertical-align: middle;
    margin: 0 4px 4px 0;
}

.editor-info {
    margin-left: 1em;
}

.editor-info span {
    font-weight: bold;
}

/**
 * Speech Recognition
 */
.speechToText {
    opacity: 1.0;
    position: absolute;
    left: 12px;
    top: 12px;
    width: 28px;
    height: 28px;
}

.speechToText img {
    width: 20px;
    height: 20px;
    border: none;
    margin: 0 0 0 -1px;
    padding: 0;
}

.speechToText:hover {
    opacity: .8;
    margin: 0;
    padding: 0;
}

.speechToText.active {
    opacity: .4;
    border: 1px solid #f00 ! important;
}

.speechToText.active img {
    color: red;
}

/**
 * Resource Access editor
 */

#resourceAccess, #usersAndGroups {
    border: 1px solid #999 ! important;
    background: #fff ! important;
    font-family: Arial, Helvetica, Sans-serif ! important;
    font-size: 9pt;
    position: relative;
}

#usersAndGroups {
    overflow: auto;
}

#resourceAccessesTable {
    display: block;
    overflow: auto;
    border-collapse: collapse;
    background: #fff;
    margin: 6px 0;
    width: 100%;
}

#resourceAccessesTable td {
    padding: 2px 8px 2px 0;
}

#resourceAccessesTable .node {
    border: none;
}

#resourceAccessesTable .node:hover {
    background-color: #f5f5f5 ! important;
}

#resourceAccessesTable td, #resourceAccessesTable th {
    padding: 4px;
    border: 1px solid #b5b5b5;
    text-align: left;
    vertical-align: top;
    height: 1em;
}

#resourceAccessesTable tr:nth-child(odd) {
    background: #f7f7f7 ! important;
}

#resourceAccessesTable tr:nth-child(even) {
    background: #fff ! important;
}

#resourceAccessesTable th {
    background: #f0f0f0;
    color: #333;
    vertical-align: top;
    min-width: 60px;
}

#securityTabs {
    margin: 12px;
    border: none;
    background: none;
    padding: 0;
    font-family: Arial, Helvetica, Sans-serif;
}

li.ui-corner-top {
    font-weight: bold;
    border-top: 1px solid #999 ! important;
    border-left: 1px solid #999 ! important;
    border-right: 1px solid #999 ! important;
    background-color: #e9e9e9;
    background-image: none;
}

.ui-state-default a,
.ui-state-default a:visited {
    color: #505050 ! important;
    font-weight: bold;
}

li.ui-state-default, li.ui-state-default a {
    background-image: none ! important;
}

li.ui-state-active {
    color: #333 ! important;
    background-color: #81ce25 ! important;
    background-image: none;
}

li.ui-state-active a,
li.ui-state-active a:visited {
    color: #333 ! important;
}

#securityTabsMenu {
    border: none;
    background: none;
    padding: 0;
}

th.center {
    text-align: center ! important;
}

input.bitmask {
    text-align: right;
}

#resource-signature {
    border: 1px solid #a5a5a5;
    border-radius: 3px;
    height: 19px;
    padding: 2px 4px;
    margin: 0 4px;
}

/*
 * Dashboard
 */

.dashboard-box {
    background-color: #fff;
    border-bottom-left-radius: 3px;
    border-bottom-right-radius: 3px;
    border-top-right-radius: 3px;
    border: 1px solid #a5a5a5;
    margin: 36px 12px 12px 12px;
    padding: 2px 12px 6px 12px;
    position: relative;
    min-width: 360px;
    min-height: 190px;
    float: left;
    font-size: 1.2em;
}

.dashboard-header {
    display: inline-block;
    position: absolute;
    height: 12px;
    line-height: 0;
    /*width: 120px;*/
    margin-top: -28px;
    margin-left: -13px;
    padding: 0 12px 12px 12px;
    background-color: #e9e9e9;
    border-top-left-radius: 3px;
    border-top-right-radius: 3px;
    border: 1px solid #a5a5a5;
    color: #333;
    font-size: .8em;
}

.dashboard-info {
    margin: 12px 0;
}

.dashboard-info img.icon {
    vertical-align: bottom;
    height: 16px;
    width: 16px;
}

.dashboard-info.red {
    border: 1px solid #d8000c;
    background-color: #d8000c;
    color: #fff;
    display: inline-block;
    padding: 2px 3px;
    position: absolute;
    right: 12px;
    top: -1px;
}

/*
 * Graph
 */

.node-overlay {
    position: absolute;
    border: 1px solid #a5a5a5;
    background-color: #fff;
    border-radius: 50%;
    padding: 12px;
    opacity: .5;
}

.graph-object-types {
    position: absolute;
    right: 24px;
    width: 240px;
    min-height: 240px;
    border: 1px dashed #ccc;
    background-color: #fafafa;
    border-radius: 3px;
    padding: 12px;
    opacity: .9;
}

#node-types {
    top: 96px;
    overflow-y: auto;
}

#relationship-types {
    /*top: 380px;*/
}

.graph-object-types > div {
    color: #000;
    margin-bottom: 6px;
}

.graph-object-types > div.hidden-node-type {
    margin-bottom: 6px;
    opacity: .4;
    text-decoration: line-through;
}

.graph-object-types > div.hidden-node-type {
}

.graph-object-types > div:hover {
    cursor: pointer;
    opacity: .5;
}

#node-types .circle {
    display: inline-block;
    margin-right: 4px;
    border-radius: 50%;
    width: 16px;
    height: 16px;
    vertical-align: middle;
    /*border: 1px solid #a5a5a5;*/
    /* width and height can be anything, as long as they're equal */
}

#show-all-node-types {
    position: absolute;
    right: 12px;
    bottom: 12px;
}

#info-area {
    z-index: 9999;
    position: absolute;
    left: 25%;
    right: 25%;
}

#info-area .message {
    min-width: 240px;
    min-height: 28px;
    text-align: left;
    padding: 14px 4px 6px 40px;
    font-size: 10pt;
    clear: both;
    overflow: auto;
    background-position: 16px 16px;
}

#structr-loading-spinner {
    position: absolute;
    top: 0;
    bottom: 0;
    left: 0;
    right: 0;
    z-index: 99999;
}

#structr-loading-spinner img {
    display: block;
    margin: 100px auto;
}

table#relationship-options {
    table-layout: fixed;
}

#relationship-options #basic-options {
    text-align: center;
    padding: 10px 0px 20px 0px;
}

#relationship-options #basic-options .relationship-emphasis {
    font-size: 1.4em;
    font-weight: bold;
}

#relationship-options #basic-options select, #basic-options input {
    margin: 0 10px;
}

#relationship-options #basic-options input[disabled] {
    color: graytext;
    border: 1px solid #ccc;
    background-color: #f3f3f3;
}

td#cascading-options, td#propagation-options {
    vertical-align: top;
    padding: 0px 36px 12px 0;
}

#relationship-options p {
    margin: 0px;
}

#relationship-options h3 {
    margin: 12px 0 0 0;
}

#relationship-options h3:first-child {
    margin: 0;
}

#relationship-options h4 {
    margin: 0;
}

#relationship-options select {
    margin: 0 12px 0 0;
}

#relationship-options span.button {
    cursor: pointer;
}


.CodeMirror-hints {
    z-index: 10000 !important;
    font-size: 100%;
}

.CodeMirror-hint {
    max-width: 480px;
}

#fruchterman-controlElement {
    float: none ! important;
    display: block;
}

#graphDisplayTab {
    margin: 8px 8px 0 30px;
}

#graph-info {
    background-color: #f1f1f1;
    border-bottom: 1px solid #a5a5a5;
    top: 0;
    text-align: center;
    height: 24px;
    position: relative;
}

#graph-info .circle {
    display: inline-block;
    margin-right: 4px;
    border-radius: 50%;
    width: 16px;
    height: 16px;
    vertical-align: middle;
    /*border: 1px solid #a5a5a5;*/
    /* width and height can be anything, as long as they're equal */
}

.nodeExpander-infobutton {
    /*color: white ! important;*/
    margin: 4px;
    display: inline-block;
    border: none;
}

.nodeExpander-expandbutton {
    -webkit-border-radius: 40px;
    -moz-border-radius: 40px;
    border-radius: 40px;
    min-width: 30px;
    min-height: 30px;
    text-align: center;
    font-size: 9pt;
    color: white ! important;
}

#graphSelectionTools {
    margin-top: 15pt;
}

#selectionToolsTableContainer {
    max-height: 300pt;
    overflow-y: auto;
}

.graphtable {
    margin-top: 10pt;
    width: 100%;
}

.graphtable > thead {
    border-bottom: double black;
}

.graphtable > tbody > tr > td {
    border-bottom: 1px solid black;
    padding-top:  5pt;
    padding-bottom: 5pt;
    vertical-align: central;
}

.graphTooltip {
    margin-top: 10pt;
    background: #fafafa;
    z-index: 99999;
    border: solid #cccccc 2px;
    border-radius: 2px;
    box-shadow: 0 3px 6px rgba(0,0,0,0.3);
}

.tooltipHeader {
    padding-top: 2pt;
    height: 16pt;
    background-color: #cccccc;
}

.tooltipContent {
    border: solid #bfbfbf 1px;
}

.nodeTooltipTitle {
    /*color: #979898 ! important;*/
    color: white ! important;
    font-size: 11pt;
    margin-right: 5pt;
    margin: 2pt 20pt 4pt 2pt;
}

.closeTooltipBtn {
    position: absolute;
    right: 2pt;
    top: 12pt;
    padding: 2pt 2pt 2pt 2pt;
    cursor: pointer;
}

.tooltipBody {
    padding: 2pt 4pt;
    background: #fafafa;
}

.tooltipFooter {
    padding: 2pt 4pt;
    background: #fafafa;
}

.graphTooltipSelectable {
    margin-left: 6pt;
    color: black ! important;
    -webkit-touch-callout: all;
    -webkit-user-select: all;
    -khtml-user-select: all;
    -moz-user-select: all;
    -ms-user-select: all;
    user-select: all;
    font-size: 9pt;
}

.tooltipTitle {
    margin-top: 12pt;
    margin-right: 4pt;
    margin-left: 4pt;
    font-size: 9pt;
    display: inline;
}

.tooltipText {
    color: black ! important;
    font-size: 11pt;
    display: inline;
}

.tooltipArrowUp {
    left: 50%;
    top: -10pt;
    margin-left: -10pt;
    border-top-width: 0;
    border-width: 10pt;
    position: absolute;
    display: block;
    width: 0;
    height: 0;
    border-color: transparent;
    border-style: solid;
    border-bottom-color: #cccccc;
}

.tooltipTable {
    width: 100%;
    vertical-align: central;
}

.tooltipTableLabel {
    color: black ! important;
    font-size: 9pt;
    padding-right: 4pt;
}

/*
 * Filesystem-like pages (Filesystem, Contents, Crawer)
 */

.jstree-anchor {
    font-family: sans-serif;
    font-size: 9pt;
}

.bold {
    font-weight: bold;
}

#files-main, #contents-main, #crawler-main {
    display: table-row;
}

#files-main b.name_, #contents-main b.name, #crawler-main b.name {
    font-weight: normal;
}

#files-main input.new-name, #contents-main input.new-name, #crawler-main input.new-name {
    font-weight: normal;
}

#file-tree .nodeHover, #content-tree .nodeHover, #crawler-tree .nodeHover {
    border: none;
    background-color: #eff8e3 ! important;
}

#file-tree-container, #content-tree-container, #crawler-tree-container {
    display: table-cell;
    vertical-align: top;
    padding: 12px;
    padding-right: 0px;
    padding-top: 12px;
}

#file-tree, #contents-tree, #crawler-tree {
    padding-top: 8px;
    width: 400px;
    min-width: 400px;
    overflow: auto;
    vertical-align: top;
    background-color: #fff;
    border-radius: 3px;
    border: 1px solid #a5a5a5;
}

#folder-contents-container, #contents-contents-container, #crawler-list-container {
    display: table-cell;
    vertical-align: top;
    padding: 12px;
}

#folder-contents-container select, #contents-contents-container select, #crawler-list-container select {
    padding: 3px;
}

#folder-contents, #contents-contents, #crawler-list {
    vertical-align: top;
    background-color: #fff;
    border-radius: 3px;
    border: 1px solid #a5a5a5;
    padding: 12px;
    margin-top: 12px;
    overflow: auto;
    font-size: 9pt;
    position: relative;
}

#folder-contents h1, #contents-contents h1, #crawler-list h1 {
    margin: 0px;
}

#folder-contents table, #contents-contents table, #crawler-list table {
    margin: 0px;
    font-size: 9pt;
    font-family: sans-serif;
    width: 100%;
}

#folder-contents table {
    table-layout: fixed;
}

#folder-contents table th:nth-child(1) {
    width: 24px;
}

#folder-contents table th:nth-child(3) {
    width: 48px;
}

#folder-contents table th:nth-child(4) {
    width: 192px;
}

#folder-contents table th:nth-child(5) {
    width: 120px;
}

#folder-contents td.file-type, #contents-contents td.file-type, #crawler-list td.file-type {
    width: 24px;
}

#folder-contents .tile {
    display: inline-block;
    text-align: center;
	position: relative;
}

#folder-contents .tile .node {
    width: 100px;
    height: 100px;
}

#folder-contents .tile .file-type {
	margin-top: 6px;
	margin-bottom: 2px;
	height: 48px;
	display: flex;
	align-items: center;
	justify-content: center;
	cursor: pointer;
}

#folder-contents .file-type img.thumbnail {
	max-height: 48px;
	max-width: 48px;
	margin: auto;
}

#folder-contents .tile i.fa {
    font-size: 48px;
}

#folder-contents .tile img.button,
#folder-contents .tile .minify_file_icon {
    position: absolute;
	bottom: 4px;
}

#folder-contents .tile img.edit_file_icon,
#folder-contents .tile img.view_icon,
#folder-contents .tile .minify_file_icon {
	left: 24px;
}

#folder-contents .tile img.edit_props_icon {
	left: 44px;
}

#folder-contents .tile img.delete_icon, #folder-contents .tile img.remove_favorite_icon {
	top: 4px;
	right: 4px;
}

#folder-contents .tile img.key_icon {
	left: 64px;
}

#folder-contents .tile .minify_file_icon i {
	font-size: 16px ! important;
}

#folder-contents table th, #contents-contents table th, #crawler-list table th {
    text-align: left;
    padding-left: 8px;
}

table.dataTable thead th, table.dataTable thead td {
    border-bottom: 1px solid #ccc !important;
}

.jstree-default .jstree-wholerow-clicked {
    background: #b5e27f ! important;
}

.jstree-default .jstree-wholerow-hovered {
    background: #81ce25 ! important;
}

#files-table {
    margin-bottom: 8px;
}

#files-table tbody {
    border-top: 1px solid #ccc !important;
}

#files-table tr:nth-child(even) {
    background-color: #f6f6f6;
}

#files-table tr:nth-child(odd) {
    background-color: #fff;
}

#files-table th {
    padding: 8px;
    padding-left: 0px;
    text-align: left;
}

#files-table tbody tr td .editable {
	min-width: 100px;
	min-height: 14px;
}

#files-table tbody tr td .editable .placeholder {
	color: #b5b5b5;
}

#files-table tbody tr td .node {
	min-width: 160px;
}

#files-table tbody tr td input {
	margin-top: 4px;
	min-width: 100px;
}

#folder-contents .thumbnail,
#folder-contents .thumbnail .file,
#folder-contents .thumbnail i.fa-file-image-o {
    color: #aaa;
}

#folder-contents .thumbnail i.fa-file-image-o {
    font-size: 16px;
}

i.fa {
    font-size: 16px;
}

#files-table td.file-type {
    width: 16px;
    cursor: pointer;
}

#files-table td.file-type i.fa {
    width: 16px;
    padding: 4px 0px;
}

#files-table td {
    text-align: left;
    padding-left: 8px;
}

#files-table tr#parent-file-link {
    cursor: pointer;
}

#files-table td a {
    text-decoration: none;
}

#files-table td a:hover {
    text-decoration: underline;
}

#files-table .file, #files-table .folder {
    margin: 0;
}

i.fa-file-archive-o {
    color: orange;
}

i.fa-folder, i.fa-sitemap {
    color: #f1cd2e;
}

i.fa-file-o,
i.fa-file-text-o {
    color: #666;
}

i.fa-file-powerpoint-o,
i.fa-file-pdf-o {
    color: #ff5555;
}

i.fa-file-word-o {
    color: #5555cc;
}

i.fa-file-image-o,
i.fa-file-excel-o {
    color: #559955;
}

i.fa-picture-o {
    font-size: 10pt;
    color: #559955;
}

i.fa-trash-o {
    color: #888;
    font-size: 14pt;
}

i.fa.jar {
    color: #ff5555;
}

i.fa.eps,
i.fa.ps {
    color: #5555cc;
}

.ui-tooltip {
    white-space: pre-line;
    width: 50%;
}

#search-results h1, #search-results table.props {
    margin-bottom: 12px;
}

#search-results table.props {
    margin-bottom: 24px;
}

#search-results table.props th._type {
    width: 120px;
}

.search-result {
    position: relative;
    border: 1px solid #a5a5a5;
    padding: 0 12px 12px 12px;
    margin-top: 12px;
    margin-bottom: 12px;
    background-color: #f6f6f6;
    border-radius: 3px;
    overflow: auto;
}

.search-result.collapsed {
    max-height: 120px;
}

.search-result .part {
    border-radius: 3px;
    background-color: #fff;
    font-size: 9pt;
    margin-right: 20px;
    margin-bottom: 12px;
    min-width: 240px;
    width: 30%;
    float: left;
}

.search-result .highlight {
    background-color: #c5ff69;
    color: #000;
}

.search-result .toggle-height {
    cursor: pointer;
    position: absolute;
    top: 12px;
    right: 12px;
}

.search-result .go-to-top {
    cursor: pointer;
    position: absolute;
    top: 12px;
    right: 36px;
}

.breadcrumb-entry {
    cursor: pointer;
}

.class-id-attrs {
    pointer-events: none;
}

#switches {
    width: 100px;
    position: absolute;
    top: 12px;
    right: 12px;
    text-align: right;
}

#switches .switch {
    min-width: 12px;
    margin-right: 0;
}

#switches .switch:first-child {
    min-width: 12px;
    border-top-right-radius: 0;
    border-bottom-right-radius: 0;
}

#switches .switch:nth-child(2) {
    border-left: none;
    border-top-left-radius: 0;
    border-bottom-left-radius: 0;
}

<<<<<<< HEAD
.prop .node {
    color: #333;
    line-height: 1.7em;
    border-radius: 3px;
    border: 1px solid #a5a5a5;
    padding: 2px 5px;
    margin: 2px 2px 3px 1px;
    background-color: #eee;
}

.prop .node:hover {
    color: #555;
    border: 1px solid #bbb;
    background-color: #f5f5f5;
    cursor: pointer;
}

.prop .add:hover {
    cursor: pointer;
    filter: alpha(opacity=60);
    -khtml-opacity: 0.6;
    -moz-opacity: 0.6;
    opacity: 0.6;
}

.prop .remove {
	float: right;
    margin: 4px 0 2px 1px;
=======
#switch-list.active {
	width: 61px;
}

#switch-list.inactive {
	width: 34px;
}

#switch-tiles.active {
	width: 66px;
}

#switch-tiles.inactive {
	width: 39px;
>>>>>>> 8ac8f6f3
}

/**
 * Settings for insert shortcut menu
 */
#menu-area {
    position: relative;
}

#add-child-dialog {
    padding: 0;
    top: 1px;
    left: 0px;
    background-color: #fff;
    border-top: 1px solid #ccc;
    border-left: 1px solid #ccc;
    border-right: 1px solid #ccc;
    z-index: 99999;
    position: absolute;
}

#add-child-dialog ul {
    list-style-type: none;
    margin: 0;
    padding:0;
    width: 160px;
    z-index: 99999;
    position: relative;
}

#add-child-dialog li {
    cursor: pointer;
    margin: 0px;
    padding: 5px 8px;
    color: #000;
    background-color: #fff;
    z-index: 99999;
    position: relative;
}

#add-child-dialog li i {
    font-size: 8pt;
    line-height: 18px;
    color: #999;
    z-index: 99999;
}

#add-child-dialog li:hover {
    background-color: #81ce25;
    color: #000;
    z-index: 99999;
}

#add-child-dialog ul ul {
    position: absolute;
    list-style-type: none;
    padding: 0;
    background-color: #fff;
    z-index: 99999;
    border: 1px solid #ccc;
}

#add-child-dialog hr {
    width: 100%;
    margin: 0;
    padding: 0;
    height: 1px;
    border: none;
    color: #eee;
    background-color: #ccc;
}

#add-child-dialog ul.right ul.right {
    right: 160px;
}

#add-child-dialog ul.left ul.left {
    left: 160px;
}

#add-child-dialog ul.top ul.top {
    top: -1px;
}

#add-child-dialog ul.bottom ul.bottom {
    bottom: -1px;
}

.result-box {
    position: absolute;
    top: 48px;
    left: 0;
    right: 12px;
    border-radius: 3px;
    padding: 12px;
    clear: both;
    overflow: hidden;
    border: 1px solid #999 ! important;
    background: #fff ! important;
    font-family: 'Open Sans', Arial, Helvetica, Sans-serif ! important;
    font-size: 9pt;
}

.result-box .node {
    color: #333;
    line-height: 1.7em;
    border-radius: 3px;
    border: 1px solid #a5a5a5;
    padding: 2px 5px;
    margin: 2px 2px 3px 1px;
    background-color: #eee;
    float: left;
}

.result-box .node:hover {
    color: #555;
    border: 1px solid #bbb;
    background-color: #f5f5f5;
    cursor: pointer;
}


/**
 * L10N Styles
 */
#localizations-pager .pager input.filter[type="text"] {
    width: 100px;
    border: 1px solid #a5a5a5;
    font-size: 9pt;
}

#localizations-table a {
    text-decoration: underline;
}

#localizations-list, #localization-detail {
    display: inline-block;
    vertical-align: top;
    padding: 10px;
    height: calc(100vh - 120px);
    overflow: auto;
    border-radius: 3px;
}

#localizations-list {
    width: 310px;
    margin: 10px 5px 10px 10px;
}

#localization-detail {
    width: calc(100vw - 400px);
    margin: 10px 10px 10px 5px;
}

#localization-detail input.invalid {
    border: 1px solid red;
    background-color: #fee;
}

#localizations-table th {
    text-align: left;
}

#localization-detail .edit:hover, #localization-detail .save:hover, #localization-detail .discard:hover, #localization-detail .discard:hover {
    cursor: pointer;
    opacity: 0.6;
}

#localization-detail-table .___locale {
    width: 50px;
}

.placeholderText {
    color: grey;
    font-style: italic;
	white-space: nowrap;
	text-align: center;
}

/**
 * Crawler
 */

#page-frame {
    border: 1px solid #e5e5e5;
    width: 100%;
    margin-top: 12px;
    margin-bottom: 0;
    padding: 0;
    min-height: 600px;
}

.crawler-inputs input {
    background: #fff;
    border: 1px solid #c0c0c0;
    margin: 3px 0;
}

input#element-path {
    width: 100%;
}

input#element-link {
    width: 100%;
}

input#element-id {
    width: 40%;
    margin-right: 12px;
}

input#element-class {
    width: 40%;
}

.patterns > thead > tr > th:nth-child(2) {
    width: 200px;
}

.selector > span,
.sub-selector > span {
    border: 1px solid transparent;
    padding: 2px 4px;
    cursor: pointer;
    display: inline-block;
}

.sub-selector span.active-selector-element,
.selector span.active-selector-element {
    border: 1px solid #ccc;
    background-color: #e7e7e7;
    border-radius: 3px;
}

#crawler-list .site-header {
    height: 40px;
}

#crawler-list .site-name {
    min-width: 100px;
    font-size: 2em;
    margin-top: 0;
    display: inline-block;
}

#crawler-list .delete {
    margin-left: 4px;
    cursor: pointer;
}
#crawler-list .button-area {
	display: inline-block;
	margin-left: 8px;
}

#crawler-list .edit-properties {
    margin-left: 4px;
    cursor: pointer;
}

#crawler-list .add_page_icon {
    margin-top: 12px;
}

/**
 * Minification
 */

#minify-options td {
    padding: 6px 8px;
}

#minify-options td.head {
    font-weight: bold;
    width: 110px;
}

#minify-options td input {
    width: 40px;
}

#minify-options td.action {
    text-align: right;
}

#minify-options td.action button {
    margin-right: 0;
}

#minification-files {
    width: 49%;
    float: left;
}

#minification-source-search {
    width: 49%;
    float: right;
}

#minification-source-search .searchBox {
    position: initial;
    text-align: right;
    margin-right: 12px;
}

#minification-source-search .clearSearchIcon {
    margin-right: 12px;
}

#minification-source-search .searchResults {
    height: 300px !important;
}

#minification-source-search .searchResultsTitle {
    display: none;
}

#minify-options button img {
	padding: 0;
	margin: 0;
	vertical-align: middle;
}

/**
 * find duplicates
 */
#no-duplicates-found {
	width: 100%;
	text-align: center;
	margin-top: 100px;
}

.props tr.heading th {
	background: #fff;
	text-align: center;
	font-size: 1.5em;
}

.duplicates-table + div#no-duplicates-found {
	display: none;
	visibility: hidden;
}

.duplicates-table th button {
	float: right;
}

.duplicate-obj-edit-name input {
	width: calc(100% - 12px);
}<|MERGE_RESOLUTION|>--- conflicted
+++ resolved
@@ -3137,7 +3137,6 @@
     border-bottom-left-radius: 0;
 }
 
-<<<<<<< HEAD
 .prop .node {
     color: #333;
     line-height: 1.7em;
@@ -3166,7 +3165,7 @@
 .prop .remove {
 	float: right;
     margin: 4px 0 2px 1px;
-=======
+
 #switch-list.active {
 	width: 61px;
 }
@@ -3181,7 +3180,6 @@
 
 #switch-tiles.inactive {
 	width: 39px;
->>>>>>> 8ac8f6f3
 }
 
 /**
