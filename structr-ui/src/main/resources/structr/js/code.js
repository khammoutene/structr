/*
 * Copyright (C) 2010-2020 Structr GmbH
 *
 * This file is part of Structr <http://structr.org>.
 *
 * Structr is free software: you can redistribute it and/or modify
 * it under the terms of the GNU Affero General Public License as
 * published by the Free Software Foundation, either version 3 of the
 * License, or (at your option) any later version.
 *
 * Structr is distributed in the hope that it will be useful,
 * but WITHOUT ANY WARRANTY; without even the implied warranty of
 * MERCHANTABILITY or FITNESS FOR A PARTICULAR PURPOSE.  See the
 * GNU Affero General Public License for more details.
 *
 * You should have received a copy of the GNU Affero General Public License
 * along with Structr.  If not, see <http://www.gnu.org/licenses/>.
 */
/* global Command, Structr, LSWrapper, _TreeHelper, _Icons, scrollInfoKey, Promise, _Schema, dialogBtn, dialog, me, rootUrl, port, _LogType, _Logger, _Entities */

var main, codeMain, codeTree, codeContents, codeContext;
var drop;
var selectedElements = [];
var activeMethodId, methodContents = {};
var currentWorkingDir;
var methodPageSize = 10000, methodPage = 1;
var timeout, attempts = 0, maxRetry = 10;
var displayingFavorites = false;
var codeLastOpenMethodKey = 'structrCodeLastOpenMethod_' + port;
var codeResizerLeftKey = 'structrCodeResizerLeftKey_' + port;
var codeResizerRightKey = 'structrCodeResizerRightKey_' + port;
var activeCodeTabPrefix = 'activeCodeTabPrefix' + port;

$(document).ready(function() {
	Structr.registerModule(_Code);
});

var _Code = {
	_moduleName: 'code',
	pathLocationStack: [],
	pathLocationIndex: 0,
	searchThreshold: 3,
	searchTextLength: 0,
	lastClickedPath: '',
	layouter: null,
	seed: 42,
	codeRecentElementsKey: 'structrCodeRecentElements_' + port,
	init: function() {

		_Logger.log(_LogType.CODE, '_Code.init');

		Structr.makePagesMenuDroppable();
		Structr.adaptUiToAvailableFeatures();

		$(window).off('keydown', _Code.handleKeyDownEvent).on('keydown', _Code.handleKeyDownEvent);

	},
	beforeunloadHandler: function() {
		if (_Code.isDirty()) {
			return 'There are unsaved changes - discard changes?';
		}
	},
	resize: function() {

		var windowHeight = $(window).height();
		var headerOffsetHeight = 100;

		if (codeTree) {
			codeTree.css({
				height: windowHeight - headerOffsetHeight - 27 + 'px'
			});
		}

		if (codeContents) {
			codeContents.css({
				height: windowHeight - headerOffsetHeight - 11 + 'px'
			});
		}

		if (codeContext) {
			codeContext.css({
				height: windowHeight - headerOffsetHeight - 11 + 'px'
			});
		}

		_Code.moveLeftResizer();
		_Code.moveRightResizer();
		Structr.resize();

		var nameColumnWidth = $('#code-table th:nth-child(2)').width();

		if (nameColumnWidth < 300) {
			$('#code-table th:nth-child(4)').css({ display: 'none' });
			$('#code-table td:nth-child(4)').css({ display: 'none' });
			$('#code-table th:nth-child(5)').css({ display: 'none' });
			$('#code-table td:nth-child(5)').css({ display: 'none' });
		}

		if (nameColumnWidth > 550) {
			$('#code-table th:nth-child(4)').css({ display: 'table-cell' });
			$('#code-table td:nth-child(4)').css({ display: 'table-cell' });
			$('#code-table th:nth-child(5)').css({ display: 'table-cell' });
			$('#code-table td:nth-child(5)').css({ display: 'table-cell' });
		}

		nameColumnWidth = $('#code-table th:nth-child(2)').width() - 96;

		$('.node.method .name_').each(function(i, el) {
			var title = $(el).attr('title');
			$(el).replaceWith('<b title="' +  title + '" class="name_">' + fitStringToWidth(title ? title : '[unnamed]', nameColumnWidth) + '</b>');
		});

		if (codeContents) {
			codeContents.find('.node').each(function() {
				_Entities.setMouseOver($(this), true);
			});
		}

		var contentBox = $('.CodeMirror');
		contentBox.height('100%');
	},
	moveLeftResizer: function(left) {
		left = left || LSWrapper.getItem(codeResizerLeftKey) || 300;
		$('.column-resizer-left', codeMain).css({ left: left + 'px'});

		var contextWidth  = $('#code-context').width();
		var contentsWidth = window.innerWidth - left - contextWidth - 82;

		$('#code-tree').css({width: left - 14 + 'px'});
		$('#code-contents').css({left: left + 8 + 'px', width: contentsWidth + 'px'});
		$('#code-context').css({left: left + contentsWidth + 42 + 'px', width: contextWidth + 'px'});
	},
	moveRightResizer: function(left) {
		left = left || LSWrapper.getItem(codeResizerRightKey) || window.innerWidth - 240;
		$('.column-resizer-right').css({left: left + 'px'});

		var treeWidth = $('#code-tree-container').width();
		$('#code-contents').css({width: left - treeWidth - 46 + 'px'});
		$('#code-context').css({left: left + 8 + 'px', width: window.innerWidth - left - 48 + 'px'});
	},
	onload: function() {

		Structr.fetchHtmlTemplate('code/main', {}, function(html) {

			main.append(html);

			// preload action button
			Structr.fetchHtmlTemplate('code/action-button', { }, function(html) {

				_Code.init();

				codeMain     = $('#code-main');
				codeTree     = $('#code-tree');
				codeContents = $('#code-contents');
				codeContext  = $('#code-context');

				Structr.initVerticalSlider($('.column-resizer-left', codeMain), codeResizerLeftKey, 204, _Code.moveLeftResizer);
				Structr.initVerticalSlider($('.column-resizer-right', codeMain), codeResizerRightKey, 204, _Code.moveRightResizer);

				$.jstree.defaults.core.themes.dots      = false;
				$.jstree.defaults.dnd.inside_pos        = 'last';
				$.jstree.defaults.dnd.large_drop_target = true;

				codeTree.on('select_node.jstree', _Code.handleTreeClick);
				codeTree.on('refresh.jstree', _Code.activateLastClicked);

				_Code.loadRecentlyUsedElements(function() {
					_TreeHelper.initTree(codeTree, _Code.treeInitFunction, 'structr-ui-code');
				});

				$(window).off('resize').resize(function() {
					_Code.resize();
				});

				Structr.unblockMenu(100);

				_Code.resize();
				Structr.adaptUiToAvailableFeatures();

				$('#tree-search-input').on('input', _Code.doSearch);
				$('#tree-forward-button').on('click', _Code.pathLocationForward);
				$('#tree-back-button').on('click', _Code.pathLocationBackward);
				$('#cancel-search-button').on('click', _Code.cancelSearch);

				$(window).on('keydown.search', function(e) {
					if (_Code.searchIsActive()) {
						if (e.key === 'Escape') {
							_Code.cancelSearch();
						}
					};
				});
			});
		});

	},
	handleKeyDownEvent: function(e) {

		if (Structr.isModuleActive(_Code)) {

			// This hack prevents FF from closing WS connections on ESC
			if (e.keyCode === 27) {
				e.preventDefault();
			}
			var k = e.which;
			if (k === 16) {
				shiftKey = true;
			}
			if (k === 18) {
				altKey = true;
			}
			if (k === 17) {
				ctrlKey = true;
			}
			if (k === 69) {
				eKey = true;
			}

			let cmdKey = (navigator.platform === 'MacIntel' && e.metaKey);

			// ctrl-s / cmd-s
			if (k === 83 && ((navigator.platform !== 'MacIntel' && e.ctrlKey) || (navigator.platform === 'MacIntel' && cmdKey))) {
				e.preventDefault();
				_Code.runCurrentEntitySaveAction();
			}
			// ctrl-u / cmd-u
			if (k === 85 && ((navigator.platform !== 'MacIntel' && e.ctrlKey) || (navigator.platform === 'MacIntel' && cmdKey))) {
				e.preventDefault();
				_Code.showGeneratedSource();
			}
		}
	},
	isDirty: function() {
		let isDirty = false;
		if (codeContents) {
			isDirty = (codeContents.find('.to-delete').length + codeContents.find('.has-changes').length) > 0;
		}
		return isDirty;
	},
	updateDirtyFlag: function(entity) {

		let formContent = _Code.collectChangedPropertyData(entity);
		let dirty       = Object.keys(formContent).length > 0;

		if (dirty) {
			$('#action-button-save').removeClass('disabled').attr('disabled', null);
			$('#action-button-cancel').removeClass('disabled').attr('disabled', null);
		} else {
			$('#action-button-save').addClass('disabled').attr('disabled', 'disabled');
			$('#action-button-cancel').addClass('disabled').attr('disabled', 'disabled');
		}

		if (dirty === true) {
			codeContents.children().first().addClass('has-changes');
		} else {
			codeContents.children().first().removeClass('has-changes');
		}
	},
	testAllowNavigation: function() {
		if (_Code.isDirty()) {
			return confirm('Discard unsaved changes?');
		}

		return true;
	},
	collectPropertyData: function() {

		let propertyData = {};

		for (let p of document.querySelectorAll('#code-contents input[data-property]')) {
			switch (p.type) {
				case "checkbox":
					propertyData[p.dataset.property] = p.checked;
					break;
				case "number":
					if (p.value) {
						propertyData[p.dataset.property] = parseInt(p.value);
					} else {
						propertyData[p.dataset.property] = null;
					}
					break;
				case "text":
				default:
					if (p.value) {
						propertyData[p.dataset.property] = p.value;
					} else {
						propertyData[p.dataset.property] = null;
					}
					break;
			}
		}

		for (let p of document.querySelectorAll('#code-contents div.editor[data-property]')) {
			let cm = p.querySelector('.CodeMirror');
			if (cm) {
				propertyData[p.dataset.property] = p.querySelector('.CodeMirror').CodeMirror.getValue();
			}
		}

		return propertyData;
	},
	collectChangedPropertyData: function(entity) {

		let formContent = _Code.collectPropertyData();
		let keys = Object.keys(formContent);

		for (let key of keys) {
			if (!(formContent[key] !== entity[key] && !((formContent[key] === null && entity[key] === "") || (formContent[key] === "" && entity[key] === null)))) {
				delete formContent[key];
			}
		}

		return formContent;
	},
	revertFormData: function(entity) {

		for (let p of document.querySelectorAll('#code-contents input[data-property]')) {
			switch (p.type) {
				case "checkbox":
					p.checked = entity[p.dataset.property];
					break;
				case "number":
					p.value = entity[p.dataset.property];
					break;
				case "text":
				default:
					p.value = entity[p.dataset.property];
					break;
			}
		}

		for (let p of document.querySelectorAll('#code-contents div.editor[data-property]')) {
			p.querySelector('.CodeMirror').CodeMirror.setValue(entity[p.dataset.property] || '');
		}

		_Code.updateDirtyFlag(entity);
	},
	isCompileRequiredForSave: function (changes) {

		let compileRequired = false;

		for (let key of Object.keys(changes)) {
			compileRequired = compileRequired || _Code.compileRequiredForKey(key);
		}

		return compileRequired;
	},
	compileRequiredForKey: function(key) {

		let element = _Code.getElementForKey(key);
		if (element && element.dataset.recompile === "false") {
			return false;
		}

		return true;
	},
	getElementForKey: function (key) {

		let input = document.querySelector('#code-contents input[data-property=' + key + ']');
		if (input) {

			return input;

		} else {
			let editor = document.querySelector('#code-contents div.editor[data-property=' + key + ']');
			if (editor) {

				return editor;
			}
		}

		return null;
	},
	showSaveAction: function(changes) {

		for (let key of Object.keys(changes)) {
			let element = _Code.getElementForKey(key);
			if (element) {

				if (element.tagName === 'INPUT' && element.type === 'text' && !element.classList.contains('hidden')) {
					blinkGreen($(element));
				} else if (element.tagName === 'INPUT' && element.type === 'checkbox' && !element.classList.contains('hidden')) {
					blinkGreen($(element.closest('.checkbox')));
				} else {
					blinkGreen($(element.closest('.property-options-group')));
				}
			}
		}
	},
	runCurrentEntitySaveAction: function () {
		// this is the default action - it should always be overwritten by specific save actions and is only here to prevent errors
		if (_Code.isDirty()) {
			new MessageBuilder().warning('No save action is defined - but the editor is dirty!').requiresConfirmation().show();
		}
	},
	saveEntityAction:function(entity, callback) {

		if (_Code.isDirty()) {

			let formData        = _Code.collectChangedPropertyData(entity);
			let compileRequired = _Code.isCompileRequiredForSave(formData);

			if (compileRequired) {
				_Code.showSchemaRecompileMessage();
			}

			Command.setProperties(entity.id, formData, function() {
				Object.assign(entity, formData);
				_Code.updateDirtyFlag(entity);

				_Code.showSaveAction(formData);

				if (formData.name) {
					_Code.refreshTree();
				}

				if (compileRequired) {
					_Code.hideSchemaRecompileMessage();
				}

				if (typeof callback === 'function') {
					callback();
				}
			});
		}
	},
	loadRecentlyUsedElements: function(doneCallback) {

		var recentElements = LSWrapper.getItem(_Code.codeRecentElementsKey) || [];

		recentElements.forEach(function(element) {
			_Code.addRecentlyUsedElement(element.id, element.name, element.iconClass, element.path, true);
		});

		doneCallback();
	},
	addRecentlyUsedEntity: function(entity, fromStorage) {

		var id   = entity.id;
		var name = _Code.getDisplayNameInRecentsForType(entity);
		var iconClass = 'fa fa-' + _Code.getIconForNodeType(entity);
		var path = _Code.getPathForEntity(entity);

		_Code.addRecentlyUsedElement(id, name, iconClass, path, fromStorage);
	},
	addRecentlyUsedElement: function(id, name, iconClass, path, fromStorage) {

		if (!fromStorage) {

			var recentElements = LSWrapper.getItem(_Code.codeRecentElementsKey) || [];

			var updatedList = recentElements.filter(function(recentElement) {
				return (recentElement.id !== id);
			});
			updatedList.unshift({ id: id, name: name, iconClass: iconClass, path: path });

			$('#recently-used-' + id).remove();

			LSWrapper.setItem(_Code.codeRecentElementsKey, updatedList);
		}

		Structr.fetchHtmlTemplate('code/recently-used-button', { id: id, name: name, iconClass: iconClass }, function(html) {
			var ctx  = $('#code-context');

			if (fromStorage) {
				ctx.append(html);
			} else {
				ctx.prepend(html);
			}

			$('#recently-used-' + id).on('click.recently-used', function() {
				_Code.findAndOpenNode(path, true);
			});
			$('#remove-recently-used-' + id).on('click.recently-used', function(e) {
				e.stopPropagation();
				_Code.deleteRecentlyUsedElement(id);
			});
		});

	},
	deleteRecentlyUsedElement: function(recentlyUsedElementId) {

		var recentElements = LSWrapper.getItem(_Code.codeRecentElementsKey) || [];

		var filteredRecentElements = recentElements.filter(function(recentElement) {
			return (recentElement.id !== recentlyUsedElementId);
		});
		$('#recently-used-' + recentlyUsedElementId).remove();

		LSWrapper.setItem(_Code.codeRecentElementsKey, filteredRecentElements);

	},
	refreshTree: function() {
		_TreeHelper.refreshTree(codeTree);
		if (_Code.layouter !== null) {
			_Code.layouter.on('click', _Code.handleGraphClick);
		}
	},
	treeInitFunction: function(obj, callback) {

		switch (obj.id) {

			case '#':

				var defaultEntries = [
					{
						id: 'globals',
						text: 'Global Methods',
						children: true,
						icon: _Icons.world_icon
					},
					{
						id: 'root',
						text: 'Types',
						children: [
							{ id: 'custom',      text: 'Custom', children: true, icon: _Icons.folder_icon },
							{ id: 'builtin',     text: 'Built-In', children: true, icon: _Icons.folder_icon },
							{ id: 'workingsets', text: 'Groups', children: true, icon: _Icons.folder_star_icon }
						],
						icon: _Icons.structr_logo_small,
						path: '/',
						state: {
							opened: true
						}
					},
					/*
					{
						id: 'facetsearch',
						text: 'Faceted Search Configurations',
						children: true,
						icon: _Icons.find_icon,
						state: {
							opened: false
						}
					}
					*/
				];

				if (_Code.searchIsActive()) {

					callback({
						id: 'search-results',
						text: 'Search Results',
						children: true,
						icon: 'fa fa-search',
						state: {
							opened: true
						}
					});

				} else {

					callback(defaultEntries);
				}
				break;

			case 'root':
				_Code.load(null, callback);
				break;

			default:
				_Code.load(obj, callback);
				break;
		}

	},
	unload: function() {

		let allow = _Code.testAllowNavigation();
		if (allow) {

			fastRemoveAllChildren($('.searchBox', main));
			fastRemoveAllChildren($('#code-main', main));
		}

		return allow;
	},
	load: function(obj, callback) {

		var id = obj.id;

		var displayFunction = function (result, count, isSearch, identifier, dontSort) {

			var list = [];

			result.forEach(function(entity) {

				// skip HTML entities
				if (entity.category && entity.category === 'html') {
					return;
				}

				var icon     = _Code.getIconForNodeType(entity);
				var treeName = entity.name || '[unnamed]';
				var treeId   = entity.id;

				if (isSearch) {
					treeName = (entity.schemaNode ? entity.schemaNode.name + '.' : '') + entity.name;
					treeId = entity.id + '-' + entity.id + '-search';
				}

				if (identifier) {
					treeId = entity.id + '-' + entity.id + '-' + identifier.type + '-' + identifier.id + '-' + identifier.extended;
				}

				switch (entity.type) {

					case 'SchemaGroup':

						list.push({
							id: 'workingsets-' + entity.id,
							text:  entity.name,
							children: entity.children.length > 0,
							icon: entity.name === _WorkingSets.recentlyUsedName ? _Icons.clock_icon : _Icons.folder_icon,
							data: {
								id: 'workingsets- ' + entity.id,
								type: entity.type,
								name: entity.name
							}
						});
						break;

					case 'SchemaNode':

						var data = {
							id: entity.id,
							type: entity.name,
							name: entity.name
						};

						var children = [];

						// build list of children for this type
						{
							children.push({
								id: 'properties-' + entity.id + '-' + entity.name + '-' + (identifier ? identifier.id : ''),
								text: 'Local Attributes',
								children: entity.schemaProperties.length > 0,
								icon: 'fa fa-sliders gray',
								data: data
							});

							children.push({
								id: 'remoteproperties-' + entity.id + '-' + entity.name + '-' + (identifier ? identifier.id : ''),
								text: 'Remote Attributes',
								children: ((entity.relatedTo.length + entity.relatedFrom.length) > 0),
								icon: 'fa fa-sliders gray',
								data: data
							});

							children.push({
								id: 'views-' + entity.id + '-' + entity.name + '-' + (identifier ? identifier.id : ''),
								text: 'Views',
								children: entity.schemaViews.length > 0,
								icon: 'fa fa-television gray',
								data: data
							});

							children.push({
								id: 'methods-' + entity.id + '-' + entity.name + '-' + (identifier ? identifier.id : ''),
								text: 'Methods',
								children: entity.schemaMethods.length > 0,
								icon: 'fa fa-code gray',
								data: data
							});

							children.push({
								id: 'inheritedproperties-' + entity.id + '-' + entity.name + '-' + (identifier ? identifier.id : ''),
								text: 'Inherited Attributes',
								children: true,
								icon: 'fa fa-sliders gray',
								data: data
							});
						}

						list.push({
							id: treeId,
							text:  treeName,
							children: children,
							icon: 'fa fa-' + icon,
							data: {
								type: entity.type,
								name: entity.name
							}
						});
						break;

					default:

						if (entity.inherited) {

							list.push({
								id: treeId,
								text:  treeName + (' (' + (entity.propertyType || '') + ')'),
								children: false,
								icon: 'fa fa-' + icon,
								li_attr: {
									style: 'color: #aaa;'
								},
								data: {
									type: entity.type,
									name: entity.name
								}
							});

						} else {

							var hasVisibleChildren = _Code.hasVisibleChildren(id, entity);
							var name               = treeName;

							if (entity.type === 'SchemaMethod') {
								name = name + '()';
							}

							if (entity.type === 'SchemaProperty') {
								name = name + ' (' + entity.propertyType + ')';
							}

							list.push({
								id: treeId,
								text:  name,
								children: hasVisibleChildren,
								icon: 'fa fa-' + icon,
								data: {
									type: entity.type,
									name: entity.name
								}
							});
						}
						break;
				}
			});

			if (!dontSort) {

				list.sort(function(a, b) {
					if (a.text > b.text) { return 1; }
					if (a.text < b.text) { return -1; }
					return 0;
				});
			}

			callback(list);
		};

		switch (id) {

			case 'search-results':
				{
					var text          = $('#tree-search-input').val();
					var searchResults = {};
					var count         = 0;
					var collectFunction = function(result) {
						result.forEach(function(r) {
							searchResults[r.id] = r;
						});
						if (++count === 6) {
							displayFunction(Object.values(searchResults), 0, true);
						}
					};
					Command.query('SchemaNode',     methodPageSize, methodPage, 'name', 'asc', { name: text}, collectFunction, false);
					Command.query('SchemaProperty', methodPageSize, methodPage, 'name', 'asc', { name: text}, collectFunction, false);
					Command.query('SchemaMethod',   methodPageSize, methodPage, 'name', 'asc', { name: text}, collectFunction, false);
					Command.query('SchemaMethod',   methodPageSize, methodPage, 'name', 'asc', { source: text}, collectFunction, false);
					Command.query('SchemaProperty', methodPageSize, methodPage, 'name', 'asc', { writeFunction: text}, collectFunction, false);
					Command.query('SchemaProperty', methodPageSize, methodPage, 'name', 'asc', { readFunction: text}, collectFunction, false);
				}
				break;
			case 'custom':
				Command.query('SchemaNode', methodPageSize, methodPage, 'name', 'asc', { isBuiltinType: false}, displayFunction, true);
				break;
			case 'builtin':
				Command.query('SchemaNode', methodPageSize, methodPage, 'name', 'asc', { isBuiltinType: true }, displayFunction, false);
				break;
			case 'globals':
				Command.query('SchemaMethod', methodPageSize, methodPage, 'name', 'asc', {schemaNode: null}, displayFunction, true, 'ui');
				break;
			case 'workingsets':
				_WorkingSets.getWorkingSets(result => displayFunction(result, 0, false, undefined, true));
				break;
			default:
				var identifier = _Code.splitIdentifier(id);
				switch (identifier.type) {

					case 'inheritedproperties':
						Command.listSchemaProperties(identifier.id, 'custom', function(result) {
							var filtered = result.filter(function(p) {
								return p.declaringClass !== obj.data.type;
							});
							displayFunction(filtered.map(function(s) {

								var builtIn = s.isPartOfBuiltInSchema;

								return {
									id: 'inherited-' + s.declaringUuid + '-' + s.declaringClass + '-' + obj.data.type + '-' + s.name + (builtIn ? '-builtin' : ''),
									type: 'SchemaProperty',
									name: s.declaringClass + '.' + s.name,
									propertyType: s.declaringPropertyType ? s.declaringPropertyType : s.propertyType,
									inherited: true
								};
							}), 0, false, identifier);
						});
						break;
					case 'properties':
						Command.query('SchemaProperty', methodPageSize, methodPage, 'name', 'asc', { schemaNode: identifier.id }, function(result) {
							displayFunction(result, 0, false, identifier);
						}, true, 'ui');
						break;
					case 'remoteproperties':
						Command.get(identifier.id, null, (entity) => {

							let mapFn = (rel, out) => {
								let attrName = (out ? (rel.targetJsonName || rel.oldTargetJsonName) : (rel.sourceJsonName || rel.oldSourceJsonName));

								return {
									id: 'remoteproperties-' + entity.id + '-' + entity.name + '-' + attrName,
									type: rel.type,
									name: attrName,
									propertyType: '',
									inherited: false
								};
							};

							let processedRemoteAttributes = [].concat(entity.relatedTo.map((r) => mapFn(r, true))).concat(entity.relatedFrom.map((r) => mapFn(r, false)));

							displayFunction(processedRemoteAttributes, 0, false, identifier);
						});
						break;
					case 'views':
						Command.query('SchemaView', methodPageSize, methodPage, 'name', 'asc', {schemaNode: identifier.id }, function(result) {
							displayFunction(result, 0, false, identifier);
						}, true, 'ui');
						break;
					case 'methods':
						Command.query('SchemaMethod', methodPageSize, methodPage, 'name', 'asc', {schemaNode: identifier.id }, function(result) {
							displayFunction(result, 0, false, identifier);
						}, true, 'ui');
						break;
					case 'workingsets':
						_WorkingSets.getWorkingSetContents(identifier.id, function(result) {
							displayFunction(result, 0, false, identifier);
						});
						break;
					default:
						Command.query('SchemaMethod', methodPageSize, methodPage, 'name', 'asc', {schemaNode: identifier.id}, function(result) {
							displayFunction(result, 0, false, identifier);
						}, true, 'ui');
						break;
				}
		}

	},
	clearMainArea: function() {
		fastRemoveAllChildren(codeContents[0]);
		fastRemoveAllChildren($('#code-button-container')[0]);
	},
	fileOrFolderCreationNotification: function (newFileOrFolder) {
		if ((currentWorkingDir === undefined || currentWorkingDir === null) && newFileOrFolder.parent === null) {
			_Code.appendFileOrFolder(newFileOrFolder);
		} else if ((currentWorkingDir !== undefined && currentWorkingDir !== null) && newFileOrFolder.parent && currentWorkingDir.id === newFileOrFolder.parent.id) {
			_Code.appendFileOrFolder(newFileOrFolder);
		}
	},
	registerParentLink: function(d, triggerEl) {

		// Change working dir by click on folder icon
		triggerEl.on('click', function(e) {

			e.preventDefault();
			e.stopPropagation();

			if (d.parentId) {

				codeTree.jstree('open_node', $('#' + d.parentId), function() {
					if (d.name === '..') {
						$('#' + d.parentId + '_anchor').click();
					} else {
						$('#' + d.id + '_anchor').click();
					}
				});

			} else {
				$('#' + d.id + '_anchor').click();
			}

			return false;
		});
	},
	editPropertyContent: function(entity, key, element) {

		var text = entity[key] || '';

		var contentBox = $('.editor', element);
		var editor = CodeMirror(contentBox.get(0), Structr.getCodeMirrorSettings({
			value: text,
			mode: _Code.getEditorModeForContent(text),
			lineNumbers: true,
			lineWrapping: false,
			indentUnit: 4,
			tabSize: 4,
			indentWithTabs: true,
			extraKeys: {
				"Ctrl-Space": "autocomplete"
			}
		}));

		_Code.setupAutocompletion(editor, entity.id, true);

		var scrollInfo = JSON.parse(LSWrapper.getItem(scrollInfoKey + '_' + entity.id));
		if (scrollInfo) {
			editor.scrollTo(scrollInfo.left, scrollInfo.top);
		}

		editor.on('scroll', function() {
			var scrollInfo = editor.getScrollInfo();
			LSWrapper.setItem(scrollInfoKey + '_' + entity.id, JSON.stringify(scrollInfo));
		});

		if (entity.codeType === 'java') {

			editor.setOption('mode', 'text/x-java');

		} else {

			editor.on('change', function() {
				var type = _Code.getEditorModeForContent(editor.getValue());
				var prev = editor.getOption('mode');
				if (prev !== type) {
					editor.setOption('mode', type);
				}
			});
		}

		editor.id = entity.id;

		editor.on('change', function(cm, change) {
			_Code.updateDirtyFlag(entity);
		});

		_Code.resize();

		editor.refresh();

		_Code.displayDefaultMethodOptions(entity);
	},
	displayCreateButtons: function(showCreateMethodsButton, showCreateGlobalButton, showCreateTypeButton, schemaNodeId) {

		if (showCreateMethodsButton) {

			Structr.fetchHtmlTemplate('code/method-button', {}, function(html) {

				$('#code-button-container').append(html);

				$('#add-method-button').on('click', function() {
					_Code.createMethodAndRefreshTree('SchemaMethod', $('#schema-method-name').val() || 'unnamed', schemaNodeId);
				});

				$('#add-onCreate-button').on('click', function() {
					_Code.createMethodAndRefreshTree('SchemaMethod', 'onCreate', schemaNodeId);
				});

				$('#add-onSave-button').on('click', function() {
					_Code.createMethodAndRefreshTree('SchemaMethod', 'onSave', schemaNodeId);
				});
			});

		}

		if (showCreateGlobalButton) {

			Structr.fetchHtmlTemplate('code/global-button', {}, function(html) {

				$('#code-button-container').append(html);

				$('#create-global-method-button').on('click', function() {
					_Code.createMethodAndRefreshTree('SchemaMethod', $('#schema-method-name').val() || 'unnamed');
				});
			});

		}

		if (showCreateTypeButton) {

			Structr.fetchHtmlTemplate('code/type-button', {}, function(html) {

				$('#code-button-container').append(html);

				$('#add-type-button').on('click', function() {
					_Code.createMethodAndRefreshTree('SchemaNode', $('#schema-type-name').val());
				});
			});

		}
	},
	createMethodAndRefreshTree: function(type, name, schemaNode, callback) {

		_Code.showSchemaRecompileMessage();
		Command.create({
			type: type,
			name: name,
			schemaNode: schemaNode,
			source: ''
		}, function(result) {
			_TreeHelper.refreshTree('#code-tree');
			_Code.hideSchemaRecompileMessage();
			if (callback && typeof callback === 'function') {
				callback(result);
			}
		});
	},
	getDisplayNameInRecentsForType: function (entity) {

		var name = entity.name;

		switch (entity.type) {
			case 'SchemaNode':
				name = 'Class ' + entity.name;
				break;
			case 'SchemaMethod':
				if (entity.schemaNode && entity.schemaNode.name) {
					name = entity.schemaNode.name + '.' + entity.name + '()';
				} else {
					name = entity.name + '()';
				}
				break;
			case 'SchemaProperty':
				if (entity.schemaNode && entity.schemaNode.name) {
					name = entity.schemaNode.name + '.' + entity.name;
				}
				break;
		}

		return name;
	},
	getIconForNodeType: function(entity) {

		// set global default
		var icon = 'file-code-o gray';

		switch (entity.type) {

			case 'SchemaMethod':

				switch (entity.codeType) {
					case 'java':
						icon = 'dot-circle-o red';
						break;
					default:
						icon = 'circle-o blue';
						break;
				}
				break;

			case 'SchemaProperty':
				return _Code.getIconForPropertyType(entity.propertyType);

			case 'SchemaView':
				return 'th-large';

			case 'SchemaRelationshipNode':
				return 'chain';
		}

		return icon;
	},
	getIconForPropertyType: function(propertyType) {

		var icon = 'exclamation-triangle';

		switch (propertyType) {

			case "Custom":
			case "IdNotion":
			case "Notion":
				icon = 'magic';
				break;

			case "IntegerArray":
			case "StringArray":
				icon = 'magic';
				break;

			case 'Boolean':      icon = 'check'; break;
			case "Cypher":       icon = 'database'; break;
			case 'Date':         icon = 'calendar'; break;
			case "Double":       icon = 'superscript'; break;
			case "Enum":         icon = 'list'; break;
			case "Function":     icon = 'coffee'; break;
			case 'Integer':      icon = 'calculator'; break;
			case "Long":         icon = 'calculator'; break;
			case 'String':       icon = 'pencil-square-o'; break;
			case 'Encrypted':    icon = 'lock'; break;
			default:             icon = 'chain';
		}

		return icon;
	},
	splitIdentifier: function(id) {

		var parts = id.split('-');
		if (parts.length >= 2) {

			switch (parts.length) {
				//inherited-8358fbdd264a42c79771c64f12b8878a-BaseEntity-Wette-labels

				case 6:
					var builtin  = "builtin" === parts[5].trim();
				case 5:
					var property = parts[4].trim();
				case 4:
					var extended = parts[3].trim();
				case 3:
					var base     = parts[2].trim();
				case 2:
					var entity   = parts[1].trim();
					var subtype  = parts[0].trim();
			}

			return { id: entity, type: subtype, base: base, extended: extended, property: property, isBuiltinType: builtin };
		}

		return { id : id, type: id };
	},
	convertOutgoingRelationshipNodesForTree: function(related) {

		var list = [];

		related.forEach(function(rel) {

			list.push({
				id: 'out-' + rel.id,
				text: rel.targetJsonName + ': ' + rel.targetMultiplicity,
				children: false,
				icon: 'fa fa-arrow-right gray'
			});
		});

		return list;
	},
	convertIncomingRelationshipNodesForTree: function(related) {

		var list = [];

		related.forEach(function(rel) {

			list.push({
				id: 'in-' + rel.id,
				text: rel.sourceJsonName + ': ' + rel.sourceMultiplicity,
				children: false,
				icon: 'fa fa-arrow-left gray'
			});
		});

		return list;
	},
	hasVisibleChildren: function(id, entity) {

		var hasVisibleChildren = false;

		if (entity.schemaMethods) {

			entity.schemaMethods.forEach(function(m) {

				if (id === 'custom' || !m.isPartOfBuiltInSchema) {

					hasVisibleChildren = true;
				}
			});
		}

		return hasVisibleChildren;
	},
	handleTreeClick: function(evt, data) {

		if (data && data.node && data.node.id) {

			var selection = {
				id: data.node.id,
				updateLocationStack: true
			};

			if (data.node.data) {
				selection.type = data.node.data.type;
			}

			if (data && data.event && data.event.updateLocationStack === false) {
				selection.updateLocationStack = false;
			}

			_Code.handleSelection(selection);
		}
	},
	handleSelection: function(data) {

		if (_Code.testAllowNavigation()) {

			_Code.dirty = false;

			// clear page
			_Code.clearMainArea();
			var identifier = _Code.splitIdentifier(data.id);
			switch (identifier.type) {

				// global types that are not associated with an actual entity
				case 'core':
				case 'html':
				case 'ui':
				case 'web':
					_Code.displayContent(identifier.type);
					break;

				case 'root':
					_Code.displayRootContent();
					break;

				case 'globals':
					_Code.displayGlobalMethodsContent(identifier);
					break;

				case 'custom':
					_Code.displayCustomTypesContent(data);
					break;

				case 'builtin':
					_Code.displayBuiltInTypesContent(identifier.type);
					break;

				// properties (with uuid)
				case 'properties':
					_Code.displayPropertiesContent(identifier, data.updateLocationStack);
					break;

				// remoteproperties (with uuid)
				case 'remoteproperties':
					_Code.displayRemotePropertiesContent(identifier, data.updateLocationStack);
					break;

				// views (with uuid)
				case 'views':
					_Code.displayViewsContent(identifier, data.updateLocationStack);
					break;

				// methods (with uuid)
				case 'methods':
					_Code.displayMethodsContent(identifier, data.updateLocationStack);
					break;

				case 'inheritedproperties':
					_Code.displayInheritedPropertiesContent(identifier, data.updateLocationStack);
					break;

				case 'inherited':
					if (identifier.isBuiltinType) {
						_Code.findAndOpenNode('Types/Built-In/' + identifier.base + '/Local Attributes/' + identifier.property, true);
					} else {
						_Code.findAndOpenNode('Types/Custom/' + identifier.base + '/Local Attributes/' + identifier.property, true);
					}
					break;

				// other (click on an actual object)
				default:
					_Code.handleNodeObjectClick(data);
					break;
			}
		}
	},
	handleNodeObjectClick: function(data) {

		var identifier = _Code.splitIdentifier(data.id);

		if (data.type) {

			switch (data.type) {

				case 'SchemaView':
					_Code.displayViewDetails(data);
					break;

				case 'SchemaProperty':
					_Code.displayPropertyDetails(data);
					break;

				case 'SchemaMethod':
					Command.get(identifier.id, null, function(result) {
						_Code.updateRecentlyUsed(result, data.updateLocationStack);
						Structr.fetchHtmlTemplate('code/method', { method: result }, function(html) {
							codeContents.append(html);

							LSWrapper.setItem(codeLastOpenMethodKey, result.id);
							_Code.editPropertyContent(result, 'source', codeContents);
						});
					});
					break;

				case 'SchemaNode':
					_Code.displaySchemaNodeContent(data);
					break;

				case 'SchemaGroup':
					_Code.displaySchemaGroupContent(data);
					break;
			}

		} else {

			switch (identifier.id) {

				case 'globals':
					_Code.displayCreateButtons(false, true, false, '');
					break;

				case 'custom':
					_Code.displayCreateButtons(false, false, true, '');
					break;

				case 'workingsets':
					_Code.displayWorkingSetsContent();
					break;
			}
		}
	},
	displaySchemaNodeContent: function(data) {

		var identifier = _Code.splitIdentifier(data.id);

		Command.get(identifier.id, null, function(result) {

			_Code.updateRecentlyUsed(result, data.updateLocationStack);
			Structr.fetchHtmlTemplate('code/type', { type: result }, function(html) {

				codeContents.empty();
				codeContents.append(html);

				// delete button
				if (!result.isBuiltinType) {
					_Code.displayActionButton('#type-actions', _Icons.getFullSpriteClass(_Icons.delete_icon), 'delete', 'Delete type ' + result.name, function() {
						_Code.deleteSchemaEntity(result, 'Delete type ' + result.name + '?', 'This will delete all schema relationships as well, but no data will be removed.');
						_TreeHelper.refreshTree('#code-tree');
					});
				}

				// manage working sets
				_WorkingSets.getWorkingSets(function(workingSets) {

					workingSets.forEach(function(set) {

						if (set.name !== _WorkingSets.recentlyUsedName) {

							if (set.children.includes(result.name)) {

								_Code.displayActionButton('#type-actions', _Icons.getFullSpriteClass(_Icons.delete_folder_icon), 'remove-' + set.id, 'Remove from ' + set.name, function() {
									_WorkingSets.removeTypeFromSet(set.id, result.name, function() {
										_TreeHelper.refreshNode('#code-tree', 'workingsets-' + set.id);
										_Code.displaySchemaNodeContent(data);
									});
								});

							} else {

								_Code.displayActionButton('#type-actions', _Icons.getFullSpriteClass(_Icons.add_folder_icon), 'add-' + set.id, 'Add to ' + set.name, function() {
									_WorkingSets.addTypeToSet(set.id, result.name, function() {
										_TreeHelper.refreshNode('#code-tree', 'workingsets-' + set.id);
										_Code.displaySchemaNodeContent(data);
									});
								});
							}
						}
					});

					_Code.displayActionButton('#type-actions', _Icons.getFullSpriteClass(_Icons.add_folder_icon), 'new', 'Create new group', function() {

						_WorkingSets.createNewSetAndAddType(result.name, function() {
							_TreeHelper.refreshNode('#code-tree', 'workingsets');
							_Code.displaySchemaNodeContent(data);
						});
					});

				});

			});
		});
	},
	displaySchemaGroupContent: function(data) {

		var identifier = _Code.splitIdentifier(data.id);

		_WorkingSets.getWorkingSet(identifier.id, function(workingSet) {

			_Code.updateRecentlyUsed(workingSet, data.updateLocationStack);
			Structr.fetchHtmlTemplate('code/group', { type: workingSet }, function(html) {

				codeContents.empty();
				codeContents.append(html);

				if (workingSet.name === _WorkingSets.recentlyUsedName) {

					_Code.displayActionButton('#working-set-content', _Icons.getFullSpriteClass(_Icons.delete_icon), 'clear', 'Clear', function() {
						_WorkingSets.clearRecentlyUsed(function() {
							_TreeHelper.refreshTree('#code-tree');
						});
					});

					$('#group-name-input').prop('disabled', true);

 				} else {

					_Code.displayActionButton('#working-set-content', _Icons.getFullSpriteClass(_Icons.delete_icon), 'remove', 'Remove', function() {
						_WorkingSets.deleteSet(identifier.id, function() {
							_TreeHelper.refreshNode('#code-tree', 'workingsets');
						});
					});

					_Code.activatePropertyValueInput('group-name-input', workingSet.id, 'name');
				}

				Structr.fetchHtmlTemplate('code/root', { }, function(html) {

					$('#schema-graph').append(html);

					var layouter = new SigmaLayouter('group-contents');

					Command.query('SchemaNode', 10000, 1, 'name', 'asc', { }, function(result1) {

						result1.forEach(function(node) {
							if (workingSet.children.includes(node.name)) {
								layouter.addNode(node);
							}
						});

						Command.query('SchemaRelationshipNode', 10000, 1, 'name', 'asc', { }, function(result2) {

							result2.forEach(function(r) {
								layouter.addEdge(r.id, r.relationshipType, r.sourceId, r.targetId, true);
							});

							layouter.refresh();
							layouter.layout();
							layouter.on('click', _Code.handleGraphClick);

							_Code.layouter = layouter;

							// experimental: use positions from schema layouter to initialize positions in schema editor
							window.setTimeout(function() {

								let minX = 0;
								let minY = 0;

								layouter.getNodes().forEach(function(node) {
									if (node.x < minX) { minX = node.x; }
									if (node.y < minY) { minY = node.y; }
								});

								let positions = {};

								layouter.getNodes().forEach(function(node) {

									positions[node.label] = {
										top: node.y - minY + 20,
										left: node.x - minX + 20
									};
								});

								_WorkingSets.updatePositions(workingSet.id, positions);

							}, 300);

						}, true, 'ui');

					}, true, 'ui');
				});
			});
		});
	},
	showGeneratedSource: function() {

		let sourceContainer = document.getElementById('generated-source-code');
		if (sourceContainer) {

			let typeId = sourceContainer.dataset.typeId;

			if (typeId) {

				$.ajax({
					url: '/structr/rest/SchemaNode/' + typeId + '/getGeneratedSourceCode',
					method: 'post',
					statusCode: {
						200: function(result) {

							var container = $(sourceContainer);

							var editor    = CodeMirror(container[0], Structr.getCodeMirrorSettings({
								value: result.result,
								mode: 'text/x-java',
								lineNumbers: true,
								readOnly: true
							}));

							$('.CodeMirror').height('100%');
							editor.refresh();
						}
					}
				});
			}
		}
	},
	displayContent: function(templateName) {
		Structr.fetchHtmlTemplate('code/' + templateName, { }, function(html) {
			codeContents.append(html);
		});
	},
	random: function() {
	    var x = Math.sin(_Code.seed++) * 10000;
	    return x - Math.floor(x);
	},
	displayRootContent: function() {

		Structr.fetchHtmlTemplate('code/root', { }, function(html) {

			codeContents.append(html);

			var layouter = new SigmaLayouter('all-types');

			Command.query('SchemaNode', 10000, 1, 'name', 'asc', { }, function(result1) {

				result1.forEach(function(node) {
					layouter.addNode(node);
				});

				Command.query('SchemaRelationshipNode', 10000, 1, 'name', 'asc', { }, function(result2) {

					result2.forEach(function(r) {
						layouter.addEdge(r.id, r.relationshipType, r.sourceId, r.targetId, true);
					});

					layouter.refresh();
					layouter.layout();
					layouter.on('click', _Code.handleGraphClick);

					_Code.layouter = layouter;

				}, true, 'ui');

			}, true, 'ui');
		});
	},
	handleGraphClick: function(data) {

		if (data.nodes.length === 1) {

			Command.get(data.nodes[0], null, function(result) {
				_Code.findAndOpenNode(_Code.getPathForEntity(result), false, false);
				_Code.displaySchemaNodeContext(result);
			});
		}

	},
	displaySchemaNodeContext:function(entity) {

		Structr.fetchHtmlTemplate('code/type-context', { entity: entity }, function(html) {

			codeContext.append(html);

			$('#schema-node-name').off('blur').on('blur', function() {

				var name = $(this).val();

				_Code.showSchemaRecompileMessage();

				Command.setProperty(entity.id, 'name', name, false, function() {

					_Code.layouter.getNodes().update({ id: entity.id, label: '<b>' + name + '</b>' });
					_Code.hideSchemaRecompileMessage();
					_Code.refreshTree();
				});
			});
		});

	},
	displayCustomTypesContent: function(data) {
		Structr.fetchHtmlTemplate('code/custom', { }, function(html) {
			codeContents.append(html);

			// create button
			_Code.displayCreateTypeButton("#type-actions");

			// list of existing custom types
			Command.query('SchemaNode', 10000, 1, 'name', 'asc', { isBuiltinType: false }, function(result) {
				result.forEach(function(t) {
					_Code.displayActionButton('#existing-types', 'fa fa-file-code-o', t.id, t.name, function() {
						_Code.findAndOpenNode('Types/Custom/' + t.name);
					});
				});
			}, true);
		});
	},
	displayWorkingSetsContent: function() {
		Structr.fetchHtmlTemplate('code/groups', { }, function(html) {
			codeContents.append(html);
		});
	},
	displayBuiltInTypesContent: function() {
		Structr.fetchHtmlTemplate('code/builtin', { }, function(html) {
			codeContents.append(html);
		});
	},
	displayPropertiesContent: function(selection, updateLocationStack) {

		var path = 'Types/' + _Code.getPathComponent(selection) + '/' + selection.base + '/Local Attributes';

		if (updateLocationStack === true) {
			_Code.updatePathLocationStack(path);
			_Code.lastClickedPath = path;
		}

		Structr.fetchHtmlTemplate('code/properties.local', { identifier: selection }, function(html) {

			codeContents.append(html);

			Command.get(selection.id, null, (entity) => {
				_Schema.properties.appendLocalProperties($('.content-container', codeContents), entity, {
					editReadWriteFunction: (property) => {
						_Code.handleSelection(property);
					}
				}, _Code.refreshTree);

				_Code.runCurrentEntitySaveAction = () => {
					$('.save-all', codeContents).click();
				};
			});
		});
	},
	displayRemotePropertiesContent: function (selection, updateLocationStack) {

		var path = 'Types/' + _Code.getPathComponent(selection) + '/' + selection.base + '/RemoteProperties';

		if (updateLocationStack === true) {
			_Code.updatePathLocationStack(path);
			_Code.lastClickedPath = path;
		}

		Structr.fetchHtmlTemplate('code/properties.remote', { identifier: selection }, function(html) {

			codeContents.append(html);

			Command.get(selection.id, null, (entity) => {
				_Schema.remoteProperties.appendRemote($('.content-container', codeContents), entity, _Code.schemaNodes, _Code.refreshTree);

				_Code.runCurrentEntitySaveAction = () => {
					$('.save-all', codeContents).click();
				};
			});
		});
	},
	displayViewsContent: function(selection, updateLocationStack) {

		var path = 'Types/' + _Code.getPathComponent(selection) + '/' + selection.base + '/Views';

		if (updateLocationStack === true) {
			_Code.updatePathLocationStack(path);
			_Code.lastClickedPath = path;
		}

		Structr.fetchHtmlTemplate('code/views', { identifier: selection }, function(html) {
			codeContents.append(html);

			Command.get(selection.id, null, (entity) => {
				_Schema.views.appendViews($('.content-container', codeContents), entity, _Code.refreshTree);

				_Code.runCurrentEntitySaveAction = () => {
					$('.save-all', codeContents).click();
				};
			});
		});
	},
	displayGlobalMethodsContent: function(selection) {

		_Code.addRecentlyUsedElement("global-methods", "Global methods", _Icons.getFullSpriteClass(_Icons.world_icon), selection.id, false);

		Structr.fetchHtmlTemplate('code/globals', { }, function(html) {
			codeContents.append(html);

			Command.rest('SchemaMethod?schemaNode=null&sort=name&order=ascending', function (methods) {

				_Schema.methods.appendMethods($('.content-container', codeContents), null, methods, _Code.refreshTree);

				_Code.runCurrentEntitySaveAction = () => {
					$('.save-all', codeContents).click();
				};
			});
		});
	},
	displayMethodsContent: function(selection, updateLocationStack) {

		var path = 'Types/' + _Code.getPathComponent(selection) + '/' + selection.base + '/Methods';

		if (updateLocationStack === true) {
			_Code.updatePathLocationStack(path);
			_Code.lastClickedPath = path;
		}

		_Code.addRecentlyUsedElement(selection.base + '-' + selection.type, selection.base + ' Methods' , 'fa fa-code gray', selection.id, false);

		Structr.fetchHtmlTemplate('code/methods', { identifier: selection }, function(html) {
			codeContents.append(html);

			Command.get(selection.id, null, (entity) => {

				_Schema.methods.appendMethods($('.content-container', codeContents), entity, entity.schemaMethods, _Code.refreshTree);

				_Code.runCurrentEntitySaveAction = () => {
					$('.save-all', codeContents).click();
				};
			});
		});
	},
	displayInheritedPropertiesContent: function(selection, updateLocationStack) {

		var path = 'Types/' + _Code.getPathComponent(selection) + '/' + selection.base + '/Inherited';

		if (updateLocationStack === true) {
			_Code.updatePathLocationStack(path);
			_Code.lastClickedPath = path;
		}

		Structr.fetchHtmlTemplate('code/properties.inherited', { identifier: selection }, function(html) {
			codeContents.append(html);

			Command.get(selection.id, null, (entity) => {
				_Schema.properties.appendBuiltinProperties($('.content-container', codeContents), entity);
			});
		});
	},
	displayPropertyDetails: function(selection) {

		var id = _Code.splitIdentifier(selection.id);

		Command.get(id.id, null, function(result) {

			_Code.updateRecentlyUsed(result, selection.updateLocationStack);

			if (result.propertyType) {

				switch (result.propertyType) {
					case 'Cypher':
						_Code.displayCypherPropertyDetails(result);
						break;

					case 'Function':
						_Code.displayFunctionPropertyDetails(result);
						break;

					case 'String':
						_Code.displayStringPropertyDetails(result);
						break;

					case 'Boolean':
						_Code.displayBooleanPropertyDetails(result);
						break;

					default:
						_Code.displayDefaultPropertyDetails(result);
						break;
				}

			} else {

				if (result.type === 'SchemaRelationshipNode') {
					// this is a remote property/adjacent type
					// _Code.displayRelationshipPropertyDetails(result);
				}
			}
		});
	},
	displayViewDetails: function(selection) {

		var id = _Code.splitIdentifier(selection.id);

		Command.get(id.id, null, function(result) {

			_Code.updateRecentlyUsed(result, selection.updateLocationStack);

			Structr.fetchHtmlTemplate('code/default-view', { view: result }, function(html) {
				codeContents.append(html);
				_Code.displayDefaultViewOptions(result);
			});
		});
	},
	displayFunctionPropertyDetails: function(property) {
		Structr.fetchHtmlTemplate('code/function-property', { property: property }, function(html) {

			codeContents.append(html);

			Structr.activateCommentsInElement(codeContents, {insertAfter: true});

			_Code.editPropertyContent(property, 'readFunction',  $('#read-code-container'));
			_Code.editPropertyContent(property, 'writeFunction', $('#write-code-container'));
			_Code.displayDefaultPropertyOptions(property);
		});
	},
	displayCypherPropertyDetails: function(property) {

		Structr.fetchHtmlTemplate('code/cypher-property', { property: property }, function(html) {
			codeContents.append(html);

			_Code.editPropertyContent(property, 'format', $('#cypher-code-container'));
			_Code.displayDefaultPropertyOptions(property);
		});
	},
	displayStringPropertyDetails: function(property) {

		Structr.fetchHtmlTemplate('code/string-property', { property: property }, function(html) {
			codeContents.append(html);
			_Code.displayDefaultPropertyOptions(property);
		});
	},
	displayBooleanPropertyDetails: function(property) {

		Structr.fetchHtmlTemplate('code/boolean-property', { property: property }, function(html) {
			codeContents.append(html);
			_Code.displayDefaultPropertyOptions(property);
		});
	},
	displayDefaultPropertyDetails: function(property) {

		Structr.fetchHtmlTemplate('code/default-property', { property: property }, function(html) {
			codeContents.append(html);
			_Code.displayDefaultPropertyOptions(property);
		});
	},
	displayDefaultPropertyOptions: function(property, callback) {

		// default buttons
		Structr.fetchHtmlTemplate('code/property-options', { property: property }, function(html) {

			_Code.runCurrentEntitySaveAction = function() {
				_Code.saveEntityAction(property);
			};

			var buttons = $('#property-buttons');
			buttons.prepend(html);

			_Code.displayActionButton('#property-actions', _Icons.getFullSpriteClass(_Icons.floppy_icon), 'save', 'Save property', _Code.runCurrentEntitySaveAction);

			_Code.displayActionButton('#property-actions', _Icons.getFullSpriteClass(_Icons.cross_icon), 'cancel', 'Revert changes', function() {
				_Code.revertFormData(property);
			});

			// delete button
			if (!property.schemaNode.isBuiltinType) {

				_Code.displayActionButton('#property-actions', _Icons.getFullSpriteClass(_Icons.delete_icon), 'delete', 'Delete property', function() {
					_Code.deleteSchemaEntity(property, 'Delete property ' + property.name + '?', 'No data will be removed.');
				});
			}

			_Code.updateDirtyFlag(property);

			if (property.propertyType !== 'Function') {
				$('#property-type-hint-input').parent().remove();
			}

			if (property.propertyType === 'Cypher') {
				$('#property-format-input').parent().remove();
			}

			$('input[type=checkbox]', buttons).on('change', function() {
				_Code.updateDirtyFlag(property);
			});

			$('input[type=text]', buttons).on('keyup', function() {
				_Code.updateDirtyFlag(property);
			});

			if (property.schemaNode.isBuiltinType) {
				$('button#delete-property-button').parent().remove();
			} else {
				$('button#delete-property-button').on('click', function() {
					_Code.deleteSchemaEntity(property, 'Delete property ' + property.name + '?', 'Property values will not be removed from data nodes.');
				});
			}

			if (typeof callback === 'function') {
				callback();
			}
		});
	},
	displayDefaultViewOptions: function(view, callback) {

		// default buttons
		Structr.fetchHtmlTemplate('code/view-options', { view: view }, function(html) {

			_Code.runCurrentEntitySaveAction = function() {

				if (_Code.isDirty()) {

					// update entity before storing the view to make sure that nonGraphProperties are correctly identified..
					Command.get(view.schemaNode.id, null, function(reloadedEntity) {

						let formData = _Code.collectChangedPropertyData(view);
						let sortedAttrs = $('.property-attrs.view').sortedVals();
						formData.schemaProperties   = _Schema.views.findSchemaPropertiesByNodeAndName(reloadedEntity, sortedAttrs);
						formData.nonGraphProperties = _Schema.views.findNonGraphProperties(reloadedEntity, sortedAttrs);

						_Code.showSchemaRecompileMessage();

						Command.setProperties(view.id, formData, function() {
							Object.assign(view, formData);
							_Code.updateDirtyFlag(view);

							_Code.showSaveAction(formData);

							if (formData.name) {
								_Code.refreshTree();
							}

							_Code.hideSchemaRecompileMessage();
						});
					});
				}
			};

			var buttons = $('#view-buttons');
			buttons.prepend(html);

			_Code.displayActionButton('#view-actions', _Icons.getFullSpriteClass(_Icons.floppy_icon), 'save', 'Save view', _Code.runCurrentEntitySaveAction);

			_Code.displayActionButton('#view-actions', _Icons.getFullSpriteClass(_Icons.cross_icon), 'cancel', 'Revert changes', function() {
				_Code.revertFormData(view);
				_Code.displayViewSelect(view);
			});

			// delete button
			_Code.displayActionButton('#view-actions', _Icons.getFullSpriteClass(_Icons.delete_icon), 'delete', 'Delete view', function() {
				_Code.deleteSchemaEntity(view, 'Delete view' + ' ' + view.name + '?', 'Note: Builtin views will be restored in their initial configuration');
			});

			_Code.updateDirtyFlag(view);

			$('input[type=text]', buttons).on('keyup', function() {
				_Code.updateDirtyFlag(view);
			});

			_Code.displayViewSelect(view);

			if (typeof callback === 'function') {
				callback();
			}
		});
	},
	displayViewSelect: function(view) {

		Command.listSchemaProperties(view.schemaNode.id, view.name, function(properties) {

			let propertySelectContainer = $('#view-properties');
			fastRemoveAllChildren(propertySelectContainer[0]);
			propertySelectContainer.append('<div class="view-properties-select"><select class="property-attrs view chosen-sortable" multiple="multiple"></select></div>');
			let viewSelectElem = $('.property-attrs', propertySelectContainer);

			let appendProperty = function(prop) {
				let	name       = prop.name;
				var isSelected = prop.isSelected ? ' selected="selected"' : '';
				var isDisabled = (view.name === 'ui' || view.name === 'custom' || prop.isDisabled) ? ' disabled="disabled"' : '';

				viewSelectElem.append('<option value="' + name + '"' + isSelected + isDisabled + '>' + name + '</option>');
			};

			if (view.sortOrder) {
				view.sortOrder.split(',').forEach(function(sortedProp) {

					let prop = properties.filter(function(prop) {
						return (prop.name === sortedProp);
					});

					if (prop.length) {
						appendProperty(prop[0]);

						properties = properties.filter(function(prop) {
							return (prop.name !== sortedProp);
						});
					}
				});
			}

			properties.forEach(function (prop) {
				appendProperty(prop);
			});

			let changeFn = function () {
				var sortedAttrs = viewSelectElem.sortedVals();
				$('input#view-sort-order').val(sortedAttrs.join(','));
				_Code.updateDirtyFlag(view);
			};

			viewSelectElem.chosen({
				search_contains: true,
				width: '100%',
				display_selected_options: false,
				hide_results_on_select: false,
				display_disabled_options: false
			}).on('change', function(e,p) {
				changeFn();
			}).chosenSortable(function() {
				changeFn();
			});
		});
	},
	displayDefaultMethodOptions: function(method, callback) {

		// default buttons
		Structr.fetchHtmlTemplate('code/method-options', { method: method }, function(html) {

			_Code.runCurrentEntitySaveAction = function() {
				_Code.saveEntityAction(method);
			};

			var buttons = $('#method-buttons');
			buttons.prepend(html);

			_Code.displayActionButton('#method-actions', _Icons.getFullSpriteClass(_Icons.floppy_icon), 'save', 'Save method', _Code.runCurrentEntitySaveAction);

			_Code.displayActionButton('#method-actions', _Icons.getFullSpriteClass(_Icons.cross_icon), 'cancel', 'Revert changes', function() {
				_Code.revertFormData(method);
			});

			// delete button
			_Code.displayActionButton('#method-actions', _Icons.getFullSpriteClass(_Icons.delete_icon), 'delete', 'Delete method', function() {
				_Code.deleteSchemaEntity(method, 'Delete method ' + method.name + '?', 'Note: Builtin methods will be restored in their initial configuration');
			});

			// run button
			if (!method.schemaNode && !method.isPartOfBuiltInSchema) {
				_Code.displayActionButton('#method-actions', _Icons.getFullSpriteClass(_Icons.exec_blue_icon), 'run', 'Run method', function() {
					_Code.runGlobalSchemaMethod(method);
				});
			}
			
			// run button
			if (!method.schemaNode && !method.isPartOfBuiltInSchema) {
				_Code.displayActionButton('#method-actions', _Icons.getFullSpriteClass(_Icons.exec_blue_icon), 'run', 'Run method', function() {
					_Code.runGlobalSchemaMethod(method);
				});
			}

			_Code.updateDirtyFlag(method);

			$('input[type=checkbox]', buttons).on('change', function() {
				_Code.updateDirtyFlag(method);
			});

			$('input[type=text]', buttons).on('keyup', function() {
				_Code.updateDirtyFlag(method);
			});

			if (typeof callback === 'function') {
				callback();
			}
		});
	},
	setupAutocompletion: function(editor, id, isAutoscriptEnv) {

		CodeMirror.registerHelper('hint', 'ajax', (editor, callback) => _Code.getAutocompleteHint(editor, id, isAutoscriptEnv, callback));
		CodeMirror.hint.ajax.async = true;
		CodeMirror.commands.autocomplete = function(mirror) { mirror.showHint({ hint: CodeMirror.hint.ajax }); };
		editor.on('keyup', (instance, event) => {
			switch (event.key) {

				case "'":
				case '"':
				case '.':
				case '(':
					CodeMirror.commands.autocomplete(instance, null, {completeSingle: false});
			}
		});
	},
	getAutocompleteHint: function(editor, id, isAutoscriptEnv, callback) {

		var cursor = editor.getCursor();
		var before = editor.getRange({ line: 0, ch: 0 }, cursor);
		var after  = editor.getRange(cursor, { line: cursor.line + 1, ch: 0 });
		var type   = _Code.getEditorModeForContent(editor.getValue());
		Command.autocomplete(id, isAutoscriptEnv, before, after, cursor.line, cursor.ch, type, function(result) {
			var inner  = { from: cursor, to: cursor, list: result };
			callback(inner);
		});
	},
	activateCreateDialog: function(suffix, presetValue, nodeData, elHtml) {

		var button = $('button#action-button-' + suffix);

		var revertFunction = function () {
			button.replaceWith(elHtml);
			_Code.activateCreateDialog(suffix, presetValue, nodeData, elHtml);
		};

		button.on('click.create-object-' + suffix, function() {

			button.off('click');
			button.addClass('action-button-open');

			Structr.fetchHtmlTemplate('code/create-object-form', { value: presetValue, suffix: suffix }, function(html) {
				button.append(html);
				$('#new-object-name-' + suffix).focus();
				$('#new-object-name-' + suffix).on('keyup', function(e) {
					if (e.keyCode === 27) { revertFunction(); }
					if (e.keyCode === 13) { $('#create-button-' + suffix).click(); }
				});
				button.off('click.create-object-' + suffix);
				$('#cancel-button-' + suffix).on('click', function() {
					revertFunction();
				});
				$('#create-button-' + suffix).on('click', function() {
					var data = Object.assign({}, nodeData);
					data['name'] = $('#new-object-name-' + suffix).val();
					_Code.showSchemaRecompileMessage();
					Command.create(data, function() {
						_Code.refreshTree();
						_Code.clearMainArea();
						_Code.displayCustomTypesContent();
						_Code.hideSchemaRecompileMessage();
					});
				});
			});
		});
	},
	displayCreateButton: function(targetId, iconClass, suffix, name, presetValue, createData) {
		Structr.fetchHtmlTemplate('code/action-button', { iconClass: iconClass, suffix: suffix, name: name }, function(html) {
			$(targetId).append(html);
			_Code.activateCreateDialog(suffix, presetValue, createData, html);
		});
	},
	displayActionButton: function(targetId, iconClass, suffix, name, callback) {
		let buttonId = '#action-button-' + suffix;
		Structr.fetchHtmlTemplate('code/action-button', { iconClass: iconClass, suffix: suffix, name: name }, function(html) {
			$(targetId).append(html);
			$(buttonId).off('click.action').on('click.action', callback);
		});
		return buttonId;
	},
	displayCreatePropertyButton: function(targetId, type, nodeData) {
		var data = Object.assign({}, nodeData);
		data['propertyType'] = type;
		if (type === 'Enum') {
			data.format = 'value1, value2, value3';
		}
		_Code.displayCreateButton(targetId, 'fa fa-' + _Code.getIconForPropertyType(type), type.toLowerCase(), 'Add ' + type + ' property', '', data);
	},
	displayCreateMethodButton: function(targetId, type, data, presetValue) {
		_Code.displayCreateButton(targetId, 'fa fa-' + _Code.getIconForNodeType(data), type.toLowerCase(), 'Add ' + type + ' method', presetValue, data);
	},
	displayCreateTypeButton: function(targetId) {
		_Code.displayCreateButton(targetId, 'fa fa-magic', 'create-type', 'Create new type', '', { type: 'SchemaNode'});
	},
	getEditorModeForContent: function(content) {
		return (content && content.indexOf('{') === 0) ? 'text/javascript' : 'text';
	},
	updateRecentlyUsed: function(entity, updateLocationStack) {

		_Code.addRecentlyUsedEntity(entity);

		// add recently used types to corresponding working set
		if (entity.type === 'SchemaNode') {
			_WorkingSets.addRecentlyUsed(entity.name);
		}

		var path = _Code.getPathForEntity(entity);

		if (updateLocationStack) {
			_Code.updatePathLocationStack(path);
			_Code.lastClickedPath = path;
		}
	},
	findAndOpenNode: function(path, updateLocationStack) {
		var tree = $('#code-tree').jstree(true);
		_Code.findAndOpenNodeRecursive(tree, path, 0, undefined, updateLocationStack);
	},
	findAndOpenNodeRecursive: function(tree, path, depth, node, updateLocationStack) {
		var parts = path.split('/');
		if (path.length === 0) { return; }
		if (parts.length < 1) {	return; }
		if (depth > 15) { return; }

		var pos  = path.indexOf('/', 1);
		var tail = pos >= 0 ? path.substring(pos + 1) : '';
		var id   = parts[0];

		if (id.length === 0) {
			id  = parts[1];
		}

		var data     = tree.get_json(node);
		var searchId = _Code.findNodeIdByText(data, id);

		if (tail.length === 0) {

			// node found, activate
			if (tree.get_selected().indexOf(searchId) === -1) {
				tree.activate_node(searchId, { updateLocationStack: updateLocationStack });
			}

			let selectedNode = tree.get_node(searchId);
			if (selectedNode) {

				// depending on the depth we select a different parent level
				let parentToScrollTo = searchId;
				switch (selectedNode.parents.length) {
					case 1:
					case 2:
					case 3:
						parentToScrollTo = searchId;
						break;
					case 4:
						parentToScrollTo = tree.get_parent(searchId);
						break;
					case 5:
						parentToScrollTo = tree.get_parent(tree.get_parent(searchId));
						break;
				}

				// also scroll into view if node is in tree
				let domNode = document.getElementById( parentToScrollTo ) ;
				if (domNode) {
					domNode.scrollIntoView();
				}
			}

		} else {

			tree.open_node(searchId, function(n) {
				_Code.findAndOpenNodeRecursive(tree, tail, depth + 1, n, updateLocationStack);
			});
		}
	},
	findNodeIdByText: function(data, text, path) {

		if (data && data.length) {

			for (var i=0; i<data.length; i++) {

				var result = _Code.findNodeIdByTextRecursive(data[i], text, path);
				if (result) {

					return result;
				}
			}

		} else {

			return _Code.findNodeIdByTextRecursive(data, text, path);
		}
	},
	findNodeIdByTextRecursive: function(data, text, path) {

		if (data.data && data.data.name && data.data.name === text) {
			return data.id;
		}

		if (data.id && data.id === text) {
			return data.id;
		}

		//if (data.text && data.text.indexOf(text) >= 0) {
		if (data.text && data.text === text) {

			return data.id;

		} else if (data.children) {

			var children = data.children;
			for (var i=0; i<children.length; i++) {

				var result = _Code.findNodeIdByTextRecursive(children[i], text, path);
				if (result) {

					if (path) {
						path.unshift(data.text);
					}

					return result;
				}
			}
		}
	},
	showSchemaRecompileMessage: function() {
		Structr.showLoadingMessage('Schema is compiling', 'Please wait', 200);
	},
	hideSchemaRecompileMessage:  function() {
		Structr.hideLoadingMessage();
	},
	updatePathLocationStack: function(path) {

		var pos = _Code.pathLocationStack.indexOf(path);
		if (pos >= 0) {

			_Code.pathLocationStack.splice(pos, 1);
		}

		// remove tail of stack when click history branches
		if (_Code.pathLocationIndex !== _Code.pathLocationStack.length - 1) {

			_Code.pathLocationStack.splice(_Code.pathLocationIndex + 1, _Code.pathLocationStack.length - _Code.pathLocationIndex);
		}

		// add element to the end of the stack
		_Code.pathLocationStack.push(path);
		_Code.pathLocationIndex = _Code.pathLocationStack.length - 1;

		_Code.updatePathLocationButtons();
	},
	pathLocationForward: function() {

		_Code.pathLocationIndex += 1;
		var pos = _Code.pathLocationIndex;

		_Code.updatePathLocationButtons();

		if (pos >= 0 && pos < _Code.pathLocationStack.length) {

			var path = _Code.pathLocationStack[pos];
			_Code.findAndOpenNode(path, false);

		} else {
			_Code.pathLocationIndex -= 1;
		}

		_Code.updatePathLocationButtons();
	},
	pathLocationBackward: function() {

		_Code.pathLocationIndex -= 1;
		var pos = _Code.pathLocationIndex;

		if (pos >= 0 && pos < _Code.pathLocationStack.length) {

			var path = _Code.pathLocationStack[pos];
			_Code.findAndOpenNode(path, false);

		} else {

			_Code.pathLocationIndex += 1;
		}

		_Code.updatePathLocationButtons();
	},
	updatePathLocationButtons: function() {

		var stackSize       = _Code.pathLocationStack.length;
		var forwardDisabled = stackSize <= 1 || _Code.pathLocationIndex >= stackSize - 1;
		var backDisabled    = stackSize <= 1 || _Code.pathLocationIndex <= 0;

		$('#tree-forward-button').prop('disabled', forwardDisabled);
		$('#tree-back-button').prop('disabled', backDisabled);
	},
	doSearch: function(e) {
		var tree      = $('#code-tree').jstree(true);
		var input     = $('#tree-search-input');
		var text      = input.val();
		var threshold = _Code.searchThreshold;

		if (text.length >= threshold) {
			$('#cancel-search-button').show();
		} else {
			$('#cancel-search-button').hide();
		}

		if (text.length >= threshold || (_Code.searchTextLength >= threshold && text.length <= _Code.searchTextLength)) {
			tree.refresh();
		}

		_Code.searchTextLength = text.length;
	},
	searchIsActive: function() {
		var text = $('#tree-search-input').val();
		return text && text.length >= _Code.searchThreshold;
	},
	cancelSearch: function() {
		$('#tree-search-input').val('');
		$('#tree-search-input').trigger('input');
	},
	activateLastClicked: function() {
		_Code.findAndOpenNode(_Code.lastClickedPath);
	},
	getPathForEntity: function(entity) {

		var getPathComponent = function(e) {

			if (e && e.isBuiltinType) {
				return 'Built-In';
			};

			return 'Custom';
		};

		var path = [];

		switch (entity.type) {

			case 'SchemaNode':
				path.push('Types');
				path.push(getPathComponent(entity));
				path.push(entity.name);
				break;


			case 'SchemaProperty':
				path.push('Types');
				path.push(getPathComponent(entity.schemaNode));
				path.push(entity.schemaNode.name);
				path.push('Local Attributes');
				path.push(entity.name);
				break;

			case 'SchemaMethod':
				if (entity.schemaNode) {
					path.push('Types');
					path.push(getPathComponent(entity.schemaNode));
					path.push(entity.schemaNode.name);
					path.push('Methods');
					path.push(entity.name);
				} else {
					path.push('Global Methods');
					path.push(entity.name);
				}
				break;

			case 'SchemaView':
				path.push('Types');
				path.push(getPathComponent(entity));
				path.push(entity.schemaNode.name);
				path.push('Views');
				path.push(entity.name);
				break;
		}

		return path.join('/');
	},
	getPathComponent: function(selection) {
		if (selection.isBuiltinType) {
			return 'Built-In';
		}
		return 'Custom';
	},
	deleteSchemaEntity: function(entity, title, text) {

		var parentPath = _Code.getPathForEntity(entity);
		var components = parentPath.split('/');

		// remove last component from path
		components.pop();
		parentPath = components.join('/');

		Structr.confirmation('<h3>' + title + '</h3><p>' + (text || '') + '</p>',
			function() {
				$.unblockUI({
					fadeOut: 25
				});
				_Code.showSchemaRecompileMessage();
				_Code.dirty = false;

				Command.deleteNode(entity.id, false, function() {
					_Code.hideSchemaRecompileMessage();
					_Code.findAndOpenNode(parentPath, false);
					_Code.refreshTree();
				});
			}
		);
	},
	runGlobalSchemaMethod: function(schemaMethod) {

		let cleanedComment = (schemaMethod.comment && schemaMethod.comment.trim() !== '') ? schemaMethod.comment.replaceAll("\n", "<br>") : '';
<<<<<<< HEAD
		
=======

>>>>>>> ed1f5bc9
		Structr.dialog('Run global schema method ' + schemaMethod.name, function() {}, function() {
			$('#run-method').remove();
			$('#clear-log').remove();
		});

		dialogBtn.prepend('<button id="run-method">Run</button>');
		dialogBtn.append('<button id="clear-log">Clear output</button>');

		var paramsOuterBox = $('<div id="params"><h3 class="heading-narrow">Parameters</h3></div>');
		var paramsBox = $('<div></div>');
		paramsOuterBox.append(paramsBox);
		var addParamBtn = $('<i title="Add parameter" class="button ' + _Icons.getFullSpriteClass(_Icons.add_icon) + '" />');
		paramsBox.append(addParamBtn);
		dialog.append(paramsOuterBox);

		if (cleanedComment.trim() !== '') {
			dialog.append('<div id="global-method-comment"><h3 class="heading-narrow">Comment</h3>' + cleanedComment + '</div>');
		}

		Structr.appendInfoTextToElement({
			element: $('#params h3'),
			text: "Parameters can be accessed by using the <code>retrieve()</code> function.",
			css: { marginLeft: "5px" },
			helpElementCss: { fontSize: "12px" }
		});

		addParamBtn.on('click', function() {
			var newParam = $('<div class="param"><input class="param-name" placeholder="Parameter name"> : <input class="param-value" placeholder="Parameter value"></div>');
			var removeParam = $('<i class="button ' + _Icons.getFullSpriteClass(_Icons.delete_icon) + '" alt="Remove parameter" title="Remove parameter"/>');

			newParam.append(removeParam);
			removeParam.on('click', function() {
				newParam.remove();
			});
			paramsBox.append(newParam);
		});

		dialog.append('<h3>Method output</h3>');
		dialog.append('<pre id="log-output"></pre>');

		$('#run-method').on('click', function() {

			$('#log-output').empty();
			$('#log-output').append('Running method..\n');

			var params = {};
			$('#params .param').each(function (index, el) {
				var name = $('.param-name', el).val();
				var val = $('.param-value', el).val();
				if (name) {
					params[name] = val;
				}
			});

			$.ajax({
				url: rootUrl + '/maintenance/globalSchemaMethods/' + schemaMethod.name,
				data: JSON.stringify(params),
				method: 'POST',
				complete: function(data) {
					$('#log-output').append(data.responseText);
					$('#log-output').append('Done.');
				}
			});
		});

		$('#clear-log').on('click', function() {
			$('#log-output').empty();
		});
<<<<<<< HEAD
=======
	},
	activatePropertyValueInput: function(inputId, id, name) {
		$('input#' + inputId).on('blur', function() {
			var elem     = $(this);
			var previous = elem.attr('value');
			if (previous !== elem.val()) {
				var data   = {};
				data[name] = elem.val();
				Command.setProperties(id, data, function() {
					blinkGreen(elem);
					_TreeHelper.refreshTree('#code-tree');
				});
			}
		});
	}
};

var _WorkingSets = {

	recentlyUsedName: 'Recently Used Types',
	deleted: {},

	getWorkingSets: function(callback) {

		Command.query('ApplicationConfigurationDataNode', 1000, 1, 'name', true, { configType: 'layout' }, function(result) {

			let workingSets = [];
			let recent;

			for (var layout of result) {

				if (!layout.owner || layout.owner.name === me.username) {

					let content  = JSON.parse(layout.content);
					let children = Object.keys(content.positions);
					let data     = {
						type: 'SchemaGroup',
						id: layout.id,
						name: layout.name,
						children: children
					};

					if (layout.name === _WorkingSets.recentlyUsedName) {

						data.icon = _Icons.image_icon;
						recent    = data;

					} else {

						workingSets.push(data);
					}
				}
			}

			// insert most recent at the top
			if (recent) {
				workingSets.unshift(recent);
			}

			callback(workingSets);

		}, true, null, 'id,type,name,content,owner');
	},

	getWorkingSet: function(id, callback) {

		Command.get(id, null, function(result) {

			let content = JSON.parse(result.content);

			callback({
				id: result.id,
				type: result.type,
				name: result.name,
				owner: result.owner,
				children: Object.keys(content.positions)
			});
		});
	},

	getWorkingSetContents: function(id, callback) {

		Command.get(id, null, function(result) {

			let content   = JSON.parse(result.content);
			let positions = content.positions;

			Command.query('SchemaNode', 1000, 1, 'name', true, {}, function(result) {

				let schemaNodes = [];

				for (var schemaNode of result) {

					if (positions[schemaNode.name]) {

						schemaNodes.push(schemaNode);
					}
				}

				callback(schemaNodes);
			});
		});
	},

	addTypeToSet: function(id, type, callback) {

		Command.get(id, null, function(result) {

			let content = JSON.parse(result.content);
			if (!content.positions[type]) {

				content.positions[type] = {
					top: 0,
					left: 0
				};

				// adjust hidden types as well
				content.hiddenTypes.splice(content.hiddenTypes.indexOf(type), 1);

				Command.setProperty(id, 'content', JSON.stringify(content), false, callback);
			}
		});
	},

	removeTypeFromSet: function(id, type, callback) {

		Command.get(id, null, function(result) {

			let content = JSON.parse(result.content);
			delete content.positions[type];

			// adjust hidden types as well
			content.hiddenTypes.push(type);

			Command.setProperty(id, 'content', JSON.stringify(content), false, callback);
		});
	},

	createNewSetAndAddType: function(name, callback, setName) {

		Command.query('SchemaNode', 10000, 1, 'name', true, { }, function(result) {

			let positions = {};

			positions[name] = { top: 0, left: 0 };

			// all types are hidden except the one we want to add
			let hiddenTypes = result.filter(t => t.name !== name).map(t => t.name);

			let config = {
				_version: 2,
				positions: positions,
				hiddenTypes: hiddenTypes,
				zoom: 1,
				connectorStyle: 'Flowchart',
				showRelLabels: true
			};

			Command.create({
				type: 'ApplicationConfigurationDataNode',
				name: setName || 'New Group',
				content: JSON.stringify(config),
				configType: 'layout'
			}, callback);

		}, true, null, 'id,name');
	},

	deleteSet: function(id, callback) {

		_WorkingSets.deleted[id] = true;

		Command.deleteNode(id, false, callback);
	},

	updatePositions: function(id, positions, callback) {

		if (positions && !_WorkingSets.deleted[id]) {

			Command.get(id, null, function(result) {

				let content = JSON.parse(result.content);

				for (var key of Object.keys(content.positions)) {

					let position = content.positions[key];

					if (position && position.left === 0 && position.top === 0 && positions[key]) {

						position.left = positions[key].left * 2;
						position.top  = positions[key].top * 2;
					}
				}

				Command.setProperty(id, 'content', JSON.stringify(content), false, callback);
			});
		}
	},

	addRecentlyUsed: function(name) {

		Command.query('ApplicationConfigurationDataNode', 1, 1, 'name', true, { name: _WorkingSets.recentlyUsedName }, function(result) {

			if (result && result.length) {

				_WorkingSets.addTypeToSet(result[0].id, name, function() {
					_TreeHelper.refreshNode('#code-tree', 'workingsets-' + result[0].id);
				});

 			} else {

				_WorkingSets.createNewSetAndAddType(name, function() {
					_TreeHelper.refreshNode('#code-tree', 'workingsets');
				}, _WorkingSets.recentlyUsedName);

			}

		}, true, null, 'id,name');
	},

	clearRecentlyUsed: function(callback) {

		Command.query('ApplicationConfigurationDataNode', 1, 1, 'name', true, { name: _WorkingSets.recentlyUsedName }, function(result) {

			if (result && result.length) {

				let set     = result[0];
				let content = JSON.parse(set.content);

				for (var type of Object.keys(content.positions)) {

					// remove type from positions object
					delete content.positions[type];

					// add type to hidden types
					content.hiddenTypes.push(type);
				}

				Command.setProperty(set.id, 'content', JSON.stringify(content), false, callback);
			}

		}, true, null, 'id,name,content');
>>>>>>> ed1f5bc9
	}
};<|MERGE_RESOLUTION|>--- conflicted
+++ resolved
@@ -2466,11 +2466,6 @@
 	runGlobalSchemaMethod: function(schemaMethod) {
 
 		let cleanedComment = (schemaMethod.comment && schemaMethod.comment.trim() !== '') ? schemaMethod.comment.replaceAll("\n", "<br>") : '';
-<<<<<<< HEAD
-		
-=======
-
->>>>>>> ed1f5bc9
 		Structr.dialog('Run global schema method ' + schemaMethod.name, function() {}, function() {
 			$('#run-method').remove();
 			$('#clear-log').remove();
@@ -2539,8 +2534,6 @@
 		$('#clear-log').on('click', function() {
 			$('#log-output').empty();
 		});
-<<<<<<< HEAD
-=======
 	},
 	activatePropertyValueInput: function(inputId, id, name) {
 		$('input#' + inputId).on('blur', function() {
@@ -2783,6 +2776,5 @@
 			}
 
 		}, true, null, 'id,name,content');
->>>>>>> ed1f5bc9
 	}
 };