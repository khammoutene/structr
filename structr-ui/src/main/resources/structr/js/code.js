--- conflicted
+++ resolved
@@ -222,8 +222,7 @@
 			result.forEach(function(entity) {
 
 				var hasVisibleChildren = _Code.hasVisibleChildren(id, entity);
-<<<<<<< HEAD
-				var icon               = _Code.getIconForPropertyType(entity);
+				var icon               = _Code.getIconForNodeType(entity);
 
 				if (entity.type === 'SchemaNode') {
 
@@ -250,35 +249,6 @@
 						});
 					}
 
-=======
-				var icon               = _Code.getIconForNodeType(entity);
-
-				if (entity.type === 'SchemaNode') {
-
-					var data     = { id: entity.id, type: entity.name };
-					var children = [];
-
-					if (entity.relatedTo.length) {
-						children.push({
-							id: 'outgoing-' + entity.id,
-							text: 'Outgoing Relationships',
-							children: _Code.convertOutgoingRelationshipNodesForTree(entity.relatedTo),
-							icon: 'fa fa-chain gray',
-							data: data
-						});
-					}
-
-					if (entity.relatedFrom.length) {
-						children.push({
-							id: 'incoming-' + entity.id,
-							text: 'Incoming Relationships',
-							children: _Code.convertIncomingRelationshipNodesForTree(entity.relatedFrom),
-							icon: 'fa fa-chain gray',
-							data: data
-						});
-					}
-
->>>>>>> b3096b6e
 					children.push({
 						id: 'properties-' + entity.id,
 						text: 'Properties',
@@ -423,16 +393,9 @@
 					return;
 				}
 				var contentBox = $('.editor', element);
-<<<<<<< HEAD
-				var lineWrapping = LSWrapper.getItem(lineWrappingKey);
-				var editor = CodeMirror(contentBox.get(0), {
-					value: text,
-					mode: 'javascript',
-=======
 				var editor = CodeMirror(contentBox.get(0), {
 					value: text,
 					mode: 'text/javascript',
->>>>>>> b3096b6e
 					lineNumbers: true,
 					lineWrapping: false,
 					indentUnit: 4,
@@ -442,18 +405,12 @@
 						"Ctrl-Space": "autocomplete"
 					}
 				});
-<<<<<<< HEAD
-
-				// configure our own autocomplete hint
-				CodeMirror.hint.javascript = _Code.getAutocompleteHint;
-=======
 				
 				CodeMirror.registerHelper('hint', 'ajax', _Code.getAutocompleteHint);
 				CodeMirror.hint.ajax.async = true;
 				CodeMirror.commands.autocomplete = function(mirror) { 
 					mirror.showHint({ hint: CodeMirror.hint.ajax }); 
 				};
->>>>>>> b3096b6e
 
 				var scrollInfo = JSON.parse(LSWrapper.getItem(scrollInfoKey + '_' + entity.id));
 				if (scrollInfo) {
@@ -463,21 +420,6 @@
 				editor.on('scroll', function() {
 					var scrollInfo = editor.getScrollInfo();
 					LSWrapper.setItem(scrollInfoKey + '_' + entity.id, JSON.stringify(scrollInfo));
-<<<<<<< HEAD
-				});
-
-				editor.on('keyup', function(e, f, g) {
-
-					var cursor = editor.getCursor();
-					var word   = editor.findWordAt(cursor);
-					var prev   = editor.findWordAt({ line: word.anchor.line, ch: word.anchor.ch - 2 });
-					var range1 = editor.getRange(prev.anchor, prev.head);
-					var range2 = editor.getRange(word.anchor, word.head);
-
-					console.log(range1 + '.' + range2);
-				});
-
-=======
 				});
 
 				editor.on('change', function() {
@@ -488,7 +430,6 @@
 					}
 				});
 
->>>>>>> b3096b6e
 				editor.id = entity.id;
 
 				var buttonArea = $('.code-button-container', element);
@@ -552,13 +493,6 @@
 
 				_Code.resize();
 
-<<<<<<< HEAD
-				if (entity.isTemplate) {
-					_Code.updateTemplatePreview(element, url, dataType, contentType);
-				}
-
-=======
->>>>>>> b3096b6e
 				editor.refresh();
 
 				$(window).on('keydown', function(e) {
@@ -657,11 +591,7 @@
 			_TreeHelper.refreshTree('#code-tree');
 		});
 	},
-<<<<<<< HEAD
-	getIconForPropertyType: function(entity) {
-=======
 	getIconForNodeType: function(entity) {
->>>>>>> b3096b6e
 
 		// set global default
 		var icon = 'fa-file-code-o gray';
@@ -681,37 +611,6 @@
 				break;
 
 			case 'SchemaProperty':
-<<<<<<< HEAD
-
-				// set default
-				icon = 'fa-exclamation-triangle';
-
-				switch (entity.propertyType) {
-
-					case "Custom":
-					case "IdNotion":
-					case "Notion":
-						icon = 'fa-magic';
-						break;
-
-					case "IntegerArray":
-					case "StringArray":
-						icon = 'fa-magic';
-						break;
-
-					case 'Boolean':      icon = 'fa-check'; break;
-					case "Cypher":       icon = 'fa-database'; break;
-					case 'Date':         icon = 'fa-calendar'; break;
-					case "Double":       icon = 'fa-superscript'; break;
-					case "Enum":         icon = 'fa-list'; break;
-					case "Function":     icon = 'fa-code-fork'; break;
-					case 'Integer':      icon = 'fa-calculator'; break;
-					case "Long":         icon = 'fa-calculator'; break;
-					case "Password":     icon = 'fa-key'; break;
-					case 'String':       icon = 'fa-pencil-square-o'; break;
-				}
-				break;
-=======
 				return 'fa fa-' + _Code.getIconForPropertyType(entity.propertyType);
 		}
 
@@ -744,7 +643,6 @@
 			case "Long":         icon = 'calculator'; break;
 			case "Password":     icon = 'key'; break;
 			case 'String':       icon = 'pencil-square-o'; break;
->>>>>>> b3096b6e
 		}
 
 		return icon;
@@ -824,11 +722,6 @@
 				// global types that are not associated with an actual entity
 				case 'builtin':
 				case 'core':
-<<<<<<< HEAD
-				case 'custom':
-				case 'globals':
-=======
->>>>>>> b3096b6e
 				case 'html':
 				case 'root':
 				case 'ui':
@@ -836,8 +729,6 @@
 					_Code.displayContent(identifier.type);
 					break;
 
-<<<<<<< HEAD
-=======
 				case 'globals':
 					_Code.displayGlobalMethodsContent();
 					break;
@@ -846,7 +737,6 @@
 					_Code.displayCustomTypesContent(identifier.type);
 					break;
 
->>>>>>> b3096b6e
 				// properties (with uuid)
 				case 'properties':
 					_Code.displayPropertiesContent(data.node.data);
@@ -906,10 +796,6 @@
 				case 'SchemaNode':
 					Command.get(data.node.id, null, function(result) {
 						Structr.fetchHtmlTemplate('code/type', { type: result }, function(html) {
-<<<<<<< HEAD
-							codeContents.append(html);
-							_Code.displayCreateButtons(true, false, false, result.id);
-=======
 							
 							codeContents.append(html);
 							_Code.displayCreateButtons(true, false, false, result.id);
@@ -933,7 +819,6 @@
 									}
 								}
 							});
->>>>>>> b3096b6e
 						});
 					});
 					break;
@@ -958,16 +843,6 @@
 			codeContents.append(html);
 		});
 	},
-<<<<<<< HEAD
-	displayGlobalMethodsContent: function() {
-		Structr.fetchHtmlTemplate('code/globals', { }, function(html) {
-			codeContents.append(html);
-			Command.query('SchemaMethod', 1000, 1, 'name', 'asc', {schemaNode: null}, function(method) {
-
-				$('#global-method-list').append('<div style="">' + method.name + '</div>');
-
-			}, true, 'ui');
-=======
 	displayCustomTypesContent: function() {
 		Structr.fetchHtmlTemplate('code/custom', { }, function(html) {
 			codeContents.empty();
@@ -981,14 +856,10 @@
 			codeContents.empty();
 			codeContents.append(html);
 			_Code.displayCreateButton('#create-method-container', 'magic', 'new', 'global schema method', '', { type: 'SchemaMethod' }, _Code.displayGlobalMethodsContent);
->>>>>>> b3096b6e
 		});
 	},
 	displayPropertiesContent: function(identifier) {
 		Structr.fetchHtmlTemplate('code/properties', { identifier: identifier }, function(html) {
-<<<<<<< HEAD
-			codeContents.append(html);
-=======
 			codeContents.empty();
 			codeContents.append(html);
 			var callback = function() { _Code.displayPropertiesContent(identifier); };
@@ -1004,14 +875,10 @@
 			_Code.displayCreatePropertyButton(id, 'Function', data, callback);
 			_Code.displayCreatePropertyButton(id, 'Cypher',   data, callback);
 			_Code.displayCreatePropertyButton(id, 'Password', data, callback);
->>>>>>> b3096b6e
 		});
 	},
 	displayMethodsContent: function(identifier) {
 		Structr.fetchHtmlTemplate('code/methods', { identifier: identifier }, function(html) {
-<<<<<<< HEAD
-			codeContents.append(html);
-=======
 			codeContents.empty();
 			codeContents.append(html);
 			var callback = function() { _Code.displayMethodsContent(identifier); };
@@ -1019,7 +886,6 @@
 			_Code.displayCreateButton('#create-method-container', 'magic', 'on-create', '<b>onCreate</b> method', 'onCreate', data, callback);
 			_Code.displayCreateButton('#create-method-container', 'magic', 'on-save',   '<b>onSave</b> method',     'onSave', data, callback);
 			_Code.displayCreateButton('#create-method-container', 'magic', 'new',       'schema method',                  '', data, callback);
->>>>>>> b3096b6e
 		});
 	},
 	displayOutgoingRelationshipsContent: function(identifier) {
@@ -1125,12 +991,6 @@
 
 		});
 	},
-<<<<<<< HEAD
-	getAutocompleteHint: function(cm) {
-		var inner = { from: cm.getCursor(), to: cm.getCursor(), list: [] };
-		inner.list.push("bozo");
-		return inner;
-=======
 	getAutocompleteHint: function(editor, callback) {
 
 		var cursor = editor.getCursor();
@@ -1198,6 +1058,5 @@
 			return 'text/javascript';
 		}
 		return 'text';
->>>>>>> b3096b6e
 	}
 };