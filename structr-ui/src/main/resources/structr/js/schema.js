/*
 *  Copyright (C) 2010-2014 Morgner UG (haftungsbeschränkt)
 *
 *  This file is part of structr <http://structr.org>.
 *
 *  structr is free software: you can redistribute it and/or modify
 *  it under the terms of the GNU Affero General Public License as
 *  published by the Free Software Foundation, either version 3 of the
 *  License, or (at your option) any later version.
 *
 *  structr is distributed in the hope that it will be useful,
 *  but WITHOUT ANY WARRANTY; without even the implied warranty of
 *  MERCHANTABILITY or FITNESS FOR A PARTICULAR PURPOSE.  See the
 *  GNU General Public License for more details.
 *
 *  You should have received a copy of the GNU Affero General Public License
 *  along with structr.  If not, see <http://www.gnu.org/licenses/>.
 */
var canvas, instance, res, nodes = [], rels = [], localStorageSuffix = '_schema_' + port, undefinedRelType = 'UNDEFINED_RELATIONSHIP_TYPE', initialRelType = undefinedRelType;
var radius = 20, stub = 30, offset = 0, maxZ = 0, reload = false;
var connectorStyle = localStorage.getItem(localStorageSuffix + 'connectorStyle') || 'Flowchart';
var zoomLevel = parseFloat(localStorage.getItem(localStorageSuffix + 'zoomLevel')) || 1.0;
var remotePropertyKeys = [];

$(document).ready(function() {

	Structr.registerModule('schema', _Schema);
	Structr.classes.push('schema');
});

var _Schema = {
<<<<<<< HEAD
    type_icon: 'icon/database_table.png',
    schemaLoading: false,
    schemaLoaded: false,
    reload: function() {
        if (reload) {
            return;
        }
        reload = true;
        _Schema.storePositions();
        main.empty();
        _Schema.init();
        _Schema.resize();
    },
    storePositions: function() {
        $.each($('#schema-graph .node'), function(i, n) {
            var node = $(n);
            var type = node.text();
            var obj = {position: node.position()};
            obj.position.left /= zoomLevel;
            obj.position.top = (obj.position.top - $('#schema-graph').offset().top) / zoomLevel;
            localStorage.setItem(type + localStorageSuffix + 'node-position', JSON.stringify(obj));
        });
    },
    getPosition: function(type) {
        var n = JSON.parse(localStorage.getItem(type + localStorageSuffix + 'node-position'));
        return n ? n.position : undefined;
    },
    init: function() {

        _Schema.schemaLoading = false;
        _Schema.schemaLoaded = false;
        _Schema.schema = [];
        _Schema.keys = [];

        main.append('<div class="schema-input-container"></div>');

        var schemaContainer = $('.schema-input-container');

        Structr.ensureIsAdmin(schemaContainer, function() {

            schemaContainer.append('<div class="input-and-button"><input class="schema-input" id="type-name" type="text" size="10" placeholder="New type"><button id="create-type" class="btn"><img src="icon/add.png"> Add</button></div>');
            schemaContainer.append('<div class="input-and-button"><input class="schema-input" id="ggist-url" type="text" size="20" placeholder="Enter GraphGist URL"><button id="gg-import" class="btn">Start Import</button></div>');
            $('#gg-import').on('click', function(e) {
                var btn = $(this);
                var text = btn.text();
                btn.attr('disabled', 'disabled').addClass('disabled').html(text + ' <img src="img/al.gif">');
                e.preventDefault();
                _Schema.importGraphGist($('#ggist-url').val(), text);
            });

            var styles = ['Flowchart', 'Bezier', 'StateMachine', 'Straight'];

            schemaContainer.append('<select id="connector-style"></select>');
            $.each(styles, function(i, style) {
                $('#connector-style').append('<option value="' + style + '" ' + (style === connectorStyle ? 'selected="selected"' : '') + '>' + style + '</option>');
            });
            $('#connector-style').on('change', function() {
                var newStyle = $(this).val();
                connectorStyle = newStyle;
                localStorage.setItem(localStorageSuffix + 'connectorStyle', newStyle);
                _Schema.reload();
            });

            schemaContainer.append('<div id="zoom-slider" style="display:inline-block; width:100px; margin-left:10px"></div>');
            $( "#zoom-slider" ).slider({
                min:0.25,
                max:1,
                step:0.05,
                value:zoomLevel,
                slide: function( event, ui ) {
                    var newZoomLevel = ui.value;
                    zoomLevel = newZoomLevel;
                    localStorage.setItem(localStorageSuffix + 'zoomLevel', newZoomLevel);
                    _Schema.setZoom(newZoomLevel, instance, [0,0], $('#schema-graph')[0]);
                    _Schema.resize();
                }
            });

            schemaContainer.append('<button class="btn" id="admin-tools"><img src="icon/wrench.png"> Tools</button>');
            $('#admin-tools').on('click', function() {
                _Schema.openAdminTools();
            });

            schemaContainer.append('<button class="btn" id="sync-schema"><img src="icon/page_white_get.png"> Sync schema</button>');
            $('#sync-schema').on('click', function() {
                _Schema.syncSchemaDialog();
            });

            schemaContainer.append('<button class="btn" id="show-snapshots"><img src="icon/database.png"> Snapshots</button>');
            $('#show-snapshots').on('click', function() {
                _Schema.snapshotsDialog();
            });

            $('#type-name').on('keyup', function(e) {

                if (e.keyCode === 13) {
                    e.preventDefault();
                    if ($('#type-name').val().length) {
                        $('#create-type').click();
                    }
                    return false;
                }

            });
            $('#create-type').on('click', function() {
                _Schema.createNode($('#type-name').val());
            });

            jsPlumb.ready(function() {
                main.append('<div class="canvas" id="schema-graph"></div>');

                canvas = $('#schema-graph');

                instance = jsPlumb.getInstance({
                    //Connector: "StateMachine",
                    PaintStyle: {
                        lineWidth: 5,
                        strokeStyle: "#81ce25"
                    },
                    Endpoint: ["Dot", {radius: 6}],
                    EndpointStyle: {
                        fillStyle: "#aaa"
                    },
                    Container: "schema-graph",
                    ConnectionOverlays: [
                        ["PlainArrow", {
                                location: 1,
                                width: 15,
                                length: 12
                            }
                        ]
                    ]
                });

                _Schema.loadSchema(function() {
                    instance.bind('connection', function(info) {
                        _Schema.connect(getIdFromPrefixIdString(info.sourceId, 'id_'), getIdFromPrefixIdString(info.targetId, 'id_'));
                    });
                    instance.bind('connectionDetached', function(info) {
                        Structr.confirmation('<h3>Delete schema relationship?</h3>',
                                function() {
                                    $.unblockUI({
                                        fadeOut: 25
                                    });
                                    _Schema.detach(info.connection.scope);
                                    _Schema.reload();
                                });
                        _Schema.reload();
                    });
                    reload = false;

                    _Schema.setZoom(zoomLevel, instance, [0,0], $('#schema-graph')[0]);
                    _Schema.resize();

                    // Wait 1 second before releasing the main menu
                    window.setTimeout(function() { Structr.unblockMenu(); }, 1000);

                });

            });

            _Schema.resize();
        });

    },
    onload: function() {
        _Schema.init();
        $('#main-help a').attr('href', 'http://docs.structr.org/frontend-user-guide#Schema');

        $(window).off('resize');
        $(window).on('resize', function() {
            _Schema.resize();
        });
    },
    /**
     * Read the schema from the _schema REST resource and call 'callback'
     * after the complete schema is loaded.
     */
    loadSchema: function(callback) {
        // Avoid duplicate loading of schema
        if (_Schema.schemaLoading) {
            return;
        }
        _Schema.schemaLoading = true;

        _Schema.loadNodes(function() {
            _Schema.loadRels(callback);
        });

    },
    isSchemaLoaded: function() {
        var all = true;
        if (!_Schema.schemaLoaded) {
            $.each(_Schema.types, function(t, type) {
                all &= (_Schema.schema[type] && _Schema.schema[type] !== null);
            });
        }
        _Schema.schemaLoaded = all;
        return _Schema.schemaLoaded;
    },
    loadNodes: function(callback) {
        var url = rootUrl + 'schema_nodes';
        $.ajax({
            url: url,
            dataType: 'json',
            contentType: 'application/json; charset=utf-8',
            success: function(data) {

                $.each(data.result, function(i, entity) {

                    var isBuiltinType = entity.isBuiltinType;
                    var id = 'id_' + entity.id;
                    nodes[entity.id] = entity;
                    canvas.append('<div class="schema node compact'
                            + (isBuiltinType ? ' light' : '')
                            + '" id="' + id + '"><b>' + entity.name + '</b>'
                            + '<img class="icon delete" src="icon/delete' + (isBuiltinType ? '_gray' : '') + '.png">'
                            + '<img class="icon edit" src="icon/pencil.png">'
                            + '</div>');


                    var node = $('#' + id);

                    if (!isBuiltinType) {
                        node.children('b').on('click', function() {
                            _Schema.makeAttrEditable(node, 'name');
                        });
                    }

                    node.on('click', function() {
                        node.css({zIndex: ++maxZ});
                    });

                    if (!isBuiltinType) {
                        node.children('.delete').on('click', function() {
                            Structr.confirmation('<h3>Delete schema node?</h3><p>This will delete all incoming and outgoing schema relationships as well, but no data will be removed.</p>',
                                    function() {
                                        $.unblockUI({
                                            fadeOut: 25
                                        });
                                        _Schema.deleteNode(entity.id);
                                    });
                        });
                    }

                    var storedPosition = _Schema.getPosition(entity.name);
                    node.offset({
                        left: storedPosition ? storedPosition.left : i * 100 + 25,
                        top: storedPosition ? storedPosition.top : i * 40 + 131
                    });

                    $('.edit', node).on('click', function(e) {

                        e.stopPropagation();
                        var id = getId($(this).closest('.schema.node'));

                        if (!id) {
                            return false;
                        }

                        _Schema.openEditDialog(id);

                        return false;
                    });

                    nodes[entity.id + '_top'] = instance.addEndpoint(id, {
                        //anchor: [ "Perimeter", { shape: "Square" } ],
                        anchor: "Top",
                        maxConnections: -1,
                        //isSource: true,
                        isTarget: true,
                        deleteEndpointsOnDetach: false
                    });
                    nodes[entity.id + '_bottom'] = instance.addEndpoint(id, {
                        //anchor: [ "Perimeter", { shape: "Square" } ],
                        anchor: "Bottom",
                        maxConnections: -1,
                        isSource: true,
                        deleteEndpointsOnDetach: false
                                //isTarget: true
                    });

                    instance.draggable(id, {
                        containment: true,
                        stop: function() {
                            _Schema.storePositions();
                            _Schema.resize();
                        }
                    });
                });

                if (callback) {
                    callback();
                }

            }
        });
    },
    openEditDialog: function(id, targetView) {

        Command.get(id, function(entity) {

            var title = 'Edit schema node';
            var method = _Schema.loadNode;

            if (entity.type === "SchemaRelationshipNode") {
                title = 'Edit schema relationship';
                method = _Schema.loadRelationship;
            }

            Structr.dialog(title, function() {
            }, function() {
                instance.repaintEverything();
            });

            method(entity, dialogText, targetView);
        });

    },
    loadRels: function(callback) {
        var url = rootUrl + 'schema_relationship_nodes';
        $.ajax({
            url: url,
            dataType: 'json',
            contentType: 'application/json; charset=utf-8',
            success: function(data) {

                var sId, tId;
                var relCnt = {};
                $.each(data.result, function(i, res) {

                    var relIndex = res.sourceId + '-' + res.targetId;
                    if (relCnt[relIndex] !== undefined) {
                        relCnt[relIndex]++;
                    } else {
                        relCnt[relIndex] = 0;
                    }

                    radius = 20 + 10 * relCnt[relIndex];
                    stub   = 30 + 80 * relCnt[relIndex];
                    offset =     0.1 * relCnt[relIndex];


                    sId = res.sourceId;
                    tId = res.targetId;

                    rels[res.id] = instance.connect({
                        source: nodes[sId + '_bottom'],
                        target: nodes[tId + '_top'],
                        deleteEndpointsOnDetach: false,
                        scope: res.id,
                        //parameters: {'id': res.id},
                        connector: [connectorStyle, {curviness: 200, cornerRadius: radius, stub: [stub, 30], gap: 6, alwaysRespectStubs: true}],
                        overlays: [
                            ["Label", {
                                    cssClass: "label multiplicity",
                                    label: res.sourceMultiplicity ? res.sourceMultiplicity : '*',
                                    location: .15 + offset,
                                    id: "sourceMultiplicity",
                                    events: {
                                        "click": function(label, evt) {
                                            evt.preventDefault();
                                            var overlay = rels[res.id].getOverlay('sourceMultiplicity');
                                            if (!(overlay.getLabel().substring(0, 1) === '<')) {
                                                overlay.setLabel('<input class="source-mult-label" type="text" size="15" id="id_' + res.id + '_sourceMultiplicity" value="' + overlay.label + '">');
                                                $('.source-mult-label').focus().on('blur', function() {
                                                    var label = ($(this).val() || '').trim();
                                                    if (label === '*' || label === '1') {
                                                        _Schema.setRelationshipProperty(res, 'sourceMultiplicity', label, function () {
                                                            overlay.setLabel(label);
                                                        }, function (data) {
                                                            Structr.errorFromResponse(data.responseJSON);
                                                        });
                                                    } else {
                                                        Structr.error('Multiplicity can only be 1 or *.', function () {});
                                                    }
                                                });
                                            }
                                        }
                                    }
                                }
                            ],
                            ["Label", {
                                    cssClass: "label rel-type",
                                    label: '<div id="rel_' + res.id + '">' + (res.relationshipType === initialRelType ? '&nbsp;' : res.relationshipType)
                                            + ' <img title="Edit schema relationship" alt="Edit schema relationship" class="edit icon" src="icon/pencil.png">'
                                            + ' <img title="Remove schema relationship" alt="Remove schema relationship" class="remove icon" src="icon/delete.png"></div>',
                                    location: .5 + offset,
                                    id: "label",
                                    events: {
                                        "click": function(label, evt) {
                                            evt.preventDefault();
                                            var overlay = rels[res.id].getOverlay('label');
                                            var l = $(overlay.getLabel()).text().trim();
                                            if ((overlay.getLabel().substring(0, 6) !== '<input')) {
                                                overlay.setLabel('<input class="relationship-label" type="text" size="15" id="id_' + res.id + '_relationshipType" value="' + l + '">');
                                                $('.relationship-label').focus().on('blur', function() {
                                                    var label = ($(this).val() || '').trim();
                                                    _Schema.setRelationshipProperty(res, 'relationshipType', label, function () {
                                                        overlay.setLabel(label);
                                                    }, function (data) {
                                                        Structr.errorFromResponse(data.responseJSON);
                                                        _Schema.reload();
                                                    });
                                                });
                                            }
                                        }
                                    }
                                }
                            ],
                            ["Label", {
                                    cssClass: "label multiplicity",
                                    label: res.targetMultiplicity ? res.targetMultiplicity : '*',
                                    location: .85 - offset,
                                    id: "targetMultiplicity",
                                    events: {
                                        "click": function(label, evt) {
                                            evt.preventDefault();
                                            var overlay = rels[res.id].getOverlay('targetMultiplicity');
                                            if (!(overlay.getLabel().substring(0, 1) === '<')) {
                                                overlay.setLabel('<input class="target-mult-label" type="text" size="15" id="id_' + res.id + '_targetMultiplicity" value="' + overlay.label + '">');
                                                $('.target-mult-label').focus().on('blur', function() {
                                                    var label = ($(this).val() || '').trim();
                                                    if (label === '*' || label === '1') {
                                                        _Schema.setRelationshipProperty(res, 'targetMultiplicity', label, function () {
                                                            overlay.setLabel(label);
                                                        }, function (data) {
                                                            Structr.errorFromResponse(data.responseJSON);
                                                        });
                                                    } else {
                                                        Structr.error('Multiplicity can only be 1 or *.', function () {});
                                                    }
                                                });
                                            }
                                        }
                                    }
                                }
                            ]

                        ]
                    });

                    $('#rel_' + res.id).parent().on('mouseover', function(e) {
                        //e.stopPropagation();
                        $('#rel_' + res.id + ' .icon').show();
                    });

                    $('#rel_' + res.id).parent().on('mouseout', function(e) {
                        //e.stopPropagation();
                        $('#rel_' + res.id + ' .icon').hide();
                    });

                    $('#rel_' + res.id + ' .edit').on('click', function(e) {
                        e.stopPropagation();

                        _Schema.openEditDialog(res.id);
                    });

                    $('#rel_' + res.id + ' .remove').on('click', function(e) {
                        e.stopPropagation();
                        Structr.confirmation('<h3>Delete schema relationship?</h3>',
                                function() {
                                    $.unblockUI({
                                        fadeOut: 25
                                    });
                                    _Schema.detach(res.id);
                                    _Schema.reload();
                                });
                        _Schema.reload();
                        return false;
                    });
                });


                if (callback) {
                    callback();
                }

            }
        });
    },
    loadNode: function(entity, el, targetView) {

        remotePropertyKeys = [];

        if (!targetView) {
            targetView = 'local';
        }

        var id = '___' + entity.id;
        el.append('<div id="' + id + '" class="schema-details"></div>');

        var div = $('#' + id);
        div.append('<b>' + entity.name + '</b>');
        if (!entity.isBuiltinType) {
            div.append(' extends <select class="extends-class-select"><option value="org.structr.core.entity.AbstractNode">org.structr.core.entity.AbstractNode</option></select>');
        }
        div.append('<div id="tabs" style="margin-top:20px;"><ul></ul></div>');

        var mainTabs = $('#tabs', div);

        _Entities.appendPropTab(mainTabs, 'local', 'Local Attributes', targetView === 'local', function (c) {
            Command.get(entity.id, function(e) {
                _Schema.appendLocalProperties(c, e);
            });
        });

        _Entities.appendPropTab(mainTabs, 'views', 'Views', targetView === 'views', function (c) {
            Command.get(entity.id, function(e) {
                _Schema.appendViews(c, 'schema_nodes', e);
            });
        });

        _Entities.appendPropTab(mainTabs, 'methods', 'Methods', targetView === 'methods', function (c) {
            Command.get(entity.id, function(e) {
                _Schema.appendMethods(c, e);
            });
        });

        _Entities.appendPropTab(mainTabs, 'remote', 'Remote Attributes', targetView === 'remote', function (c) {
            Command.get(entity.id, function(e) {
                _Schema.appendRemoteProperties(c, e);
            });
        });

        var n = $('.schema-details', el);
        n.children('b').on('click', function() {
            _Schema.makeAttrEditable(n, 'name');
        });

        var classSelect = $('.extends-class-select', el);
        $.get(rootUrl + '_schema', function(data) {
            var result = data.result;
            var classNames = [];
            $.each(result, function(t, cls) {
                var type = cls.type;
                var fqcn = cls.className;
                if ( !type || type.startsWith('_') || fqcn.startsWith('org.structr.web.entity.html') || fqcn.endsWith('.' + entity.name) ) {
                    return;
                }
                classNames.push(fqcn);
            });

            classNames.sort();

            classNames.forEach( function (classname) {
                classSelect.append('<option ' + (entity.extendsClass === classname ? 'selected="selected"' : '') + ' value="' + classname + '">' + classname + '</option>');
            });

            classSelect.chosen({ search_contains: true, width: '100%' });
        });

        classSelect.on('change', function() {
            var obj = {extendsClass: $(this).val()};
            _Schema.storeSchemaEntity('schema_properties', entity, JSON.stringify(obj));
        });

    },
    loadRelationship: function(entity, el) {

        var id = '___' + entity.id;
        el.append('<div id="' + id + '" class="schema-details"></div>');

        var div = $('#' + id);
        div.append('<b>' + entity.relationshipType + '</b>');
        div.append('<h3>Cascading Delete</h3><select id="cascading-delete-selector"><option value="0">NONE</option><option value="1">SOURCE_TO_TARGET</option><option value="2">TARGET_TO_SOURCE</option><option value="3">ALWAYS</option><option value="4">CONSTRAINT_BASED</option></select>');
        div.append('<h3>Automatic Creation of Related Nodes</h3><select id="autocreate-selector"><option value="0">NONE</option><option value="1">SOURCE_TO_TARGET</option><option value="2">TARGET_TO_SOURCE</option><option value="3">ALWAYS</option></select>');
        div.append('<div id="tabs" style="margin-top:20px;"><ul></ul></div>');

        var mainTabs = $('#tabs', div);

        _Entities.appendPropTab(mainTabs, 'local', 'Local Attributes', true, function (c) {
            Command.get(entity.id, function(e) {
                _Schema.appendLocalProperties(c, e);
            });
        });

        _Entities.appendPropTab(mainTabs, 'views', 'Views', false, function (c) {
            Command.get(entity.id, function(e) {
                _Schema.appendViews(c, 'schema_relationship_nodes', e);
            });
        });

        _Entities.appendPropTab(mainTabs, 'methods', 'Methods', false, function (c) {
            Command.get(entity.id, function(e) {
                _Schema.appendMethods(c, e);
            });
        });

        var n = $('.schema-details', el);
        n.children('b').on('click', function() {
            _Schema.makeAttrEditable(n, 'relationshipType', true);
        });

        $.get(rootUrl + entity.id, function(data) {
            $('#cascading-delete-selector').val(data.result.cascadingDeleteFlag);
            $('#autocreate-selector').val(data.result.autocreationFlag);
        });

        $('#cascading-delete-selector').on('change', function() {
           var inp = $(this);
           _Schema.setRelationshipProperty(entity, 'cascadingDeleteFlag', parseInt(inp.val()),
           function() {
               blinkGreen(inp);
           },
           function() {
               blinkRed(inp);
           });
        });

        $('#autocreate-selector').on('change', function() {
           var inp = $(this);
           _Schema.setRelationshipProperty(entity, 'autocreationFlag', parseInt(inp.val()),
           function() {
               blinkGreen(inp);
           },
           function() {
               blinkRed(inp);
           });
        });

    },
    appendLocalProperties: function(el, entity) {

        el.append('<table class="local schema-props"><th>JSON Name</th><th>DB Name</th><th>Type</th><th>Format</th><th>Not null</th><th>Unique</th><th>Default</th><th>Action</th></table>');
        el.append('<img alt="Add local attribute" class="add-icon add-local-attribute" src="icon/add.png">');

        var propertiesTable = $('.local.schema-props', el);

        _Schema.sortByName(entity.schemaProperties);

        $.each(entity.schemaProperties, function(i, prop) {
            _Schema.appendLocalProperty(propertiesTable, prop);
        });

        // 2. Display builtin schema properties
        Command.listSchemaProperties(entity.id, 'ui', function(data) {

            // sort by name
            _Schema.sortByName(data);

            $.each(data, function(i, prop) {

                if (!prop.isDynamic) {

                    var property = {
                        name: prop.name,
                        dbName: '',
                        propertyType: prop.propertyType,
                        isBuiltinProperty: true,
                        notNull: prop.notNull,
                        unique: prop.unique
                    };

                    _Schema.appendLocalProperty(propertiesTable, property);
                }
            });
        });


        $('.add-local-attribute', el).on('click', function() {
            propertiesTable.append('<tr class="new"><td><input size="15" type="text" class="property-name" placeholder="Enter JSON name"></td>'
                    + '<td><input size="15" type="text" class="property-dbname" placeholder="Enter DB name"></td>'
                    + '<td>' + typeOptions + '</td>'
                    + '<td><input size="15" type="text" class="property-format" placeholder="Enter format"></td>'
                    + '<td><input class="not-null" type="checkbox"></td>'
                    + '<td><input class="unique" type="checkbox"></td>'
                    + '<td><input class="property-default" size="10" type="text"></td>'
                    + '<td><img alt="Remove" class="remove-icon remove-property" src="icon/delete.png">'
                    + '</td></div>');

            $('.new .remove-property', propertiesTable).on('click', function() {
                var self = $(this);
                self.closest('tr').remove();
            });

            $('.new .property-name', propertiesTable).on('blur', function() {
                _Schema.collectAndSaveNewLocalProperty(propertiesTable, entity);
            });

            $('.new .property-type', propertiesTable).on('change', function() {
                _Schema.collectAndSaveNewLocalProperty(propertiesTable, entity);
            });

            $('.new .property-format', propertiesTable).on('blur', function() {
                _Schema.collectAndSaveNewLocalProperty(propertiesTable, entity);
            });

            $('.new .not-null', propertiesTable).on('change', function() {
                _Schema.collectAndSaveNewLocalProperty(propertiesTable, entity);
            });

            $('.new .unique', propertiesTable).on('change', function() {
                _Schema.collectAndSaveNewLocalProperty(propertiesTable, entity);
            });
        });
    },
    appendViews: function(el, resource, entity) {

        el.append('<table class="views schema-props"><th>Name</th><th>Attributes</th><th>Action</th></table>');
        el.append('<img alt="Add view" class="add-icon add-view" src="icon/add.png">');

        var viewsTable = $('.views.schema-props', el);
        var newSelectClass   = 'select-view-attrs-new';

        _Schema.sortByName(entity.schemaViews);
=======
	type_icon: 'icon/database_table.png',
	schemaLoading: false,
	schemaLoaded: false,
	reload: function() {
		if (reload) {
			return;
		}
		reload = true;
		_Schema.storePositions();
		main.empty();
		_Schema.init();
		_Schema.resize();
	},
	storePositions: function() {
		$.each($('#schema-graph .node'), function(i, n) {
			var node = $(n);
			var type = node.text();
			var obj = {position: node.position()};
			obj.position.left /= zoomLevel;
			obj.position.top = (obj.position.top - $('#schema-graph').offset().top) / zoomLevel;
			localStorage.setItem(type + localStorageSuffix + 'node-position', JSON.stringify(obj));
		});
	},
	getPosition: function(type) {
		var n = JSON.parse(localStorage.getItem(type + localStorageSuffix + 'node-position'));
		return n ? n.position : undefined;
	},
	init: function() {

		_Schema.schemaLoading = false;
		_Schema.schemaLoaded = false;
		_Schema.schema = [];
		_Schema.keys = [];

		main.append('<div class="schema-input-container"></div>');

		var schemaContainer = $('.schema-input-container');

		Structr.ensureIsAdmin(schemaContainer, function() {

			schemaContainer.append('<div class="input-and-button"><input class="schema-input" id="type-name" type="text" size="10" placeholder="New type"><button id="create-type" class="btn"><img src="icon/add.png"> Add</button></div>');
			schemaContainer.append('<div class="input-and-button"><input class="schema-input" id="ggist-url" type="text" size="20" placeholder="Enter GraphGist URL"><button id="gg-import" class="btn">Start Import</button></div>');
			$('#gg-import').on('click', function(e) {
				var btn = $(this);
				var text = btn.text();
				btn.attr('disabled', 'disabled').addClass('disabled').html(text + ' <img src="img/al.gif">');
				e.preventDefault();
				_Schema.importGraphGist($('#ggist-url').val(), text);
			});

			var styles = ['Flowchart', 'Bezier', 'StateMachine', 'Straight'];

			schemaContainer.append('<select id="connector-style"></select>');
			$.each(styles, function(i, style) {
				$('#connector-style').append('<option value="' + style + '" ' + (style === connectorStyle ? 'selected="selected"' : '') + '>' + style + '</option>');
			});
			$('#connector-style').on('change', function() {
				var newStyle = $(this).val();
				connectorStyle = newStyle;
				localStorage.setItem(localStorageSuffix + 'connectorStyle', newStyle);
				_Schema.reload();
			});

			schemaContainer.append('<div id="zoom-slider" style="display:inline-block; width:100px; margin-left:10px"></div>');
			$( "#zoom-slider" ).slider({
				min:0.25,
				max:1,
				step:0.05,
				value:zoomLevel,
				slide: function( event, ui ) {
					var newZoomLevel = ui.value;
					zoomLevel = newZoomLevel;
					localStorage.setItem(localStorageSuffix + 'zoomLevel', newZoomLevel);
					_Schema.setZoom(newZoomLevel, instance, [0,0], $('#schema-graph')[0]);
					_Schema.resize();
				}
			});

			schemaContainer.append('<button class="btn" id="admin-tools"><img src="icon/wrench.png"> Tools</button>');
			$('#admin-tools').on('click', function() {
				_Schema.openAdminTools();
			});

			schemaContainer.append('<button class="btn" id="sync-schema"><img src="icon/page_white_get.png"> Sync schema</button>');
			$('#sync-schema').on('click', function() {
				_Schema.syncSchemaDialog();
			});

			schemaContainer.append('<button class="btn" id="show-snapshots"><img src="icon/database.png"> Snapshots</button>');
			$('#show-snapshots').on('click', function() {
				_Schema.snapshotsDialog();
			});

			$('#type-name').on('keyup', function(e) {

				if (e.keyCode === 13) {
					e.preventDefault();
					if ($('#type-name').val().length) {
						$('#create-type').click();
					}
					return false;
				}

			});
			$('#create-type').on('click', function() {
				_Schema.createNode($('#type-name').val());
			});

			jsPlumb.ready(function() {
				main.append('<div class="canvas" id="schema-graph"></div>');

				canvas = $('#schema-graph');

				instance = jsPlumb.getInstance({
					//Connector: "StateMachine",
					PaintStyle: {
						lineWidth: 5,
						strokeStyle: "#81ce25"
					},
					Endpoint: ["Dot", {radius: 6}],
					EndpointStyle: {
						fillStyle: "#aaa"
					},
					Container: "schema-graph",
					ConnectionOverlays: [
						["PlainArrow", {
								location: 1,
								width: 15,
								length: 12
							}
						]
					]
				});

				_Schema.loadSchema(function() {
					instance.bind('connection', function(info) {
						_Schema.connect(getIdFromPrefixIdString(info.sourceId, 'id_'), getIdFromPrefixIdString(info.targetId, 'id_'));
					});
					instance.bind('connectionDetached', function(info) {
						Structr.confirmation('<h3>Delete schema relationship?</h3>',
								function() {
									$.unblockUI({
										fadeOut: 25
									});
									_Schema.detach(info.connection.scope);
									_Schema.reload();
								});
						_Schema.reload();
					});
					reload = false;

					_Schema.setZoom(zoomLevel, instance, [0,0], $('#schema-graph')[0]);
					_Schema.resize();
			
					// Wait 1 second before releasing the main menu
					window.setTimeout(function() { Structr.unblockMenu(); }, 1000);

				});

			});

			_Schema.resize();
		});

	},
	onload: function() {
		_Schema.init();
		$('#main-help a').attr('href', 'http://docs.structr.org/frontend-user-guide#Schema');

		$(window).off('resize');
		$(window).on('resize', function() {
			_Schema.resize();
		});
	},
	/**
	 * Read the schema from the _schema REST resource and call 'callback'
	 * after the complete schema is loaded.
	 */
	loadSchema: function(callback) {
		// Avoid duplicate loading of schema
		if (_Schema.schemaLoading) {
			return;
		}
		_Schema.schemaLoading = true;

		_Schema.loadNodes(function() {
			_Schema.loadRels(callback);
		});

	},
	isSchemaLoaded: function() {
		var all = true;
		if (!_Schema.schemaLoaded) {
			$.each(_Schema.types, function(t, type) {
				all &= (_Schema.schema[type] && _Schema.schema[type] !== null);
			});
		}
		_Schema.schemaLoaded = all;
		return _Schema.schemaLoaded;
	},
	loadNodes: function(callback) {
		var url = rootUrl + 'schema_nodes';
		$.ajax({
			url: url,
			dataType: 'json',
			contentType: 'application/json; charset=utf-8',
			success: function(data) {

				$.each(data.result, function(i, entity) {

					var isBuiltinType = entity.isBuiltinType;
					var id = 'id_' + entity.id;
					nodes[entity.id] = entity;
					canvas.append('<div class="schema node compact'
							+ (isBuiltinType ? ' light' : '')
							+ '" id="' + id + '"><b>' + entity.name + '</b>'
							+ '<img class="icon delete" src="icon/delete' + (isBuiltinType ? '_gray' : '') + '.png">'
							+ '<img class="icon edit" src="icon/pencil.png">'
							+ '</div>');


					var node = $('#' + id);

					if (!isBuiltinType) {
						node.children('b').on('click', function() {
							_Schema.makeAttrEditable(node, 'name');
						});
					}

					node.on('click', function() {
						node.css({zIndex: ++maxZ});
					});

					if (!isBuiltinType) {
						node.children('.delete').on('click', function() {
							Structr.confirmation('<h3>Delete schema node?</h3><p>This will delete all incoming and outgoing schema relationships as well, but no data will be removed.</p>',
									function() {
										$.unblockUI({
											fadeOut: 25
										});
										_Schema.deleteNode(entity.id);
									});
						});
					}

					var storedPosition = _Schema.getPosition(entity.name);
					node.offset({
						left: storedPosition ? storedPosition.left : i * 100 + 25,
						top: storedPosition ? storedPosition.top : i * 40 + 131
					});

					$('.edit', node).on('click', function(e) {

						e.stopPropagation();
						var id = getId($(this).closest('.schema.node'));

						if (!id) {
							return false;
						}

						_Schema.openEditDialog(id);

						return false;
					});

					nodes[entity.id + '_top'] = instance.addEndpoint(id, {
						//anchor: [ "Perimeter", { shape: "Square" } ],
						anchor: "Top",
						maxConnections: -1,
						//isSource: true,
						isTarget: true,
						deleteEndpointsOnDetach: false
					});
					nodes[entity.id + '_bottom'] = instance.addEndpoint(id, {
						//anchor: [ "Perimeter", { shape: "Square" } ],
						anchor: "Bottom",
						maxConnections: -1,
						isSource: true,
						deleteEndpointsOnDetach: false
								//isTarget: true
					});

					instance.draggable(id, {
						containment: true,
						stop: function() {
							_Schema.storePositions();
							_Schema.resize();
						}
					});
				});

				if (callback) {
					callback();
				}

			}
		});
	},
	openEditDialog: function(id, targetView) {

		Command.get(id, function(entity) {

			var title = 'Edit schema node';
			var method = _Schema.loadNode;

			if (entity.type === "SchemaRelationshipNode") {
				title = 'Edit schema relationship';
				method = _Schema.loadRelationship;
			}

			Structr.dialog(title, function() {
			}, function() {
				instance.repaintEverything();
			});

			method(entity, dialogText, targetView);
		});

	},
	loadRels: function(callback) {
		var url = rootUrl + 'schema_relationship_nodes';
		$.ajax({
			url: url,
			dataType: 'json',
			contentType: 'application/json; charset=utf-8',
			success: function(data) {

				var sId, tId;
				var relCnt = {};
				$.each(data.result, function(i, res) {

					var relIndex = res.sourceId + '-' + res.targetId;
					if (relCnt[relIndex] !== undefined) {
						relCnt[relIndex]++;
					} else {
						relCnt[relIndex] = 0;
					}

					radius = 20 + 10 * relCnt[relIndex];
					stub   = 30 + 80 * relCnt[relIndex];
					offset =     0.1 * relCnt[relIndex];


					sId = res.sourceId;
					tId = res.targetId;

					rels[res.id] = instance.connect({
						source: nodes[sId + '_bottom'],
						target: nodes[tId + '_top'],
						deleteEndpointsOnDetach: false,
						scope: res.id,
						//parameters: {'id': res.id},
						connector: [connectorStyle, {curviness: 200, cornerRadius: radius, stub: [stub, 30], gap: 6, alwaysRespectStubs: true}],
						overlays: [
							["Label", {
									cssClass: "label multiplicity",
									label: res.sourceMultiplicity ? res.sourceMultiplicity : '*',
									location: .15 + offset,
									id: "sourceMultiplicity",
									events: {
										"click": function(label, evt) {
											evt.preventDefault();
											var overlay = rels[res.id].getOverlay('sourceMultiplicity');
											if (!(overlay.getLabel().substring(0, 1) === '<')) {
												overlay.setLabel('<input class="source-mult-label" type="text" size="15" id="id_' + res.id + '_sourceMultiplicity" value="' + overlay.label + '">');
												$('.source-mult-label').focus().on('blur', function() {
													var label = ($(this).val() || '').trim();
													if (label === '*' || label === '1') {
														_Schema.setRelationshipProperty(res, 'sourceMultiplicity', label, function () {
															overlay.setLabel(label);
														}, function (data) {
															Structr.errorFromResponse(data.responseJSON);
														});
													} else {
														Structr.error('Multiplicity can only be 1 or *.', function () {});
													}
												});
											}
										}
									}
								}
							],
							["Label", {
									cssClass: "label rel-type",
									label: '<div id="rel_' + res.id + '">' + (res.relationshipType === initialRelType ? '&nbsp;' : res.relationshipType)
											+ ' <img title="Edit schema relationship" alt="Edit schema relationship" class="edit icon" src="icon/pencil.png">'
											+ ' <img title="Remove schema relationship" alt="Remove schema relationship" class="remove icon" src="icon/delete.png"></div>',
									location: .5 + offset,
									id: "label",
									events: {
										"click": function(label, evt) {
											evt.preventDefault();
											var overlay = rels[res.id].getOverlay('label');
											var l = $(overlay.getLabel()).text().trim();
											if ((overlay.getLabel().substring(0, 6) !== '<input')) {
												overlay.setLabel('<input class="relationship-label" type="text" size="15" id="id_' + res.id + '_relationshipType" value="' + l + '">');
												$('.relationship-label').focus().on('blur', function() {
													var label = ($(this).val() || '').trim();
													_Schema.setRelationshipProperty(res, 'relationshipType', label, function () {
														overlay.setLabel(label);
													}, function (data) {
														Structr.errorFromResponse(data.responseJSON);
														_Schema.reload();
													});
												});
											}
										}
									}
								}
							],
							["Label", {
									cssClass: "label multiplicity",
									label: res.targetMultiplicity ? res.targetMultiplicity : '*',
									location: .85 - offset,
									id: "targetMultiplicity",
									events: {
										"click": function(label, evt) {
											evt.preventDefault();
											var overlay = rels[res.id].getOverlay('targetMultiplicity');
											if (!(overlay.getLabel().substring(0, 1) === '<')) {
												overlay.setLabel('<input class="target-mult-label" type="text" size="15" id="id_' + res.id + '_targetMultiplicity" value="' + overlay.label + '">');
												$('.target-mult-label').focus().on('blur', function() {
													var label = ($(this).val() || '').trim();
													if (label === '*' || label === '1') {
														_Schema.setRelationshipProperty(res, 'targetMultiplicity', label, function () {
															overlay.setLabel(label);
														}, function (data) {
															Structr.errorFromResponse(data.responseJSON);
														});
													} else {
														Structr.error('Multiplicity can only be 1 or *.', function () {});
													}
												});
											}
										}
									}
								}
							]

						]
					});

					$('#rel_' + res.id).parent().on('mouseover', function(e) {
						//e.stopPropagation();
						$('#rel_' + res.id + ' .icon').show();
					});

					$('#rel_' + res.id).parent().on('mouseout', function(e) {
						//e.stopPropagation();
						$('#rel_' + res.id + ' .icon').hide();
					});

					$('#rel_' + res.id + ' .edit').on('click', function(e) {
						e.stopPropagation();

						_Schema.openEditDialog(res.id);
					});

					$('#rel_' + res.id + ' .remove').on('click', function(e) {
						e.stopPropagation();
						Structr.confirmation('<h3>Delete schema relationship?</h3>',
								function() {
									$.unblockUI({
										fadeOut: 25
									});
									_Schema.detach(res.id);
									_Schema.reload();
								});
						_Schema.reload();
						return false;
					});
				});


				if (callback) {
					callback();
				}

			}
		});
	},
	loadNode: function(entity, el, targetView) {

		remotePropertyKeys = [];

		if (!targetView) {
			targetView = 'local';
		}

		var id = '___' + entity.id;
		el.append('<div id="' + id + '" class="schema-details"></div>');

		var div = $('#' + id);
		div.append('<b>' + entity.name + '</b>');
		if (!entity.isBuiltinType) {
			div.append(' extends <select class="extends-class-select"><option value="org.structr.core.entity.AbstractNode">org.structr.core.entity.AbstractNode</option></select>');
		}
		div.append('<div id="tabs" style="margin-top:20px;"><ul></ul></div>');

		var mainTabs = $('#tabs', div);

		_Entities.appendPropTab(mainTabs, 'local', 'Local Attributes', targetView === 'local', function (c) {
			Command.get(entity.id, function(e) {
				_Schema.appendLocalProperties(c, e);
			});
		});

		_Entities.appendPropTab(mainTabs, 'views', 'Views', targetView === 'views', function (c) {
			Command.get(entity.id, function(e) {
				_Schema.appendViews(c, 'schema_nodes', e);
			});
		});

		_Entities.appendPropTab(mainTabs, 'methods', 'Methods', targetView === 'methods', function (c) {
			Command.get(entity.id, function(e) {
				_Schema.appendMethods(c, e);
			});
		});

		_Entities.appendPropTab(mainTabs, 'remote', 'Remote Attributes', targetView === 'remote', function (c) {
			Command.get(entity.id, function(e) {
				_Schema.appendRemoteProperties(c, e);
			});
		});

		var n = $('.schema-details', el);
		n.children('b').on('click', function() {
			_Schema.makeAttrEditable(n, 'name');
		});

		var classSelect = $('.extends-class-select', el);
		$.get(rootUrl + '_schema', function(data) {
			var result = data.result;
			var classNames = [];
			$.each(result, function(t, cls) {
				var type = cls.type;
				var fqcn = cls.className;
				if ( !type || type.startsWith('_') || fqcn.startsWith('org.structr.web.entity.html') || fqcn.endsWith('.' + entity.name) ) {
					return;
				}
				classNames.push(fqcn);
			});

			classNames.sort();

			classNames.forEach( function (classname) {
				classSelect.append('<option ' + (entity.extendsClass === classname ? 'selected="selected"' : '') + ' value="' + classname + '">' + classname + '</option>');
			});

			classSelect.chosen({ search_contains: true, width: '100%' });
		});

		classSelect.on('change', function() {
			var obj = {extendsClass: $(this).val()};
			_Schema.storeSchemaEntity('schema_properties', entity, JSON.stringify(obj));
		});

	},
	loadRelationship: function(entity, el) {

		var id = '___' + entity.id;
		el.append('<div id="' + id + '" class="schema-details"></div>');

		var div = $('#' + id);
		div.append('<b>' + entity.relationshipType + '</b>');
		div.append('<h3>Cascading Delete</h3><select id="cascading-delete-selector"><option value="0">NONE</option><option value="1">SOURCE_TO_TARGET</option><option value="2">TARGET_TO_SOURCE</option><option value="3">ALWAYS</option><option value="4">CONSTRAINT_BASED</option></select>');
		div.append('<h3>Automatic Creation of Related Nodes</h3><select id="autocreate-selector"><option value="0">NONE</option><option value="1">SOURCE_TO_TARGET</option><option value="2">TARGET_TO_SOURCE</option><option value="3">ALWAYS</option></select>');
		div.append('<div id="tabs" style="margin-top:20px;"><ul></ul></div>');

		var mainTabs = $('#tabs', div);

		_Entities.appendPropTab(mainTabs, 'local', 'Local Attributes', true, function (c) {
			Command.get(entity.id, function(e) {
				_Schema.appendLocalProperties(c, e);
			});
		});

		_Entities.appendPropTab(mainTabs, 'views', 'Views', false, function (c) {
			Command.get(entity.id, function(e) {
				_Schema.appendViews(c, 'schema_relationship_nodes', e);
			});
		});

		_Entities.appendPropTab(mainTabs, 'methods', 'Methods', false, function (c) {
			Command.get(entity.id, function(e) {
				_Schema.appendMethods(c, e);
			});
		});

		var n = $('.schema-details', el);
		n.children('b').on('click', function() {
			_Schema.makeAttrEditable(n, 'relationshipType', true);
		});

		$.get(rootUrl + entity.id, function(data) {
			$('#cascading-delete-selector').val(data.result.cascadingDeleteFlag);
			$('#autocreate-selector').val(data.result.autocreationFlag);
		});

		$('#cascading-delete-selector').on('change', function() {
			var inp = $(this);
			_Schema.setRelationshipProperty(entity, 'cascadingDeleteFlag', parseInt(inp.val()),
			function() {
				blinkGreen(inp);
			},
			function() {
				blinkRed(inp);
			});
		});

		$('#autocreate-selector').on('change', function() {
			var inp = $(this);
			_Schema.setRelationshipProperty(entity, 'autocreationFlag', parseInt(inp.val()),
			function() {
				blinkGreen(inp);
			},
			function() {
				blinkRed(inp);
			});
		});

	},
	appendLocalProperties: function(el, entity) {

		el.append('<table class="local schema-props"><th>JSON Name</th><th>DB Name</th><th>Type</th><th>Format</th><th>Not null</th><th>Unique</th><th>Default</th><th>Action</th></table>');
		el.append('<img alt="Add local attribute" class="add-icon add-local-attribute" src="icon/add.png">');

		var propertiesTable = $('.local.schema-props', el);

		_Schema.sortByName(entity.schemaProperties);

		$.each(entity.schemaProperties, function(i, prop) {
			_Schema.appendLocalProperty(propertiesTable, prop);
		});

		// 2. Display builtin schema properties
		Command.listSchemaProperties(entity.id, 'ui', function(data) {

			// sort by name
			_Schema.sortByName(data);

			$.each(data, function(i, prop) {

				if (!prop.isDynamic) {

					var property = {
						name: prop.name,
						dbName: '',
						propertyType: prop.propertyType,
						isBuiltinProperty: true,
						notNull: prop.notNull,
						unique: prop.unique
					};

					_Schema.appendLocalProperty(propertiesTable, property);
				}
			});
		});


		$('.add-local-attribute', el).on('click', function() {
			propertiesTable.append('<tr class="new"><td><input size="15" type="text" class="property-name" placeholder="Enter JSON name"></td>'
					+ '<td><input size="15" type="text" class="property-dbname" placeholder="Enter DB name"></td>'
					+ '<td>' + typeOptions + '</td>'
					+ '<td><input size="15" type="text" class="property-format" placeholder="Enter format"></td>'
					+ '<td><input class="not-null" type="checkbox"></td>'
					+ '<td><input class="unique" type="checkbox"></td>'
					+ '<td><input class="property-default" size="10" type="text"></td><td><img alt="Remove" class="remove-icon remove-property" src="icon/delete.png"></td></div>');

			$('.new .remove-property', propertiesTable).on('click', function() {
				var self = $(this);
				self.closest('tr').remove();
			});

			$('.new .property-name', propertiesTable).on('blur', function() {
				_Schema.collectAndSaveNewLocalProperty(propertiesTable, entity);
			});

			$('.new .property-type', propertiesTable).on('change', function() {
				_Schema.collectAndSaveNewLocalProperty(propertiesTable, entity);
			});

			$('.new .property-format', propertiesTable).on('blur', function() {
				_Schema.collectAndSaveNewLocalProperty(propertiesTable, entity);
			});

			$('.new .not-null', propertiesTable).on('change', function() {
				_Schema.collectAndSaveNewLocalProperty(propertiesTable, entity);
			});

			$('.new .unique', propertiesTable).on('change', function() {
				_Schema.collectAndSaveNewLocalProperty(propertiesTable, entity);
			});
		});
	},
	appendViews: function(el, resource, entity) {

		el.append('<table class="views schema-props"><th>Name</th><th>Attributes</th><th>Action</th></table>');
		el.append('<img alt="Add view" class="add-icon add-view" src="icon/add.png">');

		var viewsTable = $('.views.schema-props', el);
		var newSelectClass   = 'select-view-attrs-new';

		_Schema.sortByName(entity.schemaViews);
>>>>>>> ef34fb19

		$.each(entity.schemaViews, function(i, view) {
			_Schema.appendView(viewsTable, view, resource, entity);
		});

		$('.add-view', el).on('click', function() {
			viewsTable.append('<tr class="new"><td style="width:20%;"><input size="15" type="text" class="view property-name" placeholder="Enter view name"></td>'
					+ '<td class="' + newSelectClass + '"></td><td>' + ('<img alt="Remove" class="remove-icon remove-view" src="icon/delete.png">') + '</td>'
					+ '</div');

			_Schema.appendViewSelectionElement('.' + newSelectClass, {name: 'new'}, resource, entity);

			$('.new .property-attrs.view', el).on('change', function() {
				_Schema.createView(el, entity);
			});

			$('.new .remove-view', el).on('click', function() {
				var self = $(this);
				self.closest('tr').remove();
			});
		});
	},
	appendMethods: function(el, entity) {

		el.append('<table class="actions schema-props"><th>JSON Name</th><th>Code</th><th>Action</th></table>');
		el.append('<img alt="Add action" class="add-icon add-action-attribute" src="icon/add.png">');

		var actionsTable = $('.actions.schema-props', el);

		_Schema.sortByName(entity.schemaMethods);

		$.each(entity.schemaMethods, function(i, method) {
			_Schema.appendMethod(actionsTable, method);
		});

		$('.add-action-attribute', el).on('click', function() {
			actionsTable.append('<tr class="new"><td style="vertical-align:top;"><input size="15" type="text" class="action property-name" placeholder="Enter method name"></td>'
					+ '<td><textarea rows="4" class="action property-code" placeholder="Enter Code"></textarea></td><td><img alt="Remove" class="remove-icon remove-action" src="icon/delete.png"></td>'
					+ '</div');

			$('.new .property-code.action', el).on('blur', function() {
				_Schema.createMethod(el, entity);
			});

			$('.new .remove-action', el).on('click', function() {
				var self = $(this);
				self.closest('tr').remove();
			});
		});
	},
	appendRemoteProperties: function(el, entity) {

		el.append('<table class="related-attrs schema-props"><th>JSON Name</th><th>Type and Direction</th></table>');

		var url = rootUrl + 'schema_relationship_nodes?sourceId=' + entity.id;
		$.ajax({
			url: url,
			dataType: 'json',
			contentType: 'application/json; charset=utf-8',
			success: function(data) {

				$.each(data.result, function(i, res) {

					var source = nodes[res.sourceId];
					var target = nodes[res.targetId];

					_Schema.getPropertyName(source.name, res.relationshipType, target.name, true, function(key) {
						_Schema.appendRelatedProperty($('.related-attrs', el), res, res.targetJsonName ? res.targetJsonName : key, true);
						instance.repaintEverything();
					});

				});

			}
		});

		url = rootUrl + 'schema_relationship_nodes?targetId=' + entity.id;
		$.ajax({
			url: url,
			dataType: 'json',
			contentType: 'application/json; charset=utf-8',
			success: function(data) {

				$.each(data.result, function(i, res) {

					var source = nodes[res.sourceId];
					var target = nodes[res.targetId];

					_Schema.getPropertyName(target.name, res.relationshipType, source.name, false, function(key) {
						_Schema.appendRelatedProperty($('.related-attrs', el), res, res.sourceJsonName ? res.sourceJsonName : key, false);
						instance.repaintEverything();
					});

				});

			}
		});

<<<<<<< HEAD
    },
    collectAndSaveNewLocalProperty: function(el, entity) {

        var name = $('.new .property-name', el).val();
        var dbName = $('.new .property-dbname', el).val();
        var type = $('.new .property-type', el).val();
        var format = $('.new .property-format', el).val();
        var notNull = $('.new .not-null', el).is(':checked');
        var unique = $('.new .unique', el).is(':checked');
        var defaultValue = $('.new .property-default', el).val();

        if (name && name.length && type) {

            var obj = {};
            obj.schemaNode   =  { id: entity.id };
            if (name)         { obj.name = name; }
            if (dbName)       { obj.dbName = dbName; }
            if (type)         { obj.propertyType = type; }
            if (format)       { obj.format = format; }
            if (notNull)      { obj.notNull = notNull; }
            if (unique)       { obj.unique = unique; }
            if (defaultValue) { obj.defaultValue = defaultValue; }

            // store property definition with an empty property object
            _Schema.storeSchemaEntity('schema_properties', {}, JSON.stringify(obj), function(result) {

                if (result && result.result) {

                    var id = result.result[0];

                    $.ajax({
                        url: rootUrl + id,
                        type: 'GET',
                        dataType: 'json',
                        contentType: 'application/json; charset=utf-8',
                        statusCode: {

                            200: function(data) {

                                var property = data.result;
                                var name     = property.name;
                                var row      = $('.new', el);

                                blinkGreen(row);

                                _Schema.reload();

                                _Schema.unbindEvents(name);

                                row.removeClass('new').addClass('local').addClass(name);
                                row = $('.local.' + name, el);

                                $('.remove-property', row).off('click');

                                $('.remove-property', row).on('click', function() {
                                    _Schema.confirmRemoveSchemaEntity(property, 'Delete property', 'local', 'Property values will not be removed from data nodes.');
                                });

                                _Schema.bindEvents(property);
                            }
                        }
                    });
                }

            }, function() {

                blinkRed($('.new', el));
                //_Schema.bindEvents(entity, type, key);
            });
        }
    },
    confirmRemoveSchemaEntity: function(entity, title, target, hint) {

        Structr.confirmation('<h3>' + title + ' ' + entity.name + '?</h3>' + (hint ? '<p>' + hint + '</p>' : ''),
                function() {
                    $.unblockUI({
                        fadeOut: 25
                    });

                    _Schema.removeSchemaEntity(entity, function() {
                        _Schema.openEditDialog(entity.schemaNode.id, target);
                    });
                },
                function() {
                    _Schema.openEditDialog(entity.schemaNode.id, target);
                });

    },
    resize: function() {

        Structr.resize();

        var zoom = (instance ? instance.getZoom() : 1);

        var headerHeight = $('#header').outerHeight() + $('.schema-input-container').outerHeight() + 14;

        var canvasSize = {
            w: ($(window).width()) / zoom,
            h: ($(window).height() - headerHeight) / zoom
        };
        $('.node').each(function(i, elem) {
            $elem = $(elem);
            canvasSize.w = Math.max(canvasSize.w, (($elem.position().left + $elem.width()) / zoom));
            canvasSize.h = Math.max(canvasSize.h, (($elem.position().top + $elem.height() - headerHeight) / zoom));
        });

        if (canvas) {
            canvas.css({
                width: canvasSize.w + 'px',
                height: canvasSize.h + 'px'
            });
        }
=======
	},
	collectAndSaveNewLocalProperty: function(el, entity) {

		var name = $('.new .property-name', el).val();
		var dbName = $('.new .property-dbname', el).val();
		var type = $('.new .property-type', el).val();
		var format = $('.new .property-format', el).val();
		var notNull = $('.new .not-null', el).is(':checked');
		var unique = $('.new .unique', el).is(':checked');
		var defaultValue = $('.new .property-default', el).val();

		if (name && name.length && type) {

			var obj = {};
			obj.schemaNode   =  { id: entity.id };
			if (name)         { obj.name = name; }
			if (dbName)       { obj.dbName = dbName; }
			if (type)         { obj.propertyType = type; }
			if (format)       { obj.format = format; }
			if (notNull)      { obj.notNull = notNull; }
			if (unique)       { obj.unique = unique; }
			if (defaultValue) { obj.defaultValue = defaultValue; }

			// store property definition with an empty property object
			_Schema.storeSchemaEntity('schema_properties', {}, JSON.stringify(obj), function(result) {

				if (result && result.result) {

					var id = result.result[0];

					$.ajax({
						url: rootUrl + id,
						type: 'GET',
						dataType: 'json',
						contentType: 'application/json; charset=utf-8',
						statusCode: {

							200: function(data) {

								var property = data.result;
								var name     = property.name;
								var row      = $('.new', el);

								blinkGreen(row);

								_Schema.reload();

								_Schema.unbindEvents(name);

								row.removeClass('new').addClass('local').addClass(name);
								row = $('.local.' + name, el);

								$('.remove-property', row).off('click');

								$('.remove-property', row).on('click', function() {
									_Schema.confirmRemoveSchemaEntity(property, 'Delete property', 'local', 'Property values will not be removed from data nodes.');
								});

								_Schema.bindEvents(property);
							}
						}
					});
				}

			}, function() {

				blinkRed($('.new', el));
				//_Schema.bindEvents(entity, type, key);
			});
		}
	},
	confirmRemoveSchemaEntity: function(entity, title, target, hint) {

		Structr.confirmation('<h3>' + title + ' ' + entity.name + '?</h3>' + (hint ? '<p>' + hint + '</p>' : ''),
				function() {
					$.unblockUI({
						fadeOut: 25
					});

					_Schema.removeSchemaEntity(entity, function() {
						_Schema.openEditDialog(entity.schemaNode.id, target);
					});
				},
				function() {
					_Schema.openEditDialog(entity.schemaNode.id, target);
				});

	},
	resize: function() {
		
		Structr.resize();
		
		var zoom = (instance ? instance.getZoom() : 1);

		var headerHeight = $('#header').outerHeight() + $('.schema-input-container').outerHeight() + 14;

		var canvasSize = {
			w: ($(window).width()) / zoom,
			h: ($(window).height() - headerHeight) / zoom
		};
		$('.node').each(function(i, elem) {
			$elem = $(elem);
			canvasSize.w = Math.max(canvasSize.w, (($elem.position().left + $elem.width()) / zoom));
			canvasSize.h = Math.max(canvasSize.h, (($elem.position().top + $elem.height() - headerHeight) / zoom));
		});

		if (canvas) {
			canvas.css({
				width: canvasSize.w + 'px',
				height: canvasSize.h + 'px'
			});
		}
>>>>>>> ef34fb19

//        $('#main').css({
//            height: ($(window).height() - $('#main').offset().top)
//        });

		$('body').css({
			position: 'relative'
//            background: '#fff'
		});

		$('html').css({
			background: '#fff'
		});

	},
	appendLocalProperty: function(el, property) {

		var key = property.name;

<<<<<<< HEAD
        el.append('<tr class="' + key + '"><td><input size="15" type="text" class="property-name" value="' + escapeForHtmlAttributes(property.name) + '"></td><td>'
                + '<input size="15" type="text" class="property-dbname" value="' + escapeForHtmlAttributes(property.dbName) + '"></td><td>'
                + typeOptions + '</td><td><input size="15" type="text" class="property-format" value="'
                + (property.format ? escapeForHtmlAttributes(property.format) : '') + '"></td><td><input class="not-null" type="checkbox"'
                + (property.notNull ? ' checked="checked"' : '') + '></td><td><input class="unique" type="checkbox"'
                + (property.unique ? ' checked="checked"' : '') + '</td><td>'
                + '<input type="text" size="10" class="property-default" value="' + escapeForHtmlAttributes(property.defaultValue) + '">' + '</td><td>'
                + (property.isBuiltinProperty ? '' : '<img alt="Remove" class="remove-icon remove-property" src="icon/delete.png"><img alt="Labels" class="remove-icon edit-labels" src="icon/book_open.png">')
                + '</td></div>');
=======
		el.append('<tr class="' + key + '"><td><input size="15" type="text" class="property-name" value="' + escapeForHtmlAttributes(property.name) + '"></td><td>'
				+ '<input size="15" type="text" class="property-dbname" value="' + escapeForHtmlAttributes(property.dbName) + '"></td><td>'
				+ typeOptions + '</td><td><input size="15" type="text" class="property-format" value="'
				+ (property.format ? escapeForHtmlAttributes(property.format) : '') + '"></td><td><input class="not-null" type="checkbox"'
				+ (property.notNull ? ' checked="checked"' : '') + '></td><td><input class="unique" type="checkbox"'
				+ (property.unique ? ' checked="checked"' : '') + '</td><td>'
				+ '<input type="text" size="10" class="property-default" value="' + escapeForHtmlAttributes(property.defaultValue) + '">' + '</td><td>'
				+ (property.isBuiltinProperty ? '' : '<img alt="Remove" class="remove-icon remove-property" src="icon/delete.png">')
				+ '</td></div>');
>>>>>>> ef34fb19

		_Schema.bindEvents(property);

		if (property.isBuiltinProperty) {
			_Schema.disable(property);
		}

	},
	disable: function(property) {

		var key = property.name;
		var el  = $('.local.schema-props');

		$('.' + key + ' .property-type option[value="' + property.propertyType + '"]', el).prop('disabled', true);

		if (property.propertyType && property.propertyType !== '') {
			$('.' + key + ' .property-name', el).prop('disabled', true);
			$('.' + key + ' .property-dbname', el).prop('disabled', true);
		}

		$('.' + key + ' .property-type', el).prop('disabled', true);
		$('.' + key + ' .property-format', el).prop('disabled', true);
		$('.' + key + ' .not-null', el).prop('disabled', true);
		$('.' + key + ' .unique', el).prop('disabled', true);
		$('.' + key + ' .property-default', el).prop('disabled', true);
		$('.' + key + ' .remove-property', el).prop('disabled', true);

		$('.local .' + key).css('background-color', '#eee');
	},
	bindEvents: function(property) {

		var key = property.name;
		var el  = $('.local.schema-props');

		$('.' + key + ' .property-type option[value="' + property.propertyType + '"]', el).attr('selected', true).prop('disabled', null);

		var typeField = $('.' + key + ' .property-type', el);
		$('.' + key + ' .property-type option[value=""]', el).remove();

		if (property.propertyType === 'String' && !property.isBuiltinProperty) {
			if (!$('input.content-type', typeField.parent()).length) {
				typeField.after('<input type="text" size="5" class="content-type">');
			}
			$('.' + key + ' .content-type', el).on('blur', function() {
				_Schema.savePropertyDefinition(property);
			}).prop('disabled', null).val(property.contentType);
		}

		if (property.propertyType && property.propertyType !== '') {
			$('.' + key + ' .property-name', el).on('change', function() {
				_Schema.savePropertyDefinition(property);
			}).prop('disabled', null).val(property.name);
			$('.' + key + ' .property-dbname', el).on('change', function() {
				_Schema.savePropertyDefinition(property);
			}).prop('disabled', null).val(property.dbName);
		}

		$('.' + key + ' .property-type', el).on('change', function() {
			_Schema.savePropertyDefinition(property);
		}).prop('disabled', null).val(property.propertyType);

		$('.' + key + ' .property-format', el).on('blur', function() {
			_Schema.savePropertyDefinition(property);
		}).prop('disabled', null).val(property.format);

		$('.' + key + ' .not-null', el).on('change', function() {
			_Schema.savePropertyDefinition(property);
		}).prop('disabled', null).val(property.notNull);

		$('.' + key + ' .unique', el).on('change', function() {
			_Schema.savePropertyDefinition(property);
		}).prop('disabled', null).val(property.unique);

		$('.' + key + ' .property-default', el).on('change', function() {
			_Schema.savePropertyDefinition(property);
		}).prop('disabled', null).val(property.defaultValue);

		$('.' + key + ' .remove-property', el).on('click', function() {
			_Schema.confirmRemoveSchemaEntity(property, 'Delete property', 'local', 'Property values will not be removed from data nodes.');
		}).prop('disabled', null);

        $('.' + key + ' .edit-labels', el).on('click', function() {

            alert("Test");

        }).prop('disabled', null);


	},
	unbindEvents: function(key) {

		var el = $('.local.schema-props');

		$('.' + key + ' .property-type', el).off('change').prop('disabled', 'disabled');

		$('.' + key + ' .content-type', el).off('change').prop('disabled', 'disabled');

		$('.' + key + ' .property-format', el).off('blur').prop('disabled', 'disabled');

		$('.' + key + ' .not-null', el).off('change').prop('disabled', 'disabled');

		$('.' + key + ' .unique', el).off('change').prop('disabled', 'disabled');

		$('.' + key + ' .property-default', el).off('change').prop('disabled', 'disabled');

		$('.' + key + ' .remove-property', el).off('click').prop('disabled', 'disabled');

	},
	appendRelatedProperty: function(el, rel, key, out) {
		remotePropertyKeys.push('_' + key);
		var relType = rel.relationshipType;
		relType = relType === undefinedRelType ? '' : relType;

		el.append('<tr class="' + key + '"><td><input size="15" type="text" class="property-name related" value="' + key + '"></td><td>'
				+ (out ? '-' : '&lt;-') + '[:' + relType + ']' + (out ? '-&gt;' : '-') + '</td></tr>');

		$('.' + key + ' .property-name', el).on('blur', function() {

			var newName = $(this).val();

			if (newName === '') {
				newName = undefined;
			}

			if (out) {
				_Schema.setRelationshipProperty(rel, 'targetJsonName', newName, function() {
					blinkGreen($('.' + key, el));
					remotePropertyKeys.push('_' + newName);
					remotePropertyKeys = without('_' + key, remotePropertyKeys);
				}, function() {
					blinkRed($('.' + key, el));
				});
			} else {
				_Schema.setRelationshipProperty(rel, 'sourceJsonName', newName, function() {
					blinkGreen($('.' + key, el));
					remotePropertyKeys.push('_' + newName);
					remotePropertyKeys = without('_' + key, remotePropertyKeys);
				}, function() {
					blinkRed($('.' + key, el));
				});
			}
		});

	},
	appendMethod: function(el, method) {

		var key = method.name;

		// append default actions
		el.append('<tr class="' + key + '"><td style="vertical-align:top;"><input size="15" type="text" class="property-name action" value="'
				+ escapeForHtmlAttributes(method.name) + '"></td><td><textarea rows="4" class="property-code action">'
				+ escapeForHtmlAttributes(method.source) + '</textarea></td><td><img alt="Remove" title="Remove view" class="remove-icon remove-action" src="icon/delete.png"></td></tr>');

		$('.' + key + ' .property-code.action').on('blur', function() {
			_Schema.saveMethod(method);
		});

		$('.' + key + ' .property-name.action').on('blur', function() {
			_Schema.saveMethod(method);
		});

		$('.' + key + ' .remove-action').on('click', function() {
			_Schema.confirmRemoveSchemaEntity(method, 'Delete method', 'methods');
		});
	},
	appendView: function(el, view, resource, entity) {

		var key      = view.name;
		var selectId = 'select-' + key;

		el.append('<tr class="' + view.name + '"><td style="width:20%;"><input size="15" type="text" class="property-name view" value="' + escapeForHtmlAttributes(view.name) + '">'
				+ '</td><td id="' + selectId + '"></td><td>'
				+ (view.isBuiltinView ? '<img alt="Reset" title="Reset view" class="remove-icon reset-view" src="icon/arrow_undo.png">' : '<img alt="Remove" class="remove-icon remove-view" src="icon/delete.png">')
				+ '</td></tr>');

		_Schema.appendViewSelectionElement('#' + selectId, view, resource, entity);

		$('.' + key + ' .property-attrs.view').on('blur', function() {
			_Schema.saveView(view, entity);
		});

		$('.' + key + ' .property-name.view').on('blur', function() {
			_Schema.saveView(view, entity);
		});

		$('.' + key + ' .remove-view').on('click', function() {
			_Schema.confirmRemoveSchemaEntity(view, 'Delete view', 'views');
		});

		$('.' + key + ' .reset-view').on('click', function() {
			_Schema.confirmRemoveSchemaEntity(view, 'Reset view', 'views');
		});
	},
	appendViewSelectionElement: function(selector, view, resource, schemaEntity) {

		var el = $(selector).last();

		el.append('<select class="property-attrs view" multiple="multiple"></select>');
		var viewSelectElem = $('.property-attrs', el);

		if (view && view.id) {

			viewSelectElem.on('change', function() {
				_Schema.saveView(view, schemaEntity);
			});

			Command.listSchemaProperties(schemaEntity.id, view.name, function(data) {
				_Schema.appendViewOptions(viewSelectElem, view.name, data);
			});

		} else {

			Command.listSchemaProperties(schemaEntity.id, view.name, function(data) {
				_Schema.appendViewOptions(viewSelectElem, view.name, data);
			});
		}
	},
	appendViewOptions: function(viewSelectElem, viewName, properties) {

		properties.forEach(function(prop) {

			var name       = prop.name;
			var isSelected = prop.isSelected ? ' selected="selected"' : '';
			var isDisabled = (viewName === 'ui' || prop.isDisabled) ? ' disabled="disabled"' : '';

			viewSelectElem.append('<option value="' + name + '"' + isSelected + isDisabled + '>' + name + '</option>');
		});

		viewSelectElem.chosen({ search_contains: true, width: '100%' });

	},
	savePropertyDefinition: function(property) {

		var key = property.name;

		_Schema.unbindEvents(key);

		var name = $('.' + key + ' .property-name').val();
		var dbName = $('.' + key + ' .property-dbname').val();
		var type = $('.' + key + ' .property-type').val();
		var contentType = $('.' + key + ' .content-type').val();
		var format = $('.' + key + ' .property-format').val();
		var notNull = $('.' + key + ' .not-null').is(':checked');
		var unique = $('.' + key + ' .unique').is(':checked');
		var defaultValue = $('.' + key + ' .property-default').val();

		if (name && name.length && type) {

			var obj = {};
			obj.name = name;
			obj.dbName = dbName;
			obj.propertyType = type;
			obj.contentType = contentType;
			obj.format = format;
			obj.notNull = notNull;
			obj.unique = unique;
			obj.defaultValue = defaultValue;

			_Schema.storeSchemaEntity('schema_properties', property, JSON.stringify(obj), function() {

				blinkGreen($('.local .' + key));

				// accept values into property object
				property.name = obj.name;
				property.dbName = obj.dbName;
				property.propertyType = obj.propertyType;
				property.contentType = obj.contentType;
				property.format = obj.format;
				property.notNull = obj.notNull;
				property.unique = obj.unique;
				property.defaultValue = obj.defaultValue;

				_Schema.bindEvents(property);

			}, function() {

				blinkRed($('.local .' + key));
				_Schema.bindEvents(property);

			}, function() {

				_Schema.bindEvents(property);
			});
		}
	},
	createMethod: function(el, entity) {

		var key = 'new';

		_Schema.unbindEvents(key);

		var name = $('.' + key + ' .action.property-name').val();
		var func = $('.' + key + ' .action.property-code').val();

		if (name && name.length) {

			var obj = {};
			obj.schemaNode = { id: entity.id };
			obj.name       = name;
			obj.source     = func;

			_Schema.storeSchemaEntity('schema_methods', {}, JSON.stringify(obj), function(result) {

				if (result && result.result) {

					var id = result.result[0];

					$.ajax({
						url: rootUrl + id,
						type: 'GET',
						dataType: 'json',
						contentType: 'application/json; charset=utf-8',
						statusCode: {

							200: function(data) {

								var method = data.result;
								var name   = method.name;
								var row    = $('.new', el);

								blinkGreen(row);

								_Schema.reload();

								_Schema.unbindEvents(name);

								row.removeClass('new').addClass('action').addClass(name);
								row = $('.action.' + name, el);

								$('.remove-action', row).off('click');

								$('.remove-action', row).on('click', function() {
									_Schema.confirmRemoveSchemaEntity(method, 'Delete method', 'methods');
								});

								$('.' + name + ' .property-code.action').on('blur', function() {
									_Schema.saveMethod(method);
								});

								$('.' + name + ' .property-name.action').on('blur', function() {
									_Schema.saveMethod(method);
								});

								_Schema.bindEvents(method);
							}
						}
					});
				}

			}, function() {

				blinkRed($('.actions .' + key));
				_Schema.bindEvents(method);

			}, function() {

				_Schema.bindEvents(method);
			});
		}

	},
	saveMethod: function(method) {

		var key = method.name;

		_Schema.unbindEvents(key);

		var name = $('.' + key + ' .action.property-name').val();
		var func = $('.' + key + ' .action.property-code').val();

		if (name && name.length) {

			var obj    = {};
			obj.name   = name;
			obj.source = func;

			_Schema.storeSchemaEntity('schema_methods', method, JSON.stringify(obj), function() {

				blinkGreen($('.actions .' + key));

				// accept values into property object
				method.name   = obj.name;
				method.source = obj.source;

				_Schema.bindEvents(method);

			}, function() {

				blinkRed($('.actions .' + key));
				_Schema.bindEvents(method);

			}, function() {

				_Schema.bindEvents(method);
			});
		}
	},
	createView: function(el, entity) {

		var key = 'new';

		_Schema.unbindEvents(key);

		var name = $('.' + key + ' .view.property-name').val();
		var attrs = $('.' + key + ' .view.property-attrs').val();

		if (name && name.length) {

			var obj = {};
			obj.schemaNode         = { id: entity.id };
			obj.schemaProperties   = _Schema.findSchemaPropertiesByNodeAndName({}, entity, attrs);
			obj.nonGraphProperties = _Schema.findNonGraphProperties(entity, attrs);
			obj.name               = name;

			_Schema.storeSchemaEntity('schema_views', {}, JSON.stringify(obj), function(result) {

				if (result && result.result) {

					var id = result.result[0];

					$.ajax({
						url: rootUrl + id,
						type: 'GET',
						dataType: 'json',
						contentType: 'application/json; charset=utf-8',
						statusCode: {

							200: function(data) {

								var view = data.result;
								var name = view.name;
								var row  = $('.new', el);

								blinkGreen(row);

								_Schema.reload();

								_Schema.unbindEvents('new');

								row.removeClass('new').addClass('view').addClass(name);
								row = $('.view.' + name, el);

								$('.remove-view', row).off('click');

								$('.remove-view', row).on('click', function() {
									_Schema.confirmRemoveSchemaEntity(view, 'Delete view', 'views');
								});

								$('.' + name + ' .view.property-attrs').on('change', function() {
									_Schema.saveView(view, entity);
								});

								_Schema.bindEvents(view);
							}
						}
					});
				}

			}, function() {

				blinkRed($('.views .' + key));
				_Schema.bindEvents({name: key});

			}, function() {

				_Schema.bindEvents({name: key});
			});
		}
	},
	saveView: function(view, entity) {

		var key = view.name;

		_Schema.unbindEvents(key);

		var name = $('.' + key + ' .view.property-name').val();
		var attrs = $('.' + key + ' .view.property-attrs').val();

		// add disabled attributes as well
		$.each($('.' + key + ' .view.property-attrs').children(), function(i, child) {
			if (child.disabled && child.selected) {
				attrs.push(child.value);
			}
		});

		if (name && name.length) {

			var obj                = {};
			obj.schemaNode         = { id: entity.id }
			obj.schemaProperties   = _Schema.findSchemaPropertiesByNodeAndName(entity, attrs);
			obj.nonGraphProperties = _Schema.findNonGraphProperties(entity, attrs);
			obj.name               = name;

			_Schema.storeSchemaEntity('schema_views', view, JSON.stringify(obj), function() {

				blinkGreen($('.views .' + key));

				// accept values into property object
				view.schemaProperties = obj.schemaProperties;
				view.name             = obj.name;

				_Schema.bindEvents(view);

			}, function() {

				blinkRed($('.views .' + key));
				_Schema.bindEvents(view);

			}, function() {

				_Schema.bindEvents(view);
			});
		}
	},
	findSchemaPropertiesByNodeAndName: function(entity, names) {

		var result = [];
		var props  = entity['schemaProperties'];

		if (names && names.length && props && props.length) {

			$.each(names, function(i, name) {

				$.each(props, function(i, prop) {

					if (prop.name === name) {
						result.push( { id: prop.id, name: prop.name } );
					}
				});
			});
		}

		return result;
	},
	findNonGraphProperties: function(entity, names) {

		var result = [];
		var props  = entity['schemaProperties'];

		if (names && names.length && props && props.length) {

			$.each(names, function(i, name) {

				var found = false;

				$.each(props, function(i, prop) {

					if (prop.name === name) {
						found = true;
						return;
					}
				});

				if (!found) {
					result.push(name);
				}
			});

		} else if (names) {

			result = names;
		}

		return result.join(', ');
	},
	removeSchemaEntity: function(entity, onSuccess, onError) {

		if (entity && entity.id) {
			$.ajax({
				url: rootUrl + entity.id,
				type: 'DELETE',
				dataType: 'json',
				contentType: 'application/json; charset=utf-8',
				statusCode: {
					200: function() {
						_Schema.reload();
						if (onSuccess) {
							onSuccess();
						}
					},
					422: function(data) {
						//Structr.errorFromResponse(data.responseJSON);
						if (onError) {
							onError(data);
						}
					}
				}
			});
		}
	},
	storeSchemaEntity: function(resource, entity, data, onSuccess, onError, onNoop) {

		var obj = JSON.parse(data);

		if (entity && entity.id) {

			// store existing property
			$.ajax({
				url: rootUrl + entity.id,
				type: 'GET',
				dataType: 'json',
				contentType: 'application/json; charset=utf-8',
				statusCode: {

					200: function(existingData) {

						var changed = false;
						Object.keys(obj).forEach(function(key) {

							if (existingData.result[key] !== obj[key]) {
								changed |= true;
							}
						});

						if (changed) {

							$.ajax({
								url: rootUrl + entity.id,
								type: 'PUT',
								dataType: 'json',
								contentType: 'application/json; charset=utf-8',
								data: JSON.stringify(obj),
								statusCode: {
									200: function() {
										_Schema.reload();
										if (onSuccess) {
											onSuccess();
										}
									},
									422: function(data) {
										//Structr.errorFromResponse(data.responseJSON);
										if (onError) {
											onError(data);
										}
									}
								}
							});

						} else {

							if (onNoop) {
								onNoop();
							}

						}

					}
				}
			});

		} else {

			$.ajax({
				url: rootUrl + resource,
				type: 'POST',
				dataType: 'json',
				contentType: 'application/json; charset=utf-8',
				data: JSON.stringify(obj),
				statusCode: {
					201: function(result) {
						if (onSuccess) {
							onSuccess(result);
						}
					},
					422: function(data) {
						if (onError) {
							onError(data);
						}
					}
				}
			});
		}
	},
	createNode: function(type) {
		var url = rootUrl + 'schema_nodes';
		$.ajax({
			url: url,
			type: 'POST',
			dataType: 'json',
			contentType: 'application/json; charset=utf-8',
			data: JSON.stringify({name: type}),
			statusCode: {
				201: function() {
					_Schema.reload();
				},
				422: function(data) {
					Structr.errorFromResponse(data.responseJSON);
				}
			}

		});
	},
	deleteNode: function(id) {
		var url = rootUrl + 'schema_nodes/' + id;
		$.ajax({
			url: url,
			type: 'DELETE',
			dataType: 'json',
			contentType: 'application/json; charset=utf-8',
			statusCode: {
				200: function() {
					_Schema.reload();
				},
				422: function(data) {
					Structr.errorFromResponse(data.responseJSON);
				}
			}

		});
	},
	createRelationshipDefinition: function(sourceId, targetId, relationshipType) {
		var data = {
			sourceId: sourceId,
			targetId: targetId,
			sourceMultiplicity: '*',
			targetMultiplicity: '*'
		};
		if (relationshipType && relationshipType.length) {
			data.relationshipType = relationshipType;
		}
		$.ajax({
			url: rootUrl + 'schema_relationship_nodes',
			type: 'POST',
			dataType: 'json',
			contentType: 'application/json; charset=utf-8',
			data: JSON.stringify(data),
			statusCode: {
				201: function() {
					_Schema.reload();
				},
				422: function(data) {
					Structr.errorFromResponse(data.responseJSON);
				}
			}
		});
	},
	removeRelationshipDefinition: function(id) {
		$.ajax({
			url: rootUrl + 'schema_relationship_nodes/' + id,
			type: 'DELETE',
			dataType: 'json',
			contentType: 'application/json; charset=utf-8',
			statusCode: {
				200: function(data, textStatus, jqXHR) {
					_Schema.reload();
				},
				422: function(data) {
					Structr.errorFromResponse(data.responseJSON);
				}
			}
		});
	},
	setRelationshipProperty: function(entity, key, value, onSuccess, onError) {
		var data = {};
		data[key] = cleanText(value);
		$.ajax({
			url: rootUrl + 'schema_relationship_nodes/' + entity.id,
			type: 'GET',
			contentType: 'application/json; charset=utf-8',
			statusCode: {
				200: function(existingData) {

					if (existingData.result[key] !== value) {

						$.ajax({
							url: rootUrl + 'schema_relationship_nodes/' + entity.id,
							type: 'PUT',
							dataType: 'json',
							contentType: 'application/json; charset=utf-8',
							data: JSON.stringify(data),
							statusCode: {
								200: function(data, textStatus, jqXHR) {
									if (onSuccess) {
										onSuccess();
									}
									_Schema.reload();
								},
								422: function(data) {
									//Structr.errorFromResponse(data.responseJSON);
									if (onError) {
										onError(data);
									}
								}
							}
						});

					} else {
						// force a schema-reload so that we dont break the relationships
						_Schema.reload();
					}
				}
			}
		});
	},
	connect: function(sourceId, targetId) {
		//Structr.dialog('Enter relationship details');
		_Schema.createRelationshipDefinition(sourceId, targetId, initialRelType);

	},
	detach: function(relationshipId) {
		//Structr.dialog('Enter relationship details');
		_Schema.removeRelationshipDefinition(relationshipId);
	},
	makeAttrEditable: function(element, key, isRel) {
		//element.off('dblclick');

		var id = element.prop('id').substring(3);

		element.off('hover');
		element.children('b').hide();
		var oldVal = $.trim(element.children('b').text());
		var input = $('input.new-' + key, element);

		if (!input.length) {
			element.prepend('<input type="text" size="' + (oldVal.length + 8) + '" class="new-' + key + '" value="' + oldVal + '">');
			input = $('input.new-' + key, element);
		}

		input.show().focus().select();
		input.on('blur', function() {
			if (!id) {
				return false;
			}
			Command.get(id, function(entity) {
				_Schema.changeAttr(entity, element, input, key, oldVal, isRel);
			});
			return false;
		});

		input.keypress(function(e) {
			if (e.keyCode === 13 || e.keyCode === 9) {
				e.preventDefault();
				if (!id) {
					return false;
				}
				Command.get(id, function(entity) {
					_Schema.changeAttr(entity, element, input, key, oldVal, isRel);
				});
				return false;
			}
		});
		element.off('click');
	},
	changeAttr: function(entity, element, input, key, oldVal, isRel) {
		var newVal = input.val();
		input.hide();
		element.children('b').text(newVal).show();
		if (oldVal !== newVal) {
			var obj = {};
			obj[key] = newVal;
			_Schema.storeSchemaEntity('', entity, JSON.stringify(obj), null, function(data) {
				Structr.errorFromResponse(data.responseJSON);
				element.children('b').text(oldVal).show();
				element.children('input').val(oldVal);
			});
		}
	},
	importGraphGist: function(graphGistUrl, text) {
		$.ajax({
			url: rootUrl + 'maintenance/importGist',
			type: 'POST',
			data: JSON.stringify({'url': graphGistUrl}),
			contentType: 'application/json',
			statusCode: {
				200: function() {
					var btn = $('#import-ggist');
					btn.removeClass('disabled').attr('disabled', null);
					btn.html(text + ' <img src="icon/tick.png">');
					window.setTimeout(function() {
						$('img', btn).fadeOut();
						document.location.reload();
					}, 1000);
				}
			}
		});
	},
	syncSchemaDialog: function() {

		Structr.dialog('Sync schema to remote server', function() {},  function() {});

		var pushConf = JSON.parse(localStorage.getItem(pushConfigKey)) || {};

		dialog.append('To sync <b>all schema nodes and relationships</b> to the remote server, ');
		dialog.append('enter host, port, username and password of your remote instance and click Start.');

		dialog.append('<p><button class="btn" id="pull"">Click here</button> if you want to sync your local schema with schema nodes and relationships from the remote server.</p>');

		$('#pull', dialog).on('click', function(e) {
			e.stopPropagation();
			Structr.pullDialog('SchemaNode,SchemaRelationship');
		});

		dialog.append('<table class="props push">'
				+ '<tr><td>Host</td><td><input id="push-host" type="text" length="20" value="' + (pushConf.host || '') + '"></td></tr>'
				+ '<tr><td>Port</td><td><input id="push-port" type="text" length="20" value="' + (pushConf.port || '') + '"></td></tr>'
				+ '<tr><td>Username</td><td><input id="push-username" type="text" length="20" value="' + (pushConf.username || '') + '"></td></tr>'
				+ '<tr><td>Password</td><td><input id="push-password" type="password" length="20" value="' + (pushConf.password || '') + '"></td></tr>'
				+ '</table>'
				+ '<button id="start-push">Start</button>');



		$('#start-push', dialog).on('click', function() {
			var host = $('#push-host', dialog).val();
			var port = parseInt($('#push-port', dialog).val());
			var username = $('#push-username', dialog).val();
			var password = $('#push-password', dialog).val();
			var key = 'key_push_schema';

			pushConf = {host: host, port: port, username: username, password: password};
			localStorage.setItem(pushConfigKey, JSON.stringify(pushConf));

			Command.pushSchema(host, port, username, password, key, function() {
				dialog.empty();
				dialogCancelButton.click();
			});
		});

		return false;
	},
	snapshotsDialog: function() {

		Structr.dialog('Schema Snapshots', function() {}, function() {});

		dialog.append('<h3>Create snapshot</h3>');
		dialog.append('<p>Creates a new snapshot of the current schema configuration that can be restored later. You can enter an (optional) title for the snapshot.</p>');
		dialog.append('<p><input type="text" name="title" id="snapshot-title" placeholder="Enter a title" length="20" /> <button id="create-snapshot">New snapshot</button></p>');

		var refresh = function() {

			table.empty();

			Command.snapshots("list", "", function(data) {

				var snapshots = data.snapshots;

				snapshots.forEach(function(snapshot, i) {
					table.append('<tr><td>' + snapshot + '</td><td style="text-align:right;"><button id="delete-' + i + '">Delete</button><button id="restore-' + i + '">Restore</button></td></tr>');
					$('#restore-' + i).on('click', function() {

						Command.snapshots("restore", snapshot, function(data) {

							var status = data.status;

							if (status === "success") {
								window.location.reload();
							} else {

								if (dialogBox.is(':visible')) {

									dialogMsg.html('<div class="infoBox error">' + status + '</div>');
									$('.infoBox', dialogMsg).delay(2000).fadeOut(200);
								}
							}
						});
					});
					$('#delete-' + i).on('click', function() {
						Command.snapshots("delete", snapshot, refresh);
					});
				});
			});
		};

		$('#create-snapshot').on('click', function() {

			var title = $('#snapshot-title').val();
			Command.snapshots("export", title, function(data) {

				var status = data.status;
				if (dialogBox.is(':visible')) {

					if (status === 'success') {

						dialogMsg.html('<div class="infoBox success">Snapshot successfully created</div>');
						$('.infoBox', dialogMsg).delay(2000).fadeOut(200);

					} else {

						dialogMsg.html('<div class="infoBox error">Snapshot creation failed.</div>');
						$('.infoBox', dialogMsg).delay(2000).fadeOut(200);
					}
				}

				refresh();
			});

		});

		dialog.append('<h3>Available snapshots to restore</h3>');

		dialog.append('<table class="props" id="snapshots"></table>');

		var table = $('#snapshots');

		refresh();

		// update button
		dialog.append('<p style="text-align: right;"><button id="refresh-snapshots">Refresh</button></p>');
		$('#refresh-snapshots').on('click', refresh);

		return false;
	},
	openAdminTools: function() {
		Structr.dialog('Admin Tools', function() {
		}, function() {
		});

		dialogText.append('<table id="admin-tools-table"></table>');
		var toolsTable = $('#admin-tools-table');
		toolsTable.append('<tr><td><button id="rebuild-index"><img src="icon/arrow_refresh.png"> Rebuild Index</button></td><td><label for"rebuild-index">Rebuild database index for all nodes and relationships</label></td></tr>');
		toolsTable.append('<tr><td><button id="clear-schema"><img src="icon/delete.png"> Clear Schema</button></td><td><label for"clear-schema">Delete all schema nodes and relationships of dynamic schema</label></td></tr>');
		toolsTable.append('<tr><td><button id="save-layout"><img src="icon/database.png"> Save Layout</button></td><td><label for"save-layout">Save current positions to backend.</label></td></tr>');
		toolsTable.append('<tr><td><select id="node-type-selector"><option value="">-- Select Node Type --</option></select><!--select id="rel-type-selector"><option>-- Select Relationship Type --</option></select--><button id="add-uuids">Add UUIDs</button></td><td><label for"setUuid">Add UUIDs to all nodes of the selected type</label></td></tr>');

		$('#save-layout', toolsTable).on('click', function() {
			Structr.saveLocalStorage();
		});

		var nodeTypeSelector = $('#node-type-selector');

		$('#rebuild-index').on('click', function(e) {
			var btn = $(this);
			var text = btn.text();
			btn.attr('disabled', 'disabled').addClass('disabled').html(text + ' <img src="img/al.gif">');
			e.preventDefault();
			$.ajax({
				url: rootUrl + 'maintenance/rebuildIndex',
				type: 'POST',
				data: {},
				contentType: 'application/json',
				statusCode: {
					200: function() {
						var btn = $('#rebuild-index');
						btn.removeClass('disabled').attr('disabled', null);
						btn.html(text + ' <img src="icon/tick.png">');
						window.setTimeout(function() {
							$('img', btn).fadeOut();
						}, 1000);
					}
				}
			});
		});

		$('#clear-schema').on('click', function(e) {

			Structr.confirmation('<h3>Delete schema?</h3><p>This will remove all dynamic schema information, but not your other data.</p><p>&nbsp;</p>',
					function() {
						$.unblockUI({
							fadeOut: 25
						});

						var btn = $(this);
						var text = btn.text();
						btn.attr('disabled', 'disabled').addClass('disabled').html(text + ' <img src="img/al.gif">');
						e.preventDefault();
						$.ajax({
							url: rootUrl + 'schema_relationship_nodes',
							type: 'DELETE',
							data: {},
							contentType: 'application/json',
							statusCode: {
								200: function() {
									_Schema.reload();
									$.ajax({
										url: rootUrl + 'schema_nodes',
										type: 'DELETE',
										data: {},
										contentType: 'application/json',
										statusCode: {
											200: function() {
												_Schema.reload();
												var btn = $('#clear-schema');
												btn.removeClass('disabled').attr('disabled', null);
												btn.html(text + ' <img src="icon/tick.png">');
												window.setTimeout(function() {
													$('img', btn).fadeOut();
												}, 1000);
											}
										}
									});

								}
							}
						});
					});
		});

		Command.list('SchemaNode', true, 100, 1, 'name', 'asc', 'id,name', function(n) {
			$('#node-type-selector').append('<option>' + n.name + '</option>');
		});

		Command.list('SchemaRelationship', true, 100, 1, 'relationshipType', 'asc', 'id,name', function(r) {
			$('#rel-type-selector').append('<option>' + r.relationshipType + '</option>');
		});

		$('#add-uuids').on('click', function(e) {
			var btn = $(this);
			var text = btn.text();
			e.preventDefault();
			var type = nodeTypeSelector.val();
			var relType = $('#rel-type-selector').val();
			if (!type) {
				nodeTypeSelector.addClass('notify');
				nodeTypeSelector.on('change', function() {
					nodeTypeSelector.removeClass('notify');
				});
				return;
			}
			btn.attr('disabled', 'disabled').addClass('disabled').html(text + ' <img src="img/al.gif">');
			$.ajax({
				url: rootUrl + 'maintenance/setUuid',
				type: 'POST',
				data: JSON.stringify({'type': type, 'relType': relType}),
				contentType: 'application/json',
				statusCode: {
					200: function() {
						var btn = $('#add-uuids');
						nodeTypeSelector.removeClass('notify');
						btn.removeClass('disabled').attr('disabled', null);
						btn.html(text + ' <img src="icon/tick.png">');
						window.setTimeout(function() {
							$('img', btn).fadeOut();
						}, 1000);
					}
				}
			});
		});

	},
	getPropertyName: function(type, relationshipType, relatedType, out, callback) {
		$.ajax({
			url: rootUrl + '_schema/' + type,
			type: 'GET',
			contentType: 'application/json; charset=utf-8',
			statusCode: {
				200: function(data) {
					var properties = data.result[0].views.all;
					Object.keys(properties).forEach(function(key) {
						var obj = properties[key];
						var simpleClassName = obj.className.split('.')[obj.className.split('.').length - 1];
						if (obj.relatedType && obj.relationshipType) {
							if (obj.relatedType.endsWith(relatedType) && obj.relationshipType === relationshipType && ((simpleClassName.startsWith('EndNode') && out)
									|| (simpleClassName.startsWith('StartNode') && !out))) {
								callback(key, obj.isCollection);
							}

						}
					});
				}
			}
		});

	},
	doLayout: function() {

		var nodesToLayout = new Array();
		var relsToLayout = new Array();

		$.each(Object.keys(nodes), function(i, id) {

			if (!id.endsWith('_top') && !id.endsWith('_bottom')) {

				var node = $('#id_' + id);
				nodesToLayout.push(node);
			}
		});

		$.each(Object.keys(rels), function(i, id) {
			relsToLayout.push(rels[id]);
		});

		_Layout.doLayout(nodesToLayout, relsToLayout);
	},
	setZoom: function(zoom, instance, transformOrigin, el) {
		transformOrigin = transformOrigin || [ 0.5, 0.5 ];
		instance = instance || jsPlumb;
		el = el || instance.getContainer();
		var p = [ "webkit", "moz", "ms", "o" ],
			s = "scale(" + zoom + ")",
			oString = (transformOrigin[0] * 100) + "% " + (transformOrigin[1] * 100) + "%";

		for (var i = 0; i < p.length; i++) {
			el.style[p[i] + "Transform"] = s;
			el.style[p[i] + "TransformOrigin"] = oString;
		}

		el.style["transform"] = s;
		el.style["transformOrigin"] = oString;

		instance.setZoom(zoom);
		_Schema.resize();
	},
	sortByName: function(collection) {
		collection.sort(function(a, b) {
			return ((a.name > b.name) ? 1 : ((a.name < b.name) ? -1 : 0));
		});
	}
};

function normalizeAttr(attr) {
	return attr.replace(/^_+/, '');
}

function normalizeAttrs(attrs, keys) {
	return attrs.replace(/ /g, '').split(',').map(function(attr) {
		var a = normalizeAttr(attr);
		if (keys.indexOf('_' + a) !== -1) {
			return '_' + a;
		}
		return a;
	}).join(',');
}

function denormalizeAttrs(attrs) {
	return attrs.replace(/ /g, '').split(',').map(function(attr) {
		var a = normalizeAttr(attr);
		return a;
	}).join(', ');
}

var typeOptions = '<select class="property-type"><option value="">--Select--</option>'
		+ '<option value="String">String</option>'
		+ '<option value="Integer">Integer</option>'
		+ '<option value="Long">Long</option>'
		+ '<option value="Double">Double</option>'
		+ '<option value="Boolean">Boolean</option>'
		+ '<option value="Enum">Enum</option>'
		+ '<option value="Date">Date</option>'
		+ '<option value="Count">Count</option>'
		+ '<option value="Function">Function</option>'
		+ '<option value="Notion">Notion</option>'
		+ '<option value="Join">Join</option>'
		+ '<option value="Cypher">Cypher</option>';
<|MERGE_RESOLUTION|>--- conflicted
+++ resolved
@@ -29,714 +29,6 @@
 });
 
 var _Schema = {
-<<<<<<< HEAD
-    type_icon: 'icon/database_table.png',
-    schemaLoading: false,
-    schemaLoaded: false,
-    reload: function() {
-        if (reload) {
-            return;
-        }
-        reload = true;
-        _Schema.storePositions();
-        main.empty();
-        _Schema.init();
-        _Schema.resize();
-    },
-    storePositions: function() {
-        $.each($('#schema-graph .node'), function(i, n) {
-            var node = $(n);
-            var type = node.text();
-            var obj = {position: node.position()};
-            obj.position.left /= zoomLevel;
-            obj.position.top = (obj.position.top - $('#schema-graph').offset().top) / zoomLevel;
-            localStorage.setItem(type + localStorageSuffix + 'node-position', JSON.stringify(obj));
-        });
-    },
-    getPosition: function(type) {
-        var n = JSON.parse(localStorage.getItem(type + localStorageSuffix + 'node-position'));
-        return n ? n.position : undefined;
-    },
-    init: function() {
-
-        _Schema.schemaLoading = false;
-        _Schema.schemaLoaded = false;
-        _Schema.schema = [];
-        _Schema.keys = [];
-
-        main.append('<div class="schema-input-container"></div>');
-
-        var schemaContainer = $('.schema-input-container');
-
-        Structr.ensureIsAdmin(schemaContainer, function() {
-
-            schemaContainer.append('<div class="input-and-button"><input class="schema-input" id="type-name" type="text" size="10" placeholder="New type"><button id="create-type" class="btn"><img src="icon/add.png"> Add</button></div>');
-            schemaContainer.append('<div class="input-and-button"><input class="schema-input" id="ggist-url" type="text" size="20" placeholder="Enter GraphGist URL"><button id="gg-import" class="btn">Start Import</button></div>');
-            $('#gg-import').on('click', function(e) {
-                var btn = $(this);
-                var text = btn.text();
-                btn.attr('disabled', 'disabled').addClass('disabled').html(text + ' <img src="img/al.gif">');
-                e.preventDefault();
-                _Schema.importGraphGist($('#ggist-url').val(), text);
-            });
-
-            var styles = ['Flowchart', 'Bezier', 'StateMachine', 'Straight'];
-
-            schemaContainer.append('<select id="connector-style"></select>');
-            $.each(styles, function(i, style) {
-                $('#connector-style').append('<option value="' + style + '" ' + (style === connectorStyle ? 'selected="selected"' : '') + '>' + style + '</option>');
-            });
-            $('#connector-style').on('change', function() {
-                var newStyle = $(this).val();
-                connectorStyle = newStyle;
-                localStorage.setItem(localStorageSuffix + 'connectorStyle', newStyle);
-                _Schema.reload();
-            });
-
-            schemaContainer.append('<div id="zoom-slider" style="display:inline-block; width:100px; margin-left:10px"></div>');
-            $( "#zoom-slider" ).slider({
-                min:0.25,
-                max:1,
-                step:0.05,
-                value:zoomLevel,
-                slide: function( event, ui ) {
-                    var newZoomLevel = ui.value;
-                    zoomLevel = newZoomLevel;
-                    localStorage.setItem(localStorageSuffix + 'zoomLevel', newZoomLevel);
-                    _Schema.setZoom(newZoomLevel, instance, [0,0], $('#schema-graph')[0]);
-                    _Schema.resize();
-                }
-            });
-
-            schemaContainer.append('<button class="btn" id="admin-tools"><img src="icon/wrench.png"> Tools</button>');
-            $('#admin-tools').on('click', function() {
-                _Schema.openAdminTools();
-            });
-
-            schemaContainer.append('<button class="btn" id="sync-schema"><img src="icon/page_white_get.png"> Sync schema</button>');
-            $('#sync-schema').on('click', function() {
-                _Schema.syncSchemaDialog();
-            });
-
-            schemaContainer.append('<button class="btn" id="show-snapshots"><img src="icon/database.png"> Snapshots</button>');
-            $('#show-snapshots').on('click', function() {
-                _Schema.snapshotsDialog();
-            });
-
-            $('#type-name').on('keyup', function(e) {
-
-                if (e.keyCode === 13) {
-                    e.preventDefault();
-                    if ($('#type-name').val().length) {
-                        $('#create-type').click();
-                    }
-                    return false;
-                }
-
-            });
-            $('#create-type').on('click', function() {
-                _Schema.createNode($('#type-name').val());
-            });
-
-            jsPlumb.ready(function() {
-                main.append('<div class="canvas" id="schema-graph"></div>');
-
-                canvas = $('#schema-graph');
-
-                instance = jsPlumb.getInstance({
-                    //Connector: "StateMachine",
-                    PaintStyle: {
-                        lineWidth: 5,
-                        strokeStyle: "#81ce25"
-                    },
-                    Endpoint: ["Dot", {radius: 6}],
-                    EndpointStyle: {
-                        fillStyle: "#aaa"
-                    },
-                    Container: "schema-graph",
-                    ConnectionOverlays: [
-                        ["PlainArrow", {
-                                location: 1,
-                                width: 15,
-                                length: 12
-                            }
-                        ]
-                    ]
-                });
-
-                _Schema.loadSchema(function() {
-                    instance.bind('connection', function(info) {
-                        _Schema.connect(getIdFromPrefixIdString(info.sourceId, 'id_'), getIdFromPrefixIdString(info.targetId, 'id_'));
-                    });
-                    instance.bind('connectionDetached', function(info) {
-                        Structr.confirmation('<h3>Delete schema relationship?</h3>',
-                                function() {
-                                    $.unblockUI({
-                                        fadeOut: 25
-                                    });
-                                    _Schema.detach(info.connection.scope);
-                                    _Schema.reload();
-                                });
-                        _Schema.reload();
-                    });
-                    reload = false;
-
-                    _Schema.setZoom(zoomLevel, instance, [0,0], $('#schema-graph')[0]);
-                    _Schema.resize();
-
-                    // Wait 1 second before releasing the main menu
-                    window.setTimeout(function() { Structr.unblockMenu(); }, 1000);
-
-                });
-
-            });
-
-            _Schema.resize();
-        });
-
-    },
-    onload: function() {
-        _Schema.init();
-        $('#main-help a').attr('href', 'http://docs.structr.org/frontend-user-guide#Schema');
-
-        $(window).off('resize');
-        $(window).on('resize', function() {
-            _Schema.resize();
-        });
-    },
-    /**
-     * Read the schema from the _schema REST resource and call 'callback'
-     * after the complete schema is loaded.
-     */
-    loadSchema: function(callback) {
-        // Avoid duplicate loading of schema
-        if (_Schema.schemaLoading) {
-            return;
-        }
-        _Schema.schemaLoading = true;
-
-        _Schema.loadNodes(function() {
-            _Schema.loadRels(callback);
-        });
-
-    },
-    isSchemaLoaded: function() {
-        var all = true;
-        if (!_Schema.schemaLoaded) {
-            $.each(_Schema.types, function(t, type) {
-                all &= (_Schema.schema[type] && _Schema.schema[type] !== null);
-            });
-        }
-        _Schema.schemaLoaded = all;
-        return _Schema.schemaLoaded;
-    },
-    loadNodes: function(callback) {
-        var url = rootUrl + 'schema_nodes';
-        $.ajax({
-            url: url,
-            dataType: 'json',
-            contentType: 'application/json; charset=utf-8',
-            success: function(data) {
-
-                $.each(data.result, function(i, entity) {
-
-                    var isBuiltinType = entity.isBuiltinType;
-                    var id = 'id_' + entity.id;
-                    nodes[entity.id] = entity;
-                    canvas.append('<div class="schema node compact'
-                            + (isBuiltinType ? ' light' : '')
-                            + '" id="' + id + '"><b>' + entity.name + '</b>'
-                            + '<img class="icon delete" src="icon/delete' + (isBuiltinType ? '_gray' : '') + '.png">'
-                            + '<img class="icon edit" src="icon/pencil.png">'
-                            + '</div>');
-
-
-                    var node = $('#' + id);
-
-                    if (!isBuiltinType) {
-                        node.children('b').on('click', function() {
-                            _Schema.makeAttrEditable(node, 'name');
-                        });
-                    }
-
-                    node.on('click', function() {
-                        node.css({zIndex: ++maxZ});
-                    });
-
-                    if (!isBuiltinType) {
-                        node.children('.delete').on('click', function() {
-                            Structr.confirmation('<h3>Delete schema node?</h3><p>This will delete all incoming and outgoing schema relationships as well, but no data will be removed.</p>',
-                                    function() {
-                                        $.unblockUI({
-                                            fadeOut: 25
-                                        });
-                                        _Schema.deleteNode(entity.id);
-                                    });
-                        });
-                    }
-
-                    var storedPosition = _Schema.getPosition(entity.name);
-                    node.offset({
-                        left: storedPosition ? storedPosition.left : i * 100 + 25,
-                        top: storedPosition ? storedPosition.top : i * 40 + 131
-                    });
-
-                    $('.edit', node).on('click', function(e) {
-
-                        e.stopPropagation();
-                        var id = getId($(this).closest('.schema.node'));
-
-                        if (!id) {
-                            return false;
-                        }
-
-                        _Schema.openEditDialog(id);
-
-                        return false;
-                    });
-
-                    nodes[entity.id + '_top'] = instance.addEndpoint(id, {
-                        //anchor: [ "Perimeter", { shape: "Square" } ],
-                        anchor: "Top",
-                        maxConnections: -1,
-                        //isSource: true,
-                        isTarget: true,
-                        deleteEndpointsOnDetach: false
-                    });
-                    nodes[entity.id + '_bottom'] = instance.addEndpoint(id, {
-                        //anchor: [ "Perimeter", { shape: "Square" } ],
-                        anchor: "Bottom",
-                        maxConnections: -1,
-                        isSource: true,
-                        deleteEndpointsOnDetach: false
-                                //isTarget: true
-                    });
-
-                    instance.draggable(id, {
-                        containment: true,
-                        stop: function() {
-                            _Schema.storePositions();
-                            _Schema.resize();
-                        }
-                    });
-                });
-
-                if (callback) {
-                    callback();
-                }
-
-            }
-        });
-    },
-    openEditDialog: function(id, targetView) {
-
-        Command.get(id, function(entity) {
-
-            var title = 'Edit schema node';
-            var method = _Schema.loadNode;
-
-            if (entity.type === "SchemaRelationshipNode") {
-                title = 'Edit schema relationship';
-                method = _Schema.loadRelationship;
-            }
-
-            Structr.dialog(title, function() {
-            }, function() {
-                instance.repaintEverything();
-            });
-
-            method(entity, dialogText, targetView);
-        });
-
-    },
-    loadRels: function(callback) {
-        var url = rootUrl + 'schema_relationship_nodes';
-        $.ajax({
-            url: url,
-            dataType: 'json',
-            contentType: 'application/json; charset=utf-8',
-            success: function(data) {
-
-                var sId, tId;
-                var relCnt = {};
-                $.each(data.result, function(i, res) {
-
-                    var relIndex = res.sourceId + '-' + res.targetId;
-                    if (relCnt[relIndex] !== undefined) {
-                        relCnt[relIndex]++;
-                    } else {
-                        relCnt[relIndex] = 0;
-                    }
-
-                    radius = 20 + 10 * relCnt[relIndex];
-                    stub   = 30 + 80 * relCnt[relIndex];
-                    offset =     0.1 * relCnt[relIndex];
-
-
-                    sId = res.sourceId;
-                    tId = res.targetId;
-
-                    rels[res.id] = instance.connect({
-                        source: nodes[sId + '_bottom'],
-                        target: nodes[tId + '_top'],
-                        deleteEndpointsOnDetach: false,
-                        scope: res.id,
-                        //parameters: {'id': res.id},
-                        connector: [connectorStyle, {curviness: 200, cornerRadius: radius, stub: [stub, 30], gap: 6, alwaysRespectStubs: true}],
-                        overlays: [
-                            ["Label", {
-                                    cssClass: "label multiplicity",
-                                    label: res.sourceMultiplicity ? res.sourceMultiplicity : '*',
-                                    location: .15 + offset,
-                                    id: "sourceMultiplicity",
-                                    events: {
-                                        "click": function(label, evt) {
-                                            evt.preventDefault();
-                                            var overlay = rels[res.id].getOverlay('sourceMultiplicity');
-                                            if (!(overlay.getLabel().substring(0, 1) === '<')) {
-                                                overlay.setLabel('<input class="source-mult-label" type="text" size="15" id="id_' + res.id + '_sourceMultiplicity" value="' + overlay.label + '">');
-                                                $('.source-mult-label').focus().on('blur', function() {
-                                                    var label = ($(this).val() || '').trim();
-                                                    if (label === '*' || label === '1') {
-                                                        _Schema.setRelationshipProperty(res, 'sourceMultiplicity', label, function () {
-                                                            overlay.setLabel(label);
-                                                        }, function (data) {
-                                                            Structr.errorFromResponse(data.responseJSON);
-                                                        });
-                                                    } else {
-                                                        Structr.error('Multiplicity can only be 1 or *.', function () {});
-                                                    }
-                                                });
-                                            }
-                                        }
-                                    }
-                                }
-                            ],
-                            ["Label", {
-                                    cssClass: "label rel-type",
-                                    label: '<div id="rel_' + res.id + '">' + (res.relationshipType === initialRelType ? '&nbsp;' : res.relationshipType)
-                                            + ' <img title="Edit schema relationship" alt="Edit schema relationship" class="edit icon" src="icon/pencil.png">'
-                                            + ' <img title="Remove schema relationship" alt="Remove schema relationship" class="remove icon" src="icon/delete.png"></div>',
-                                    location: .5 + offset,
-                                    id: "label",
-                                    events: {
-                                        "click": function(label, evt) {
-                                            evt.preventDefault();
-                                            var overlay = rels[res.id].getOverlay('label');
-                                            var l = $(overlay.getLabel()).text().trim();
-                                            if ((overlay.getLabel().substring(0, 6) !== '<input')) {
-                                                overlay.setLabel('<input class="relationship-label" type="text" size="15" id="id_' + res.id + '_relationshipType" value="' + l + '">');
-                                                $('.relationship-label').focus().on('blur', function() {
-                                                    var label = ($(this).val() || '').trim();
-                                                    _Schema.setRelationshipProperty(res, 'relationshipType', label, function () {
-                                                        overlay.setLabel(label);
-                                                    }, function (data) {
-                                                        Structr.errorFromResponse(data.responseJSON);
-                                                        _Schema.reload();
-                                                    });
-                                                });
-                                            }
-                                        }
-                                    }
-                                }
-                            ],
-                            ["Label", {
-                                    cssClass: "label multiplicity",
-                                    label: res.targetMultiplicity ? res.targetMultiplicity : '*',
-                                    location: .85 - offset,
-                                    id: "targetMultiplicity",
-                                    events: {
-                                        "click": function(label, evt) {
-                                            evt.preventDefault();
-                                            var overlay = rels[res.id].getOverlay('targetMultiplicity');
-                                            if (!(overlay.getLabel().substring(0, 1) === '<')) {
-                                                overlay.setLabel('<input class="target-mult-label" type="text" size="15" id="id_' + res.id + '_targetMultiplicity" value="' + overlay.label + '">');
-                                                $('.target-mult-label').focus().on('blur', function() {
-                                                    var label = ($(this).val() || '').trim();
-                                                    if (label === '*' || label === '1') {
-                                                        _Schema.setRelationshipProperty(res, 'targetMultiplicity', label, function () {
-                                                            overlay.setLabel(label);
-                                                        }, function (data) {
-                                                            Structr.errorFromResponse(data.responseJSON);
-                                                        });
-                                                    } else {
-                                                        Structr.error('Multiplicity can only be 1 or *.', function () {});
-                                                    }
-                                                });
-                                            }
-                                        }
-                                    }
-                                }
-                            ]
-
-                        ]
-                    });
-
-                    $('#rel_' + res.id).parent().on('mouseover', function(e) {
-                        //e.stopPropagation();
-                        $('#rel_' + res.id + ' .icon').show();
-                    });
-
-                    $('#rel_' + res.id).parent().on('mouseout', function(e) {
-                        //e.stopPropagation();
-                        $('#rel_' + res.id + ' .icon').hide();
-                    });
-
-                    $('#rel_' + res.id + ' .edit').on('click', function(e) {
-                        e.stopPropagation();
-
-                        _Schema.openEditDialog(res.id);
-                    });
-
-                    $('#rel_' + res.id + ' .remove').on('click', function(e) {
-                        e.stopPropagation();
-                        Structr.confirmation('<h3>Delete schema relationship?</h3>',
-                                function() {
-                                    $.unblockUI({
-                                        fadeOut: 25
-                                    });
-                                    _Schema.detach(res.id);
-                                    _Schema.reload();
-                                });
-                        _Schema.reload();
-                        return false;
-                    });
-                });
-
-
-                if (callback) {
-                    callback();
-                }
-
-            }
-        });
-    },
-    loadNode: function(entity, el, targetView) {
-
-        remotePropertyKeys = [];
-
-        if (!targetView) {
-            targetView = 'local';
-        }
-
-        var id = '___' + entity.id;
-        el.append('<div id="' + id + '" class="schema-details"></div>');
-
-        var div = $('#' + id);
-        div.append('<b>' + entity.name + '</b>');
-        if (!entity.isBuiltinType) {
-            div.append(' extends <select class="extends-class-select"><option value="org.structr.core.entity.AbstractNode">org.structr.core.entity.AbstractNode</option></select>');
-        }
-        div.append('<div id="tabs" style="margin-top:20px;"><ul></ul></div>');
-
-        var mainTabs = $('#tabs', div);
-
-        _Entities.appendPropTab(mainTabs, 'local', 'Local Attributes', targetView === 'local', function (c) {
-            Command.get(entity.id, function(e) {
-                _Schema.appendLocalProperties(c, e);
-            });
-        });
-
-        _Entities.appendPropTab(mainTabs, 'views', 'Views', targetView === 'views', function (c) {
-            Command.get(entity.id, function(e) {
-                _Schema.appendViews(c, 'schema_nodes', e);
-            });
-        });
-
-        _Entities.appendPropTab(mainTabs, 'methods', 'Methods', targetView === 'methods', function (c) {
-            Command.get(entity.id, function(e) {
-                _Schema.appendMethods(c, e);
-            });
-        });
-
-        _Entities.appendPropTab(mainTabs, 'remote', 'Remote Attributes', targetView === 'remote', function (c) {
-            Command.get(entity.id, function(e) {
-                _Schema.appendRemoteProperties(c, e);
-            });
-        });
-
-        var n = $('.schema-details', el);
-        n.children('b').on('click', function() {
-            _Schema.makeAttrEditable(n, 'name');
-        });
-
-        var classSelect = $('.extends-class-select', el);
-        $.get(rootUrl + '_schema', function(data) {
-            var result = data.result;
-            var classNames = [];
-            $.each(result, function(t, cls) {
-                var type = cls.type;
-                var fqcn = cls.className;
-                if ( !type || type.startsWith('_') || fqcn.startsWith('org.structr.web.entity.html') || fqcn.endsWith('.' + entity.name) ) {
-                    return;
-                }
-                classNames.push(fqcn);
-            });
-
-            classNames.sort();
-
-            classNames.forEach( function (classname) {
-                classSelect.append('<option ' + (entity.extendsClass === classname ? 'selected="selected"' : '') + ' value="' + classname + '">' + classname + '</option>');
-            });
-
-            classSelect.chosen({ search_contains: true, width: '100%' });
-        });
-
-        classSelect.on('change', function() {
-            var obj = {extendsClass: $(this).val()};
-            _Schema.storeSchemaEntity('schema_properties', entity, JSON.stringify(obj));
-        });
-
-    },
-    loadRelationship: function(entity, el) {
-
-        var id = '___' + entity.id;
-        el.append('<div id="' + id + '" class="schema-details"></div>');
-
-        var div = $('#' + id);
-        div.append('<b>' + entity.relationshipType + '</b>');
-        div.append('<h3>Cascading Delete</h3><select id="cascading-delete-selector"><option value="0">NONE</option><option value="1">SOURCE_TO_TARGET</option><option value="2">TARGET_TO_SOURCE</option><option value="3">ALWAYS</option><option value="4">CONSTRAINT_BASED</option></select>');
-        div.append('<h3>Automatic Creation of Related Nodes</h3><select id="autocreate-selector"><option value="0">NONE</option><option value="1">SOURCE_TO_TARGET</option><option value="2">TARGET_TO_SOURCE</option><option value="3">ALWAYS</option></select>');
-        div.append('<div id="tabs" style="margin-top:20px;"><ul></ul></div>');
-
-        var mainTabs = $('#tabs', div);
-
-        _Entities.appendPropTab(mainTabs, 'local', 'Local Attributes', true, function (c) {
-            Command.get(entity.id, function(e) {
-                _Schema.appendLocalProperties(c, e);
-            });
-        });
-
-        _Entities.appendPropTab(mainTabs, 'views', 'Views', false, function (c) {
-            Command.get(entity.id, function(e) {
-                _Schema.appendViews(c, 'schema_relationship_nodes', e);
-            });
-        });
-
-        _Entities.appendPropTab(mainTabs, 'methods', 'Methods', false, function (c) {
-            Command.get(entity.id, function(e) {
-                _Schema.appendMethods(c, e);
-            });
-        });
-
-        var n = $('.schema-details', el);
-        n.children('b').on('click', function() {
-            _Schema.makeAttrEditable(n, 'relationshipType', true);
-        });
-
-        $.get(rootUrl + entity.id, function(data) {
-            $('#cascading-delete-selector').val(data.result.cascadingDeleteFlag);
-            $('#autocreate-selector').val(data.result.autocreationFlag);
-        });
-
-        $('#cascading-delete-selector').on('change', function() {
-           var inp = $(this);
-           _Schema.setRelationshipProperty(entity, 'cascadingDeleteFlag', parseInt(inp.val()),
-           function() {
-               blinkGreen(inp);
-           },
-           function() {
-               blinkRed(inp);
-           });
-        });
-
-        $('#autocreate-selector').on('change', function() {
-           var inp = $(this);
-           _Schema.setRelationshipProperty(entity, 'autocreationFlag', parseInt(inp.val()),
-           function() {
-               blinkGreen(inp);
-           },
-           function() {
-               blinkRed(inp);
-           });
-        });
-
-    },
-    appendLocalProperties: function(el, entity) {
-
-        el.append('<table class="local schema-props"><th>JSON Name</th><th>DB Name</th><th>Type</th><th>Format</th><th>Not null</th><th>Unique</th><th>Default</th><th>Action</th></table>');
-        el.append('<img alt="Add local attribute" class="add-icon add-local-attribute" src="icon/add.png">');
-
-        var propertiesTable = $('.local.schema-props', el);
-
-        _Schema.sortByName(entity.schemaProperties);
-
-        $.each(entity.schemaProperties, function(i, prop) {
-            _Schema.appendLocalProperty(propertiesTable, prop);
-        });
-
-        // 2. Display builtin schema properties
-        Command.listSchemaProperties(entity.id, 'ui', function(data) {
-
-            // sort by name
-            _Schema.sortByName(data);
-
-            $.each(data, function(i, prop) {
-
-                if (!prop.isDynamic) {
-
-                    var property = {
-                        name: prop.name,
-                        dbName: '',
-                        propertyType: prop.propertyType,
-                        isBuiltinProperty: true,
-                        notNull: prop.notNull,
-                        unique: prop.unique
-                    };
-
-                    _Schema.appendLocalProperty(propertiesTable, property);
-                }
-            });
-        });
-
-
-        $('.add-local-attribute', el).on('click', function() {
-            propertiesTable.append('<tr class="new"><td><input size="15" type="text" class="property-name" placeholder="Enter JSON name"></td>'
-                    + '<td><input size="15" type="text" class="property-dbname" placeholder="Enter DB name"></td>'
-                    + '<td>' + typeOptions + '</td>'
-                    + '<td><input size="15" type="text" class="property-format" placeholder="Enter format"></td>'
-                    + '<td><input class="not-null" type="checkbox"></td>'
-                    + '<td><input class="unique" type="checkbox"></td>'
-                    + '<td><input class="property-default" size="10" type="text"></td>'
-                    + '<td><img alt="Remove" class="remove-icon remove-property" src="icon/delete.png">'
-                    + '</td></div>');
-
-            $('.new .remove-property', propertiesTable).on('click', function() {
-                var self = $(this);
-                self.closest('tr').remove();
-            });
-
-            $('.new .property-name', propertiesTable).on('blur', function() {
-                _Schema.collectAndSaveNewLocalProperty(propertiesTable, entity);
-            });
-
-            $('.new .property-type', propertiesTable).on('change', function() {
-                _Schema.collectAndSaveNewLocalProperty(propertiesTable, entity);
-            });
-
-            $('.new .property-format', propertiesTable).on('blur', function() {
-                _Schema.collectAndSaveNewLocalProperty(propertiesTable, entity);
-            });
-
-            $('.new .not-null', propertiesTable).on('change', function() {
-                _Schema.collectAndSaveNewLocalProperty(propertiesTable, entity);
-            });
-
-            $('.new .unique', propertiesTable).on('change', function() {
-                _Schema.collectAndSaveNewLocalProperty(propertiesTable, entity);
-            });
-        });
-    },
-    appendViews: function(el, resource, entity) {
-
-        el.append('<table class="views schema-props"><th>Name</th><th>Attributes</th><th>Action</th></table>');
-        el.append('<img alt="Add view" class="add-icon add-view" src="icon/add.png">');
-
-        var viewsTable = $('.views.schema-props', el);
-        var newSelectClass   = 'select-view-attrs-new';
-
-        _Schema.sortByName(entity.schemaViews);
-=======
 	type_icon: 'icon/database_table.png',
 	schemaLoading: false,
 	schemaLoaded: false,
@@ -1053,6 +345,30 @@
 			});
 
 			method(entity, dialogText, targetView);
+		});
+
+	},
+	openLabelDialog: function (id) {
+
+		Command.get(id, function(entity) {
+
+			var title = 'Edit localized labels for "' + entity.name + '"';
+
+			Structr.dialog(title, function() {
+			}, function() {
+				window.setTimeout(function () {
+					_Schema.openEditDialog(entity.schemaNode.id, target);
+				}, 250);
+			});
+
+			var id = '___' + entity.id;
+			el.append('<div id="' + id + '" class="schema-details">MOO</div>');
+
+//			var div = $('#' + id);
+
+//			div.append('<div id="tabs" style="margin-top:20px;"><ul></ul></div>');
+
+//			var mainTabs = $('#tabs', div);
 		});
 
 	},
@@ -1404,7 +720,9 @@
 					+ '<td><input size="15" type="text" class="property-format" placeholder="Enter format"></td>'
 					+ '<td><input class="not-null" type="checkbox"></td>'
 					+ '<td><input class="unique" type="checkbox"></td>'
-					+ '<td><input class="property-default" size="10" type="text"></td><td><img alt="Remove" class="remove-icon remove-property" src="icon/delete.png"></td></div>');
+					+ '<td><input class="property-default" size="10" type="text"></td>'
+					+ '<td><img alt="Remove" class="remove-icon remove-property" src="icon/delete.png">'
+					+ '</td></div>');
 
 			$('.new .remove-property', propertiesTable).on('click', function() {
 				var self = $(this);
@@ -1441,7 +759,6 @@
 		var newSelectClass   = 'select-view-attrs-new';
 
 		_Schema.sortByName(entity.schemaViews);
->>>>>>> ef34fb19
 
 		$.each(entity.schemaViews, function(i, view) {
 			_Schema.appendView(viewsTable, view, resource, entity);
@@ -1540,120 +857,6 @@
 			}
 		});
 
-<<<<<<< HEAD
-    },
-    collectAndSaveNewLocalProperty: function(el, entity) {
-
-        var name = $('.new .property-name', el).val();
-        var dbName = $('.new .property-dbname', el).val();
-        var type = $('.new .property-type', el).val();
-        var format = $('.new .property-format', el).val();
-        var notNull = $('.new .not-null', el).is(':checked');
-        var unique = $('.new .unique', el).is(':checked');
-        var defaultValue = $('.new .property-default', el).val();
-
-        if (name && name.length && type) {
-
-            var obj = {};
-            obj.schemaNode   =  { id: entity.id };
-            if (name)         { obj.name = name; }
-            if (dbName)       { obj.dbName = dbName; }
-            if (type)         { obj.propertyType = type; }
-            if (format)       { obj.format = format; }
-            if (notNull)      { obj.notNull = notNull; }
-            if (unique)       { obj.unique = unique; }
-            if (defaultValue) { obj.defaultValue = defaultValue; }
-
-            // store property definition with an empty property object
-            _Schema.storeSchemaEntity('schema_properties', {}, JSON.stringify(obj), function(result) {
-
-                if (result && result.result) {
-
-                    var id = result.result[0];
-
-                    $.ajax({
-                        url: rootUrl + id,
-                        type: 'GET',
-                        dataType: 'json',
-                        contentType: 'application/json; charset=utf-8',
-                        statusCode: {
-
-                            200: function(data) {
-
-                                var property = data.result;
-                                var name     = property.name;
-                                var row      = $('.new', el);
-
-                                blinkGreen(row);
-
-                                _Schema.reload();
-
-                                _Schema.unbindEvents(name);
-
-                                row.removeClass('new').addClass('local').addClass(name);
-                                row = $('.local.' + name, el);
-
-                                $('.remove-property', row).off('click');
-
-                                $('.remove-property', row).on('click', function() {
-                                    _Schema.confirmRemoveSchemaEntity(property, 'Delete property', 'local', 'Property values will not be removed from data nodes.');
-                                });
-
-                                _Schema.bindEvents(property);
-                            }
-                        }
-                    });
-                }
-
-            }, function() {
-
-                blinkRed($('.new', el));
-                //_Schema.bindEvents(entity, type, key);
-            });
-        }
-    },
-    confirmRemoveSchemaEntity: function(entity, title, target, hint) {
-
-        Structr.confirmation('<h3>' + title + ' ' + entity.name + '?</h3>' + (hint ? '<p>' + hint + '</p>' : ''),
-                function() {
-                    $.unblockUI({
-                        fadeOut: 25
-                    });
-
-                    _Schema.removeSchemaEntity(entity, function() {
-                        _Schema.openEditDialog(entity.schemaNode.id, target);
-                    });
-                },
-                function() {
-                    _Schema.openEditDialog(entity.schemaNode.id, target);
-                });
-
-    },
-    resize: function() {
-
-        Structr.resize();
-
-        var zoom = (instance ? instance.getZoom() : 1);
-
-        var headerHeight = $('#header').outerHeight() + $('.schema-input-container').outerHeight() + 14;
-
-        var canvasSize = {
-            w: ($(window).width()) / zoom,
-            h: ($(window).height() - headerHeight) / zoom
-        };
-        $('.node').each(function(i, elem) {
-            $elem = $(elem);
-            canvasSize.w = Math.max(canvasSize.w, (($elem.position().left + $elem.width()) / zoom));
-            canvasSize.h = Math.max(canvasSize.h, (($elem.position().top + $elem.height() - headerHeight) / zoom));
-        });
-
-        if (canvas) {
-            canvas.css({
-                width: canvasSize.w + 'px',
-                height: canvasSize.h + 'px'
-            });
-        }
-=======
 	},
 	collectAndSaveNewLocalProperty: function(el, entity) {
 
@@ -1766,7 +969,6 @@
 				height: canvasSize.h + 'px'
 			});
 		}
->>>>>>> ef34fb19
 
 //        $('#main').css({
 //            height: ($(window).height() - $('#main').offset().top)
@@ -1786,17 +988,6 @@
 
 		var key = property.name;
 
-<<<<<<< HEAD
-        el.append('<tr class="' + key + '"><td><input size="15" type="text" class="property-name" value="' + escapeForHtmlAttributes(property.name) + '"></td><td>'
-                + '<input size="15" type="text" class="property-dbname" value="' + escapeForHtmlAttributes(property.dbName) + '"></td><td>'
-                + typeOptions + '</td><td><input size="15" type="text" class="property-format" value="'
-                + (property.format ? escapeForHtmlAttributes(property.format) : '') + '"></td><td><input class="not-null" type="checkbox"'
-                + (property.notNull ? ' checked="checked"' : '') + '></td><td><input class="unique" type="checkbox"'
-                + (property.unique ? ' checked="checked"' : '') + '</td><td>'
-                + '<input type="text" size="10" class="property-default" value="' + escapeForHtmlAttributes(property.defaultValue) + '">' + '</td><td>'
-                + (property.isBuiltinProperty ? '' : '<img alt="Remove" class="remove-icon remove-property" src="icon/delete.png"><img alt="Labels" class="remove-icon edit-labels" src="icon/book_open.png">')
-                + '</td></div>');
-=======
 		el.append('<tr class="' + key + '"><td><input size="15" type="text" class="property-name" value="' + escapeForHtmlAttributes(property.name) + '"></td><td>'
 				+ '<input size="15" type="text" class="property-dbname" value="' + escapeForHtmlAttributes(property.dbName) + '"></td><td>'
 				+ typeOptions + '</td><td><input size="15" type="text" class="property-format" value="'
@@ -1804,9 +995,8 @@
 				+ (property.notNull ? ' checked="checked"' : '') + '></td><td><input class="unique" type="checkbox"'
 				+ (property.unique ? ' checked="checked"' : '') + '</td><td>'
 				+ '<input type="text" size="10" class="property-default" value="' + escapeForHtmlAttributes(property.defaultValue) + '">' + '</td><td>'
-				+ (property.isBuiltinProperty ? '' : '<img alt="Remove" class="remove-icon remove-property" src="icon/delete.png">')
+				+ (property.isBuiltinProperty ? '' : '<img alt="Remove" class="remove-icon remove-property" src="icon/delete.png"><img alt="Labels" class="remove-icon edit-labels" src="icon/book_open.png">')
 				+ '</td></div>');
->>>>>>> ef34fb19
 
 		_Schema.bindEvents(property);
 
@@ -1888,13 +1078,9 @@
 			_Schema.confirmRemoveSchemaEntity(property, 'Delete property', 'local', 'Property values will not be removed from data nodes.');
 		}).prop('disabled', null);
 
-        $('.' + key + ' .edit-labels', el).on('click', function() {
-
-            alert("Test");
-
-        }).prop('disabled', null);
-
-
+		$('.' + key + ' .edit-labels', el).on('click', function() {
+			_Schema;
+		}).prop('disabled', null);
 	},
 	unbindEvents: function(key) {
 
@@ -3039,4 +2225,4 @@
 		+ '<option value="Function">Function</option>'
 		+ '<option value="Notion">Notion</option>'
 		+ '<option value="Join">Join</option>'
-		+ '<option value="Cypher">Cypher</option>';
+		+ '<option value="Cypher">Cypher</option>';