/*
 *  Copyright (C) 2010-2014 Morgner UG (haftungsbeschränkt)
 *
 *  This file is part of structr <http://structr.org>.
 *
 *  structr is free software: you can redistribute it and/or modify
 *  it under the terms of the GNU Affero General Public License as
 *  published by the Free Software Foundation, either version 3 of the
 *  License, or (at your option) any later version.
 *
 *  structr is distributed in the hope that it will be useful,
 *  but WITHOUT ANY WARRANTY; without even the implied warranty of
 *  MERCHANTABILITY or FITNESS FOR A PARTICULAR PURPOSE.  See the
 *  GNU General Public License for more details.
 *
 *  You should have received a copy of the GNU Affero General Public License
 *  along with structr.  If not, see <http://www.gnu.org/licenses/>.
 */
var canvas, instance, res, nodes = [], rels = [], localStorageSuffix = '_schema_' + port, undefinedRelType = 'UNDEFINED_RELATIONSHIP_TYPE', initialRelType = undefinedRelType;
var radius = 20, stub = 30, offset = 0, maxZ = 0, reload = false;
var connectorStyle = localStorage.getItem(localStorageSuffix + 'connectorStyle') || 'Flowchart';
var zoomLevel = parseFloat(localStorage.getItem(localStorageSuffix + 'zoomLevel')) || 1.0;
var remotePropertyKeys = [];

$(document).ready(function() {

    Structr.registerModule('schema', _Schema);
    Structr.classes.push('schema');
});

var _Schema = {
    type_icon: 'icon/database_table.png',
    schemaLoading: false,
    schemaLoaded: false,
    reload: function() {
        if (reload) {
            return;
        }
        reload = true;
        _Schema.storePositions();
        main.empty();
        _Schema.init();
        _Schema.resize();
    },
    storePositions: function() {
        $.each($('#schema-graph .node'), function(i, n) {
            var node = $(n);
            var id = node.attr('id');
            var obj = {position: node.position()};
            obj.position.left /= zoomLevel;
            obj.position.top = (obj.position.top - $('#schema-graph').offset().top) / zoomLevel;
            localStorage.setItem(id + localStorageSuffix + 'node-position', JSON.stringify(obj));
        });
    },
    storeMode: function(id, mode) {
        var obj = JSON.parse(localStorage.getItem(id + localStorageSuffix + 'node-position')) || {};
        obj.mode = mode;
        localStorage.setItem(id + localStorageSuffix + 'node-position', JSON.stringify(obj));
    },
    getPosition: function(id) {
        var n = JSON.parse(localStorage.getItem(id + localStorageSuffix + 'node-position'));
        return n ? n.position : undefined;
    },
    getMode: function(id) {
        var n = JSON.parse(localStorage.getItem(id + localStorageSuffix + 'node-position'));
        return n ? n.mode : 'compact';
    },
    init: function() {

        _Schema.schemaLoading = false;
        _Schema.schemaLoaded = false;
        _Schema.schema = [];
        _Schema.keys = [];

        main.append('<div class="schema-input-container"></div>');

        var schemaContainer = $('.schema-input-container');

        Structr.ensureIsAdmin(schemaContainer, function() {

            schemaContainer.append('<div class="input-and-button"><input class="schema-input" id="type-name" type="text" size="10" placeholder="New type"><button id="create-type" class="btn"><img src="icon/add.png"> Add</button></div>');
            schemaContainer.append('<div class="input-and-button"><input class="schema-input" id="ggist-url" type="text" size="20" placeholder="Enter GraphGist URL"><button id="gg-import" class="btn">Start Import</button></div>');
            $('#gg-import').on('click', function(e) {
                var btn = $(this);
                var text = btn.text();
                btn.attr('disabled', 'disabled').addClass('disabled').html(text + ' <img src="img/al.gif">');
                e.preventDefault();
                _Schema.importGraphGist($('#ggist-url').val(), text);
            });

            var styles = ['Flowchart', 'Bezier', 'StateMachine', 'Straight'];

            schemaContainer.append('<select id="connector-style"></select>');
            $.each(styles, function(i, style) {
                $('#connector-style').append('<option value="' + style + '" ' + (style === connectorStyle ? 'selected="selected"' : '') + '>' + style + '</option>');
            });
            $('#connector-style').on('change', function() {
                var newStyle = $(this).val();
                connectorStyle = newStyle;
                localStorage.setItem(localStorageSuffix + 'connectorStyle', newStyle);
                _Schema.reload();
            });

<<<<<<< HEAD
            schemaContainer.append('Zoom: <div id="zoom-slider" style="display:inline-block; width:100px; margin-left:10px"></div>');
=======
           schemaContainer.append('<button class="btn" id="expand-all"><img alt="Expand all" src="icon/arrow_out.png"></button>');
            $('#expand-all').on('click', function() {
                $.each(Object.keys(nodes), function(i, id) {
                    if (_Schema.getMode(id) === 'compact') {
                        _Schema.expandView(id);
                        _Schema.storeMode(id, 'expanded');
                    }
                });
            });

            schemaContainer.append('<button class="btn" id="compact-all"><img alt="Compact all" src="icon/arrow_in.png"></button>');
            $('#compact-all').on('click', function() {
                $.each(Object.keys(nodes), function(i, id) {
                    if (_Schema.getMode(id) === 'expanded') {
                        _Schema.compactView(id);
                        _Schema.storeMode(id, 'compact');
                    }
                });
                instance.repaintEverything();
            });

            schemaContainer.append('<button class="btn" id="admin-tools"><img src="icon/wrench.png"> Tools</button>');
            $('#admin-tools').on('click', function() {
                _Schema.openAdminTools();
            });

            schemaContainer.append('<button class="btn" id="sync-schema"><img src="icon/page_white_get.png"> Sync schema</button>');
            $('#sync-schema').on('click', function() {
                _Schema.syncSchemaDialog();
            });

            schemaContainer.append('<div id="zoom-slider" style="display:inline-block; width:100px; margin-left:10px"></div>');
>>>>>>> 27159717
            $( "#zoom-slider" ).slider({
                min:0.25,
                max:1,
                step:0.05,
                value:zoomLevel,
                slide: function( event, ui ) {
                    var newZoomLevel = ui.value;
                    zoomLevel = newZoomLevel;
                    localStorage.setItem(localStorageSuffix + 'zoomLevel', newZoomLevel);
                    _Schema.setZoom(newZoomLevel, instance, [0,0], $('#schema-graph')[0]);
                    _Schema.resize();
                }
            });

<<<<<<< HEAD
            schemaContainer.append('<button class="btn" id="admin-tools"><img src="icon/wrench.png"> Tools</button>');
            $('#admin-tools').on('click', function() {
                _Schema.openAdminTools();
            });

            schemaContainer.append('<button class="btn" id="sync-schema"><img src="icon/page_white_get.png"> Sync schema</button>');
            $('#sync-schema').on('click', function() {
                _Schema.syncSchemaDialog();
            });

            schemaContainer.append('<button class="btn" id="save-layout"><img src="icon/database.png"> Save layout</button>');
            $('#save-layout').on('click', function() {
                Structr.saveLocalStorage();
            });

            schemaContainer.append('<button class="btn" id="show-snapshots"><img src="icon/database.png"> Snapshots</button>');
            $('#show-snapshots').on('click', function() {
                _Schema.snapshotsDialog();
            });
=======
            /*
             schemaContainer.append('<button class="btn" id="do-layout"><img src="icon/wrench.png"> Layout</button>');
             $('#do-layout').on('click', function() {
             _Schema.doLayout();
             });

             schemaContainer.append('<button class="btn" id="stop-layout"><img src="icon/wrench.png"> Stop</button>');
             $('#stop-layout').on('click', function() {
             _Layout.stopLayout();
             });
             */
>>>>>>> 27159717

            $('#type-name').on('keyup', function(e) {

                if (e.keyCode === 13) {
                    e.preventDefault();
                    if ($('#type-name').val().length) {
                        $('#create-type').click();
                    }
                    return false;
                }

            });
            $('#create-type').on('click', function() {
                _Schema.createNode($('#type-name').val());
            });

            jsPlumb.ready(function() {
                main.append('<div class="canvas" id="schema-graph"></div>');

                canvas = $('#schema-graph');

                instance = jsPlumb.getInstance({
                    //Connector: "StateMachine",
                    PaintStyle: {
                        lineWidth: 5,
                        strokeStyle: "#81ce25"
                    },
                    Endpoint: ["Dot", {radius: 6}],
                    EndpointStyle: {
                        fillStyle: "#aaa"
                    },
                    Container: "schema-graph",
                    ConnectionOverlays: [
                        ["PlainArrow", {
                                location: 1,
                                width: 15,
                                length: 12
                            }
                        ]
                    ]
                });

                _Schema.loadSchema(function() {
                    instance.bind('connection', function(info) {
                        _Schema.connect(getIdFromPrefixIdString(info.sourceId, 'id_'), getIdFromPrefixIdString(info.targetId, 'id_'));
                    });
                    instance.bind('connectionDetached', function(info) {
                        Structr.confirmation('<h3>Delete schema relationship?</h3>',
                                function() {
                                    $.unblockUI({
                                        fadeOut: 25
                                    });
                                    _Schema.detach(info.connection.scope);
                                    _Schema.reload();
                                });
                        _Schema.reload();
                    });
                    reload = false;

                    _Schema.setZoom(zoomLevel, instance, [0,0], $('#schema-graph')[0]);
                    _Schema.resize();
                });

            });

            $(window).off('resize');
            $(window).on('resize', function() {
                _Schema.resize();
            });
        });

    },
    onload: function() {
        _Schema.init();
        $('#main-help a').attr('href', 'http://docs.structr.org/frontend-user-guide#Schema');
    },
    /**
     * Read the schema from the _schema REST resource and call 'callback'
     * after the complete schema is loaded.
     */
    loadSchema: function(callback) {
        // Avoid duplicate loading of schema
        if (_Schema.schemaLoading) {
            return;
        }
        _Schema.schemaLoading = true;

        _Schema.loadNodes(function() {
            _Schema.loadRels(callback);
        });

    },
    isSchemaLoaded: function() {
        var all = true;
        if (!_Schema.schemaLoaded) {
            $.each(_Schema.types, function(t, type) {
                all &= (_Schema.schema[type] && _Schema.schema[type] !== null);
            });
        }
        _Schema.schemaLoaded = all;
        return _Schema.schemaLoaded;
    },
    loadNodes: function(callback) {
        var url = rootUrl + 'schema_nodes';
        $.ajax({
            url: url,
            dataType: 'json',
            contentType: 'application/json; charset=utf-8',
            success: function(data) {

                $.each(data.result, function(i, entity) {

                    var isBuiltinType = entity.isBuiltinType;
                    var id = 'id_' + entity.id;
                    nodes[entity.id] = entity;
                    canvas.append('<div class="schema node compact'
                            + (isBuiltinType ? ' light' : '')
                            + '" id="' + id + '"><b>' + entity.name + '</b>'
                            + '<img class="icon toggle-view" src="icon/arrow_out.png">'
                            + '<img class="icon delete" src="icon/delete' + (isBuiltinType ? '_gray' : '') + '.png">'
                            + '<img class="icon edit" src="icon/pencil.png">'
                            + '</div>');


                    var node = $('#' + id);

                    if (!isBuiltinType) {
                        node.children('b').on('click', function() {
                            _Schema.makeAttrEditable(node, 'name');
                        });
                    }

                    node.on('click', function() {
                        node.css({zIndex: ++maxZ});
                    });

                    if (!isBuiltinType) {
                        node.children('.delete').on('click', function() {
                            Structr.confirmation('<h3>Delete schema node?</h3><p>This will delete all incoming and outgoing schema relationships as well, but no data will be removed.</p>',
                                    function() {
                                        $.unblockUI({
                                            fadeOut: 25
                                        });
                                        _Schema.deleteNode(entity.id);
                                    });
                        });
                    }

                    var storedPosition = _Schema.getPosition(id);
                    node.offset({
                        left: storedPosition ? storedPosition.left : i * 100 + 25,
                        top: storedPosition ? storedPosition.top : i * 40 + 131
                    });

                    $('.edit', node).on('click', function(e) {

                        e.stopPropagation();
                        var id = getId($(this).closest('.schema.node'));

                        if (!id) {
                            return false;
                        }

                        _Schema.openEditDialog(id);

                        return false;
                    });

                    nodes[entity.id + '_top'] = instance.addEndpoint(id, {
                        //anchor: [ "Perimeter", { shape: "Square" } ],
                        anchor: "Top",
                        maxConnections: -1,
                        //isSource: true,
                        isTarget: true,
                        deleteEndpointsOnDetach: false
                    });
                    nodes[entity.id + '_bottom'] = instance.addEndpoint(id, {
                        //anchor: [ "Perimeter", { shape: "Square" } ],
                        anchor: "Bottom",
                        maxConnections: -1,
                        isSource: true,
                        deleteEndpointsOnDetach: false
                                //isTarget: true
                    });

                    instance.draggable(id, {
                        containment: true,
                        stop: function() {
                            _Schema.storePositions();
                            _Schema.resize();
                        }
                    });
                });

                if (callback) {
                    callback();
                }

            }
        });
    },
    openEditDialog: function(id, targetView) {

        Structr.dialog('Edit schema node', function() {
        }, function() {
            instance.repaintEverything();
        });

        Command.get(id, function(entity) {
            _Schema.loadNode(entity, dialogText, targetView);
        });

    },
    loadRels: function(callback) {
        var url = rootUrl + 'schema_relationship_nodes';
        $.ajax({
            url: url,
            dataType: 'json',
            contentType: 'application/json; charset=utf-8',
            success: function(data) {

                var sId, tId;
                $.each(data.result, function(i, res) {

                    if (sId === res.sourceId && tId === res.targetId) {
                        radius += 10;
                        stub += 80;
                        offset += .1;
                    } else {
                        radius = 20;
                        stub = 30;
                        offset = 0;
                    }

                    sId = res.sourceId;
                    tId = res.targetId;

                    rels[res.id] = instance.connect({
                        source: nodes[sId + '_bottom'],
                        target: nodes[tId + '_top'],
                        deleteEndpointsOnDetach: false,
                        scope: res.id,
                        //parameters: {'id': res.id},
                        connector: [connectorStyle, {curviness: 200, cornerRadius: radius, stub: [stub, 30], gap: 6, alwaysRespectStubs: true}],
                        overlays: [
                            ["Label", {
                                    cssClass: "label multiplicity",
                                    label: res.sourceMultiplicity ? res.sourceMultiplicity : '*',
                                    location: .15 + offset,
                                    id: "sourceMultiplicity",
                                    events: {
                                        "click": function(label, evt) {
                                            evt.preventDefault();
                                            var overlay = rels[res.id].getOverlay('sourceMultiplicity');
                                            if (!(overlay.getLabel().substring(0, 1) === '<')) {
                                                overlay.setLabel('<input class="source-mult-label" type="text" size="15" id="id_' + res.id + '_sourceMultiplicity" value="' + overlay.label + '">');
                                                $('.source-mult-label').focus().on('blur', function() {
                                                    var label = ($(this).val() || '').trim();
                                                    if (label === '*' || label === '1') {
                                                        _Schema.setRelationshipProperty(res, 'sourceMultiplicity', label, function () {
                                                            overlay.setLabel(label);
                                                        }, function (data) {
                                                            Structr.errorFromResponse(data.responseJSON);
                                                        });
                                                    } else {
                                                        Structr.error('Multiplicity can only be 1 or *.', function () {});
                                                    }
                                                });
                                            }
                                        }
                                    }
                                }
                            ],
                            ["Label", {
                                    cssClass: "label rel-type",
                                    label: '<div id="rel_' + res.id + '">' + (res.relationshipType === initialRelType ? '&nbsp;' : res.relationshipType)
                                            + ' <img title="Edit schema relationship" alt="Edit schema relationship" class="edit icon" src="icon/pencil.png">'
                                            + ' <img title="Remove schema relationship" alt="Remove schema relationship" class="remove icon" src="icon/delete.png"></div>',
                                    location: .5 + offset,
                                    id: "label",
                                    events: {
                                        "click": function(label, evt) {
                                            evt.preventDefault();
                                            var overlay = rels[res.id].getOverlay('label');
                                            var l = $(overlay.getLabel()).text().trim();
                                            if ((overlay.getLabel().substring(0, 6) !== '<input')) {
                                                overlay.setLabel('<input class="relationship-label" type="text" size="15" id="id_' + res.id + '_relationshipType" value="' + l + '">');
                                                $('.relationship-label').focus().on('blur', function() {
                                                    var label = ($(this).val() || '').trim();
                                                    _Schema.setRelationshipProperty(res, 'relationshipType', label, function () {
                                                        overlay.setLabel(label);
                                                    }, function (data) {
                                                        Structr.errorFromResponse(data.responseJSON);
                                                        _Schema.reload();
                                                    });
                                                });
                                            }
                                        }
                                    }
                                }
                            ],
                            ["Label", {
                                    cssClass: "label multiplicity",
                                    label: res.targetMultiplicity ? res.targetMultiplicity : '*',
                                    location: .85 - offset,
                                    id: "targetMultiplicity",
                                    events: {
                                        "click": function(label, evt) {
                                            evt.preventDefault();
                                            var overlay = rels[res.id].getOverlay('targetMultiplicity');
                                            if (!(overlay.getLabel().substring(0, 1) === '<')) {
                                                overlay.setLabel('<input class="target-mult-label" type="text" size="15" id="id_' + res.id + '_targetMultiplicity" value="' + overlay.label + '">');
                                                $('.target-mult-label').focus().on('blur', function() {
                                                    var label = ($(this).val() || '').trim();
                                                    if (label === '*' || label === '1') {
                                                        _Schema.setRelationshipProperty(res, 'targetMultiplicity', label, function () {
                                                            overlay.setLabel(label);
                                                        }, function (data) {
                                                            Structr.errorFromResponse(data.responseJSON);
                                                        });
                                                    } else {
                                                        Structr.error('Multiplicity can only be 1 or *.', function () {});
                                                    }
                                                });
                                            }
                                        }
                                    }
                                }
                            ]

                        ]
                    });

                    $('#rel_' + res.id).parent().on('mouseover', function(e) {
                        //e.stopPropagation();
                        $('#rel_' + res.id + ' .icon').show();
                    });

                    $('#rel_' + res.id).parent().on('mouseout', function(e) {
                        //e.stopPropagation();
                        $('#rel_' + res.id + ' .icon').hide();
                    });

                    $('#rel_' + res.id + ' .edit').on('click', function(e) {
                        e.stopPropagation();

                        Structr.dialog('Edit schema relationship', function() {
                        }, function() {
                            instance.repaintEverything();
                        });
                        var id = getIdFromPrefixIdString($(this).parent().prop('id'), 'rel_');
                        Command.get(id, function(entity) {
                            _Schema.loadRelationship(entity, dialogText);
                        });

                        return false;
                    });

                    $('#rel_' + res.id + ' .remove').on('click', function(e) {
                        e.stopPropagation();
                        Structr.confirmation('<h3>Delete schema relationship?</h3>',
                                function() {
                                    $.unblockUI({
                                        fadeOut: 25
                                    });
                                    _Schema.detach(res.id);
                                    _Schema.reload();
                                });
                        _Schema.reload();
                        return false;
                    });
                });


                if (callback) {
                    callback();
                }

            }
        });
    },
    loadNode: function(entity, el, targetView) {

        remotePropertyKeys = [];

        if (!targetView) {
            targetView = 'local';
        }

        var id = '___' + entity.id;
        el.append('<div id="' + id + '" class="schema-details"></div>');

        var div = $('#' + id);
        div.append('<b>' + entity.name + '</b>');
        if (!entity.isBuiltinType) {
            div.append(' extends <select class="extends-class-select"><option value="org.structr.core.entity.AbstractNode">org.structr.core.entity.AbstractNode</option></select>');
        }
        div.append('<div id="tabs" style="margin-top:20px;"><ul></ul></div>');

        var mainTabs = $('#tabs', div);

        _Entities.appendPropTab(mainTabs, 'local', 'Local Attributes', targetView === 'local', function (c) {
            Command.get(entity.id, function(e) {
                _Schema.appendLocalProperties(c, e);
            });
        });

        _Entities.appendPropTab(mainTabs, 'views', 'Views', targetView === 'views', function (c) {
            Command.get(entity.id, function(e) {
                _Schema.appendViews(c, 'schema_nodes', e);
            });
        });

        _Entities.appendPropTab(mainTabs, 'methods', 'Methods', targetView === 'methods', function (c) {
            Command.get(entity.id, function(e) {
                _Schema.appendMethods(c, e);
            });
        });

        _Entities.appendPropTab(mainTabs, 'remote', 'Remote Attributes', targetView === 'remote', function (c) {
            Command.get(entity.id, function(e) {
                _Schema.appendRemoteProperties(c, e);
            });
        });

        var n = $('.schema-details', el);
        n.children('b').on('click', function() {
            _Schema.makeAttrEditable(n, 'name');
        });

        var classSelect = $('.extends-class-select', el);
        $.get(rootUrl + '_schema', function(data) {
            var result = data.result;
            var classNames = [];
            $.each(result, function(t, cls) {
                var type = cls.type;
                var fqcn = cls.className;
                if ( !type || type.startsWith('_') || fqcn.startsWith('org.structr.web.entity.html') || fqcn.endsWith('.' + entity.name) ) {
                    return;
                }
                classNames.push(fqcn);
            });

            classNames.sort();

            classNames.forEach( function (classname) {
                classSelect.append('<option ' + (entity.extendsClass === classname ? 'selected="selected"' : '') + ' value="' + classname + '">' + classname + '</option>');
            });

            classSelect.chosen({ search_contains: true, width: '100%' });
        });

        classSelect.on('change', function() {
            var obj = {extendsClass: $(this).val()};
            _Schema.storeSchemaEntity('schema_properties', entity, JSON.stringify(obj));
        });

    },
    loadRelationship: function(entity, el) {

        var id = '___' + entity.id;
        el.append('<div id="' + id + '" class="schema-details"></div>');

        var div = $('#' + id);
        div.append('<b>' + entity.relationshipType + '</b>');
        div.append('<h3>Cascading Delete</h3><select id="cascading-delete-selector"><option value="0">NONE</option><option value="1">SOURCE_TO_TARGET</option><option value="2">TARGET_TO_SOURCE</option><option value="3">ALWAYS</option><option value="4">CONSTRAINT_BASED</option></select>');
        div.append('<h3>Automatic Creation of Related Nodes</h3><select id="autocreate-selector"><option value="0">NONE</option><option value="1">SOURCE_TO_TARGET</option><option value="2">TARGET_TO_SOURCE</option><option value="3">ALWAYS</option></select>');
        div.append('<div id="tabs" style="margin-top:20px;"><ul></ul></div>');

        var mainTabs = $('#tabs', div);

        _Entities.appendPropTab(mainTabs, 'local', 'Local Attributes', true, function (c) {
            Command.get(entity.id, function(e) {
                _Schema.appendLocalProperties(c, e);
            });
        });

        _Entities.appendPropTab(mainTabs, 'views', 'Views', false, function (c) {
            Command.get(entity.id, function(e) {
                _Schema.appendViews(c, 'schema_relationship_nodes', e);
            });
        });

        _Entities.appendPropTab(mainTabs, 'methods', 'Methods', false, function (c) {
            Command.get(entity.id, function(e) {
                _Schema.appendMethods(c, e);
            });
        });

        var n = $('.schema-details', el);
        n.children('b').on('click', function() {
            _Schema.makeAttrEditable(n, 'relationshipType', true);
        });

        $.get(rootUrl + entity.id, function(data) {
            $('#cascading-delete-selector').val(data.result.cascadingDeleteFlag);
            $('#autocreate-selector').val(data.result.autocreationFlag);
        });

        $('#cascading-delete-selector').on('change', function() {
           var inp = $(this);
           _Schema.setRelationshipProperty(entity, 'cascadingDeleteFlag', parseInt(inp.val()),
           function() {
               blinkGreen(inp);
           },
           function() {
               blinkRed(inp);
           });
        });

        $('#autocreate-selector').on('change', function() {
           var inp = $(this);
           _Schema.setRelationshipProperty(entity, 'autocreationFlag', parseInt(inp.val()),
           function() {
               blinkGreen(inp);
           },
           function() {
               blinkRed(inp);
           });
        });

    },
    appendLocalProperties: function(el, entity) {

        el.append('<table class="local schema-props"><th>JSON Name</th><th>DB Name</th><th>Type</th><th>Format</th><th>Not null</th><th>Unique</th><th>Default</th><th>Action</th></table>');
        el.append('<img alt="Add local attribute" class="add-icon add-local-attribute" src="icon/add.png">');

        var propertiesTable = $('.local.schema-props', el);

        _Schema.sortByBuiltinFlagAndName(entity.schemaProperties, 'isBuiltinProperty');

        $.each(entity.schemaProperties, function(i, prop) {
            _Schema.appendLocalProperty(propertiesTable, prop);
        });

        $('.add-local-attribute', el).on('click', function() {
            propertiesTable.append('<tr class="new"><td><input size="15" type="text" class="property-name" placeholder="Enter JSON name"></td>'
                    + '<td><input size="15" type="text" class="property-dbname" placeholder="Enter DB name"></td>'
                    + '<td>' + typeOptions + '</td>'
                    + '<td><input size="15" type="text" class="property-format" placeholder="Enter format"></td>'
                    + '<td><input class="not-null" type="checkbox"></td>'
                    + '<td><input class="unique" type="checkbox"></td>'
                    + '<td><input class="property-default" size="10" type="text"></td><td><img alt="Remove" class="remove-icon remove-property" src="icon/delete.png"></td></div>');

            $('.new .remove-property', propertiesTable).on('click', function() {
                var self = $(this);
                self.closest('tr').remove();
            });

            $('.new .property-name', propertiesTable).on('blur', function() {
                _Schema.collectAndSaveNewLocalProperty(propertiesTable, entity);
            });

            $('.new .property-type', propertiesTable).on('change', function() {
                _Schema.collectAndSaveNewLocalProperty(propertiesTable, entity);
            });

            $('.new .property-format', propertiesTable).on('blur', function() {
                _Schema.collectAndSaveNewLocalProperty(propertiesTable, entity);
            });

            $('.new .not-null', propertiesTable).on('change', function() {
                _Schema.collectAndSaveNewLocalProperty(propertiesTable, entity);
            });

            $('.new .unique', propertiesTable).on('change', function() {
                _Schema.collectAndSaveNewLocalProperty(propertiesTable, entity);
            });
        });
    },
    appendViews: function(el, resource, entity) {

        el.append('<table class="views schema-props"><th>Name</th><th>Attributes</th><th>Action</th></table>');
        el.append('<img alt="Add view" class="add-icon add-view" src="icon/add.png">');

        var viewsTable = $('.views.schema-props', el);
        var newSelectClass   = 'select-view-attrs-new';

        _Schema.sortByBuiltinFlagAndName(entity.schemaViews, 'isBuiltinView');

        $.each(entity.schemaViews, function(i, view) {
            _Schema.appendView(viewsTable, view, resource, entity);
        });

        $('.add-view', el).on('click', function() {
            viewsTable.append('<tr class="new"><td style="width:20%;"><input size="15" type="text" class="view property-name" placeholder="Enter view name"></td>'
                    + '<td class="' + newSelectClass + '"></td><td>' + ('<img alt="Remove" class="remove-icon remove-view" src="icon/delete.png">') + '</td>'
                    + '</div');

            _Schema.appendViewSelectionElement('.' + newSelectClass, {name: 'new'}, resource, entity);

            $('.new .property-attrs.view', el).on('change', function() {
                _Schema.createView(el, entity);
            });

            $('.new .remove-view', el).on('click', function() {
                var self = $(this);
                self.closest('tr').remove();
            });
        });
    },
    appendMethods: function(el, entity) {

        el.append('<table class="actions schema-props"><th>JSON Name</th><th>Code</th><th>Action</th></table>');
        el.append('<img alt="Add action" class="add-icon add-action-attribute" src="icon/add.png">');

        var actionsTable = $('.actions.schema-props', el);

        entity.schemaMethods.sort(function(a, b) {
           return a.name > b.name ? 1 : a.name < b.name ? -1 : 0;
        });

        $.each(entity.schemaMethods, function(i, method) {
            _Schema.appendMethod(actionsTable, method);
        });

        $('.add-action-attribute', el).on('click', function() {
            actionsTable.append('<tr class="new"><td style="vertical-align:top;"><input size="15" type="text" class="action property-name" placeholder="Enter method name"></td>'
                    + '<td><textarea rows="4" class="action property-code" placeholder="Enter Code"></textarea></td><td><img alt="Remove" class="remove-icon remove-action" src="icon/delete.png"></td>'
                    + '</div');

            $('.new .property-code.action', el).on('blur', function() {
                _Schema.createMethod(el, entity);
            });

            $('.new .remove-action', el).on('click', function() {
                var self = $(this);
                self.closest('tr').remove();
            });
        });
    },
    appendRemoteProperties: function(el, entity) {

        el.append('<table class="related-attrs schema-props"><th>JSON Name</th><th>Type and Direction</th></table>');

        var url = rootUrl + 'schema_relationship_nodes?sourceId=' + entity.id;
        $.ajax({
            url: url,
            dataType: 'json',
            contentType: 'application/json; charset=utf-8',
            success: function(data) {

                $.each(data.result, function(i, res) {

                    var source = nodes[res.sourceId];
                    var target = nodes[res.targetId];

                    _Schema.getPropertyName(source.name, res.relationshipType, target.name, true, function(key) {
                        _Schema.appendRelatedProperty($('.related-attrs', el), res, res.targetJsonName ? res.targetJsonName : key, true);
                        instance.repaintEverything();
                    });

                });

            }
        });

        url = rootUrl + 'schema_relationship_nodes?targetId=' + entity.id;
        $.ajax({
            url: url,
            dataType: 'json',
            contentType: 'application/json; charset=utf-8',
            success: function(data) {

                $.each(data.result, function(i, res) {

                    var source = nodes[res.sourceId];
                    var target = nodes[res.targetId];

                    _Schema.getPropertyName(target.name, res.relationshipType, source.name, false, function(key) {
                        _Schema.appendRelatedProperty($('.related-attrs', el), res, res.sourceJsonName ? res.sourceJsonName : key, false);
                        instance.repaintEverything();
                    });

                });

            }
        });

    },
    collectAndSaveNewLocalProperty: function(el, entity) {

        var name = $('.new .property-name', el).val();
        var dbName = $('.new .property-dbname', el).val();
        var type = $('.new .property-type', el).val();
        var format = $('.new .property-format', el).val();
        var notNull = $('.new .not-null', el).is(':checked');
        var unique = $('.new .unique', el).is(':checked');
        var defaultValue = $('.new .property-default', el).val();

        if (name && name.length && type) {

            var obj = {};
            obj.schemaNode   =  { id: entity.id };
            if (name)         { obj.name = name; }
            if (dbName)       { obj.dbName = dbName; }
            if (type)         { obj.propertyType = type; }
            if (format)       { obj.format = format; }
            if (notNull)      { obj.notNull = notNull; }
            if (unique)       { obj.unique = unique; }
            if (defaultValue) { obj.defaultValue = defaultValue; }

            // store property definition with an empty property object
            _Schema.storeSchemaEntity('schema_properties', {}, JSON.stringify(obj), function(result) {

                if (result && result.result) {

                    var id = result.result[0];

                    $.ajax({
                        url: rootUrl + id,
                        type: 'GET',
                        dataType: 'json',
                        contentType: 'application/json; charset=utf-8',
                        statusCode: {

                            200: function(data) {

                                var property = data.result;
                                var name     = property.name;
                                var row      = $('.new', el);

                                blinkGreen(row);

                                _Schema.reload();

                                _Schema.unbindEvents(name);

                                row.removeClass('new').addClass('local').addClass(name);
                                row = $('.local.' + name, el);

                                $('.remove-property', row).off('click');

                                $('.remove-property', row).on('click', function() {
                                    _Schema.confirmRemoveSchemaEntity(property, 'Delete property', 'local', 'Property values will not be removed from data nodes.');
                                });

                                _Schema.bindEvents(property);
                            }
                        }
                    });
                }

            }, function() {

                blinkRed($('.new', el));
                //_Schema.bindEvents(entity, type, key);
            });
        }
    },
    confirmRemoveSchemaEntity: function(entity, title, target, hint) {

        Structr.confirmation('<h3>' + title + ' ' + entity.name + '?</h3>' + (hint ? '<p>' + hint + '</p>' : ''),
                function() {
                    $.unblockUI({
                        fadeOut: 25
                    });

                    _Schema.removeSchemaEntity(entity, function() {
                        _Schema.openEditDialog(entity.schemaNode.id, target);
                    });
                },
                function() {
                    _Schema.openEditDialog(entity.schemaNode.id, target);
                });

    },
    resize: function() {
        var zoom = (instance ? instance.getZoom() : 1);

        var headerHeight = $('#header').outerHeight() + $('.schema-input-container').outerHeight() + 14;

        var canvasSize = {
            w: ($(window).width()) / zoom,
            h: ($(window).height() - headerHeight) / zoom
        };
        $('.node').each(function(i, elem) {
            $elem = $(elem);
            canvasSize.w = Math.max(canvasSize.w, (($elem.position().left + $elem.width()) / zoom));
            canvasSize.h = Math.max(canvasSize.h, (($elem.position().top + $elem.height() - headerHeight) / zoom));
        });

        if (canvas) {
            canvas.css({
                width: canvasSize.w + 'px',
                height: canvasSize.h + 'px'
            });
        }

        $('#main').css({
            height: ($(window).height() - $('#main').offset().top)
        });

        $('body').css({
            position: 'relative'
//            background: '#fff'
        });

        $('html').css({
            background: '#fff'
        });

    },
    appendLocalProperty: function(el, property) {

        var key = property.name;

        el.append('<tr class="' + key + '"><td><input size="15" type="text" class="property-name" value="' + escapeForHtmlAttributes(property.name) + '"></td><td>'
                + '<input size="15" type="text" class="property-dbname" value="' + escapeForHtmlAttributes(property.dbName) + '"></td><td>'
                + typeOptions + '</td><td><input size="15" type="text" class="property-format" value="'
                + (property.format ? escapeForHtmlAttributes(property.format) : '') + '"></td><td><input class="not-null" type="checkbox"'
                + (property.notNull ? ' checked="checked"' : '') + '></td><td><input class="unique" type="checkbox"'
                + (property.unique ? ' checked="checked"' : '') + '</td><td>'
                + '<input type="text" size="10" class="property-default" value="' + escapeForHtmlAttributes(property.defaultValue) + '">' + '</td><td>'
                + (property.isBuiltinProperty ? '' : '<img alt="Remove" class="remove-icon remove-property" src="icon/delete.png">')
                + '</td></div>');

        _Schema.bindEvents(property);

        if (property.isBuiltinProperty) {
           _Schema.disable(property);
        }

    },
    disable: function(property) {

        var key = property.name;
        var el  = $('.local.schema-props');

        $('.' + key + ' .property-type option[value="' + property.propertyType + '"]', el).prop('disabled', true);

        if (property.propertyType && property.propertyType !== '') {
            $('.' + key + ' .property-name', el).prop('disabled', true);
            $('.' + key + ' .property-dbname', el).prop('disabled', true);
        }

        $('.' + key + ' .property-type', el).prop('disabled', true);
        $('.' + key + ' .property-format', el).prop('disabled', true);
        $('.' + key + ' .not-null', el).prop('disabled', true);
        $('.' + key + ' .unique', el).prop('disabled', true);
        $('.' + key + ' .property-default', el).prop('disabled', true);
        $('.' + key + ' .remove-property', el).prop('disabled', true);

        $('.local .' + key).css('background-color', '#eee');
    },
    bindEvents: function(property) {

        var key = property.name;
        var el  = $('.local.schema-props');

        $('.' + key + ' .property-type option[value="' + property.propertyType + '"]', el).attr('selected', true).prop('disabled', null);

        var typeField = $('.' + key + ' .property-type', el);
        $('.' + key + ' .property-type option[value=""]', el).remove();

        if (property.propertyType === 'String' && !property.isBuiltinProperty) {
            if (!$('input.content-type', typeField.parent()).length) {
                typeField.after('<input type="text" size="5" class="content-type">');
            }
            $('.' + key + ' .content-type', el).on('blur', function() {
                _Schema.savePropertyDefinition(property);
            }).prop('disabled', null).val(property.contentType);
        }

        if (property.propertyType && property.propertyType !== '') {
            $('.' + key + ' .property-name', el).on('change', function() {
                _Schema.savePropertyDefinition(property);
            }).prop('disabled', null).val(property.name);
            $('.' + key + ' .property-dbname', el).on('change', function() {
                _Schema.savePropertyDefinition(property);
            }).prop('disabled', null).val(property.dbName);
        }

        $('.' + key + ' .property-type', el).on('change', function() {
            _Schema.savePropertyDefinition(property);
        }).prop('disabled', null).val(property.propertyType);

        $('.' + key + ' .property-format', el).on('blur', function() {
            _Schema.savePropertyDefinition(property);
        }).prop('disabled', null).val(property.format);

        $('.' + key + ' .not-null', el).on('change', function() {
            _Schema.savePropertyDefinition(property);
        }).prop('disabled', null).val(property.notNull);

        $('.' + key + ' .unique', el).on('change', function() {
            _Schema.savePropertyDefinition(property);
        }).prop('disabled', null).val(property.unique);

        $('.' + key + ' .property-default', el).on('change', function() {
            _Schema.savePropertyDefinition(property);
        }).prop('disabled', null).val(property.defaultValue);

        $('.' + key + ' .remove-property', el).on('click', function() {
            _Schema.confirmRemoveSchemaEntity(property, 'Delete property', 'local', 'Property values will not be removed from data nodes.');
        }).prop('disabled', null);


    },
    unbindEvents: function(key) {

        var el = $('.local.schema-props');

        $('.' + key + ' .property-type', el).off('change').prop('disabled', 'disabled');

        $('.' + key + ' .content-type', el).off('change').prop('disabled', 'disabled');

        $('.' + key + ' .property-format', el).off('blur').prop('disabled', 'disabled');

        $('.' + key + ' .not-null', el).off('change').prop('disabled', 'disabled');

        $('.' + key + ' .unique', el).off('change').prop('disabled', 'disabled');

        $('.' + key + ' .property-default', el).off('change').prop('disabled', 'disabled');

        $('.' + key + ' .remove-property', el).off('click').prop('disabled', 'disabled');

    },
    appendRelatedProperty: function(el, rel, key, out) {
        remotePropertyKeys.push('_' + key);
        var relType = rel.relationshipType;
        relType = relType === undefinedRelType ? '' : relType;

        el.append('<tr class="' + key + '"><td><input size="15" type="text" class="property-name related" value="' + key + '"></td><td>'
                + (out ? '-' : '&lt;-') + '[:' + relType + ']' + (out ? '-&gt;' : '-') + '</td></tr>');

        $('.' + key + ' .property-name', el).on('blur', function() {

            var newName = $(this).val();

            if (newName === '') {
                newName = undefined;
            }

            if (out) {
                _Schema.setRelationshipProperty(rel, 'targetJsonName', newName, function() {
                    blinkGreen($('.' + key, el));
                    remotePropertyKeys.push('_' + newName);
                    remotePropertyKeys = without('_' + key, remotePropertyKeys);
                }, function() {
                    blinkRed($('.' + key, el));
                });
            } else {
                _Schema.setRelationshipProperty(rel, 'sourceJsonName', newName, function() {
                    blinkGreen($('.' + key, el));
                    remotePropertyKeys.push('_' + newName);
                    remotePropertyKeys = without('_' + key, remotePropertyKeys);
                }, function() {
                    blinkRed($('.' + key, el));
                });
            }
        });

    },
    appendMethod: function(el, method) {

        var key = method.name;

        // append default actions
        el.append('<tr class="' + key + '"><td style="vertical-align:top;"><input size="15" type="text" class="property-name action" value="'
                + escapeForHtmlAttributes(method.name) + '"></td><td><textarea rows="4" class="property-code action">'
                + escapeForHtmlAttributes(method.source) + '</textarea></td><td><img alt="Remove" title="Remove view" class="remove-icon remove-action" src="icon/delete.png"></td></tr>');

        $('.' + key + ' .property-code.action').on('blur', function() {
            _Schema.saveMethod(method);
        });

        $('.' + key + ' .property-name.action').on('blur', function() {
            _Schema.saveMethod(method);
        });

        $('.' + key + ' .remove-action').on('click', function() {
            _Schema.confirmRemoveSchemaEntity(method, 'Delete method', 'methods');
        });
    },
    appendView: function(el, view, resource, entity) {

        var key      = view.name;
        var selectId = 'select-' + key;

        el.append('<tr class="' + view.name + '"><td style="width:20%;"><input size="15" type="text" class="property-name view" value="' + escapeForHtmlAttributes(view.name) + '">'
                + '</td><td id="' + selectId + '"></td><td>'
                + (view.isBuiltinView ? '<img alt="Reset" title="Reset view" class="remove-icon reset-view" src="icon/arrow_undo.png">' : '<img alt="Remove" class="remove-icon remove-view" src="icon/delete.png">')
                + '</td></tr>');

        _Schema.appendViewSelectionElement('#' + selectId, view, resource, entity);

        $('.' + key + ' .property-attrs.view').on('blur', function() {
            _Schema.saveView(view, entity);
        });

        $('.' + key + ' .property-name.view').on('blur', function() {
            _Schema.saveView(view, entity);
        });

        $('.' + key + ' .remove-view').on('click', function() {
            _Schema.confirmRemoveSchemaEntity(view, 'Delete view', 'views');
        });

        $('.' + key + ' .reset-view').on('click', function() {
            _Schema.confirmRemoveSchemaEntity(view, 'Reset view', 'views');
        });
    },
    appendViewSelectionElement: function(selector, view, resource, schemaEntity) {

        var el = $(selector).last();

        el.append('<select class="property-attrs view" multiple="multiple"></select>');
        var viewSelectElem = $('.property-attrs', el);

        if (view && view.id) {

            viewSelectElem.on('change', function() {
                _Schema.saveView(view, schemaEntity);
            });

            Command.listSchemaProperties(schemaEntity.id, view.name, function(data) {
                _Schema.appendViewOptions(viewSelectElem, data);
            });

        } else {

            Command.listSchemaProperties(schemaEntity.id, view.name, function(data) {
                _Schema.appendViewOptions(viewSelectElem, data);
            });
        }
    },
    appendViewOptions: function(viewSelectElem, properties) {

        properties.forEach(function(prop) {

            var name       = prop.name;
            var isSelected = prop.isSelected ? ' selected="selected"' : '';
            var isDisabled = prop.isDisabled ? ' disabled="disabled"' : '';

            viewSelectElem.append('<option value="' + name + '"' + isSelected + isDisabled + '>' + name + '</option>');
        });

        viewSelectElem.chosen({ search_contains: true, width: '100%' });

    },
    savePropertyDefinition: function(property) {

        var key = property.name;

        _Schema.unbindEvents(key);

        var name = $('.' + key + ' .property-name').val();
        var dbName = $('.' + key + ' .property-dbname').val();
        var type = $('.' + key + ' .property-type').val();
        var contentType = $('.' + key + ' .content-type').val();
        var format = $('.' + key + ' .property-format').val();
        var notNull = $('.' + key + ' .not-null').is(':checked');
        var unique = $('.' + key + ' .unique').is(':checked');
        var defaultValue = $('.' + key + ' .property-default').val();

        if (name && name.length && type) {

            var obj = {};
            obj.name = name;
            obj.dbName = dbName;
            obj.propertyType = type;
            obj.contentType = contentType;
            obj.format = format;
            obj.notNull = notNull;
            obj.unique = unique;
            obj.defaultValue = defaultValue;

            _Schema.storeSchemaEntity('schema_properties', property, JSON.stringify(obj), function() {

                blinkGreen($('.local .' + key));

                // accept values into property object
                property.name = obj.name;
                property.dbName = obj.dbName;
                property.propertyType = obj.propertyType;
                property.contentType = obj.contentType;
                property.format = obj.format;
                property.notNull = obj.notNull;
                property.unique = obj.unique;
                property.defaultValue = obj.defaultValue;

                _Schema.bindEvents(property);

            }, function() {

                blinkRed($('.local .' + key));
                 _Schema.bindEvents(property);

            }, function() {

                _Schema.bindEvents(property);
            });
        }
    },
    createMethod: function(el, entity) {

        var key = 'new';

        _Schema.unbindEvents(key);

        var name = $('.' + key + ' .action.property-name').val();
        var func = $('.' + key + ' .action.property-code').val();

        if (name && name.length) {

            var obj = {};
            obj.schemaNode = { id: entity.id };
            obj.name       = name;
            obj.source     = func;

            _Schema.storeSchemaEntity('schema_methods', {}, JSON.stringify(obj), function(result) {

                if (result && result.result) {

                    var id = result.result[0];

                    $.ajax({
                        url: rootUrl + id,
                        type: 'GET',
                        dataType: 'json',
                        contentType: 'application/json; charset=utf-8',
                        statusCode: {

                            200: function(data) {

                                var method = data.result;
                                var name   = method.name;
                                var row    = $('.new', el);

                                blinkGreen(row);

                                _Schema.reload();

                                _Schema.unbindEvents(name);

                                row.removeClass('new').addClass('action').addClass(name);
                                row = $('.action.' + name, el);

                                $('.remove-action', row).off('click');

                                $('.remove-action', row).on('click', function() {
                                    _Schema.confirmRemoveSchemaEntity(method, 'Delete method', 'methods');
                                });

                                $('.' + name + ' .property-code.action').on('blur', function() {
                                    _Schema.saveMethod(method);
                                });

                                $('.' + name + ' .property-name.action').on('blur', function() {
                                    _Schema.saveMethod(method);
                                });

                                _Schema.bindEvents(method);
                            }
                        }
                    });
                }

            }, function() {

                blinkRed($('.actions .' + key));
                 _Schema.bindEvents(method);

            }, function() {

                _Schema.bindEvents(method);
            });
        }

    },
    saveMethod: function(method) {

        var key = method.name;

        _Schema.unbindEvents(key);

        var name = $('.' + key + ' .action.property-name').val();
        var func = $('.' + key + ' .action.property-code').val();

        if (name && name.length) {

            var obj    = {};
            obj.name   = name;
            obj.source = func;

            _Schema.storeSchemaEntity('schema_methods', method, JSON.stringify(obj), function() {

                blinkGreen($('.actions .' + key));

                // accept values into property object
                method.name   = obj.name;
                method.source = obj.source;

                _Schema.bindEvents(method);

            }, function() {

                blinkRed($('.actions .' + key));
                 _Schema.bindEvents(method);

            }, function() {

                _Schema.bindEvents(method);
            });
        }
    },
    createView: function(el, entity) {

        var key = 'new';

        _Schema.unbindEvents(key);

        var name = $('.' + key + ' .view.property-name').val();
        var attrs = $('.' + key + ' .view.property-attrs').val();

        if (name && name.length) {

            var obj = {};
            obj.schemaNode         = { id: entity.id };
            obj.schemaProperties   = _Schema.findSchemaPropertiesByNodeAndName({}, entity, attrs);
            obj.nonGraphProperties = _Schema.findNonGraphProperties(entity, attrs);
            obj.name               = name;

            _Schema.storeSchemaEntity('schema_views', {}, JSON.stringify(obj), function(result) {

                if (result && result.result) {

                    var id = result.result[0];

                    $.ajax({
                        url: rootUrl + id,
                        type: 'GET',
                        dataType: 'json',
                        contentType: 'application/json; charset=utf-8',
                        statusCode: {

                            200: function(data) {

                                var view = data.result;
                                var name = view.name;
                                var row  = $('.new', el);

                                blinkGreen(row);

                                _Schema.reload();

                                _Schema.unbindEvents('new');

                                row.removeClass('new').addClass('view').addClass(name);
                                row = $('.view.' + name, el);

                                $('.remove-view', row).off('click');

                                $('.remove-view', row).on('click', function() {
                                    _Schema.confirmRemoveSchemaEntity(view, 'Delete view', 'views');
                                });

                                $('.' + name + ' .view.property-attrs').on('change', function() {
                                    _Schema.saveView(view, entity);
                                });

                                _Schema.bindEvents(view);
                            }
                        }
                    });
                }

            }, function() {

                blinkRed($('.views .' + key));
                _Schema.bindEvents({name: key});

            }, function() {

                _Schema.bindEvents({name: key});
            });
        }
    },
    saveView: function(view, entity) {

        var key = view.name;

        _Schema.unbindEvents(key);

        var name = $('.' + key + ' .view.property-name').val();
        var attrs = $('.' + key + ' .view.property-attrs').val();

        // add disabled attributes as well
        $.each($('.' + key + ' .view.property-attrs').children(), function(i, child) {
            if (child.disabled && child.selected) {
                attrs.push(child.value);
            }
        });

        if (name && name.length) {

            var obj                = {};
            obj.schemaNode         = { id: entity.id }
            obj.schemaProperties   = _Schema.findSchemaPropertiesByNodeAndName(entity, attrs);
            obj.nonGraphProperties = _Schema.findNonGraphProperties(entity, attrs);
            obj.name               = name;

            _Schema.storeSchemaEntity('schema_views', view, JSON.stringify(obj), function() {

                blinkGreen($('.views .' + key));

                // accept values into property object
                view.schemaProperties = obj.schemaProperties;
                view.name             = obj.name;

                _Schema.bindEvents(view);

            }, function() {

                blinkRed($('.views .' + key));
                 _Schema.bindEvents(view);

            }, function() {

                _Schema.bindEvents(view);
            });
        }
    },
    findSchemaPropertiesByNodeAndName: function(entity, names) {

        var result = [];
        var props  = entity['schemaProperties'];

        if (names && names.length && props && props.length) {

            $.each(names, function(i, name) {

                $.each(props, function(i, prop) {

                    if (prop.name === name) {
                        result.push( { id: prop.id, name: prop.name } );
                    }
                });
            });
        }

        return result;
    },
    findNonGraphProperties: function(entity, names) {

        var result = [];
        var props  = entity['schemaProperties'];

        if (names && names.length && props && props.length) {

            $.each(names, function(i, name) {

                var found = false;

                $.each(props, function(i, prop) {

                    if (prop.name === name) {
                        found = true;
                        return;
                    }
                });

                if (!found) {
                    result.push(name);
                }
            });

        } else if (names) {

            result = names;
        }

        return result.join(', ');
    },
    removeSchemaEntity: function(entity, onSuccess, onError) {

        if (entity && entity.id) {
            $.ajax({
                url: rootUrl + entity.id,
                type: 'DELETE',
                dataType: 'json',
                contentType: 'application/json; charset=utf-8',
                statusCode: {
                    200: function() {
                        _Schema.reload();
                        if (onSuccess) {
                            onSuccess();
                        }
                    },
                    422: function(data) {
                        //Structr.errorFromResponse(data.responseJSON);
                        if (onError) {
                            onError(data);
                        }
                    }
                }
            });
        }
    },
    storeSchemaEntity: function(resource, entity, data, onSuccess, onError, onNoop) {

        var obj = JSON.parse(data);

        if (entity && entity.id) {

            // store existing property
            $.ajax({
                url: rootUrl + entity.id,
                type: 'GET',
                dataType: 'json',
                contentType: 'application/json; charset=utf-8',
                statusCode: {

                    200: function(existingData) {

                        var changed = false;
                        Object.keys(obj).forEach(function(key) {

                            if (existingData.result[key] !== obj[key]) {
                                changed |= true;
                            }
                        });

                        if (changed) {

                            $.ajax({
                                url: rootUrl + entity.id,
                                type: 'PUT',
                                dataType: 'json',
                                contentType: 'application/json; charset=utf-8',
                                data: JSON.stringify(obj),
                                statusCode: {
                                    200: function() {
                                        _Schema.reload();
                                        if (onSuccess) {
                                            onSuccess();
                                        }
                                    },
                                    422: function(data) {
                                        //Structr.errorFromResponse(data.responseJSON);
                                        if (onError) {
                                            onError(data);
                                        }
                                    }
                                }
                            });

                        } else {

                            if (onNoop) {
                                onNoop();
                            }

                        }

                    }
                }
            });

        } else {

            $.ajax({
                url: rootUrl + resource,
                type: 'POST',
                dataType: 'json',
                contentType: 'application/json; charset=utf-8',
                data: JSON.stringify(obj),
                statusCode: {
                    201: function(result) {
                        if (onSuccess) {
                            onSuccess(result);
                        }
                    },
                    422: function(data) {
                        if (onError) {
                            onError(data);
                        }
                    }
                }
            });
        }
    },
    createNode: function(type) {
        var url = rootUrl + 'schema_nodes';
        $.ajax({
            url: url,
            type: 'POST',
            dataType: 'json',
            contentType: 'application/json; charset=utf-8',
            data: JSON.stringify({name: type}),
            statusCode: {
                201: function() {
                    _Schema.reload();
                },
                422: function(data) {
                    Structr.errorFromResponse(data.responseJSON);
                }
            }

        });
    },
    deleteNode: function(id) {
        var url = rootUrl + 'schema_nodes/' + id;
        $.ajax({
            url: url,
            type: 'DELETE',
            dataType: 'json',
            contentType: 'application/json; charset=utf-8',
            statusCode: {
                200: function() {
                    _Schema.reload();
                },
                422: function(data) {
                    Structr.errorFromResponse(data.responseJSON);
                }
            }

        });
    },
    createRelationshipDefinition: function(sourceId, targetId, relationshipType) {
        var data = {
            sourceId: sourceId,
            targetId: targetId,
            sourceMultiplicity: '*',
            targetMultiplicity: '*'
        };
        if (relationshipType && relationshipType.length) {
            data.relationshipType = relationshipType;
        }
        $.ajax({
            url: rootUrl + 'schema_relationship_nodes',
            type: 'POST',
            dataType: 'json',
            contentType: 'application/json; charset=utf-8',
            data: JSON.stringify(data),
            statusCode: {
                201: function() {
                    _Schema.reload();
                },
                422: function(data) {
                    Structr.errorFromResponse(data.responseJSON);
                }
            }
        });
    },
    removeRelationshipDefinition: function(id) {
        $.ajax({
            url: rootUrl + 'schema_relationship_nodes/' + id,
            type: 'DELETE',
            dataType: 'json',
            contentType: 'application/json; charset=utf-8',
            statusCode: {
                200: function(data, textStatus, jqXHR) {
                    _Schema.reload();
                },
                422: function(data) {
                    Structr.errorFromResponse(data.responseJSON);
                }
            }
        });
    },
    setRelationshipProperty: function(entity, key, value, onSuccess, onError) {
        var data = {};
        data[key] = cleanText(value);
        $.ajax({
            url: rootUrl + 'schema_relationship_nodes/' + entity.id,
            type: 'GET',
            contentType: 'application/json; charset=utf-8',
            statusCode: {
                200: function(existingData) {

                    if (existingData.result[key] !== value) {

                        $.ajax({
                            url: rootUrl + 'schema_relationship_nodes/' + entity.id,
                            type: 'PUT',
                            dataType: 'json',
                            contentType: 'application/json; charset=utf-8',
                            data: JSON.stringify(data),
                            statusCode: {
                                200: function(data, textStatus, jqXHR) {
                                    if (onSuccess) {
                                        onSuccess();
                                    }
                                    _Schema.reload();
                                },
                                422: function(data) {
                                    //Structr.errorFromResponse(data.responseJSON);
                                    if (onError) {
                                        onError(data);
                                    }
                                }
                            }
                        });

                    } else {
                        // force a schema-reload so that we dont break the relationships
                        _Schema.reload();
                    }
                }
            }
        });
    },
    connect: function(sourceId, targetId) {
        //Structr.dialog('Enter relationship details');
        _Schema.createRelationshipDefinition(sourceId, targetId, initialRelType);

    },
    detach: function(relationshipId) {
        //Structr.dialog('Enter relationship details');
        _Schema.removeRelationshipDefinition(relationshipId);
    },
    makeAttrEditable: function(element, key, isRel) {
        //element.off('dblclick');

        var id = element.prop('id').substring(3);

        element.off('hover');
        element.children('b').hide();
        var oldVal = $.trim(element.children('b').text());
        var input = $('input.new-' + key, element);

        if (!input.length) {
            element.prepend('<input type="text" size="' + (oldVal.length + 8) + '" class="new-' + key + '" value="' + oldVal + '">');
            input = $('input.new-' + key, element);
        }

        input.show().focus().select();
        input.on('blur', function() {
            if (!id) {
                return false;
            }
            Command.get(id, function(entity) {
                _Schema.changeAttr(entity, element, input, key, oldVal, isRel);
            });
            return false;
        });

        input.keypress(function(e) {
            if (e.keyCode === 13 || e.keyCode === 9) {
                e.preventDefault();
                if (!id) {
                    return false;
                }
                Command.get(id, function(entity) {
                    _Schema.changeAttr(entity, element, input, key, oldVal, isRel);
                });
                return false;
            }
        });
        element.off('click');
    },
    changeAttr: function(entity, element, input, key, oldVal, isRel) {
        var newVal = input.val();
        input.hide();
        element.children('b').text(newVal).show();
        if (oldVal !== newVal) {
            var obj = {};
            obj[key] = newVal;
            _Schema.storeSchemaEntity('', entity, JSON.stringify(obj), null, function(data) {
                Structr.errorFromResponse(data.responseJSON);
                element.children('b').text(oldVal).show();
                element.children('input').val(oldVal);
            });
        }
    },
    importGraphGist: function(graphGistUrl, text) {
        $.ajax({
            url: rootUrl + 'maintenance/importGist',
            type: 'POST',
            data: JSON.stringify({'url': graphGistUrl}),
            contentType: 'application/json',
            statusCode: {
                200: function() {
                    var btn = $('#import-ggist');
                    btn.removeClass('disabled').attr('disabled', null);
                    btn.html(text + ' <img src="icon/tick.png">');
                    window.setTimeout(function() {
                        $('img', btn).fadeOut();
                        document.location.reload();
                    }, 1000);
                }
            }
        });
    },
    syncSchemaDialog: function() {

        Structr.dialog('Sync schema to remote server', function() {},  function() {});

        var pushConf = JSON.parse(localStorage.getItem(pushConfigKey)) || {};

        dialog.append('To sync <b>all schema nodes and relationships</b> to the remote server, ');
        dialog.append('enter host, port, username and password of your remote instance and click Start.');

        dialog.append('<p><button class="btn" id="pull"">Click here</button> if you want to sync your local schema with schema nodes and relationships from the remote server.</p>');

        $('#pull', dialog).on('click', function(e) {
            e.stopPropagation();
            Structr.pullDialog('SchemaNode,SchemaRelationship');
        });

        dialog.append('<table class="props push">'
                + '<tr><td>Host</td><td><input id="push-host" type="text" length="20" value="' + (pushConf.host || '') + '"></td></tr>'
                + '<tr><td>Port</td><td><input id="push-port" type="text" length="20" value="' + (pushConf.port || '') + '"></td></tr>'
                + '<tr><td>Username</td><td><input id="push-username" type="text" length="20" value="' + (pushConf.username || '') + '"></td></tr>'
                + '<tr><td>Password</td><td><input id="push-password" type="password" length="20" value="' + (pushConf.password || '') + '"></td></tr>'
                + '</table>'
                + '<button id="start-push">Start</button>');



        $('#start-push', dialog).on('click', function() {
            var host = $('#push-host', dialog).val();
            var port = parseInt($('#push-port', dialog).val());
            var username = $('#push-username', dialog).val();
            var password = $('#push-password', dialog).val();
            var key = 'key_push_schema';

            pushConf = {host: host, port: port, username: username, password: password};
            localStorage.setItem(pushConfigKey, JSON.stringify(pushConf));

            Command.pushSchema(host, port, username, password, key, function() {
                dialog.empty();
                dialogCancelButton.click();
            });
        });

        return false;
    },
    snapshotsDialog: function() {

        Structr.dialog('Schema Snapshots', function() {}, function() {});

        dialog.append('<h3>Create snapshot</h3>');
        dialog.append('<p>Creates a new snapshot of the current schema configuration that can be restored later. You can enter an (optional) title for the snapshot.</p>');
        dialog.append('<p><input type="text" name="title" id="snapshot-title" placeholder="Enter a title" length="20" /> <button id="create-snapshot">New snapshot</button></p>');

        var refresh = function() {

            table.empty();

            Command.snapshots("list", "", function(data) {

                var snapshots = data.snapshots;

                snapshots.forEach(function(snapshot, i) {
                    table.append('<tr><td>' + snapshot + '</td><td style="text-align:right;"><button id="delete-' + i + '">Delete</button><button id="restore-' + i + '">Restore</button></td></tr>');
                    $('#restore-' + i).on('click', function() {

                        Command.snapshots("restore", snapshot, function(data) {

                            var status = data.status;

                            if (status === "success") {
                                window.location.reload();
                            } else {

                                if (dialogBox.is(':visible')) {

                                    dialogMsg.html('<div class="infoBox error">' + status + '</div>');
                                    $('.infoBox', dialogMsg).delay(2000).fadeOut(200);
                                }
                            }
                        });
                    });
                    $('#delete-' + i).on('click', function() {
                        Command.snapshots("delete", snapshot, refresh);
                    });
                });
            });
        };

        $('#create-snapshot').on('click', function() {

            var title = $('#snapshot-title').val();
            Command.snapshots("export", title, function(data) {

                var status = data.status;
                if (dialogBox.is(':visible')) {

                    if (status === 'success') {

                        dialogMsg.html('<div class="infoBox success">Snapshot successfully created</div>');
                        $('.infoBox', dialogMsg).delay(2000).fadeOut(200);

                    } else {

                        dialogMsg.html('<div class="infoBox error">Snapshot creation failed.</div>');
                        $('.infoBox', dialogMsg).delay(2000).fadeOut(200);
                    }
                }

                refresh();
            });

        });

        dialog.append('<h3>Available snapshots to restore</h3>');

        dialog.append('<table class="props" id="snapshots"></table>');

        var table = $('#snapshots');

        refresh();

        // update button
        dialog.append('<p style="text-align: right;"><button id="refresh-snapshots">Refresh</button></p>');
        $('#refresh-snapshots').on('click', refresh);

        return false;
    },
    openAdminTools: function() {
        Structr.dialog('Admin Tools', function() {
        }, function() {
        });

        dialogText.append('<table id="admin-tools-table"></table>');
        var toolsTable = $('#admin-tools-table');
        toolsTable.append('<tr><td><button id="rebuild-index"><img src="icon/arrow_refresh.png"> Rebuild Index</button></td><td><label for"rebuild-index">Rebuild database index for all nodes and relationships</label></td></tr>');
        toolsTable.append('<tr><td><button id="clear-schema"><img src="icon/delete.png"> Clear Schema</button></td><td><label for"clear-schema">Delete all schema nodes and relationships of dynamic schema</label></td></tr>');
        toolsTable.append('<tr><td><button id="save-layout"><img src="icon/database.png"> Save Layout</button></td><td><label for"save-layout">Save current positions to backend.</label></td></tr>');
        toolsTable.append('<tr><td><select id="node-type-selector"><option value="">-- Select Node Type --</option></select><!--select id="rel-type-selector"><option>-- Select Relationship Type --</option></select--><button id="add-uuids">Add UUIDs</button></td><td><label for"setUuid">Add UUIDs to all nodes of the selected type</label></td></tr>');

        $('#save-layout', toolsTable).on('click', function() {
            Structr.saveLocalStorage();
        });

        var nodeTypeSelector = $('#node-type-selector');

        $('#rebuild-index').on('click', function(e) {
            var btn = $(this);
            var text = btn.text();
            btn.attr('disabled', 'disabled').addClass('disabled').html(text + ' <img src="img/al.gif">');
            e.preventDefault();
            $.ajax({
                url: rootUrl + 'maintenance/rebuildIndex',
                type: 'POST',
                data: {},
                contentType: 'application/json',
                statusCode: {
                    200: function() {
                        var btn = $('#rebuild-index');
                        btn.removeClass('disabled').attr('disabled', null);
                        btn.html(text + ' <img src="icon/tick.png">');
                        window.setTimeout(function() {
                            $('img', btn).fadeOut();
                        }, 1000);
                    }
                }
            });
        });

        $('#clear-schema').on('click', function(e) {

            Structr.confirmation('<h3>Delete schema?</h3><p>This will remove all dynamic schema information, but not your other data.</p><p>&nbsp;</p>',
                    function() {
                        $.unblockUI({
                            fadeOut: 25
                        });

                        var btn = $(this);
                        var text = btn.text();
                        btn.attr('disabled', 'disabled').addClass('disabled').html(text + ' <img src="img/al.gif">');
                        e.preventDefault();
                        $.ajax({
                            url: rootUrl + 'schema_relationship_nodes',
                            type: 'DELETE',
                            data: {},
                            contentType: 'application/json',
                            statusCode: {
                                200: function() {
                                    _Schema.reload();
                                    $.ajax({
                                        url: rootUrl + 'schema_nodes',
                                        type: 'DELETE',
                                        data: {},
                                        contentType: 'application/json',
                                        statusCode: {
                                            200: function() {
                                                _Schema.reload();
                                                var btn = $('#clear-schema');
                                                btn.removeClass('disabled').attr('disabled', null);
                                                btn.html(text + ' <img src="icon/tick.png">');
                                                window.setTimeout(function() {
                                                    $('img', btn).fadeOut();
                                                }, 1000);
                                            }
                                        }
                                    });

                                }
                            }
                        });
                    });
        });

        Command.list('SchemaNode', true, 100, 1, 'name', 'asc', 'id,name', function(n) {
            $('#node-type-selector').append('<option>' + n.name + '</option>');
        });

        Command.list('SchemaRelationship', true, 100, 1, 'relationshipType', 'asc', 'id,name', function(r) {
            $('#rel-type-selector').append('<option>' + r.relationshipType + '</option>');
        });

        $('#add-uuids').on('click', function(e) {
            var btn = $(this);
            var text = btn.text();
            e.preventDefault();
            var type = nodeTypeSelector.val();
            var relType = $('#rel-type-selector').val();
            if (!type) {
                nodeTypeSelector.addClass('notify');
                nodeTypeSelector.on('change', function() {
                    nodeTypeSelector.removeClass('notify');
                });
                return;
            }
            btn.attr('disabled', 'disabled').addClass('disabled').html(text + ' <img src="img/al.gif">');
            $.ajax({
                url: rootUrl + 'maintenance/setUuid',
                type: 'POST',
                data: JSON.stringify({'type': type, 'relType': relType}),
                contentType: 'application/json',
                statusCode: {
                    200: function() {
                        var btn = $('#add-uuids');
                        nodeTypeSelector.removeClass('notify');
                        btn.removeClass('disabled').attr('disabled', null);
                        btn.html(text + ' <img src="icon/tick.png">');
                        window.setTimeout(function() {
                            $('img', btn).fadeOut();
                        }, 1000);
                    }
                }
            });
        });

    },
    getPropertyName: function(type, relationshipType, relatedType, out, callback) {
        $.ajax({
            url: rootUrl + '_schema/' + type,
            type: 'GET',
            contentType: 'application/json; charset=utf-8',
            statusCode: {
                200: function(data) {
                    var properties = data.result[0].views.all;
                    Object.keys(properties).forEach(function(key) {
                        var obj = properties[key];
                        var simpleClassName = obj.className.split('.')[obj.className.split('.').length - 1];
                        if (obj.relatedType && obj.relationshipType) {
                            if (obj.relatedType.endsWith(relatedType) && obj.relationshipType === relationshipType && ((simpleClassName.startsWith('EndNode') && out)
                                    || (simpleClassName.startsWith('StartNode') && !out))) {
                                callback(key, obj.isCollection);
                            }

                        }
                    });
                }
            }
        });

    },
    doLayout: function() {

        var nodesToLayout = new Array();
        var relsToLayout = new Array();

        $.each(Object.keys(nodes), function(i, id) {

            if (!id.endsWith('_top') && !id.endsWith('_bottom')) {

                var node = $('#id_' + id);
                nodesToLayout.push(node);
            }
        });

        $.each(Object.keys(rels), function(i, id) {
            relsToLayout.push(rels[id]);
        });

        _Layout.doLayout(nodesToLayout, relsToLayout);
    },
    setZoom: function(zoom, instance, transformOrigin, el) {
        transformOrigin = transformOrigin || [ 0.5, 0.5 ];
        instance = instance || jsPlumb;
        el = el || instance.getContainer();
        var p = [ "webkit", "moz", "ms", "o" ],
            s = "scale(" + zoom + ")",
            oString = (transformOrigin[0] * 100) + "% " + (transformOrigin[1] * 100) + "%";

        for (var i = 0; i < p.length; i++) {
            el.style[p[i] + "Transform"] = s;
            el.style[p[i] + "TransformOrigin"] = oString;
        }

        el.style["transform"] = s;
        el.style["transformOrigin"] = oString;

        instance.setZoom(zoom);
<<<<<<< HEAD
      },
    sortByBuiltinFlagAndName: function(collection, flagName) {

        collection.sort(function(a, b) {

            var result = a[flagName] ? b[flagName] ? 0 : 1 : -1;
            if (result === 0) {

                result = a.name > b.name ? 1 : a.name < b.name ? -1 : 0;
            }

            return result;

        });
    }
=======
        
        _Schema.resize();
      }
>>>>>>> 27159717
};

function normalizeAttr(attr) {
    return attr.replace(/^_+/, '');
}

function normalizeAttrs(attrs, keys) {
    return attrs.replace(/ /g, '').split(',').map(function(attr) {
        var a = normalizeAttr(attr);
        if (keys.indexOf('_' + a) !== -1) {
            return '_' + a;
        }
        return a;
    }).join(',');
}

function denormalizeAttrs(attrs) {
    return attrs.replace(/ /g, '').split(',').map(function(attr) {
        var a = normalizeAttr(attr);
        return a;
    }).join(', ');
}

var typeOptions = '<select class="property-type"><option value="">--Select--</option>'
        + '<option value="String">String</option>'
        + '<option value="Integer">Integer</option>'
        + '<option value="Long">Long</option>'
        + '<option value="Double">Double</option>'
        + '<option value="Boolean">Boolean</option>'
        + '<option value="Enum">Enum</option>'
        + '<option value="Date">Date</option>'
        + '<option value="Count">Count</option>'
        + '<option value="Function">Function</option>'
        + '<option value="Notion">Notion</option>'
        + '<option value="Join">Join</option>'
        + '<option value="Cypher">Cypher</option>';
<|MERGE_RESOLUTION|>--- conflicted
+++ resolved
@@ -101,42 +101,7 @@
                 _Schema.reload();
             });
 
-<<<<<<< HEAD
             schemaContainer.append('Zoom: <div id="zoom-slider" style="display:inline-block; width:100px; margin-left:10px"></div>');
-=======
-           schemaContainer.append('<button class="btn" id="expand-all"><img alt="Expand all" src="icon/arrow_out.png"></button>');
-            $('#expand-all').on('click', function() {
-                $.each(Object.keys(nodes), function(i, id) {
-                    if (_Schema.getMode(id) === 'compact') {
-                        _Schema.expandView(id);
-                        _Schema.storeMode(id, 'expanded');
-                    }
-                });
-            });
-
-            schemaContainer.append('<button class="btn" id="compact-all"><img alt="Compact all" src="icon/arrow_in.png"></button>');
-            $('#compact-all').on('click', function() {
-                $.each(Object.keys(nodes), function(i, id) {
-                    if (_Schema.getMode(id) === 'expanded') {
-                        _Schema.compactView(id);
-                        _Schema.storeMode(id, 'compact');
-                    }
-                });
-                instance.repaintEverything();
-            });
-
-            schemaContainer.append('<button class="btn" id="admin-tools"><img src="icon/wrench.png"> Tools</button>');
-            $('#admin-tools').on('click', function() {
-                _Schema.openAdminTools();
-            });
-
-            schemaContainer.append('<button class="btn" id="sync-schema"><img src="icon/page_white_get.png"> Sync schema</button>');
-            $('#sync-schema').on('click', function() {
-                _Schema.syncSchemaDialog();
-            });
-
-            schemaContainer.append('<div id="zoom-slider" style="display:inline-block; width:100px; margin-left:10px"></div>');
->>>>>>> 27159717
             $( "#zoom-slider" ).slider({
                 min:0.25,
                 max:1,
@@ -151,7 +116,6 @@
                 }
             });
 
-<<<<<<< HEAD
             schemaContainer.append('<button class="btn" id="admin-tools"><img src="icon/wrench.png"> Tools</button>');
             $('#admin-tools').on('click', function() {
                 _Schema.openAdminTools();
@@ -171,19 +135,6 @@
             $('#show-snapshots').on('click', function() {
                 _Schema.snapshotsDialog();
             });
-=======
-            /*
-             schemaContainer.append('<button class="btn" id="do-layout"><img src="icon/wrench.png"> Layout</button>');
-             $('#do-layout').on('click', function() {
-             _Schema.doLayout();
-             });
-
-             schemaContainer.append('<button class="btn" id="stop-layout"><img src="icon/wrench.png"> Stop</button>');
-             $('#stop-layout').on('click', function() {
-             _Layout.stopLayout();
-             });
-             */
->>>>>>> 27159717
 
             $('#type-name').on('keyup', function(e) {
 
@@ -2184,8 +2135,8 @@
         el.style["transformOrigin"] = oString;
 
         instance.setZoom(zoom);
-<<<<<<< HEAD
-      },
+        _Schema.resize();
+    },
     sortByBuiltinFlagAndName: function(collection, flagName) {
 
         collection.sort(function(a, b) {
@@ -2200,11 +2151,6 @@
 
         });
     }
-=======
-        
-        _Schema.resize();
-      }
->>>>>>> 27159717
 };
 
 function normalizeAttr(attr) {
