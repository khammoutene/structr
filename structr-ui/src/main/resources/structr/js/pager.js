/*
 * Copyright (C) 2010-2020 Structr GmbH
 *
 * This file is part of Structr <http://structr.org>.
 *
 * Structr is free software: you can redistribute it and/or modify
 * it under the terms of the GNU Affero General Public License as
 * published by the Free Software Foundation, either version 3 of the
 * License, or (at your option) any later version.
 *
 * Structr is distributed in the hope that it will be useful,
 * but WITHOUT ANY WARRANTY; without even the implied warranty of
 * MERCHANTABILITY or FITNESS FOR A PARTICULAR PURPOSE.  See the
 * GNU Affero General Public License for more details.
 *
 * You should have received a copy of the GNU Affero General Public License
 * along with Structr.  If not, see <http://www.gnu.org/licenses/>.
 */
/**
 * Create a pager for the given type to the given DOM element.
 *
 * This pager either calls Command#list (WebSocket call) after being loaded
 * and binds Command#list to all actions or does the same for REST calls.
 *
 * If the optional callback function is given, it will be executed
 * instead of the default action.
 */
var _Pager = {

	initPager: function(id, type, p, ps, sort, order, filters) {
		_Pager.restorePagerData(id);

		if (pagerType[id] === undefined) {
			pagerType[id] = type;
		}
		if (page[id] === undefined) {
			page[id] = parseInt(p);
		}
		if (pageSize[id] === undefined) {
			pageSize[id] = parseInt(ps);
		}
		if (sortKey[id] === undefined) {
			sortKey[id] = sort;
		}
		if (sortOrder[id] === undefined) {
			sortOrder[id] = order;
		}
		if (pagerFilters[id] === undefined) {
			pagerFilters[id] = filters || {};
		}

		_Pager.storePagerData(id, type, page[id], pageSize[id], sortKey[id], sortOrder[id], pagerFilters[id]);
	},

	initFilters: function(id, type, filters) {
		pagerFilters[id] = filters;
		_Pager.storePagerData(id, type, page[id], pageSize[id], sortKey[id], sortOrder[id], pagerFilters[id]);
	},

	forceAddFilters: function(id, type, filters) {
		_Pager.initFilters(id, type, $.extend(pagerFilters[id], filters));
	},

	storePagerData: function(id, type, page, pageSize, sort, order, filters) {
		var data = {
			id: id,
			type: type,
			page: parseInt(page),
			pageSize: parseInt(pageSize),
			sort: sort,
			order: order,
			filters: filters
		};
		LSWrapper.setItem(pagerDataKey + id, JSON.stringify(data));
	},

	restorePagerData: function(id) {
		var pagerData = LSWrapper.getItem(pagerDataKey + id);
		if (pagerData) {

			if (!pagerData.startsWith('{')) {
				LSWrapper.removeItem(pagerDataKey + id);
				return false;
			}

			pagerData = JSON.parse(pagerData);
			pagerType[id] = pagerData.id;
			page[id]      = pagerData.page;
			pageSize[id]  = pagerData.pageSize;
			sortKey[id]   = pagerData.sort;
			sortOrder[id] = pagerData.order;
			if (pagerData.filters) {
				//console.log(pagerData);
				pagerFilters[id] = pagerFilters[id] || {};
				$.extend(pagerFilters[id], pagerData.filters);
				//console.log(pagerFilters[id]);
			}

			return true;
		}

		return false;
	},
	addPager: function (id, el, rootOnly, type, view, callback, optionalTransportFunction) {
		_Logger.log(_LogType.PAGER, 'add Pager', type, pageSize[id], page[id], sortKey[id], sortOrder[id]);
		var pager = new Pager(id, el, rootOnly, type, view, callback);
		pager.transportFunction = function() {
			var filterAttrs = pager.getNonEmptyFilterAttributes();
			if (typeof optionalTransportFunction === "function") {
				optionalTransportFunction(id, pageSize[id], page[id], filterAttrs, pager.internalCallback);
			} else {
				Command.query(pager.type, pageSize[id], page[id], sortKey[id], sortOrder[id], filterAttrs, pager.internalCallback, false, view);
			}
		};
		pager.init();
		return pager;
	}
};

var Pager = function (id, el, rootOnly, type, view, callback) {

	var pagerObj = this;

	// Parameters
	this.el = el;
	this.filterEl = undefined; // if set, use this as container for filters
	this.rootOnly = rootOnly;
	this.id = id;
	this.type = type;
	this.view = view;
	if (!callback) {
		this.callback = function(entities) {
			entities.forEach(function(entity) {
				StructrModel.create(entity);
			});
		};
	} else {
		this.callback = callback;
	}

	if (typeof pagerFilters[this.id] !== 'object') {
		pagerFilters[this.id] = {};
	}

	this.internalCallback = function (result, count) {

		rawResultCount[pagerObj.id] = count;
		pageCount[pagerObj.id] = Math.max(1, Math.ceil(rawResultCount[pagerObj.id] / pageSize[pagerObj.id]));
		pagerObj.updatePager(pagerObj.id, dialog.is(':visible') ? dialog : undefined);

		pagerObj.pageCount.val(pageCount[pagerObj.id]);

		pagerObj.callback(result);
	};

	this.init = function () {

		_Pager.restorePagerData(this.id);

		this.el.append('<div class="pager pager' + this.id + '" style="clear: both"><i class="pageLeft fa fa-angle-left"></i>'
				+ ' <input class="pageNo" type="text" size="4" value="' + page[this.id] + '"><i class="pageRight fa fa-angle-right"></i>'
				+ ' of <input readonly="readonly" class="readonly pageCount" type="text" size="4">'
				+ ' Items: <select class="pageSize">'
				+ '<option' + (pageSize[this.id] === 5 ? ' selected' : '') + '>5</option>'
				+ '<option' + (pageSize[this.id] === 10 ? ' selected' : '') + '>10</option>'
				+ '<option' + (pageSize[this.id] === 25 ? ' selected' : '') + '>25</option>'
				+ '<option' + (pageSize[this.id] === 50 ? ' selected' : '') + '>50</option>'
				+ '<option' + (pageSize[this.id] === 100 ? ' selected' : '') + '>100</option>'
				+ '</select></div>');

		this.pager = $('.pager' + this.id, this.el);

		this.pageLeft  = $('.pageLeft', this.pager);
		this.pageRight = $('.pageRight', this.pager);
		this.pageNo    = $('.pageNo', this.pager);
		this.pageSize  = $('.pageSize', this.pager);
		this.pageCount = $('.pageCount', this.pager);

		this.pageSize.on('change', function(e) {
                    pageSize[pagerObj.id] = $(this).val();
                    page[pagerObj.id] = 1;
                    pagerObj.updatePagerElements();
                    pagerObj.transportFunction();
		});


                let limitPager = function(inputEl) {
                    let val = $(inputEl).val();
                    if (val < 1 || val > pageCount[pagerObj.id]) {
                            $(inputEl).val(page[pagerObj.id]);
                    } else {
                        page[pagerObj.id] = val;
                    }
                    pagerObj.updatePagerElements();
                    pagerObj.transportFunction();
                };

		this.pageNo.on('keypress', function(e) {
                    if (e.keyCode === 13) {
                        limitPager(this);
                    }
		});

		this.pageNo.on('blur', function(e) {
                    if (e.target.classList.contains('disabled')) return;
                    limitPager(this);
		});

                this.pageNo.on('click', function(e) {
                    if (e.target.classList.contains('disabled')) return;
                    e.target.select();
		});

		this.pageLeft.on('click', function(e) {
                    if (e.target.classList.contains('disabled')) return;
                    page[pagerObj.id]--;
                    pagerObj.updatePagerElements();
                    pagerObj.transportFunction();
		});

		this.pageRight.on('click', function(e) {
                    if (e.target.classList.contains('disabled')) return;
                    page[pagerObj.id]++;
                    pagerObj.updatePagerElements();
                    pagerObj.transportFunction();
		});

		pagerObj.transportFunction();
	};

	/**
	 * Gets called after a new slice of data has been received
	 */
	this.updatePager = function() {

<<<<<<< HEAD
		console.log(pageCount[this.id]);
=======
		//console.log(pageCount[this.id]);
>>>>>>> ed1f5bc9

		if (page[this.id] === 1) {
			this.pageLeft.attr('disabled', 'disabled').addClass('disabled');
		} else {
			this.pageLeft.removeAttr('disabled', 'disabled').removeClass('disabled');
		}

		if (pageCount[this.id] === 1 || (page[this.id] === pageCount[this.id])) {
			this.pageRight.attr('disabled', 'disabled').addClass('disabled');
		} else {
			this.pageRight.removeAttr('disabled', 'disabled').removeClass('disabled');
		}

		if (pageCount[this.id] === 1) {
			this.pageNo.attr('disabled', 'disabled').addClass('disabled');
		} else {
			this.pageNo.removeAttr('disabled', 'disabled').removeClass('disabled');
		}

		_Pager.storePagerData(this.id, pagerType[this.id], page[this.id], pageSize[this.id], sortKey[this.id], sortOrder[this.id], pagerFilters[this.id]);
	};

	/**
	 * Gets called whenever a change has been made (i.e. button has been pressed)
	 */
	this.updatePagerElements = function () {
		$('.pageNo', this.pager).val(page[this.id]);
		$('.pageSize', this.pager).val(pageSize[this.id]);

		this.cleanupFunction();
	};

	/**
	 * the default Pager
	 * @returns {undefined}
	 */
	this.transportFunction = function () {
		console.warning('default implementation does nothing!');
	};

	/**
	 * by default all node elements are removed
	 * specialized implementations can just override this method
	 */
	this.cleanupFunction = function () {
		$('.node', pagerObj.el).remove();
	};


	/**
	 * activate the filter elements for the pager
	 *
	 * must be called after the pager has been initialized because the
	 * filters don't necessarily exist at the time the pager is created
	 */
	this.activateFilterElements = function (filterContainer) {

		// If filterContainer is given, set as filter element. Default is the pager container itself.
		this.filterEl = filterContainer || pagerObj.pager;

		$('input.filter[type=text]', this.filterEl).each(function (idx, elem) {
			var $elem = $(elem);
			var filterAttribute = $elem.data('attribute');
			if (pagerFilters[pagerObj.id][filterAttribute]) {
				$elem.val(pagerFilters[pagerObj.id][filterAttribute]);
			}
		});

		$('input.filter[type=text]', this.filterEl).on('keyup', function(e) {
			var $filterEl = $(this);
			var filterAttribute = $filterEl.data('attribute');

			let filterVal = $filterEl.val();

			if (filterVal === '') {
				pagerFilters[pagerObj.id][filterAttribute] = null;
			} else {
				pagerFilters[pagerObj.id][filterAttribute] = filterVal;
			}

			if (e.keyCode === 13) {

				if (filterAttribute && filterAttribute.length) {
					page[pagerObj.id] = 1;
					pagerObj.updatePagerElements();
					pagerObj.transportFunction();
				}

			} else if (e.keyCode === 27) {

				pagerFilters[pagerObj.id][filterAttribute] = null;
				$filterEl.val('');

				page[pagerObj.id] = 1;
				pagerObj.updatePagerElements();
				pagerObj.transportFunction();
			}
		});

		$('input.filter[type=checkbox]', this.filterEl).each(function (idx, elem) {
			var $elem = $(elem);
			var filterAttribute = $elem.data('attribute');
			if (pagerFilters[pagerObj.id][filterAttribute]) {
				$elem.prop('checked', pagerFilters[pagerObj.id][filterAttribute]);
			}
		});

		$('input.filter[type=checkbox]', this.filterEl).on('change', function(e) {
			var $filterEl = $(this);
			var filterAttribute = $filterEl.data('attribute');

			if (filterAttribute && filterAttribute.length) {
				pagerFilters[pagerObj.id][filterAttribute] = $filterEl.prop('checked');

				page[pagerObj.id] = 1;
				pagerObj.updatePagerElements();
				pagerObj.transportFunction();
			}
		});
	};

	/**
	 * @returns the non-empty filter attributes
	 */
	this.getNonEmptyFilterAttributes = function () {
		var nonEmptyFilters = {};

		Object.keys(pagerFilters[pagerObj.id]).forEach(function(fa) {
			if (pagerFilters[pagerObj.id][fa] !== null && pagerFilters[pagerObj.id][fa] !== "") {
				nonEmptyFilters[fa] = pagerFilters[pagerObj.id][fa];
			}
		});

		return nonEmptyFilters;
	};

	/**
	 *
	 * @param {type} key The key to sort by
	 */
	this.setSortKey = function (key) {
		if (sortKey[pagerObj.id] === key) {

			// invert sort order
			if (sortOrder[pagerObj.id] === "asc") {
				sortOrder[pagerObj.id] = "desc";
			} else {
				sortOrder[pagerObj.id] = "asc";
			}

		} else {
			sortKey[pagerObj.id] = key;
			sortOrder[pagerObj.id] = "asc";
		}

		page[pagerObj.id] = 1;
		pagerObj.updatePagerElements();
		pagerObj.transportFunction();
	};

	/**
	 * Refresh the currently displayed page
	 */
	this.refresh = function () {
		pagerObj.updatePagerElements();
		pagerObj.transportFunction();
	};
};<|MERGE_RESOLUTION|>--- conflicted
+++ resolved
@@ -233,11 +233,7 @@
 	 */
 	this.updatePager = function() {
 
-<<<<<<< HEAD
-		console.log(pageCount[this.id]);
-=======
 		//console.log(pageCount[this.id]);
->>>>>>> ed1f5bc9
 
 		if (page[this.id] === 1) {
 			this.pageLeft.attr('disabled', 'disabled').addClass('disabled');
