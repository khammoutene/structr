--- conflicted
+++ resolved
@@ -1359,13 +1359,8 @@
 				dialogMeta.html(h);
 
 				let lineWrappingCheckbox = $('#lineWrapping');
-<<<<<<< HEAD
-				let isTemplateCheckbox = $('#isTemplate').prop('checked', file.isTemplate);
-				let showPreviewCheckbox = $('#showTemplatePreview');
-=======
 				let isTemplateCheckbox   = $('#isTemplate').prop('checked', file.isTemplate);
 				let showPreviewCheckbox  = $('#showTemplatePreview');
->>>>>>> fbb5fdea
 
 				Structr.appendInfoTextToElement({
 					text: "Expressions like <pre>Hello ${print(me.name)} !</pre> will be evaluated. To see a preview, tick this checkbox.",
@@ -1387,12 +1382,7 @@
 				isTemplateCheckboxChangeFunction(file.isTemplate);
 
 				lineWrappingCheckbox.on('change', function() {
-<<<<<<< HEAD
-					var inp = $(this);
-					if (inp.is(':checked')) {
-=======
 					if ($(this).is(':checked')) {
->>>>>>> fbb5fdea
 						LSWrapper.setItem(lineWrappingKey, "1");
 						editor.setOption('lineWrapping', true);
 					} else {
@@ -1417,12 +1407,7 @@
 						var previewArea = $('#template-preview');
 						previewArea.hide();
 						$('textarea', previewArea).val('');
-<<<<<<< HEAD
-						var contentBox = $('.editor', element);
-						contentBox.width('inherit');
-=======
 						$('.editor', element).width('inherit');
->>>>>>> fbb5fdea
 					}
 				});
 
