--- conflicted
+++ resolved
@@ -1172,15 +1172,9 @@
             _Crud.populateCell(id, key, _Crud.type, oldValue, cell);
             blinkRed(cell);
         });
-
-<<<<<<< HEAD
+    },
     refreshCell : function(id, key, newValue, type) {
         //    console.log('refreshCell', id, key, newValue, type);
-=======
-    },
-    refreshCell: function(id, key, newValue) {
-        //    console.log('refreshCell', id, key, newValue);
->>>>>>> 6c5d98b3
         var cells = _Crud.cells(id, key);
         $.each(cells, function(i, cell) {
             cell.empty();
@@ -1188,12 +1182,7 @@
             blinkGreen(cell);
         });
     },
-<<<<<<< HEAD
-    
     refreshRow : function(id, item, type) {
-=======
-    refreshRow: function(id, item) {
->>>>>>> 6c5d98b3
         //    console.log('refreshCell', id, key, newValue);
         var row = _Crud.row(id);
         row.empty();
@@ -1714,36 +1703,10 @@
                 }
             });
         } else {
-<<<<<<< HEAD
-            
-            $.ajax({
-                url: url,
-                type: 'GET',
-                dataType: 'json',
-                contentType: 'application/json; charset=utf-8',
-                //async: false,
-                success: function(data) {
-                    // Extract id
-                    var json = '{"' + key + '":'  + JSON.stringify({'id':relatedObj.id}) + '}';
-                    //console.log(data.result);
-                    //var value = data.result[key];
-                    //_Crud.crudUpdate(id, key, _Crud.idArray([ relatedId ]), reload ? document.location.reload() : function() {});
-                    //console.log('update single related object', id, relatedObj, json);
-                    _Crud.crudUpdateObj(id, json, function() {
-                        _Crud.crudRefresh(id, key);
-                        dialogCancelButton.click();
-                    });
-                },
-                error: function(a,b,c) {
-                    console.log(a,b,c);
-                }
-            });            
-=======
             _Crud.crudUpdateObj(id, '{"' + key + '":' + JSON.stringify({'id': relatedObj.id}) + '}', function() {
                 _Crud.crudRefresh(id, key);
                 dialogCancelButton.click();
             });
->>>>>>> 6c5d98b3
         }
     },
     appendRowAsCSV: function(type, item, textArea) {
