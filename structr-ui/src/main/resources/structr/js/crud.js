--- conflicted
+++ resolved
@@ -184,13 +184,7 @@
 		$(window).on('resize', function() {
 			_Crud.resize();
 		});
-<<<<<<< HEAD
-
-		hiddenTabs = JSON.parse(localStorage.getItem(crudHiddenTabsKey)) || hiddenTabs;
-=======
-		
 		hiddenTabs = JSON.parse(LSWrapper.getItem(crudHiddenTabsKey)) || hiddenTabs;
->>>>>>> f021c3ec
 		//console.log('########## Hidden tabs ##############', hiddenTabs);
 
 	},
@@ -217,13 +211,7 @@
 					hiddenTabs.splice(hiddenTabs.indexOf(key), 1);
 				}
 			}
-<<<<<<< HEAD
-
-			 localStorage.setItem(crudHiddenTabsKey, JSON.stringify(hiddenTabs));
-=======
-			
 			 LSWrapper.setItem(crudHiddenTabsKey, JSON.stringify(hiddenTabs));
->>>>>>> f021c3ec
 
 			 Structr.determineSelectAllCheckboxState();
 		});
