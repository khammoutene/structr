--- conflicted
+++ resolved
@@ -682,11 +682,7 @@
 											}
 										}
 
-<<<<<<< HEAD
-										cell.append('<img class="add" src="icon/add_grey.png">');
-=======
 										cell.append('<img class="add" src="' + _Icons.add_grey_icon + '">');
->>>>>>> 793ec08d
 										$('.add', cell).on('click', function() {
 											Structr.dialog('Add ' + typeInfo[key].type, function() {
 											}, function() {
