/*
 *  Copyright (C) 2010-2014 Morgner UG (haftungsbeschränkt)
 *
 *  This file is part of structr <http://structr.org>.
 *
 *  structr is free software: you can redistribute it and/or modify
 *  it under the terms of the GNU Affero General Public License as
 *  published by the Free Software Foundation, either version 3 of the
 *  License, or (at your option) any later version.
 *
 *  structr is distributed in the hope that it will be useful,
 *  but WITHOUT ANY WARRANTY; without even the implied warranty of
 *  MERCHANTABILITY or FITNESS FOR A PARTICULAR PURPOSE.  See the
 *  GNU General Public License for more details.
 *
 *  You should have received a copy of the GNU Affero General Public License
 *  along with structr.  If not, see <http://www.gnu.org/licenses/>.
 */

var buttonClicked;
var activeElements = {};

var _Entities = {
    numberAttrs: ['position', 'size'],
    hiddenAttrs: ['base'], //'deleted', 'ownerId', 'owner', 'group', 'categories', 'tag', 'createdBy', 'visibilityStartDate', 'visibilityEndDate', 'parentFolder', 'url', 'path', 'elements', 'components', 'paths', 'parents'],
    //readOnlyAttrs: ['lastModifiedDate', 'createdDate', 'id', 'checksum', 'size', 'version', 'relativeFilePath'],
    changeBooleanAttribute: function(attrElement, value, activeLabel, inactiveLabel) {

        log('Change boolean attribute ', attrElement, ' to ', value);

        if (value === true) {
            attrElement.removeClass('inactive').addClass('active').prop('checked', true).html('<img src="icon/tick.png">' + (activeLabel ? ' ' + activeLabel : ''));
        } else {
            attrElement.removeClass('active').addClass('inactive').prop('checked', false).text((inactiveLabel ? inactiveLabel : '-'));
        }

    },
    reloadChildren: function(id) {
        var el = Structr.node(id);

        log('reloadChildren', el);

        $(el).children('.node').remove();
        _Entities.resetMouseOverState(el);

        Command.children(id);

    },
    deleteNode: function(button, entity, callback) {
        buttonClicked = button;
        if (isDisabled(button))
            return;

        Structr.confirmation('<p>Delete ' + entity.type + ' \'' + entity.name + '\' [' + entity.id + '] ?</p>',
                function() {
                    Command.deleteNode(entity.id);
                    $.unblockUI({
                        fadeOut: 25
                    });
                    if (callback) {
                        callback();
                    }
                });
    },
    showSyncDialog: function(source, target) {
        Structr.dialog('Sync between ' + source.id + ' and ' + target.id, function() {
            return true;
        }, function() {
            return true;
        });

        dialog.append('<div><input type="radio" name="syncMode" value="none"><label for="unidir">None</label></div>');
        dialog.append('<div><input type="radio" name="syncMode" value="unidir"><label for="unidir">Uni-directional (master/slave)</label></div>');
        dialog.append('<div><input type="radio" name="syncMode" value="bidir"><label for="unidir">Bi-directional</label></div>');

        $('input[name=syncMode]:radio', dialog).on('change', function() {
            Command.setSyncMode(source.id, target.id, $(this).val());
        });

    },
    dataBindingDialog: function(entity, el) {

        el.append('<table class="props"></table>');
        var t = $('.props', el);

        // General
        _Entities.appendRowWithInputField(entity, t, 'data-structr-id', 'Element ID (set to ${this.id})');
        _Entities.appendRowWithInputField(entity, t, 'data-structr-attr', 'Attribute Key (if set, render input field in edit mode)');
        _Entities.appendRowWithInputField(entity, t, 'data-structr-type', 'Data type (e.g. Date, Boolean; default: String)');
        _Entities.appendRowWithInputField(entity, t, 'data-structr-raw-value', 'Raw value (unformatted value for Date or Number fields)');
        _Entities.appendRowWithInputField(entity, t, 'data-structr-hide', 'Hide [edit|non-edit|edit,non-edit]');

        if (entity.type === 'Button' || entity.type === 'A') {

            // Buttons

            _Entities.appendRowWithInputField(entity, t, 'data-structr-action', 'Action [create:&lt;Type&gt;|edit|delete]');
            _Entities.appendRowWithInputField(entity, t, 'data-structr-attributes', 'Attributes (for create and edit action)');

            t.append('<tr><td class="key">Reload</td><td class="value"id="reload"></td><td></td></tr>');
            _Entities.appendBooleanSwitch($('#reload', t), entity, 'data-structr-reload', '', 'If active, the page will refresh after a successfull action.');

            if (entity['data-structr-action'] === 'delete') {

                // Delete action
                t.append('<tr><td class="key">Confirm on delete?</td><td class="value" id="confirmOnDel"></td><td></td></tr>');
                _Entities.appendBooleanSwitch($('#confirmOnDel', t), entity, 'data-structr-confirm', '', 'If active, a user has to confirm the delete action.');
            }
        } else if (entity.type === 'Input' || entity.type === 'Select' || entity.type === 'Textarea') {
            // Input fields
            _Entities.appendRowWithInputField(entity, t, 'data-structr-name', 'Field name (for create action)');

        }

//        _Entities.appendBooleanSwitch(el, entity, 'hideOnEdit', 'Hide in edit mode', 'If active, this node will not be visible in edit mode.');
//        _Entities.appendBooleanSwitch(el, entity, 'hideOnNonEdit', 'Hide in non-edit mode', 'If active, this node will not be visible in default (non-edit) mode.');

        //_Entities.appendInput(dialog, entity, 'partialUpdateKey', 'Types to trigger partial update', '');

    },
    appendRowWithInputField: function(entity, el, key, label) {
        el.append('<tr><td class="key">' + label + '</td><td class="value"><input class="' + key + '_" name="' + key + '" value="' + formatValue(entity[key]) + '"></td><td><img class="nullIcon" id="null_' + key + '" src="icon/cross_small_grey.png"></td></tr>');
        var inp = $('[name="' + key + '"]', el);
        _Entities.activateInput(inp, entity.id);
        var nullIcon = $('#null_' + key, el);
        nullIcon.on('click', function() {
            Command.setProperty(entity.id, key, null, false, function() {
                inp.val(null);
                blinkGreen(inp);
                dialogMsg.html('<div class="infoBox success">Property "' + key + '" was set to null.</div>');
                $('.infoBox', dialogMsg).delay(2000).fadeOut(1000);
            });
        });

    },
    queryDialog: function(entity, el) {

        el.append('<table class="props"></table>');
        var t = $('.props', el);

        t.append('<tr><td class="key">Query auto-limit</td><td class="value" id="queryAutoLimit"></td></tr>');
        t.append('<tr><td class="key">Hide in index mode</td><td  class="value" id="hideIndexMode"></td></tr>');
        t.append('<tr><td class="key">Hide in details mode</td><td  class="value" id="hideDetailsMode"></td></tr>');

        _Entities.appendBooleanSwitch($('#queryAutoLimit', t), entity, 'renderDetails', ['Query is limited', 'Query is not limited'], 'Limit result to the object with the ID the URL ends with.');
        _Entities.appendBooleanSwitch($('#hideIndexMode', t), entity, 'hideOnIndex', ['Hidden in index mode', 'Visible in index mode'], 'if URL does not end with an ID');
        _Entities.appendBooleanSwitch($('#hideDetailsMode', t), entity, 'hideOnDetail', ['Hidden in details mode', 'Visible in details mode'], 'if URL ends with an ID.');

        el.append('<div id="data-tabs" class="data-tabs"><ul><li class="active" id="tab-rest">REST Query</li><li id="tab-cypher">Cypher Query</li><li id="tab-xpath">XPath Query</li></ul>'
                + '<div id="content-tab-rest"></div><div id="content-tab-cypher"></div><div id="content-tab-xpath"></div></div>');

        _Entities.appendTextarea($('#content-tab-rest'), entity, 'restQuery', 'REST Query', '');
        _Entities.appendTextarea($('#content-tab-cypher'), entity, 'cypherQuery', 'Cypher Query', '');
        _Entities.appendTextarea($('#content-tab-xpath'), entity, 'xpathQuery', 'XPath Query', '');

        _Entities.appendInput(el, entity, 'dataKey', 'Data Key', 'The data key is either a word to reference result objects, or it can be the name of a collection property of the result object.<br>' +
                'You can access result objects or the objects of the collection using ${<i>&lt;dataKey&gt;.&lt;propertyKey&gt;</i>}');



        //_Entities.appendInput(dialog, entity, 'partialUpdateKey', 'Types to trigger partial update', '');

    },
    activateTabs: function(elId, activeId) {
        var el = $(elId);
        var tabs = $('li', el);
        $.each(tabs, function(i, tab) {
            $(tab).on('click', function() {
                var tab = $(this);
                tabs.removeClass('active');
                tab.addClass('active');
                el.children('div').hide();
                var id = tab.prop('id').substring(4);
                var content = $('#content-tab-' + id);
                content.show();
            });
        });
        var id = activeId.substring(9);
        var tab = $('#' + id);
        tab.click();
    },
    editSource: function(entity) {

        Structr.dialog('Edit source of "' + (entity.name ? entity.name : entity.id) + '"', function() {
            log('Element source saved')
        }, function() {
            log('cancelled')
        });

        // Get content in widget mode
        var url = viewRootUrl + entity.id + '?edit=3', contentType = 'text/html';

        $.ajax({
            url: url,
            //async: false,
            contentType: contentType,
            success: function(data) {
                text = data;
                dialog.append('<div class="editor"></div>');
                var contentBox = $('.editor', dialog);
                editor = CodeMirror(contentBox.get(0), {
                    value: unescapeTags(text),
                    mode: contentType,
                    lineNumbers: true
                });

                editor.id = entity.id;

                dialogBtn.append('<button id="saveFile" disabled="disabled" class="disabled"> Save </button>');
                dialogBtn.append('<button id="saveAndClose" disabled="disabled" class="disabled"> Save and close</button>');

                dialogSaveButton = $('#saveFile', dialogBtn);
                saveAndClose = $('#saveAndClose', dialogBtn);

                $('.CodeMirror-code .cm-attribute:contains("data-hash")').addClass('data-hash').next().addClass('data-hash');
                editor.on('scroll', function() {
                    $('.CodeMirror-code .cm-attribute:contains("data-hash")').addClass('data-hash').next().addClass('data-hash');
                });
                editor.on('change', function(cm, change) {

                    //text1 = $(contentNode).children('.content_').text();
                    text2 = editor.getValue();

                    if (text === text2) {
                        dialogSaveButton.prop("disabled", true).addClass('disabled');
                        saveAndClose.prop("disabled", true).addClass('disabled');
                    } else {
                        dialogSaveButton.prop("disabled", false).removeClass('disabled');
                        saveAndClose.prop("disabled", false).removeClass('disabled');
                    }

                    $('.CodeMirror-code .cm-attribute:contains("data-hash")').addClass('data-hash').next().addClass('data-hash');
                });

                dialogSaveButton.on('click', function(e) {
                    e.stopPropagation();
                    var text2 = editor.getValue();

                    if (text === text2) {
                        dialogSaveButton.prop("disabled", true).addClass('disabled');
                        saveAndClose.prop("disabled", true).addClass('disabled');
                    } else {
                        dialogSaveButton.prop("disabled", false).removeClass('disabled');
                        saveAndClose.prop("disabled", false).removeClass('disabled');
                    }

                    Command.savePage(text2, entity.id, function() {
                        $.ajax({
                            url: url,
                            contentType: contentType,
                            success: function(data) {
                                editor.setValue(unescapeTags(data));
                            }
                        });

                        dialogSaveButton.prop("disabled", true).addClass('disabled');
                        saveAndClose.prop("disabled", true).addClass('disabled');
                        dialogMsg.html('<div class="infoBox success">Page source saved and rebuilt DOM tree.</div>');
                        $('.infoBox', dialogMsg).delay(2000).fadeOut(200);

                    });

                });

                saveAndClose.on('click', function(e) {
                    e.stopPropagation();
                    dialogSaveButton.click();
                    setTimeout(function() {
                        dialogSaveButton.remove();
                        saveAndClose.remove();
                        dialogCancelButton.click();
                    }, 500);
                });

            },
            error: function(xhr, statusText, error) {
                console.log(xhr, statusText, error);
            }
        });

    },
    showProperties: function(entity) {

        var views, activeView = 'ui';

        if (isIn(entity.type, ['Comment', 'Content', 'Page', 'User', 'Group', 'Image', 'File', 'Folder', 'Widget'])) {
            views = ['ui', 'in', 'out'];
        } else {
            views = ['_html_', 'ui', 'in', 'out'];
            activeView = '_html_';
        }

        var tabTexts = [];
        tabTexts._html_ = 'HTML Attributes';
        tabTexts.ui = 'Node Properties';
        tabTexts.in = 'Incoming Relationships';
        tabTexts.out = 'Outgoing Relationships';

        //dialog.empty();
        Structr.dialog('Edit Properties of ' + (entity.name ? entity.name : entity.id), function() {
            return true;
        }, function() {
            return true;
        });

        dialog.append('<div id="tabs"><ul></ul></div>');
        var mainTabs = $('#tabs', dialog);

        if (!isIn(entity.type, ['Comment', 'Content', 'User', 'Group', 'Image', 'File', 'Folder', 'Widget'])) {

            _Entities.appendPropTab(mainTabs, 'query', 'Query and Data Binding', true, function(c) {
                _Entities.queryDialog(entity, c);
                _Entities.activateTabs('#data-tabs', '#content-tab-rest');
            });

            _Entities.appendPropTab(mainTabs, 'editBinding', 'Edit Mode Binding', false, function(c) {
                _Entities.dataBindingDialog(entity, c);
            });
        }

        _Entities.appendViews(entity, views, tabTexts, mainTabs, activeView);


    },
    appendPropTab: function(el, name, label, active, callback) {
        var ul = el.children('ul');
        ul.append('<li id="tab-' + name + '">' + label + '</li>');
        var tab = $('#tab-' + name + '');
        if (active) {
            tab.addClass('active');
        }
        tab.on('click', function(e) {
            e.stopPropagation();
            var self = $(this);
            $('.propTabContent').hide();
            $('li', ul).removeClass('active');
            var c = $('#tabView-' + name + '');
            c.show().children().remove();
            if (callback) {
                callback(c);
            }
            self.addClass('active');
        });
        el.append('<div class="propTabContent" id="tabView-' + name + '"></div>');
        var content = $('#tabView-' + name);
        if (active) {
            content.show();
        }
        if (callback) {
            callback(content);
        }
        return content;
    },
    appendViews: function(entity, views, texts, tabs, activeView) {

        $(views).each(function(i, view) {

            var tabText = texts[view];

            tabs.children('ul').append('<li id="tab-' + view + '">' + tabText + '</li>');

            tabs.append('<div class="propTabContent" id="tabView-' + view + '"></div>');

            var tab = $('#tab-' + view);

            tab.on('click', function(e) {
                e.stopPropagation();
                var self = $(this);
                tabs.children('div').hide();
                $('li', tabs).removeClass('active');
                self.addClass('active');
                var tabView = $('#tabView-' + view);
                tabView.empty();
                tabView.show();

                $.ajax({
                    url: rootUrl + '_schema/' + entity.type + '/ui',
                    dataType: 'json',
                    contentType: 'application/json; charset=utf-8',
                    success: function(data) {
                        var typeInfo = {};
                        $(data.result).each(function(i, prop) {
                            typeInfo[prop.jsonName] = prop;
                        });
                        _Entities.listProperties(entity, view, tabView, typeInfo);
                    }
                });
            });
        });

        $('#tab-' + activeView).click();

    },
    listProperties: function(entity, view, tabView, typeInfo) {
        $.ajax({
            url: rootUrl + entity.id + (view ? '/' + view : '') + '?pageSize=10',
            dataType: 'json',
            contentType: 'application/json; charset=utf-8',
            success: function(data) {
                // Default: Edit node id
                var id = entity.id;
                // ID of graph object to edit
                $(data.result).each(function(i, res) {

                    // reset id for each object group
                    id = entity.id;
                    var keys = Object.keys(res);
                    tabView.append('<table class="props ' + view + ' ' + res['id'] + '_"></table>');

                    var props = $('.props.' + view + '.' + res['id'] + '_', tabView);

                    $(keys).each(function(i, key) {

                        if (view === '_html_') {
                            if (key !== 'id') {
                                props.append('<tr><td class="key">' + key.replace(view, '') + '</td>'
                                        + '<td class="value ' + key + '_">' + formatValueInputField(key, res[key]) + '</td><td><img class="nullIcon" id="null_' + key + '" src="icon/cross_small_grey.png"></td></tr>');
                            }
                        } else if (view === 'in' || view === 'out') {
                            if (key === 'id') {
                                // set ID to rel ID
                                id = res[key];
                            }
                            props.append('<tr><td class="key">' + key + '</td><td rel_id="' + id + '" class="value ' + key + '_">' + formatValueInputField(key, res[key]) + '</td><td><img class="nullIcon" id="null_' + key + '" src="icon/cross_small_grey.png"></td></tr>');
                        } else {

                            props.append('<tr><td class="key">' + formatKey(key) + '</td><td class="value ' + key + '_"></td><td><img class="nullIcon" id="null_' + key + '" src="icon/cross_small_grey.png"></td></tr>');
                            var cell = $('.value.' + key + '_', props);
                            
                            var type = typeInfo[key].type;
                            var isHidden = isIn(key, _Entities.hiddenAttrs);
                            var isReadOnly = typeInfo[key].readOnly; //isIn(key, _Entities.readOnlyAttrs);
                            var isBoolean = (type === 'Boolean'); //typeInfo[key].className === 'org.structr.core.property.BooleanProperty'; //isIn(key, _Entities.booleanAttrs);
                            var isDate = (type === 'Date'); //typeInfo[key].className === 'org.structr.core.property.ISO8601DateProperty'; //isIn(key, _Entities.dateAttrs);
                            var isPassword = (typeInfo[key].className === 'org.structr.core.property.PasswordProperty');
                            var isArray = type.endsWith('[]');
                            var isRelated = typeInfo[key].relatedType;

                            if (!key.startsWith('_html_') && !isHidden) {

                                if (isBoolean) {
                                    cell.removeClass('value').append('<input type="checkbox" class="' + key + '_">');
                                    var checkbox = $(props.find('input[type="checkbox"].' + key + '_'));
                                    Command.getProperty(id, key, function(val) {
                                        if (val) {
                                            checkbox.prop('checked', true);
                                        }
                                        if (!isReadOnly) {
                                            checkbox.on('change', function() {
                                                var checked = checkbox.prop('checked');
                                                _Entities.setProperty(id, key, checked, false, function(newVal) {
                                                    if (val !== newVal) {
                                                        blinkGreen(cell);
                                                    }
                                                    checkbox.prop('checked', newVal);
                                                });
                                                
                                            });
                                        } else {
                                            checkbox.prop('disabled', 'disabled');
                                            checkbox.addClass('readOnly');
                                            checkbox.addClass('disabled');
                                        }
                                    });
                                } else if (isDate && !isReadOnly) {
                                    if (!res[key] || res[key] === 'null') {
                                        res[key] = '';
                                    }
                                    cell.append('<input class="dateField" name="' + key + '" type="text" value="' + res[key] + '">');
                                    var dateField = $(props.find('.dateField'));
                                    dateField.datetimepicker({
                                        showSecond: true,
                                        timeFormat: 'hh:mm:ssz',
                                        dateFormat: 'yy-mm-dd',
                                        separator: 'T'
                                    });
                                } else if (isRelated) {
                                    
                                    var node = res[key];
                                    if (node && node.constructor === Object) {
                                        var displayName = _Crud.displayName(node);
                                        cell.append('<div title="' + displayName + '" id="_' + node.id + '" class="node ' + (node.type ? node.type.toLowerCase() : (node.tag ? node.tag : 'element')) + ' ' + node.id + '_">' + fitStringToWidth(displayName, 80) + '<img class="remove" src="icon/cross_small_grey.png"></div>');
                                        var nodeEl = $('#_' + node.id, props);
                                        
                                        nodeEl.on('click', function(e) {
                                            e.preventDefault();
                                            _Entities.showProperties(node);
                                            return false;
                                        });
                                        $('.remove', nodeEl).on('click', function(e) {
                                            e.preventDefault();
                                            _Entities.setProperty(id, key, null, false, function(newVal) {
                                                if (!newVal) {
                                                    blinkGreen(cell);
                                                    dialogMsg.html('<div class="infoBox success">Related node "' + displayName + '" was removed from property "' + key + '".</div>');
                                                    $('.infoBox', dialogMsg).delay(2000).fadeOut(1000);
                                                    cell.empty();
                                                } else {
                                                    blinkRed(cell);
                                                }
                                            });
                                            return false;
                                        });
                                    }

                                } else {
                                    cell.append(formatValueInputField(key, res[key], isPassword, isReadOnly));
                                }
                                
                            }
                        }

                        var nullIcon = $('#null_' + key);
                        nullIcon.on('click', function() {
                            var key = $(this).prop('id').substring(5);
                            var input = $('.' + key + '_').find('input');
                            _Entities.setProperty(id, key, isArray?'[]':null, false, function(newVal) {
                                if (!newVal) {
                                    blinkGreen(cell);
                                    dialogMsg.html('<div class="infoBox success">Property "' + key + '" was set to null.</div>');
                                    $('.infoBox', dialogMsg).delay(2000).fadeOut(1000);
                                    if (isRelated) {
                                        cell.empty();
                                    }
                                } else {
                                    blinkRed(input);
                                }
                                if (!isRelated) {
                                    input.val(newVal);
                                }
                            });
                        });
                    });
                    props.append('<tr><td class="key"><input type="text" class="newKey" name="key"></td><td class="value"><input type="text" value=""></td><td></td></tr>');
                    $('.props tr td.value input', dialog).each(function(i, v) {
                        _Entities.activateInput(v, id);
                    });
                });
            }
        });

    },
    activateInput: function(el, id) {

        var input = $(el);
        var oldVal = input.val();
        var relId = input.parent().attr('rel_id');

        if (!input.hasClass('readonly') && !input.hasClass('newKey')) {

            input.on('focus', function() {
                input.addClass('active');
            });

            input.on('change', function() {
                input.data('changed', true);
                _Pages.reloadPreviews();
            });

            input.on('focusout', function() {
                log('relId', relId);
                var objId = relId ? relId : id;
                log('set properties of obj', objId);

                var keyInput = input.parent().parent().children('td').first().children('input');
                log(keyInput);
                if (keyInput && keyInput.length) {

                    var newKey = keyInput.val();
                    var val = input.val();

                    // new key
                    log('new key: Command.setProperty(', objId, newKey, val);
                    Command.setProperty(objId, newKey, val, false, function() {
                        blinkGreen(input);
                        dialogMsg.html('<div class="infoBox success">New property "' + newKey + '" was added and saved with value "' + val + '".</div>');
                        $('.infoBox', dialogMsg).delay(2000).fadeOut(1000);
                    });


                } else {
                    var key = input.prop('name');
                    var val = input.val();
                    var isPassword = input.prop('type') === 'password';
                    if (input.data('changed')) {
                        input.data('changed', false);
                        log('existing key: Command.setProperty(', objId, key, val);
                        _Entities.setProperty(objId, key, val, false, function(newVal) {
                            
                            if (isPassword || (newVal && newVal !== oldVal)) {
                                blinkGreen(input);
                                input.val(newVal);
                                dialogMsg.html('<div class="infoBox success">Updated property "' + key + '"' + (!isPassword ? ' with value "' + newVal + '".</div>' : ''));
                                $('.infoBox', dialogMsg).delay(2000).fadeOut(200);

                            } else {
                                blinkRed(input);
                                input.val(oldVal);
                            }
                            oldVal = newVal;
                        });
                    }
                }
                input.removeClass('active');
                input.parent().children('.icon').each(function(i, img) {
                    $(img).remove();
                });
            });
        }
    },
    setProperty: function(id, key, val, recursive, callback) {
        Command.setProperty(id, key, val, recursive, function() {
            Command.getProperty(id, key, callback);
        });
    },
    appendAccessControlIcon: function(parent, entity) {

        var protected = !entity.visibleToPublicUsers || !entity.visibleToAuthenticatedUsers;

        var keyIcon = $('.key_icon', parent);
        var newKeyIcon = '<img title="Access Control and Visibility" alt="Access Control and Visibility" class="key_icon button" src="' + Structr.key_icon + '">';
        if (!(keyIcon && keyIcon.length)) {
            parent.append(newKeyIcon);
            keyIcon = $('.key_icon', parent)
            if (protected) {
                keyIcon.show();
                keyIcon.addClass('donthide');
            }

            keyIcon.on('click', function(e) {
                e.stopPropagation();
                Structr.dialog('Access Control and Visibility', function() {
                }, function() {
                });

                _Entities.appendSimpleSelection(dialogText, entity, 'users', 'Owner', 'owner.id');

                dialogText.append('<h3>Visibility</h3>');

                //('<div class="' + entity.id + '_"><button class="switch disabled visibleToPublicUsers_">Public (visible to anyone)</button><button class="switch disabled visibleToAuthenticatedUsers_">Authenticated Users</button></div>');

                if (entity.type === 'Folder' || (lastMenuEntry === 'pages' && !(entity.type === 'Content'))) {
                    dialogText.append('<div>Apply visibility switches recursively? <input id="recursive" type="checkbox" name="recursive"></div><br>');
                }

                _Entities.appendBooleanSwitch(dialogText, entity, 'visibleToPublicUsers', ['Visible to public users', 'Not visible to public users'], 'Click to toggle visibility for users not logged-in', '#recursive');
                _Entities.appendBooleanSwitch(dialogText, entity, 'visibleToAuthenticatedUsers', ['Visible to auth. users', 'Not visible to auth. users'], 'Click to toggle visibility to logged-in users', '#recursive');

                dialogText.append('<h3>Access Rights</h3>');
                dialogText.append('<table class="props" id="principals"><thead><tr><th>Name</th><th>Read</th><th>Write</th><th>Delete</th><th>Access Control</th></tr></thead><tbody></tbody></table');

                var tb = $('#principals tbody', dialogText);
                tb.append('<tr id="new"><td><select id="newPrincipal"><option></option></select></td><td><input id="newRead" type="checkbox" disabled="disabled"></td><td><input id="newWrite" type="checkbox" disabled="disabled"></td><td><input id="newDelete" type="checkbox" disabled="disabled"></td><td><input id="newAccessControl" type="checkbox" disabled="disabled"></td></tr>');
                Command.getByType('User', 1000, 1, 'name', 'asc', function(user) {
                    $('#newPrincipal').append('<option value="' + user.id + '">' + user.name + '</option>');
                });
                Command.getByType('Group', 1000, 1, 'name', 'asc', function(group) {
                    $('#newPrincipal').append('<option value="' + group.id + '">' + group.name + '</option>');
                });
                $('#newPrincipal').on('change', function() {
                    var sel = $(this);
                    var pId = sel[0].value;
                    var rec = $('#recursive', dialogText).is(':checked');
                    Command.setPermission(entity.id, pId, 'grant', 'read', rec);
                    $('#new', tb).selectedIndex = 0;

                    Command.get(pId, function(p) {
                        addPrincipal(entity, p, {'read': true});
                    });

                });

                $.ajax({
                    url: rootUrl + '/' + entity.id + '/in',
                    dataType: 'json',
                    contentType: 'application/json; charset=utf-8',
                    success: function(data) {

                        $(data.result).each(function(i, result) {

                            var permissions = {
                                'read': isIn('read', result.allowed),
                                'write': isIn('write', result.allowed),
                                'delete': isIn('delete', result.allowed),
                                'accessControl': isIn('accessControl', result.allowed)
                            };

                            var principalId = result.principalId;
                            if (principalId) {
                                Command.get(principalId, function(p) {
                                    addPrincipal(entity, p, permissions);
                                });

                            }

                        });
                    }
                });

            });
        }
    },
    appendTextarea: function(el, entity, key, label, desc) {
        if (!el || !entity) {
            return false;
        }
        el.append('<div><h3>' + label + '</h3><p>' + desc + '</p><textarea class="query-text" id="' + key + '_">' + (entity[key] ? entity[key] : '') + '</textarea></div>');
        el.append('<div><button id="apply_' + key + '">Save</button></div>');
        var btn = $('#apply_' + key, el);
        btn.on('click', function() {
            entity.setProperty(key, $('#' + key + '_', el).val(), false, function() {
                log(key + ' successfully updated!', entity[key]);
                blinkGreen(btn);
                _Pages.reloadPreviews();
            });
        });
    },
    appendInput: function(el, entity, key, label, desc) {
        if (!el || !entity) {
            return false;
        }
        el.append('<div><h3>' + label + '</h3><p>' + desc + '</p><input type="text" id="' + key + '_" value="' + (entity[key] ? entity[key] : '') + '"><button id="save_' + key + '">Save</button></div>');
        var btn = $('#save_' + key, el);
        btn.on('click', function() {
            entity.setProperty('dataKey', $('#' + key + '_').val(), false, function() {
                log(key + ' successfully updated!', entity[key]);
                blinkGreen(btn);
                _Pages.reloadPreviews();
            });
        });
    },
    appendBooleanSwitch: function(el, entity, key, label, desc, recElementId) {
        if (!el || !entity) {
            return false;
        }
        el.append('<div class="' + entity.id + '_"><button class="switch inactive ' + key + '_"></button>' + desc + '</div>');
        var sw = $('.' + key + '_', el);
        _Entities.changeBooleanAttribute(sw, entity[key], label[0], label[1]);
        sw.on('click', function(e) {
            e.stopPropagation();
            entity.setProperty(key, sw.hasClass('inactive'), $(recElementId, el).is(':checked'), function(obj) {
                if (obj.id !== entity.id) {
                    return false;
                }
                _Entities.changeBooleanAttribute(sw, entity[key], label[0], label[1]);
                blinkGreen(sw);
                return true;
            });
        });
    },
    appendSimpleSelection: function(el, entity, type, title, key) {

        var subKey;
        if (key.contains('.')) {
            subKey = key.substring(key.indexOf('.') + 1, key.length);
            key = key.substring(0, key.indexOf('.'));
        }

        el.append('<h3>' + title + '</h3><p id="' + key + 'Box"></p>');
        var element = $('#' + key + 'Box');
        element.append('<span class="' + entity.id + '_"><select class="' + key + '_" id="' + key + 'Select"></select></span>');
        var selectElement = $('#' + key + 'Select');
        selectElement.append('<option></option>')

        $.ajax({
            url: rootUrl + type + '/ui?pageSize=100',
            dataType: 'json',
            contentType: 'application/json; charset=utf-8',
            success: function(data) {
                $(data.result).each(function(i, result) {

                    var id = (subKey && entity[key] ? entity[key][subKey] : entity[key]);
                    var selected = (id === result.id ? 'selected' : '');
                    selectElement.append('<option ' + selected + ' value="' + result.id + '">' + result.name + '</option>');
                });
            }
        });

        var select = $('#' + key + 'Select', element);
        select.on('change', function() {

            var value = select.val();
            if (subKey) {
                entity[key][subKey] = value;
            }

            entity.setProperty(key, value, false, function() {
                blinkGreen(select);
            });
        });
    },
    appendEditSourceIcon: function(parent, entity) {

        var editIcon = $('.edit_icon', parent);

        if (!(editIcon && editIcon.length)) {
            parent.append('<img title="Edit source code" alt="Edit source code" class="edit_icon button" src="' + '/structr/icon/pencil.png' + '">');
            editIcon = $('.edit_icon', parent);
        }
        editIcon.on('click', function(e) {
            e.stopPropagation();
            log('editSource', entity);
            _Entities.editSource(entity);
        });
    },
    appendEditPropertiesIcon: function(parent, entity) {

        var editIcon = $('.edit_props_icon', parent);

        if (!(editIcon && editIcon.length)) {
            parent.append('<img title="Edit Properties" alt="Edit Properties" class="edit_props_icon button" src="' + '/structr/icon/application_view_detail.png' + '">');
            editIcon = $('.edit_props_icon', parent);
        }
        editIcon.on('click', function(e) {
            e.stopPropagation();
            log('showProperties', entity);
            _Entities.showProperties(entity);
        });
    },
    appendDataIcon: function(parent, entity) {

        var dataIcon = $('.data_icon', parent);

        if (!(dataIcon && dataIcon.length)) {
            parent.append('<img title="Edit Data Settings" alt="Edit Data Settings" class="data_icon button" src="' + '/structr/icon/database_table.png' + '">');
            dataIcon = $('.data_icon', parent);
        }
        dataIcon.on('click', function(e) {
            e.stopPropagation();
            log('showDataDialog', entity);
            _Entities.showDataDialog(entity);
        });
    },
    appendExpandIcon: function(el, entity, hasChildren, expand) {

        log('_Entities.appendExpandIcon', el, entity, hasChildren, expand);

        var button = $(el.children('.expand_icon').first());
        if (button && button.length) {
            log('Expand icon already existing', el, button);
            return;
        }

        if (hasChildren) {

            log('appendExpandIcon hasChildren?', hasChildren, 'expand?', expand)

            var typeIcon = $(el.children('.typeIcon').first());
            var icon = expand ? Structr.expanded_icon : Structr.expand_icon;

            typeIcon.css({
                paddingRight: 0 + 'px'
            }).after('<img title="Expand \'' + entity.name + '\'" alt="Expand \'' + entity.name + '\'" class="expand_icon" src="' + icon + '">');

            $(el).on('click', function(e) {
                e.stopPropagation();
                _Entities.toggleElement(this);
            });

            button = $(el.children('.expand_icon').first());

            if (button) {

                button.on('click', function(e) {
                    e.stopPropagation();
                    _Entities.toggleElement($(this).parent('.node'));
                });

                // Prevent expand icon from being draggable
                button.on('mousedown', function(e) {
                    e.stopPropagation();
                });

                if (expand) {
                    _Entities.ensureExpanded(el);
                }
            }

        } else {
            el.children('.typeIcon').css({
                paddingRight: 11 + 'px'
            });
        }

    },
    removeExpandIcon: function(el) {
        if (!el)
            return;
        log('removeExpandIcon', el);
        var button = $(el.children('.expand_icon').first());
        button.remove();
        el.children('.typeIcon').css({
            paddingRight: 11 + 'px'
        });
    },
    makeSelectable: function(el) {
        var node = $(el).closest('.node');
        if (!node || !node.children) {
            return;
        }
        node.on('click', function() {
            $(this).toggleClass('selected');
        });
    },
    setMouseOver: function(el, allowClick, syncedNodes) {
        var node = $(el).closest('.node');
        if (!node || !node.children) {
            return;
        }

        if (!allowClick) {
            node.on('click', function(e) {
                return false;
            });
        }

        node.children('b.name_').on('click', function(e) {
            e.stopPropagation();
            _Entities.makeNameEditable(node);
        });

        var nodeId = getId(el), isComponent;
        if (nodeId === undefined) {
            nodeId = getComponentId(el);
            if (nodeId) {
                isComponent = true;
            } else {
                nodeId = getActiveElementId(el);
            }
        }

        node.on({
            mouseover: function(e) {
                e.stopPropagation();
                var self = $(this);
                $('#componentId_' + nodeId).addClass('nodeHover');
                if (isComponent) {
                    $('#id_' + nodeId).addClass('nodeHover');
                }

                if (syncedNodes && syncedNodes.length) {
                    syncedNodes.forEach(function(s) {
                        $('#id_' + s).addClass('nodeHover');
                        $('#componentId_' + s).addClass('nodeHover');
                    });
                }

                var page = $(el).closest('.page');
                if (page.length) {
                    $('#preview_' + getId(page)).contents().find('[data-structr-id=' + nodeId + ']').addClass('nodeHover');
                }
                self.addClass('nodeHover').children('img.button').show();
                self.children('.icons').children('img.button').show();
            },
            mouseout: function(e) {
                e.stopPropagation();
                $('#componentId_' + nodeId).removeClass('nodeHover');
                if (isComponent) {
                    $('#id_' + nodeId).removeClass('nodeHover');
                }
                if (syncedNodes && syncedNodes.length) {
                    syncedNodes.forEach(function(s) {
                        $('#id_' + s).removeClass('nodeHover');
                        $('#componentId_' + s).removeClass('nodeHover');
                    });
                }
                _Entities.resetMouseOverState(this);
            }
        });
    },
    resetMouseOverState: function(element) {
        var el = $(element);
        var node = el.closest('.node')
        if (node) {
            node.removeClass('nodeHover');
            node.find('img.button').not('.donthide').hide();
        }
        var page = node.closest('.page');
        if (page.length) {
            //$('#preview_' + getId(page)).contents().find('[data-structr-id=' + getId(node) + ']').removeClass('nodeHover');
            $('#preview_' + getId(page)).contents().find('[data-structr-id]').removeClass('nodeHover');
        }
    },
    ensureExpanded: function(element, callback) {

        var el = $(element);
        var b;
        var src = el.prop('src');

        var id = getId(el);

        addExpandedNode(id);

        b = el.children('.expand_icon').first();
        src = b.prop('src');

        if (!src)
            return;

        if (src.endsWith('icon/tree_arrow_down.png')) {
            return;
        } else {
            log('ensureExpanded: fetch children', el);
            Command.children(id, callback);
            b.prop('src', 'icon/tree_arrow_down.png');
        }
    },
    expandAll: function(ids) {
        if (!ids || ids.length === 0) {
            return;
        }

        ids.forEach(function(id) {
            var el = Structr.node(id);
            if (el) {
                $('.nodeSelected').removeClass('nodeSelected');
                el.addClass('nodeSelected');
            }
            _Entities.ensureExpanded(el, function(childNode) {
                var i = ids.indexOf(childNode.id);
                if (i > 1) {
                    ids.slice(i - 1, i);
                }
                _Entities.expandAll(ids);
            });
        });
    },
    toggleElement: function(element, expanded) {

        var el = $(element);
        var b;
        var src = el.prop('src');
        var id = getId(el) || getComponentId(el);

        log('toggleElement: ', el, id);

        b = el.children('.expand_icon').first();
        src = b.prop('src');

        if (!src)
            return;

        if (src.endsWith('icon/tree_arrow_down.png')) {

            $.each(el.children('.node'), function(i, child) {
                $(child).remove();
            });

            b.prop('src', 'icon/tree_arrow_right.png');

            removeExpandedNode(id);
        } else {

            if (!expanded) {
                log('toggleElement: fetch children', id);
                Command.children(id);

            }
            b.prop('src', 'icon/tree_arrow_down.png');

            addExpandedNode(id);
        }

    },
    makeNameEditable: function(element, width) {

        var w = width || 200;
        //element.off('dblclick');
        element.off('hover');
        var oldName = $.trim(element.children('b.name_').attr('title'));
        element.children('b.name_').replaceWith('<input type="text" size="' + (oldName.length + 4) + '" class="new-name" value="' + oldName + '">');
        element.find('.button').hide();

        var input = $('input', element);

        input.focus().select();

        input.on('blur', function() {
            var self = $(this);
            var newName = self.val();
            Command.setProperty(getId(element), "name", newName);
            self.replaceWith('<b title="' + newName + '" class="name_">' + fitStringToWidth(newName, w) + '</b>');
            $('.name_', element).on('click', function(e) {
                e.stopPropagation();
                _Entities.makeNameEditable(element, w);
            });
            _Pages.reloadPreviews();
        });

        input.keypress(function(e) {
            if (e.keyCode === 13) {
                var self = $(this);
                var newName = self.val();
                Command.setProperty(getId(element), "name", newName);
                self.replaceWith('<b title="' + newName + '" class="name_">' + fitStringToWidth(newName, w) + '</b>');
                $('.name_', element).on('click', function(e) {
                    e.stopPropagation();
                    _Entities.makeNameEditable(element, w);
                });
                _Pages.reloadPreviews();
            }
        });

        element.off('click');

    },
    handleActiveElement: function(entity) {

        if (entity) {

            var idString = 'id_' + entity.id;

            if (!activeElements.hasOwnProperty(idString)) {

                activeElements[idString] = entity;

                var parent = $('#activeElements div.inner');
                var id = entity.id;

                if (entity.parentId) {
                    parent = $('#active_' + entity.parentId);
                }
<<<<<<< HEAD

                parent.append('<div id="active_' + id + '" class="node active-element' + (entity.tag === 'html' ? ' html_element' : '') + ' "></div>');

                var div = $('#active_' + id);
                var query = entity.query;
                //var dataKey     = (entity.dataKey.split(',')[entity.recursionDepth] || '');
                var expand = entity.state === 'Query';
                var icon = _Elements.icon;
                var name = '', content = '', action = '';

                switch (entity.state) {
                    case 'Query':
                        icon = 'icon/database_table.png';
                        name = query || entity.dataKey.replace(',', '.');
                        break;
                    case 'Content':
                        icon = _Contents.icon;
                        content = entity.content ? entity.content : entity.type;
                        break;
                    case 'Button':
                        icon = 'icon/button.png';
                        action = entity.action;
                        break;
                    case 'Link':
                        icon = 'icon/link.png';
                        content = entity.action;
                        break;
                    default:
                        content = entity.state;
                }

                div.append('<img class="typeIcon" src="' + icon + '">'
                        + '<b title="' + name + '">' + fitStringToWidth(name, 180, 'slideOut') + '</b>'
                        + '<b class="action">' + action   + '</b    >'
                        + '<span class="content_">' + content + '</span>'
                        + '<span class="id">' + entity.id + '</span>'
//                        + (entity._html_id ? '<span class="_html_id_">#' + entity._html_id.replace(/\${.*}/g, '${…}') + '</span>' : '')
//                        + (entity._html_class ? '<span class="_html_class_">.' + entity._html_class.replace(/\${.*}/g, '${…}').replace(/ /g, '.') + '</span>' : '')
                        );

                _Entities.setMouseOver(div);

                var editIcon = $('.edit_icon', div);

                if (!(editIcon && editIcon.length)) {
                    div.append('<img title="Edit" alt="Edit" class="edit_icon button" src="' + '/structr/icon/pencil.png' + '">');
                    editIcon = $('.edit_icon', div);
                }
                editIcon.on('click', function(e) {
                    e.stopPropagation();
                    
                    switch (entity.state) {
                        case 'Query':
                            _Entities.openQueryDialog(entity.id);
                           break;
                        case 'Content':
                            _Contents.openEditContentDialog(this, entity);
                            break;
                        case 'Button':
                            _Entities.openEditModeBindingDialog(entity.id);
                            break;
                        case 'Link':
                            _Entities.showProperties(entity);
                            break;
                        default:
                            _Entities.showProperties(entity);
                    }
                    
                });

                $('b[title]', div).on('click', function() {
                    _Entities.openQueryDialog(entity.id);
                });

                $('.content_', div).on('click', function() {
                    _Contents.openEditContentDialog(this, entity);
                });

                $('.action', div).on('click', function() {
                    _Entities.openEditModeBindingDialog(entity.id);
                });

                var typeIcon = $(div.children('.typeIcon').first());
                var padding = 0;

                if (!expand) {
                    padding = 11;
                } else {
                    typeIcon.css({
                        paddingRight: padding + 'px'
                    }).after('<img title="Expand \'' + entity.name + '\'" alt="Expand \'' + entity.name + '\'" class="expand_icon" src="' + Structr.expanded_icon + '">');
                }
            }
        }
    },
    openQueryDialog: function(id) {
        Command.get(id, function(obj) {
            
            var entity = StructrModel.create(obj);
            
=======

                parent.append('<div id="active_' + id + '" class="node active-element' + (entity.tag === 'html' ? ' html_element' : '') + ' "></div>');

                var div = $('#active_' + id);
                var query = entity.query;
                //var dataKey     = (entity.dataKey.split(',')[entity.recursionDepth] || '');
                var expand = entity.state === 'Query';
                var icon = _Elements.icon;
                var name = '', content = '', action = '';

                switch (entity.state) {
                    case 'Query':
                        icon = 'icon/database_table.png';
                        name = query || entity.dataKey.replace(',', '.');
                        break;
                    case 'Content':
                        icon = _Contents.icon;
                        content = entity.content ? entity.content : entity.type;
                        break;
                    case 'Button':
                        icon = 'icon/button.png';
                        action = entity.action;
                        break;
                    case 'Link':
                        icon = 'icon/link.png';
                        content = entity.action;
                        break;
                    default:
                        content = entity.state;
                }

                div.append('<img class="typeIcon" src="' + icon + '">'
                        + '<b title="' + name + '">' + fitStringToWidth(name, 180, 'slideOut') + '</b>'
                        + '<b class="action">' + action + '</b    >'
                        + '<span class="content_">' + content + '</span>'
                        + '<span class="id">' + entity.id + '</span>'
//                        + (entity._html_id ? '<span class="_html_id_">#' + entity._html_id.replace(/\${.*}/g, '${…}') + '</span>' : '')
//                        + (entity._html_class ? '<span class="_html_class_">.' + entity._html_class.replace(/\${.*}/g, '${…}').replace(/ /g, '.') + '</span>' : '')
                        );

                _Entities.setMouseOver(div);

                var editIcon = $('.edit_icon', div);

                if (!(editIcon && editIcon.length)) {
                    div.append('<img title="Edit" alt="Edit" class="edit_icon button" src="' + '/structr/icon/pencil.png' + '">');
                    editIcon = $('.edit_icon', div);
                }
                editIcon.on('click', function(e) {
                    e.stopPropagation();

                    switch (entity.state) {
                        case 'Query':
                            _Entities.openQueryDialog(entity.id);
                            break;
                        case 'Content':
                            _Contents.openEditContentDialog(this, entity);
                            break;
                        case 'Button':
                            _Entities.openEditModeBindingDialog(entity.id);
                            break;
                        case 'Link':
                            _Entities.showProperties(entity);
                            break;
                        default:
                            _Entities.showProperties(entity);
                    }

                });

                $('b[title]', div).on('click', function() {
                    _Entities.openQueryDialog(entity.id);
                });

                $('.content_', div).on('click', function() {
                    _Contents.openEditContentDialog(this, entity);
                });

                $('.action', div).on('click', function() {
                    _Entities.openEditModeBindingDialog(entity.id);
                });

                var typeIcon = $(div.children('.typeIcon').first());
                var padding = 0;

                if (!expand) {
                    padding = 11;
                } else {
                    typeIcon.css({
                        paddingRight: padding + 'px'
                    }).after('<img title="Expand \'' + entity.name + '\'" alt="Expand \'' + entity.name + '\'" class="expand_icon" src="' + Structr.expanded_icon + '">');
                }
            }
        }
    },
    openQueryDialog: function(id) {
        Command.get(id, function(obj) {

            var entity = StructrModel.create(obj);

>>>>>>> 6c5d27db
            Structr.dialog('Query and Data Binding of ' + (entity.name ? entity.name : entity.id), function() {
                return true;
            }, function() {
                return true;
            });

            dialogText.append('<p></p>');

            _Entities.queryDialog(entity, dialogText);

            if (entity.restQuery) {
                _Entities.activateTabs('#data-tabs', '#content-tab-rest');
            } else if (entity.cypherQuery) {
                _Entities.activateTabs('#data-tabs', '#content-tab-cypher');
            } else if (entity.xpathQuery) {
                _Entities.activateTabs('#data-tabs', '#content-tab-xpath');
            } else {
                _Entities.activateTabs('#data-tabs', '#content-tab-rest');
            }
        });
    },
    openEditModeBindingDialog: function(id) {
        Command.get(id, function(obj) {
<<<<<<< HEAD
            
            var entity = StructrModel.create(obj);
            
=======

            var entity = StructrModel.create(obj);

>>>>>>> 6c5d27db
            Structr.dialog('Edit mode binding for ' + (entity.name ? entity.name : entity.id), function() {
                return true;
            }, function() {
                return true;
            });

            dialogText.append('<p></p>');

            _Entities.dataBindingDialog(entity, dialogText);

        });
    }
};

function addPrincipal(entity, principal, permissions) {

    $('#newPrincipal option[value="' + principal.id + '"]').remove();
    $('#new').before('<tr id="_' + principal.id + '"><td><img class="typeIcon" src="' + (principal.type === 'Group' ? 'icon/group.png' : 'icon/user.png') + '"> <span class="name">' + principal.name + '</span></td><tr>');

    var row = $('#_' + principal.id);

    ['read', 'write', 'delete', 'accessControl'].forEach(function(perm) {

        row.append('<td><input class="' + perm + '" type="checkbox"' + (permissions[perm] ? ' checked="checked"' : '') + '"></td>');
        var disabled = false;

        $('.' + perm, row).on('dblclick', function() {
            return false;
        });

        $('.' + perm, row).on('click', function(e) {
            e.preventDefault();
            if (disabled)
                return false;
            var sw = $(this);
            disabled = true;
            sw.prop('disabled', 'disabled');
            window.setTimeout(function() {
                disabled = false;
                sw.prop('disabled', null);
            }, 200);
            if (!$('input:checked', row).length) {
                $('#newPrincipal').append('<option value="' + row.attr('id').substring(1) + '">' + $('.name', row).text() + '</option>');
                row.remove();
            }
            var rec = $('#recursive', dialogText).is(':checked');

            Command.setPermission(entity.id, principal.id, permissions[perm] ? 'revoke' : 'grant', perm, rec, function() {
                permissions[perm] = !permissions[perm];
                sw.prop('checked', permissions[perm]);
                log('Permission successfully updated!');
                blinkGreen(sw.parent());


            });
        });
    });
}

function formatValueInputField(key, obj, isPassword, isReadOnly) {
    if (obj === null) {
        return '<input name="' + key + '" type="' + (isPassword?'password':'text') + '" ' + (isReadOnly?'readonly class="readonly"':'') + ' value="">';
    } else if (obj.constructor === Object) {
        var node = obj;
        var displayName = _Crud.displayName(node);
        return '<div title="' + displayName + '" id="_' + node.id + '" class="node ' + (node.type ? node.type.toLowerCase() : (node.tag ? node.tag : 'element')) + ' ' + node.id + '_">' + fitStringToWidth(displayName, 80) + '<img class="remove" src="icon/cross_small_grey.png"></div>';
        //return '<input name="' + key + '" type="' + (isPassword?'password':'text') + '" ' + (isReadOnly?'readonly class="readonly"':'') + ' value="' + escapeForHtmlAttributes(JSON.stringify(obj)) + '">';
    } else if (obj.constructor === Array) {
        var out = '';
        $(obj).each(function(i, v) {
            out += formatValueInputField(key, v, isPassword, isReadOnly) + '<br>';
        });
        return out;
        //return '<textarea name="' + key + '"' + (isReadOnly?'readonly class="readonly"':'') + '>' + out + '</textarea>';
    } else {
        return '<input name="' + key + '" type="' + (isPassword?'password':'text') + '" ' + (isReadOnly?'readonly class="readonly"':'') + 'value="' + escapeForHtmlAttributes(obj) + '">';
    }
}
<|MERGE_RESOLUTION|>--- conflicted
+++ resolved
@@ -1120,7 +1120,6 @@
                 if (entity.parentId) {
                     parent = $('#active_' + entity.parentId);
                 }
-<<<<<<< HEAD
 
                 parent.append('<div id="active_' + id + '" class="node active-element' + (entity.tag === 'html' ? ' html_element' : '') + ' "></div>');
 
@@ -1154,107 +1153,6 @@
 
                 div.append('<img class="typeIcon" src="' + icon + '">'
                         + '<b title="' + name + '">' + fitStringToWidth(name, 180, 'slideOut') + '</b>'
-                        + '<b class="action">' + action   + '</b    >'
-                        + '<span class="content_">' + content + '</span>'
-                        + '<span class="id">' + entity.id + '</span>'
-//                        + (entity._html_id ? '<span class="_html_id_">#' + entity._html_id.replace(/\${.*}/g, '${…}') + '</span>' : '')
-//                        + (entity._html_class ? '<span class="_html_class_">.' + entity._html_class.replace(/\${.*}/g, '${…}').replace(/ /g, '.') + '</span>' : '')
-                        );
-
-                _Entities.setMouseOver(div);
-
-                var editIcon = $('.edit_icon', div);
-
-                if (!(editIcon && editIcon.length)) {
-                    div.append('<img title="Edit" alt="Edit" class="edit_icon button" src="' + '/structr/icon/pencil.png' + '">');
-                    editIcon = $('.edit_icon', div);
-                }
-                editIcon.on('click', function(e) {
-                    e.stopPropagation();
-                    
-                    switch (entity.state) {
-                        case 'Query':
-                            _Entities.openQueryDialog(entity.id);
-                           break;
-                        case 'Content':
-                            _Contents.openEditContentDialog(this, entity);
-                            break;
-                        case 'Button':
-                            _Entities.openEditModeBindingDialog(entity.id);
-                            break;
-                        case 'Link':
-                            _Entities.showProperties(entity);
-                            break;
-                        default:
-                            _Entities.showProperties(entity);
-                    }
-                    
-                });
-
-                $('b[title]', div).on('click', function() {
-                    _Entities.openQueryDialog(entity.id);
-                });
-
-                $('.content_', div).on('click', function() {
-                    _Contents.openEditContentDialog(this, entity);
-                });
-
-                $('.action', div).on('click', function() {
-                    _Entities.openEditModeBindingDialog(entity.id);
-                });
-
-                var typeIcon = $(div.children('.typeIcon').first());
-                var padding = 0;
-
-                if (!expand) {
-                    padding = 11;
-                } else {
-                    typeIcon.css({
-                        paddingRight: padding + 'px'
-                    }).after('<img title="Expand \'' + entity.name + '\'" alt="Expand \'' + entity.name + '\'" class="expand_icon" src="' + Structr.expanded_icon + '">');
-                }
-            }
-        }
-    },
-    openQueryDialog: function(id) {
-        Command.get(id, function(obj) {
-            
-            var entity = StructrModel.create(obj);
-            
-=======
-
-                parent.append('<div id="active_' + id + '" class="node active-element' + (entity.tag === 'html' ? ' html_element' : '') + ' "></div>');
-
-                var div = $('#active_' + id);
-                var query = entity.query;
-                //var dataKey     = (entity.dataKey.split(',')[entity.recursionDepth] || '');
-                var expand = entity.state === 'Query';
-                var icon = _Elements.icon;
-                var name = '', content = '', action = '';
-
-                switch (entity.state) {
-                    case 'Query':
-                        icon = 'icon/database_table.png';
-                        name = query || entity.dataKey.replace(',', '.');
-                        break;
-                    case 'Content':
-                        icon = _Contents.icon;
-                        content = entity.content ? entity.content : entity.type;
-                        break;
-                    case 'Button':
-                        icon = 'icon/button.png';
-                        action = entity.action;
-                        break;
-                    case 'Link':
-                        icon = 'icon/link.png';
-                        content = entity.action;
-                        break;
-                    default:
-                        content = entity.state;
-                }
-
-                div.append('<img class="typeIcon" src="' + icon + '">'
-                        + '<b title="' + name + '">' + fitStringToWidth(name, 180, 'slideOut') + '</b>'
                         + '<b class="action">' + action + '</b    >'
                         + '<span class="content_">' + content + '</span>'
                         + '<span class="id">' + entity.id + '</span>'
@@ -1322,7 +1220,6 @@
 
             var entity = StructrModel.create(obj);
 
->>>>>>> 6c5d27db
             Structr.dialog('Query and Data Binding of ' + (entity.name ? entity.name : entity.id), function() {
                 return true;
             }, function() {
@@ -1346,15 +1243,9 @@
     },
     openEditModeBindingDialog: function(id) {
         Command.get(id, function(obj) {
-<<<<<<< HEAD
-            
+
             var entity = StructrModel.create(obj);
-            
-=======
-
-            var entity = StructrModel.create(obj);
-
->>>>>>> 6c5d27db
+
             Structr.dialog('Edit mode binding for ' + (entity.name ? entity.name : entity.id), function() {
                 return true;
             }, function() {
