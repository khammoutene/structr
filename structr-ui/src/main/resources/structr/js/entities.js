/*
 *  Copyright (C) 2010-2014 Morgner UG (haftungsbeschränkt)
 *
 *  This file is part of structr <http://structr.org>.
 *
 *  structr is free software: you can redistribute it and/or modify
 *  it under the terms of the GNU Affero General Public License as
 *  published by the Free Software Foundation, either version 3 of the
 *  License, or (at your option) any later version.
 *
 *  structr is distributed in the hope that it will be useful,
 *  but WITHOUT ANY WARRANTY; without even the implied warranty of
 *  MERCHANTABILITY or FITNESS FOR A PARTICULAR PURPOSE.  See the
 *  GNU General Public License for more details.
 *
 *  You should have received a copy of the GNU Affero General Public License
 *  along with structr.  If not, see <http://www.gnu.org/licenses/>.
 */

var buttonClicked;
var activeElements = {};

var _Entities = {
    numberAttrs: ['position', 'size'],
    hiddenAttrs: ['base'], //'deleted', 'ownerId', 'owner', 'group', 'categories', 'tag', 'createdBy', 'visibilityStartDate', 'visibilityEndDate', 'parentFolder', 'url', 'path', 'elements', 'components', 'paths', 'parents'],
    readOnlyAttrs: ['lastModifiedDate', 'createdDate', 'createdBy', 'id', 'checksum', 'size', 'version', 'relativeFilePath'],

    changeBooleanAttribute: function(attrElement, value, activeLabel, inactiveLabel) {

        log('Change boolean attribute ', attrElement, ' to ', value);

        if (value === true) {
            attrElement.removeClass('inactive').addClass('active').prop('checked', true).html('<img src="icon/tick.png">' + (activeLabel ? ' ' + activeLabel : ''));
        } else {
            attrElement.removeClass('active').addClass('inactive').prop('checked', false).text((inactiveLabel ? inactiveLabel : '-'));
        }

    },
    reloadChildren: function(id) {
        var el = Structr.node(id);

        log('reloadChildren', el);

        $(el).children('.node').remove();
        _Entities.resetMouseOverState(el);

        Command.children(id);

    },
    deleteNode: function(button, entity, rec, callback) {
        buttonClicked = button;
        if (isDisabled(button))
            return;

        Structr.confirmation('<p>Delete ' + entity.type + ' \'' + entity.name + '\' [' + entity.id + ']' + (rec?' recursively':'') + '?</p>',
                function() {
                    Command.deleteNode(entity.id, rec);
                    $.unblockUI({
                        fadeOut: 25
                    });
                    if (callback) {
                        callback(entity);
                    }
                });
    },
    showSyncDialog: function(source, target) {
        Structr.dialog('Sync between ' + source.id + ' and ' + target.id, function() {
            return true;
        }, function() {
            return true;
        });

        dialog.append('<div><input type="radio" name="syncMode" value="none"><label for="unidir">None</label></div>');
        dialog.append('<div><input type="radio" name="syncMode" value="unidir"><label for="unidir">Uni-directional (master/slave)</label></div>');
        dialog.append('<div><input type="radio" name="syncMode" value="bidir"><label for="unidir">Bi-directional</label></div>');

        $('input[name=syncMode]:radio', dialog).on('change', function() {
            Command.setSyncMode(source.id, target.id, $(this).val());
        });

    },
    dataBindingDialog: function(entity, el) {

        el.append('<table class="props"></table>');
        var t = $('.props', el);

        // General
        _Entities.appendRowWithInputField(entity, t, 'data-structr-id', 'Element ID (set to ${this.id})');
        _Entities.appendRowWithInputField(entity, t, 'data-structr-attr', 'Attribute Key (if set, render input field in edit mode)');
        _Entities.appendRowWithInputField(entity, t, 'data-structr-type', 'Data type (e.g. Date, Boolean; default: String)');
        _Entities.appendRowWithInputField(entity, t, 'data-structr-custom-options-query', 'Custom REST query for value options');
        _Entities.appendRowWithInputField(entity, t, 'data-structr-raw-value', 'Raw value (unformatted value for Date or Number fields)');
        _Entities.appendRowWithInputField(entity, t, 'data-structr-hide', 'Hide [edit|non-edit|edit,non-edit]');

        if (entity.type === 'Button' || entity.type === 'A') {

            // Buttons
            _Entities.appendRowWithInputField(entity, t, 'data-structr-action', 'Action [create:&lt;Type&gt;|edit|delete|login|logout]');
            _Entities.appendRowWithInputField(entity, t, 'data-structr-attributes', 'Attributes (for create, edit, login or registration actions)');

            t.append('<tr><td class="key">Reload</td><td class="value"id="reload"></td><td></td></tr>');
            _Entities.appendBooleanSwitch($('#reload', t), entity, 'data-structr-reload', '', 'If active, the page will refresh after a successfull action.');

            if (entity['data-structr-action'] === 'delete') {

                // Delete action
                t.append('<tr><td class="key">Confirm on delete?</td><td class="value" id="confirmOnDel"></td><td></td></tr>');
                _Entities.appendBooleanSwitch($('#confirmOnDel', t), entity, 'data-structr-confirm', '', 'If active, a user has to confirm the delete action.');
            }
            _Entities.appendRowWithInputField(entity, t, 'data-structr-return', 'Return URI after successful action');

        } else if (entity.type === 'Input' || entity.type === 'Select' || entity.type === 'Textarea') {
            // Input fields
            _Entities.appendRowWithInputField(entity, t, 'data-structr-name', 'Field name (for create action)');

        }

//        _Entities.appendBooleanSwitch(el, entity, 'hideOnEdit', 'Hide in edit mode', 'If active, this node will not be visible in edit mode.');
//        _Entities.appendBooleanSwitch(el, entity, 'hideOnNonEdit', 'Hide in non-edit mode', 'If active, this node will not be visible in default (non-edit) mode.');

        //_Entities.appendInput(dialog, entity, 'partialUpdateKey', 'Types to trigger partial update', '');

    },
    appendRowWithInputField: function(entity, el, key, label) {
        el.append('<tr><td class="key">' + label + '</td><td class="value"><input class="' + key + '_" name="' + key + '" value="' + formatValue(entity[key]) + '"></td><td><img class="nullIcon" id="null_' + key + '" src="icon/cross_small_grey.png"></td></tr>');
        var inp = $('[name="' + key + '"]', el);
        _Entities.activateInput(inp, entity.id);
        var nullIcon = $('#null_' + key, el);
        nullIcon.on('click', function() {
            Command.setProperty(entity.id, key, null, false, function() {
                inp.val(null);
                blinkGreen(inp);
                dialogMsg.html('<div class="infoBox success">Property "' + key + '" was set to null.</div>');
                $('.infoBox', dialogMsg).delay(2000).fadeOut(1000);
            });
        });

    },
    queryDialog: function(entity, el) {

        el.append('<table class="props"></table>');
        var t = $('.props', el);

        t.append('<tr><td class="key">Query auto-limit</td><td class="value" id="queryAutoLimit"></td></tr>');
        t.append('<tr><td class="key">Hide in index mode</td><td  class="value" id="hideIndexMode"></td></tr>');
        t.append('<tr><td class="key">Hide in details mode</td><td  class="value" id="hideDetailsMode"></td></tr>');

        _Entities.appendBooleanSwitch($('#queryAutoLimit', t), entity, 'renderDetails', ['Query is limited', 'Query is not limited'], 'Limit result to the object with the ID the URL ends with.');
        _Entities.appendBooleanSwitch($('#hideIndexMode', t), entity, 'hideOnIndex', ['Hidden in index mode', 'Visible in index mode'], 'if URL does not end with an ID');
        _Entities.appendBooleanSwitch($('#hideDetailsMode', t), entity, 'hideOnDetail', ['Hidden in details mode', 'Visible in details mode'], 'if URL ends with an ID.');

        el.append('<div id="data-tabs" class="data-tabs"><ul><li class="active" id="tab-rest">REST Query</li><li id="tab-cypher">Cypher Query</li><li id="tab-xpath">XPath Query</li></ul>'
                + '<div id="content-tab-rest"></div><div id="content-tab-cypher"></div><div id="content-tab-xpath"></div></div>');

        _Entities.appendTextarea($('#content-tab-rest'), entity, 'restQuery', 'REST Query', '');
        _Entities.appendTextarea($('#content-tab-cypher'), entity, 'cypherQuery', 'Cypher Query', '');
        _Entities.appendTextarea($('#content-tab-xpath'), entity, 'xpathQuery', 'XPath Query', '');

        _Entities.appendInput(el, entity, 'dataKey', 'Data Key', 'The data key is either a word to reference result objects, or it can be the name of a collection property of the result object.<br>' +
                'You can access result objects or the objects of the collection using ${<i>&lt;dataKey&gt;.&lt;propertyKey&gt;</i>}');



        //_Entities.appendInput(dialog, entity, 'partialUpdateKey', 'Types to trigger partial update', '');

    },
    activateTabs: function(elId, activeId) {
        var el = $(elId);
        var tabs = $('li', el);
        $.each(tabs, function(i, tab) {
            $(tab).on('click', function() {
                var tab = $(this);
                tabs.removeClass('active');
                tab.addClass('active');
                el.children('div').hide();
                var id = tab.prop('id').substring(4);
                var content = $('#content-tab-' + id);
                content.show();
            });
        });
        var id = activeId.substring(9);
        var tab = $('#' + id);
        tab.click();
    },
    editSource: function(entity) {

        Structr.dialog('Edit source of "' + (entity.name ? entity.name : entity.id) + '"', function() {
            log('Element source saved')
        }, function() {
            log('cancelled')
        });

        // Get content in widget mode
        var url = viewRootUrl + entity.id + '?edit=3', contentType = 'text/html';

        $.ajax({
            url: url,
            //async: false,
            contentType: contentType,
            success: function(data) {
                text = data;
                dialog.append('<div class="editor"></div>');
                var contentBox = $('.editor', dialog);
                editor = CodeMirror(contentBox.get(0), {
                    value: unescapeTags(text),
                    mode: contentType,
                    lineNumbers: true
                });

                editor.id = entity.id;

                dialogBtn.append('<button id="saveFile" disabled="disabled" class="disabled"> Save </button>');
                dialogBtn.append('<button id="saveAndClose" disabled="disabled" class="disabled"> Save and close</button>');

                dialogSaveButton = $('#saveFile', dialogBtn);
                saveAndClose = $('#saveAndClose', dialogBtn);

                $('.CodeMirror-code .cm-attribute:contains("data-hash")').addClass('data-hash').next().addClass('data-hash');
                editor.on('scroll', function() {
                    $('.CodeMirror-code .cm-attribute:contains("data-hash")').addClass('data-hash').next().addClass('data-hash');
                });
                editor.on('change', function(cm, change) {

                    //text1 = $(contentNode).children('.content_').text();
                    text2 = editor.getValue();

                    if (text === text2) {
                        dialogSaveButton.prop("disabled", true).addClass('disabled');
                        saveAndClose.prop("disabled", true).addClass('disabled');
                    } else {
                        dialogSaveButton.prop("disabled", false).removeClass('disabled');
                        saveAndClose.prop("disabled", false).removeClass('disabled');
                    }

                    $('.CodeMirror-code .cm-attribute:contains("data-hash")').addClass('data-hash').next().addClass('data-hash');
                });

                dialogSaveButton.on('click', function(e) {
                    e.stopPropagation();
                    var text2 = editor.getValue();

                    if (text === text2) {
                        dialogSaveButton.prop("disabled", true).addClass('disabled');
                        saveAndClose.prop("disabled", true).addClass('disabled');
                    } else {
                        dialogSaveButton.prop("disabled", false).removeClass('disabled');
                        saveAndClose.prop("disabled", false).removeClass('disabled');
                    }

                    Command.savePage(text2, entity.id, function() {
                        $.ajax({
                            url: url,
                            contentType: contentType,
                            success: function(data) {
                                editor.setValue(unescapeTags(data));
                            }
                        });

                        dialogSaveButton.prop("disabled", true).addClass('disabled');
                        saveAndClose.prop("disabled", true).addClass('disabled');
                        dialogMsg.html('<div class="infoBox success">Page source saved and rebuilt DOM tree.</div>');
                        $('.infoBox', dialogMsg).delay(2000).fadeOut(200);

                    });

                });

                saveAndClose.on('click', function(e) {
                    e.stopPropagation();
                    dialogSaveButton.click();
                    setTimeout(function() {
                        dialogSaveButton.remove();
                        saveAndClose.remove();
                        dialogCancelButton.click();
                    }, 500);
                });

            },
            error: function(xhr, statusText, error) {
                console.log(xhr, statusText, error);
            }
        });

    },
    showProperties: function(entity) {

        var views, activeView = 'ui';

<<<<<<< HEAD
        if (isIn(entity.type, ['Comment', 'Content', 'Template', 'Page', 'User', 'Group', 'Image', 'File', 'Folder', 'Widget'])) {
=======
        if (isIn(entity.type, ['Comment', 'Content', 'Page', 'User', 'Group', 'VideoFile', 'Image', 'File', 'Folder', 'Widget'])) {
>>>>>>> 14fa7d06
            views = ['ui', 'in', 'out'];
        } else {
            views = ['_html_', 'ui', 'in', 'out'];
            activeView = '_html_';
        }

        var tabTexts = [];
        tabTexts._html_ = 'HTML Attributes';
        tabTexts.ui = 'Node Properties';
        tabTexts.in = 'Incoming Relationships';
        tabTexts.out = 'Outgoing Relationships';

        //dialog.empty();
        Structr.dialog('Edit Properties of ' + (entity.name ? entity.name : entity.id), function() {
            return true;
        }, function() {
            return true;
        });

        dialog.append('<div id="tabs"><ul></ul></div>');
        var mainTabs = $('#tabs', dialog);

        if (!isIn(entity.type, ['Comment', 'Content', 'User', 'Group', 'VideoFile', 'Image', 'File', 'Folder', 'Widget'])) {

            _Entities.appendPropTab(mainTabs, 'query', 'Query and Data Binding', true, function(c) {
                _Entities.queryDialog(entity, c);
                _Entities.activateTabs('#data-tabs', '#content-tab-rest');
            });

            _Entities.appendPropTab(mainTabs, 'editBinding', 'Edit Mode Binding', false, function(c) {
                _Entities.dataBindingDialog(entity, c);
            });
        }

        _Entities.appendViews(entity, views, tabTexts, mainTabs, activeView);


    },
    appendPropTab: function(el, name, label, active, callback) {
        var ul = el.children('ul');
        ul.append('<li id="tab-' + name + '">' + label + '</li>');
        var tab = $('#tab-' + name + '');
        if (active) {
            tab.addClass('active');
        }
        tab.on('click', function(e) {
            e.stopPropagation();
            var self = $(this);
            $('.propTabContent').hide();
            $('li', ul).removeClass('active');
            var c = $('#tabView-' + name + '');
            c.show().children().remove();
            if (callback) {
                callback(c);
            }
            self.addClass('active');
        });
        el.append('<div class="propTabContent" id="tabView-' + name + '"></div>');
        var content = $('#tabView-' + name);
        if (active) {
            content.show();
        }
        if (callback) {
            callback(content);
        }
        return content;
    },
    appendViews: function(entity, views, texts, tabs, activeView) {

        $(views).each(function(i, view) {

            var tabText = texts[view];

            tabs.children('ul').append('<li id="tab-' + view + '">' + tabText + '</li>');

            tabs.append('<div class="propTabContent" id="tabView-' + view + '"></div>');

            var tab = $('#tab-' + view);

            tab.on('click', function(e) {
                e.stopPropagation();
                var self = $(this);
                tabs.children('div').hide();
                $('li', tabs).removeClass('active');
                self.addClass('active');
                var tabView = $('#tabView-' + view);
                tabView.empty();
                tabView.show();

                $.ajax({
                    url: rootUrl + '_schema/' + entity.type + '/ui',
                    dataType: 'json',
                    contentType: 'application/json; charset=utf-8',
                    success: function(data) {
                        var typeInfo = {};
                        $(data.result).each(function(i, prop) {
                            typeInfo[prop.jsonName] = prop;
                        });
                        _Entities.listProperties(entity, view, tabView, typeInfo);
                    }
                });
            });
        });

        $('#tab-' + activeView).click();

    },
    listProperties: function(entity, view, tabView, typeInfo) {
        $.ajax({
            url: rootUrl + entity.id + (view ? '/' + view : ''),
            dataType: 'json',
            contentType: 'application/json; charset=utf-8',
            success: function(data) {
                // Default: Edit node id
                var id = entity.id;
                // ID of graph object to edit
                $(data.result).each(function(i, res) {

                    // reset id for each object group
                    id = entity.id;
                    var keys = Object.keys(res);
                    tabView.append('<table class="props ' + view + ' ' + res['id'] + '_"></table>');

                    var props = $('.props.' + view + '.' + res['id'] + '_', tabView);

                    $(keys).each(function(i, key) {

                        if (view === '_html_') {
                            var display = false;
                            _Elements.mostUsedAttrs.forEach(function(mostUsed) {
                                if (isIn(entity.tag, mostUsed.elements) && isIn(key.substring(6), mostUsed.attrs)) {
                                    display = true;
                                }
                            });
<<<<<<< HEAD
                            
                            // Always show non-empty attributes
                            if (res[key]) {
                                display = true;
                            }
                            
=======

>>>>>>> 14fa7d06
                            if (display || key === '_html_class' || key === '_html_id') {
                                props.append('<tr><td class="key">' + key.replace(view, '') + '</td>'
                                        + '<td class="value ' + key + '_">' + formatValueInputField(key, res[key]) + '</td><td><img class="nullIcon" id="null_' + key + '" src="icon/cross_small_grey.png"></td></tr>');
                            } else if (key !== 'id') {
                                props.append('<tr class="hidden"><td class="key">' + key.replace(view, '') + '</td>'
                                        + '<td class="value ' + key + '_">' + formatValueInputField(key, res[key]) + '</td><td><img class="nullIcon" id="null_' + key + '" src="icon/cross_small_grey.png"></td></tr>');
                            }
                        } else if (view === 'in' || view === 'out') {
                            if (key === 'id') {
                                // set ID to rel ID
                                id = res[key];
                            }
                            props.append('<tr><td class="key">' + key + '</td><td rel_id="' + id + '" class="value ' + key + '_">' + formatValueInputField(key, res[key]) + '</td><td><img class="nullIcon" id="null_' + key + '" src="icon/cross_small_grey.png"></td></tr>');
                        } else {

                            props.append('<tr><td class="key">' + formatKey(key) + '</td><td class="value ' + key + '_"></td><td><img class="nullIcon" id="null_' + key + '" src="icon/cross_small_grey.png"></td></tr>');
                            var cell = $('.value.' + key + '_', props);

                            var type = typeInfo[key].type;
                            var isHidden = isIn(key, _Entities.hiddenAttrs);
                            var isReadOnly = isIn(key, _Entities.readOnlyAttrs) || (typeInfo[key].readOnly && !isAdmin);
                            var isBoolean = (type === 'Boolean'); //typeInfo[key].className === 'org.structr.core.property.BooleanProperty'; //isIn(key, _Entities.booleanAttrs);
                            var isDate = (type === 'Date'); //typeInfo[key].className === 'org.structr.core.property.ISO8601DateProperty'; //isIn(key, _Entities.dateAttrs);
                            var isPassword = (typeInfo[key].className === 'org.structr.core.property.PasswordProperty');
                            var isArray = type.endsWith('[]');
                            var isRelated = typeInfo[key].relatedType;

                            if (!key.startsWith('_html_') && !isHidden) {

                                if (isBoolean) {
                                    cell.removeClass('value').append('<input type="checkbox" class="' + key + '_">');
                                    var checkbox = $(props.find('input[type="checkbox"].' + key + '_'));
                                    Command.getProperty(id, key, function(val) {
                                        if (val) {
                                            checkbox.prop('checked', true);
                                        }
                                        if (!isReadOnly) {
                                            checkbox.on('change', function() {
                                                var checked = checkbox.prop('checked');
                                                _Entities.setProperty(id, key, checked, false, function(newVal) {
                                                    if (val !== newVal) {
                                                        blinkGreen(cell);
                                                    }
                                                    checkbox.prop('checked', newVal);
                                                });

                                            });
                                        } else {
                                            checkbox.prop('disabled', 'disabled');
                                            checkbox.addClass('readOnly');
                                            checkbox.addClass('disabled');
                                        }
                                    });
                                } else if (isDate && !isReadOnly) {
                                    if (!res[key] || res[key] === 'null') {
                                        res[key] = '';
                                    }
                                    cell.append('<input class="dateField" name="' + key + '" type="text" value="' + res[key] + '">');
                                    var dateField = $(props.find('.dateField'));
                                    dateField.datetimepicker({
                                        showSecond: true,
                                        timeFormat: 'hh:mm:ssz',
                                        dateFormat: 'yy-mm-dd',
                                        separator: 'T'
                                    });
                                } else if (isRelated && res[key] && (res[key].constructor === Object || res[key].constructor === Array)) {
                                    if (res[key] && res[key].constructor === Object) {
                                        _Entities.appendRelatedNode(cell, props, id, key, res[key], function(nodeEl) {
                                            $('.remove', nodeEl).on('click', function(e) {
                                                e.preventDefault();
                                                _Entities.setProperty(id, key, null, false, function(newVal) {
                                                    if (!newVal) {
                                                        blinkGreen(cell);
                                                        dialogMsg.html('<div class="infoBox success">Related node "' + displayName + '" was removed from property "' + key + '".</div>');
                                                        $('.infoBox', dialogMsg).delay(2000).fadeOut(1000);
                                                        cell.empty();
                                                    } else {
                                                        blinkRed(cell);
                                                    }
                                                });
                                                return false;
                                            });

                                        });
                                    } else if (res[key] && res[key].constructor === Array) {
                                        res[key].forEach(function(node) {
                                            _Entities.appendRelatedNode(cell, props, id, key, node, function(nodeEl) {
                                                $('.remove', nodeEl).on('click', function(e) {
                                                    e.preventDefault();
                                                    Command.removeFromCollection(id, key, node.id, function() {
                                                        nodeEl.remove();
                                                        blinkGreen(cell);
                                                    });
                                                    return false;
                                                });
                                            });
                                        });
                                    }
                                } else {
                                    cell.append(formatValueInputField(key, res[key], isPassword, isReadOnly));
                                }

                            }
                        }

                        var nullIcon = $('#null_' + key);
                        nullIcon.on('click', function() {
                            var key = $(this).prop('id').substring(5);
                            var input = $('.' + key + '_').find('input');
                            _Entities.setProperty(id, key, isArray?'[]':null, false, function(newVal) {
                                if (!newVal) {
                                    blinkGreen(cell);
                                    dialogMsg.html('<div class="infoBox success">Property "' + key + '" was set to null.</div>');
                                    $('.infoBox', dialogMsg).delay(2000).fadeOut(1000);
                                    if (isRelated) {
                                        cell.empty();
                                    }
                                } else {
                                    blinkRed(input);
                                }
                                if (!isRelated) {
                                    input.val(newVal);
                                }
                            });
                        });
                    });
                    props.append('<tr class="hidden"><td class="key"><input type="text" class="newKey" name="key"></td><td class="value"><input type="text" value=""></td><td></td></tr>');
                    $('.props tr td.value input', dialog).each(function(i, v) {
                        _Entities.activateInput(v, id);
                    });


                    if (view === '_html_') {
                        $('input[name="_html_class"]', props).focus();

                        tabView.append('<button class="show-all">Show all attributes</button>');
                        $('.show-all', tabView).on('click', function() {
                            $('tr.hidden').toggle();
                            $(this).remove();
                        });
                    }


                });
            }
        });

    },
    appendRelatedNode: function(cell, props, id, key, node, onDelete) {
        var displayName = _Crud.displayName(node);
        cell.append('<div title="' + displayName + '" id="_' + node.id + '" class="node ' + (node.type ? node.type.toLowerCase() : (node.tag ? node.tag : 'element')) + ' ' + node.id + '_">' + fitStringToWidth(displayName, 80) + '<img class="remove" src="icon/cross_small_grey.png"></div>');
        var nodeEl = $('#_' + node.id, props);

        nodeEl.on('click', function(e) {
            e.preventDefault();
            _Entities.showProperties(node);
            return false;
        });

        if (onDelete) {
            return onDelete(nodeEl);
        }
    },
    activateInput: function(el, id) {

        var input = $(el);
        var oldVal = input.val();
        var relId = input.parent().attr('rel_id');

        if (!input.hasClass('readonly') && !input.hasClass('newKey')) {

            input.on('focus', function() {
                input.addClass('active');
            });

            input.on('change', function() {
                input.data('changed', true);
                _Pages.reloadPreviews();
            });

            input.on('focusout', function() {
                log('relId', relId);
                var objId = relId ? relId : id;
                log('set properties of obj', objId);

                var keyInput = input.parent().parent().children('td').first().children('input');
                log(keyInput);
                if (keyInput && keyInput.length) {

                    var newKey = keyInput.val();
                    var val = input.val();

                    // new key
                    log('new key: Command.setProperty(', objId, newKey, val);
                    Command.setProperty(objId, newKey, val, false, function() {
                        blinkGreen(input);
                        dialogMsg.html('<div class="infoBox success">New property "' + newKey + '" was added and saved with value "' + val + '".</div>');
                        $('.infoBox', dialogMsg).delay(2000).fadeOut(1000);
                    });


                } else {
                    var key = input.prop('name');
                    var val = input.val();
                    var isPassword = input.prop('type') === 'password';
                    if (input.data('changed')) {
                        input.data('changed', false);
                        log('existing key: Command.setProperty(', objId, key, val);
                        _Entities.setProperty(objId, key, val, false, function(newVal) {
                            if (isPassword || (newVal && newVal !== oldVal)) {
                                blinkGreen(input);
                                input.val(newVal);
                                dialogMsg.html('<div class="infoBox success">Updated property "' + key + '"' + (!isPassword ? ' with value "' + newVal + '".</div>' : ''));
                                $('.infoBox', dialogMsg).delay(2000).fadeOut(200);

                            } else {
                                input.val(oldVal);
                            }
                            oldVal = newVal;
                        });
                    }
                }
                input.removeClass('active');
                input.parent().children('.icon').each(function(i, img) {
                    $(img).remove();
                });
            });
        }
    },
    setProperty: function(id, key, val, recursive, callback) {
        Command.setProperty(id, key, val, recursive, function() {
            Command.getProperty(id, key, callback);
        });
    },
    appendAccessControlIcon: function(parent, entity) {

        var protected = !entity.visibleToPublicUsers || !entity.visibleToAuthenticatedUsers;

        var keyIcon = $('.key_icon', parent);
        var newKeyIcon = '<img title="Access Control and Visibility" alt="Access Control and Visibility" class="key_icon button" src="' + Structr.key_icon + '">';
        if (!(keyIcon && keyIcon.length)) {
            parent.append(newKeyIcon);
            keyIcon = $('.key_icon', parent)
            if (protected) {
                keyIcon.show();
                keyIcon.addClass('donthide');
            }

            keyIcon.on('click', function(e) {
                e.stopPropagation();
                Structr.dialog('Access Control and Visibility', function() {
                }, function() {
                });

                _Entities.appendSimpleSelection(dialogText, entity, 'users', 'Owner', 'owner.id');

                dialogText.append('<h3>Visibility</h3>');

                //('<div class="' + entity.id + '_"><button class="switch disabled visibleToPublicUsers_">Public (visible to anyone)</button><button class="switch disabled visibleToAuthenticatedUsers_">Authenticated Users</button></div>');

                if (entity.type === 'Folder' || (lastMenuEntry === 'pages' && !(entity.type === 'Content'))) {
                    dialogText.append('<div>Apply visibility switches recursively? <input id="recursive" type="checkbox" name="recursive"></div><br>');
                }

                _Entities.appendBooleanSwitch(dialogText, entity, 'visibleToPublicUsers', ['Visible to public users', 'Not visible to public users'], 'Click to toggle visibility for users not logged-in', '#recursive');
                _Entities.appendBooleanSwitch(dialogText, entity, 'visibleToAuthenticatedUsers', ['Visible to auth. users', 'Not visible to auth. users'], 'Click to toggle visibility to logged-in users', '#recursive');

                dialogText.append('<h3>Access Rights</h3>');
                dialogText.append('<table class="props" id="principals"><thead><tr><th>Name</th><th>Read</th><th>Write</th><th>Delete</th><th>Access Control</th></tr></thead><tbody></tbody></table');

                var tb = $('#principals tbody', dialogText);
                tb.append('<tr id="new"><td><select style="width: 300px;z-index: 999" id="newPrincipal"><option>Select Group/User</option></select></td><td><input id="newRead" type="checkbox" disabled="disabled"></td><td><input id="newWrite" type="checkbox" disabled="disabled"></td><td><input id="newDelete" type="checkbox" disabled="disabled"></td><td><input id="newAccessControl" type="checkbox" disabled="disabled"></td></tr>');

                $.ajax({
                    url: rootUrl + '/' + entity.id + '/in',
                    dataType: 'json',
                    contentType: 'application/json; charset=utf-8',
                    success: function(data) {

                        $(data.result).each(function(i, result) {

                            var permissions = {
                                'read': isIn('read', result.allowed),
                                'write': isIn('write', result.allowed),
                                'delete': isIn('delete', result.allowed),
                                'accessControl': isIn('accessControl', result.allowed)
                            };

                            var principalId = result.principalId;
                            if (principalId) {
                                Command.get(principalId, function(p) {
                                    addPrincipal(entity, p, permissions);
                                });

                            }

                        });
                    }
                });
                var select = $('#newPrincipal');
                select.chosen({ width: '90%' });
                var i=0, n=10000;
                Command.getByType('Group', n, 1, 'name', 'asc', 'id,name', function(group, size) {
                    select.append('<option value="' + group.id + '">' + group.name + '</option>');
                    if (++i >= size) {
                        select.trigger("chosen:updated");
                    }
                });
                i=0;
                var al2 = Structr.loaderIcon(select.parent(), { float: 'right' });
                Command.getByType('User', n, 1, 'name', 'asc', 'id,name', function(user, size) {
                    select.append('<option value="' + user.id + '">' + user.name + '</option>');
                    if (++i >= size) {
                        select.trigger("chosen:updated");
                        if (al2.length) al2.remove();
                    }
                });
                select.on('change', function() {
                    var sel = $(this);
                    var pId = sel[0].value;
                    var rec = $('#recursive', dialogText).is(':checked');
                    Command.setPermission(entity.id, pId, 'grant', 'read', rec);
                    $('#new', tb).selectedIndex = 0;

                    Command.get(pId, function(p) {
                        addPrincipal(entity, p, {'read': true});
                    });
                });

            });
        }
    },
    appendTextarea: function(el, entity, key, label, desc) {
        if (!el || !entity) {
            return false;
        }
        el.append('<div><h3>' + label + '</h3><p>' + desc + '</p><textarea class="query-text" id="' + key + '_">' + (entity[key] ? entity[key] : '') + '</textarea></div>');
        el.append('<div><button id="apply_' + key + '">Save</button></div>');
        var btn = $('#apply_' + key, el);
        btn.on('click', function() {
            entity.setProperty(key, $('#' + key + '_', el).val(), false, function() {
                log(key + ' successfully updated!', entity[key]);
                blinkGreen(btn);
                _Pages.reloadPreviews();
            });
        });
    },
    appendInput: function(el, entity, key, label, desc) {
        if (!el || !entity) {
            return false;
        }
        el.append('<div><h3>' + label + '</h3><p>' + desc + '</p><input type="text" id="' + key + '_" value="' + (entity[key] ? entity[key] : '') + '"><button id="save_' + key + '">Save</button></div>');
        var btn = $('#save_' + key, el);
        btn.on('click', function() {
            entity.setProperty('dataKey', $('#' + key + '_').val(), false, function() {
                log(key + ' successfully updated!', entity[key]);
                blinkGreen(btn);
                _Pages.reloadPreviews();
            });
        });
    },
    appendBooleanSwitch: function(el, entity, key, label, desc, recElementId) {
        if (!el || !entity) {
            return false;
        }
        el.append('<div class="' + entity.id + '_"><button class="switch inactive ' + key + '_"></button>' + desc + '</div>');
        var sw = $('.' + key + '_', el);
        _Entities.changeBooleanAttribute(sw, entity[key], label[0], label[1]);
        sw.on('click', function(e) {
            e.stopPropagation();
            entity.setProperty(key, sw.hasClass('inactive'), $(recElementId, el).is(':checked'), function(obj) {
                if (obj.id !== entity.id) {
                    return false;
                }
                _Entities.changeBooleanAttribute(sw, entity[key], label[0], label[1]);
                blinkGreen(sw);
                return true;
            });
        });
    },
    appendSimpleSelection: function(el, entity, type, title, key) {

        var subKey;
        if (key.contains('.')) {
            subKey = key.substring(key.indexOf('.') + 1, key.length);
            key = key.substring(0, key.indexOf('.'));
        }

        el.append('<h3>' + title + '</h3><p id="' + key + 'Box"></p>');
        var element = $('#' + key + 'Box');
        element.append('<span class="' + entity.id + '_"><select class="' + key + '_" id="' + key + 'Select"></select></span>');
        var selectElement = $('#' + key + 'Select');
        selectElement.append('<option></option>')
        selectElement.css({'width':'400px'}).chosen();

        var id = (subKey && entity[key] ? entity[key][subKey] : entity[key]);
        var al = Structr.loaderIcon(el, { position: 'absolute', left: '416px', top: '32px' });
        var i=0, n=10000;
        Command.getByType(type, n, 1, 'name', 'asc', 'id,name', function(result, size) {
            var selected = (id === result.id ? 'selected' : '');
            selectElement.append('<option ' + selected + ' value="' + result.id + '">' + result.name + '</option>');
            if (++i >= size) {
                selectElement.trigger("chosen:updated");
                if (al.length) al.remove();
            }
        });

        selectElement.on('change', function() {

            var value = selectElement.val();
            if (subKey) {
                entity[key][subKey] = value;
            }

            entity.setProperty(key, value, false, function() {
                blinkGreen($('#' + key + 'Select_chosen .chosen-single'));
            });
        });
    },
    appendEditSourceIcon: function(parent, entity) {

        var editIcon = $('.edit_icon', parent);

        if (!(editIcon && editIcon.length)) {
            parent.append('<img title="Edit source code" alt="Edit source code" class="edit_icon button" src="' + '/structr/icon/pencil.png' + '">');
            editIcon = $('.edit_icon', parent);
        }
        editIcon.on('click', function(e) {
            e.stopPropagation();
            log('editSource', entity);
            _Entities.editSource(entity);
        });
    },
    appendEditPropertiesIcon: function(parent, entity) {

        var editIcon = $('.edit_props_icon', parent);

        if (!(editIcon && editIcon.length)) {
            parent.append('<img title="Edit Properties" alt="Edit Properties" class="edit_props_icon button" src="' + '/structr/icon/application_view_detail.png' + '">');
            editIcon = $('.edit_props_icon', parent);
        }
        editIcon.on('click', function(e) {
            e.stopPropagation();
            log('showProperties', entity);
            _Entities.showProperties(entity);
        });
    },
    appendDataIcon: function(parent, entity) {

        var dataIcon = $('.data_icon', parent);

        if (!(dataIcon && dataIcon.length)) {
            parent.append('<img title="Edit Data Settings" alt="Edit Data Settings" class="data_icon button" src="' + '/structr/icon/database_table.png' + '">');
            dataIcon = $('.data_icon', parent);
        }
        dataIcon.on('click', function(e) {
            e.stopPropagation();
            log('showDataDialog', entity);
            _Entities.showDataDialog(entity);
        });
    },
    appendExpandIcon: function(el, entity, hasChildren, expand) {

        log('_Entities.appendExpandIcon', el, entity, hasChildren, expand);

        var button = $(el.children('.expand_icon').first());
        if (button && button.length) {
            log('Expand icon already existing', el, button);
            return;
        }

        if (hasChildren) {

            log('appendExpandIcon hasChildren?', hasChildren, 'expand?', expand)

            var typeIcon = $(el.children('.typeIcon').first());
            var icon = expand ? Structr.expanded_icon : Structr.expand_icon;

            typeIcon.css({
                paddingRight: 0 + 'px'
            }).after('<img title="Expand \'' + entity.name + '\'" alt="Expand \'' + entity.name + '\'" class="expand_icon" src="' + icon + '">');

            $(el).on('click', function(e) {
                e.stopPropagation();
                _Entities.toggleElement(this);
            });

            button = $(el.children('.expand_icon').first());

            if (button) {

                button.on('click', function(e) {
                    e.stopPropagation();
                    _Entities.toggleElement($(this).parent('.node'));
                });

                // Prevent expand icon from being draggable
                button.on('mousedown', function(e) {
                    e.stopPropagation();
                });

                if (expand) {
                    _Entities.ensureExpanded(el);
                }
            }

        } else {
            el.children('.typeIcon').css({
                paddingRight: 11 + 'px'
            });
        }

    },
    removeExpandIcon: function(el) {
        if (!el)
            return;
        log('removeExpandIcon', el);
        var button = $(el.children('.expand_icon').first());
        button.remove();
        el.children('.typeIcon').css({
            paddingRight: 11 + 'px'
        });
    },
    makeSelectable: function(el) {
        var node = $(el).closest('.node');
        if (!node || !node.children) {
            return;
        }
        node.on('click', function() {
            $(this).toggleClass('selected');
        });
    },
    setMouseOver: function(el, allowClick, syncedNodes) {
        var node = $(el).closest('.node');
        if (!node || !node.children) {
            return;
        }

        if (!allowClick) {
            node.on('click', function(e) {
                return false;
            });
        }

        node.children('b.name_').on('click', function(e) {
            e.stopPropagation();
            _Entities.makeNameEditable(node);
        });

        var nodeId = getId(el), isComponent;
        if (nodeId === undefined) {
            nodeId = getComponentId(el);
            if (nodeId) {
                isComponent = true;
            } else {
                nodeId = getActiveElementId(el);
            }
        }

        node.on({
            mouseover: function(e) {
                e.stopPropagation();
                var self = $(this);
                $('#componentId_' + nodeId).addClass('nodeHover');
                if (isComponent) {
                    $('#id_' + nodeId).addClass('nodeHover');
                }

                if (syncedNodes && syncedNodes.length) {
                    syncedNodes.forEach(function(s) {
                        $('#id_' + s).addClass('nodeHover');
                        $('#componentId_' + s).addClass('nodeHover');
                    });
                }

                var page = $(el).closest('.page');
                if (page.length) {
                    $('#preview_' + getId(page)).contents().find('[data-structr-id=' + nodeId + ']').addClass('nodeHover');
                }
                self.addClass('nodeHover').children('img.button').show().css('display', 'inline-block');
                self.children('.icons').children('img.button').show();
            },
            mouseout: function(e) {
                e.stopPropagation();
                $('#componentId_' + nodeId).removeClass('nodeHover');
                if (isComponent) {
                    $('#id_' + nodeId).removeClass('nodeHover');
                }
                if (syncedNodes && syncedNodes.length) {
                    syncedNodes.forEach(function(s) {
                        $('#id_' + s).removeClass('nodeHover');
                        $('#componentId_' + s).removeClass('nodeHover');
                    });
                }
                _Entities.resetMouseOverState(this);
            }
        });
    },
    resetMouseOverState: function(element) {
        var el = $(element);
        var node = el.closest('.node')
        if (node) {
            node.removeClass('nodeHover');
            node.find('img.button').not('.donthide').hide().css('display', 'none');
        }
        var page = node.closest('.page');
        if (page.length) {
            //$('#preview_' + getId(page)).contents().find('[data-structr-id=' + getId(node) + ']').removeClass('nodeHover');
            $('#preview_' + getId(page)).contents().find('[data-structr-id]').removeClass('nodeHover');
        }
    },
    ensureExpanded: function(element, callback) {

        var el = $(element);
        var b;
        var src = el.prop('src');

        var id = getId(el);

        addExpandedNode(id);

        b = el.children('.expand_icon').first();
        src = b.prop('src');

        if (!src)
            return;

        if (src.endsWith('icon/tree_arrow_down.png')) {
            return;
        } else {
            log('ensureExpanded: fetch children', el);
            Command.children(id, callback);
            b.prop('src', 'icon/tree_arrow_down.png');
        }
    },
    expandAll: function(ids) {
        if (!ids || ids.length === 0) {
            return;
        }

        ids.forEach(function(id) {
            var el = Structr.node(id);
            if (el) {
                $('.nodeSelected').removeClass('nodeSelected');
                el.addClass('nodeSelected');
            }
            _Entities.ensureExpanded(el, function(childNode) {
                var i = ids.indexOf(childNode.id);
                if (i > 1) {
                    ids.slice(i - 1, i);
                }
                _Entities.expandAll(ids);
            });
        });
    },
    toggleElement: function(element, expanded) {

        var el = $(element);
        var b;
        var src = el.prop('src');
        var id = getId(el) || getComponentId(el);

        log('toggleElement: ', el, id);

        b = el.children('.expand_icon').first();
        src = b.prop('src');

        if (!src)
            return;

        if (src.endsWith('icon/tree_arrow_down.png')) {

            $.each(el.children('.node'), function(i, child) {
                $(child).remove();
            });

            b.prop('src', 'icon/tree_arrow_right.png');

            removeExpandedNode(id);
        } else {

            if (!expanded) {
                log('toggleElement: fetch children', id);
                Command.children(id);

            }
            b.prop('src', 'icon/tree_arrow_down.png');

            addExpandedNode(id);
        }

    },
    makeNameEditable: function(element, width) {

        var w = width || 200;
        //element.off('dblclick');
        element.off('hover');
        var oldName = $.trim(element.children('b.name_').attr('title'));
        element.children('b.name_').replaceWith('<input type="text" size="' + (oldName.length + 4) + '" class="new-name" value="' + oldName + '">');
        element.find('.button').hide();

        var input = $('input', element);

        input.focus().select();

        input.on('blur', function() {
            var self = $(this);
            var newName = self.val();
            Command.setProperty(getId(element), "name", newName);
            self.replaceWith('<b title="' + oldName + '" class="name_">' + fitStringToWidth(oldName, w) + '</b>');
            $('.name_', element).on('click', function(e) {
                e.stopPropagation();
                _Entities.makeNameEditable(element, w);
            });
            _Pages.reloadPreviews();
        });

        input.keypress(function(e) {
            if (e.keyCode === 13) {
                var self = $(this);
                var newName = self.val();
                Command.setProperty(getId(element), "name", newName);
                self.replaceWith('<b title="' + oldName + '" class="name_">' + fitStringToWidth(oldName, w) + '</b>');
                $('.name_', element).on('click', function(e) {
                    e.stopPropagation();
                    _Entities.makeNameEditable(element, w);
                });
                _Pages.reloadPreviews();
            }
        });

        element.off('click');

    },
    handleActiveElement: function(entity) {

        if (entity) {

            var idString = 'id_' + entity.id;

            if (!activeElements.hasOwnProperty(idString)) {

                activeElements[idString] = entity;

                var parent = $('#activeElements div.inner');
                var id = entity.id;

                if (entity.parentId) {
                    parent = $('#active_' + entity.parentId);
                }

                parent.append('<div id="active_' + id + '" class="node active-element' + (entity.tag === 'html' ? ' html_element' : '') + ' "></div>');

                var div = $('#active_' + id);
                var query = entity.query;
                //var dataKey     = (entity.dataKey.split(',')[entity.recursionDepth] || '');
                var expand = entity.state === 'Query';
                var icon = _Elements.icon;
                var name = '', content = '', action = '';

                switch (entity.state) {
                    case 'Query':
                        icon = 'icon/database_table.png';
                        name = query || entity.dataKey.replace(',', '.');
                        break;
                    case 'Content':
                        icon = _Contents.icon;
                        content = entity.content ? entity.content : entity.type;
                        break;
                    case 'Button':
                        icon = 'icon/button.png';
                        action = entity.action;
                        break;
                    case 'Link':
                        icon = 'icon/link.png';
                        content = entity.action;
                        break;
                    default:
                        content = entity.state;
                }

                div.append('<img class="typeIcon" src="' + icon + '">'
                        + '<b title="' + name + '">' + fitStringToWidth(name, 180, 'slideOut') + '</b>'
                        + '<b class="action">' + action + '</b    >'
                        + '<span class="content_">' + content + '</span>'
                        + '<span class="id">' + entity.id + '</span>'
//                        + (entity._html_id ? '<span class="_html_id_">#' + entity._html_id.replace(/\${.*}/g, '${…}') + '</span>' : '')
//                        + (entity._html_class ? '<span class="_html_class_">.' + entity._html_class.replace(/\${.*}/g, '${…}').replace(/ /g, '.') + '</span>' : '')
                        );

                _Entities.setMouseOver(div);

                var editIcon = $('.edit_icon', div);

                if (!(editIcon && editIcon.length)) {
                    div.append('<img title="Edit" alt="Edit" class="edit_icon button" src="' + '/structr/icon/pencil.png' + '">');
                    editIcon = $('.edit_icon', div);
                }
                editIcon.on('click', function(e) {
                    e.stopPropagation();

                    switch (entity.state) {
                        case 'Query':
                            _Entities.openQueryDialog(entity.id);
                            break;
                        case 'Content':
                            _Contents.openEditContentDialog(this, entity);
                            break;
                        case 'Button':
                            _Entities.openEditModeBindingDialog(entity.id);
                            break;
                        case 'Link':
                            _Entities.showProperties(entity);
                            break;
                        default:
                            _Entities.showProperties(entity);
                    }

                });

                $('b[title]', div).on('click', function() {
                    _Entities.openQueryDialog(entity.id);
                });

                $('.content_', div).on('click', function() {
                    _Contents.openEditContentDialog(this, entity);
                });

                $('.action', div).on('click', function() {
                    _Entities.openEditModeBindingDialog(entity.id);
                });

                var typeIcon = $(div.children('.typeIcon').first());
                var padding = 0;

                if (!expand) {
                    padding = 11;
                } else {
                    typeIcon.css({
                        paddingRight: padding + 'px'
                    }).after('<img title="Expand \'' + entity.name + '\'" alt="Expand \'' + entity.name + '\'" class="expand_icon" src="' + Structr.expanded_icon + '">');
                }
            }
        }
    },
    openQueryDialog: function(id) {
        Command.get(id, function(obj) {

            var entity = StructrModel.create(obj);

            Structr.dialog('Query and Data Binding of ' + (entity.name ? entity.name : entity.id), function() {
                return true;
            }, function() {
                return true;
            });

            dialogText.append('<p></p>');

            _Entities.queryDialog(entity, dialogText);

            if (entity.restQuery) {
                _Entities.activateTabs('#data-tabs', '#content-tab-rest');
            } else if (entity.cypherQuery) {
                _Entities.activateTabs('#data-tabs', '#content-tab-cypher');
            } else if (entity.xpathQuery) {
                _Entities.activateTabs('#data-tabs', '#content-tab-xpath');
            } else {
                _Entities.activateTabs('#data-tabs', '#content-tab-rest');
            }
        });
    },
    openEditModeBindingDialog: function(id) {
        Command.get(id, function(obj) {

            var entity = StructrModel.create(obj);

            Structr.dialog('Edit mode binding for ' + (entity.name ? entity.name : entity.id), function() {
                return true;
            }, function() {
                return true;
            });

            dialogText.append('<p></p>');

            _Entities.dataBindingDialog(entity, dialogText);

        });
    }
};

function addPrincipal(entity, principal, permissions) {

    $('#newPrincipal option[value="' + principal.id + '"]').remove();
    $('#new').after('<tr id="_' + principal.id + '"><td><img class="typeIcon" src="' + (principal.type === 'Group' ? 'icon/group.png' : 'icon/user.png') + '"> <span class="name">' + principal.name + '</span></td><tr>');

    var row = $('#_' + principal.id);

    ['read', 'write', 'delete', 'accessControl'].forEach(function(perm) {

        row.append('<td><input class="' + perm + '" type="checkbox"' + (permissions[perm] ? ' checked="checked"' : '') + '"></td>');
        var disabled = false;

        $('.' + perm, row).on('dblclick', function() {
            return false;
        });

        $('.' + perm, row).on('click', function(e) {
            e.preventDefault();
            if (disabled)
                return false;
            var sw = $(this);
            disabled = true;
            sw.prop('disabled', 'disabled');
            window.setTimeout(function() {
                disabled = false;
                sw.prop('disabled', null);
            }, 200);
            if (!$('input:checked', row).length) {
                $('#newPrincipal').append('<option value="' + row.attr('id').substring(1) + '">' + $('.name', row).text() + '</option>');
                row.remove();
            }
            var rec = $('#recursive', dialogText).is(':checked');

            Command.setPermission(entity.id, principal.id, permissions[perm] ? 'revoke' : 'grant', perm, rec, function() {
                permissions[perm] = !permissions[perm];
                sw.prop('checked', permissions[perm]);
                log('Permission successfully updated!');
                blinkGreen(sw.parent());


            });
        });
    });
}

function formatValueInputField(key, obj, isPassword, isReadOnly) {
    if (obj === null) {
        return '<input name="' + key + '" type="' + (isPassword?'password':'text') + '" ' + (isReadOnly?'readonly class="readonly"':'') + ' value="">';
    } else if (obj.constructor === Object) {
        var node = obj;
        var displayName = _Crud.displayName(node);
        return '<div title="' + displayName + '" id="_' + node.id + '" class="node ' + (node.type ? node.type.toLowerCase() : (node.tag ? node.tag : 'element')) + ' ' + node.id + '_">' + fitStringToWidth(displayName, 80) + '<img class="remove" src="icon/cross_small_grey.png"></div>';
        //return '<input name="' + key + '" type="' + (isPassword?'password':'text') + '" ' + (isReadOnly?'readonly class="readonly"':'') + ' value="' + escapeForHtmlAttributes(JSON.stringify(obj)) + '">';
    } else if (obj.constructor === Array) {
        var out = '';
        $(obj).each(function(i, v) {
            out += formatValueInputField(key, v, isPassword, isReadOnly) + '<br>';
        });
        return out;
        //return '<textarea name="' + key + '"' + (isReadOnly?'readonly class="readonly"':'') + '>' + out + '</textarea>';
    } else {
        return '<input name="' + key + '" type="' + (isPassword?'password':'text') + '" ' + (isReadOnly?'readonly class="readonly"':'') + 'value="' + escapeForHtmlAttributes(obj) + '">';
    }
}
<|MERGE_RESOLUTION|>--- conflicted
+++ resolved
@@ -286,11 +286,7 @@
 
         var views, activeView = 'ui';
 
-<<<<<<< HEAD
-        if (isIn(entity.type, ['Comment', 'Content', 'Template', 'Page', 'User', 'Group', 'Image', 'File', 'Folder', 'Widget'])) {
-=======
-        if (isIn(entity.type, ['Comment', 'Content', 'Page', 'User', 'Group', 'VideoFile', 'Image', 'File', 'Folder', 'Widget'])) {
->>>>>>> 14fa7d06
+        if (isIn(entity.type, ['Comment', 'Content', 'Template', 'Page', 'User', 'Group', 'VideoFile', 'Image', 'File', 'Folder', 'Widget'])) {
             views = ['ui', 'in', 'out'];
         } else {
             views = ['_html_', 'ui', 'in', 'out'];
@@ -425,16 +421,12 @@
                                     display = true;
                                 }
                             });
-<<<<<<< HEAD
-                            
+
                             // Always show non-empty attributes
                             if (res[key]) {
                                 display = true;
                             }
-                            
-=======
-
->>>>>>> 14fa7d06
+
                             if (display || key === '_html_class' || key === '_html_id') {
                                 props.append('<tr><td class="key">' + key.replace(view, '') + '</td>'
                                         + '<td class="value ' + key + '_">' + formatValueInputField(key, res[key]) + '</td><td><img class="nullIcon" id="null_' + key + '" src="icon/cross_small_grey.png"></td></tr>');
