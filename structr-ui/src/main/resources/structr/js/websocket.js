/*
 *  Copyright (C) 2010-2014 Morgner UG (haftungsbeschränkt)
 *
 *  This file is part of structr <http://structr.org>.
 *
 *  structr is free software: you can redistribute it and/or modify
 *  it under the terms of the GNU Affero General Public License as
 *  published by the Free Software Foundation, either version 3 of the
 *  License, or (at your option) any later version.
 *
 *  structr is distributed in the hope that it will be useful,
 *  but WITHOUT ANY WARRANTY; without even the implied warranty of
 *  MERCHANTABILITY or FITNESS FOR A PARTICULAR PURPOSE.  See the
 *  GNU General Public License for more details.
 *
 *  You should have received a copy of the GNU Affero General Public License
 *  along with structr.  If not, see <http://www.gnu.org/licenses/>.
 */

var ws;
var loggedIn = false, isAdmin = false;
var user;
var reconn, ping;
var port = document.location.port;

var rawResultCount = [];
var pageCount = [];
var page = 1;
var pageSize = 25;
var sort = 'name';
var order = 'asc';

var userKey = 'structrUser_' + port;

var footer = $('#footer');

function wsConnect() {

    log('################ Global connect() ################');

    try {

        ws = undefined;
        localStorage.removeItem(userKey);

        var isEnc = (window.location.protocol === 'https:');
        var host = document.location.host;
        var wsUrl = 'ws' + (isEnc ? 's' : '') + '://' + host + wsRoot;

        log(wsUrl);
        if ('WebSocket' in window) {

            ws = new WebSocket(wsUrl, 'structr');

        } else if ('MozWebSocket' in window) {

            ws = new MozWebSocket(wsUrl, 'structr');

        } else {

            alert('Your browser doesn\'t support WebSocket.');
            return false;

        }

        log('WebSocket.readyState: ' + ws.readyState, ws);

        ws.onopen = function() {

            log('############### WebSocket onopen ###############');

            if ($.unblockUI) {
                $.unblockUI({
                    fadeOut: 25
                });
            }

            log('de-activating reconnect loop', reconn);
            window.clearInterval(reconn);
            reconn = undefined;

            Structr.init();

        }

        ws.onclose = function() {

            log('############### WebSocket onclose ###############', reconn);

            if (reconn) {
                log('Automatic reconnect already active');
                return;
            }

            // Delay reconnect dialog to prevent it popping up before page reload
            window.setTimeout(function() {

                main.empty();
                //Structr.confirmation('Connection lost or timed out.<br>Reconnect?', Structr.silenctReconnect);
                var restoreDialogText = '';
                var dialogData = JSON.parse(localStorage.getItem(dialogDataKey));
                if (dialogData && dialogData.text) {
                    restoreDialogText = '<br><br>The dialog<br><b>"' + dialogData.text + '"</b><br> will be restored after reconnect.';
                }
                Structr.reconnectDialog('<b>Connection lost or timed out.</b><br><br>Don\'t reload the page!' + restoreDialogText + '<br><br>Trying to reconnect... <img class="al" src="data:image/gif;base64,R0lGODlhGAAYAPQAAMzMzAAAAKWlpcjIyLOzs42Njbq6unJycqCgoH19fa2trYaGhpqamsLCwl5eXmtra5OTk1NTUwAAAAAAAAAAAAAAAAAAAAAAAAAAAAAAAAAAAAAAAAAAAAAAAAAAAAAAACH/C05FVFNDQVBFMi4wAwEAAAAh/hpDcmVhdGVkIHdpdGggYWpheGxvYWQuaW5mbwAh+QQJBwAAACwAAAAAGAAYAAAFriAgjiQAQWVaDgr5POSgkoTDjFE0NoQ8iw8HQZQTDQjDn4jhSABhAAOhoTqSDg7qSUQwxEaEwwFhXHhHgzOA1xshxAnfTzotGRaHglJqkJcaVEqCgyoCBQkJBQKDDXQGDYaIioyOgYSXA36XIgYMBWRzXZoKBQUMmil0lgalLSIClgBpO0g+s26nUWddXyoEDIsACq5SsTMMDIECwUdJPw0Mzsu0qHYkw72bBmozIQAh+QQJBwAAACwAAAAAGAAYAAAFsCAgjiTAMGVaDgR5HKQwqKNxIKPjjFCk0KNXC6ATKSI7oAhxWIhezwhENTCQEoeGCdWIPEgzESGxEIgGBWstEW4QCGGAIJEoxGmGt5ZkgCRQQHkGd2CESoeIIwoMBQUMP4cNeQQGDYuNj4iSb5WJnmeGng0CDGaBlIQEJziHk3sABidDAHBgagButSKvAAoyuHuUYHgCkAZqebw0AgLBQyyzNKO3byNuoSS8x8OfwIchACH5BAkHAAAALAAAAAAYABgAAAW4ICCOJIAgZVoOBJkkpDKoo5EI43GMjNPSokXCINKJCI4HcCRIQEQvqIOhGhBHhUTDhGo4diOZyFAoKEQDxra2mAEgjghOpCgz3LTBIxJ5kgwMBShACREHZ1V4Kg1rS44pBAgMDAg/Sw0GBAQGDZGTlY+YmpyPpSQDiqYiDQoCliqZBqkGAgKIS5kEjQ21VwCyp76dBHiNvz+MR74AqSOdVwbQuo+abppo10ssjdkAnc0rf8vgl8YqIQAh+QQJBwAAACwAAAAAGAAYAAAFrCAgjiQgCGVaDgZZFCQxqKNRKGOSjMjR0qLXTyciHA7AkaLACMIAiwOC1iAxCrMToHHYjWQiA4NBEA0Q1RpWxHg4cMXxNDk4OBxNUkPAQAEXDgllKgMzQA1pSYopBgonCj9JEA8REQ8QjY+RQJOVl4ugoYssBJuMpYYjDQSliwasiQOwNakALKqsqbWvIohFm7V6rQAGP6+JQLlFg7KDQLKJrLjBKbvAor3IKiEAIfkECQcAAAAsAAAAABgAGAAABbUgII4koChlmhokw5DEoI4NQ4xFMQoJO4uuhignMiQWvxGBIQC+AJBEUyUcIRiyE6CR0CllW4HABxBURTUw4nC4FcWo5CDBRpQaCoF7VjgsyCUDYDMNZ0mHdwYEBAaGMwwHDg4HDA2KjI4qkJKUiJ6faJkiA4qAKQkRB3E0i6YpAw8RERAjA4tnBoMApCMQDhFTuySKoSKMJAq6rD4GzASiJYtgi6PUcs9Kew0xh7rNJMqIhYchACH5BAkHAAAALAAAAAAYABgAAAW0ICCOJEAQZZo2JIKQxqCOjWCMDDMqxT2LAgELkBMZCoXfyCBQiFwiRsGpku0EshNgUNAtrYPT0GQVNRBWwSKBMp98P24iISgNDAS4ipGA6JUpA2WAhDR4eWM/CAkHBwkIDYcGiTOLjY+FmZkNlCN3eUoLDmwlDW+AAwcODl5bYl8wCVYMDw5UWzBtnAANEQ8kBIM0oAAGPgcREIQnVloAChEOqARjzgAQEbczg8YkWJq8nSUhACH5BAkHAAAALAAAAAAYABgAAAWtICCOJGAYZZoOpKKQqDoORDMKwkgwtiwSBBYAJ2owGL5RgxBziQQMgkwoMkhNqAEDARPSaiMDFdDIiRSFQowMXE8Z6RdpYHWnEAWGPVkajPmARVZMPUkCBQkJBQINgwaFPoeJi4GVlQ2Qc3VJBQcLV0ptfAMJBwdcIl+FYjALQgimoGNWIhAQZA4HXSpLMQ8PIgkOSHxAQhERPw7ASTSFyCMMDqBTJL8tf3y2fCEAIfkECQcAAAAsAAAAABgAGAAABa8gII4k0DRlmg6kYZCoOg5EDBDEaAi2jLO3nEkgkMEIL4BLpBAkVy3hCTAQKGAznM0AFNFGBAbj2cA9jQixcGZAGgECBu/9HnTp+FGjjezJFAwFBQwKe2Z+KoCChHmNjVMqA21nKQwJEJRlbnUFCQlFXlpeCWcGBUACCwlrdw8RKGImBwktdyMQEQciB7oACwcIeA4RVwAODiIGvHQKERAjxyMIB5QlVSTLYLZ0sW8hACH5BAkHAAAALAAAAAAYABgAAAW0ICCOJNA0ZZoOpGGQrDoOBCoSxNgQsQzgMZyIlvOJdi+AS2SoyXrK4umWPM5wNiV0UDUIBNkdoepTfMkA7thIECiyRtUAGq8fm2O4jIBgMBA1eAZ6Knx+gHaJR4QwdCMKBxEJRggFDGgQEREPjjAMBQUKIwIRDhBDC2QNDDEKoEkDoiMHDigICGkJBS2dDA6TAAnAEAkCdQ8ORQcHTAkLcQQODLPMIgIJaCWxJMIkPIoAt3EhACH5BAkHAAAALAAAAAAYABgAAAWtICCOJNA0ZZoOpGGQrDoOBCoSxNgQsQzgMZyIlvOJdi+AS2SoyXrK4umWHM5wNiV0UN3xdLiqr+mENcWpM9TIbrsBkEck8oC0DQqBQGGIz+t3eXtob0ZTPgNrIwQJDgtGAgwCWSIMDg4HiiUIDAxFAAoODwxDBWINCEGdSTQkCQcoegADBaQ6MggHjwAFBZUFCm0HB0kJCUy9bAYHCCPGIwqmRq0jySMGmj6yRiEAIfkECQcAAAAsAAAAABgAGAAABbIgII4k0DRlmg6kYZCsOg4EKhLE2BCxDOAxnIiW84l2L4BLZKipBopW8XRLDkeCiAMyMvQAA+uON4JEIo+vqukkKQ6RhLHplVGN+LyKcXA4Dgx5DWwGDXx+gIKENnqNdzIDaiMECwcFRgQCCowiCAcHCZIlCgICVgSfCEMMnA0CXaU2YSQFoQAKUQMMqjoyAglcAAyBAAIMRUYLCUkFlybDeAYJryLNk6xGNCTQXY0juHghACH5BAkHAAAALAAAAAAYABgAAAWzICCOJNA0ZVoOAmkY5KCSSgSNBDE2hDyLjohClBMNij8RJHIQvZwEVOpIekRQJyJs5AMoHA+GMbE1lnm9EcPhOHRnhpwUl3AsknHDm5RN+v8qCAkHBwkIfw1xBAYNgoSGiIqMgJQifZUjBhAJYj95ewIJCQV7KYpzBAkLLQADCHOtOpY5PgNlAAykAEUsQ1wzCgWdCIdeArczBQVbDJ0NAqyeBb64nQAGArBTt8R8mLuyPyEAOwAAAAAAAAAAAA==" alt="">');
                //log('Connection was lost or timed out. Trying automatic reconnect');
                log('ws onclose');
                Structr.reconnect();

            }, 100);

        }

        ws.onmessage = function(message) {

            var data = $.parseJSON(message.data);
            log('ws.onmessage:', data);

            //var msg = $.parseJSON(message);
            var type = data.data.type;
            var command = data.command;
            var msg = data.message;
            var result = data.result;
            var sessionValid = data.sessionValid;
            var code = data.code;

            log('####################################### ', command, ' #########################################');

            if (command === 'LOGIN' || code === 100) { /*********************** LOGIN or response to PING ************************/

                user = data.data.username;
                isAdmin = data.data.isAdmin;
                var oldUser = localStorage.getItem(userKey);

                log(command, code, 'user:', user, ', oldUser:', oldUser, 'session valid:', sessionValid, 'isAdmin', isAdmin);

                if (!sessionValid) {
                    localStorage.removeItem(userKey);
                    Structr.clearMain();
                    Structr.login(msg);
                } else if (!oldUser || (oldUser && (oldUser !== user)) || loginBox.is(':visible')) {
                    Structr.refreshUi();
                }

            } else if (command === 'LOGOUT') { /*********************** LOGOUT ************************/

                localStorage.removeItem(userKey);
                Structr.clearMain();
                Structr.login();

            } else if (command === 'STATUS') { /*********************** STATUS ************************/
                log('Error code: ' + code, message);

                if (code === 403) {
                    //Structr.clearMain();
                    localStorage.removeItem(userKey);
                    Structr.login('Wrong username or password!');
                } else if (code === 401) {
                    localStorage.removeItem(userKey);
                    //Structr.clearMain();
                    Structr.login('');
                } else {

                    var msgClass;
                    var codeStr = code.toString();

                    if (codeStr.startsWith('2')) {
                        msgClass = 'success';
                    } else if (codeStr.startsWith('3')) {
                        msgClass = 'info';
                    } else if (codeStr.startsWith('4')) {
                        msgClass = 'warning';
                    } else {
                        msgClass = 'error';
                    }

                    if (msg && msg.startsWith('{')) {

                        var msgObj = JSON.parse(msg);

                        if (dialogBox.is(':visible')) {

                            dialogMsg.html('<div class="infoBox ' + msgClass + '">' + msgObj.size + ' bytes saved to ' + msgObj.name + '</div>');
                            $('.infoBox', dialogMsg).delay(2000).fadeOut(200);

                        } else {

                            var node = Structr.node(msgObj.id);
                            var progr = node.find('.progress');
                            progr.show();

                            var size = parseInt(node.find('.size').text());
                            var part = msgObj.size;

                            node.find('.part').text(part);
                            var pw = node.find('.progress').width();
                            var w = pw / size * part;

                            node.find('.bar').css({width: w + 'px'});

                            if (part >= size) {
                                blinkGreen(progr);
                                window.setTimeout(function() {
                                    progr.fadeOut('fast');
                                }, 1000);
                            }
                        }

                    } else {

                        if (dialogBox.is(':visible')) {
                            dialogMsg.html('<div class="infoBox ' + msgClass + '">' + msg + '</div>');
                            $('.infoBox', dialogMsg).delay(2000).fadeOut(200);
                        } else {
                            Structr.tempInfo('', true);
                            $('#tempInfoBox .infoMsg').html('<div class="infoBox ' + msgClass + '">' + msg + '</div>');
                        }
                    }

                }

            } else if (command === 'GET_PROPERTY') { /*********************** GET_PROPERTY ************************/

                log('GET_PROPERTY', data.id, data.data['key'], data.data[data.data['key']]);
                StructrModel.updateKey(data.id, data.data['key'], data.data[data.data['key']]);
                StructrModel.callCallback(data.callback, data.data[data.data['key']]);
                StructrModel.clearCallback(data.callback);

            } else if (command === 'UPDATE' || command === 'SET_PERMISSION') { /*********************** UPDATE / SET_PERMISSION ************************/

                var obj = StructrModel.obj(data.id);

                if (!obj) {
                    data.data.id = data.id;
                    obj = StructrModel.create(data.data, null, false);
                }

                obj = StructrModel.update(data);

                if (StructrModel.callCallback(data.callback, obj)) {
                    StructrModel.clearCallback(data.callback);
                }

            } else if (command.startsWith('GET') || command === 'GET_BY_TYPE') { /*********************** GET_BY_TYPE ************************/

                log(command, data);

                $(result).each(function(i, entity) {

                    // Don't append a DOM node
                    //var obj = StructrModel.create(entity, undefined, false);
                    StructrModel.callCallback(data.callback, entity, result.length);

                });

                StructrModel.clearCallback(data.callback);

            } else if (command.endsWith('CHILDREN')) { /*********************** CHILDREN ************************/

                log('CHILDREN', data);

                $(result).each(function(i, entity) {

                    StructrModel.create(entity);
                    StructrModel.callCallback(data.callback, entity);

                });

                StructrModel.clearCallback(data.callback);

            } else if (command.startsWith('SEARCH')) { /*********************** SEARCH ************************/

                $('.pageCount', $('.pager' + type)).val(pageCount[type]);

                $(result).each(function(i, entity) {

                    StructrModel.createSearchResult(entity);

                });

            } else if (command.startsWith('LIST_UNATTACHED_NODES')) { /*********************** LIST_UNATTACHED_NODES ************************/

                log('LIST_UNATTACHED_NODES', result, data);

                $(result).each(function(i, entity) {

                    StructrModel.callCallback(data.callback, entity);

                });

                StructrModel.clearCallback(data.callback);

            } else if (command.startsWith('LIST_COMPONENTS')) { /*********************** LIST_COMPONENTS ************************/

                log('LIST_COMPONENTS', result, data);

                $(result).each(function(i, entity) {

                    StructrModel.callCallback(data.callback, entity);

                });

                StructrModel.clearCallback(data.callback);

            } else if (command.startsWith('LIST_SYNCABLES')) { /*********************** LIST_SYNCABLES ************************/

                log(data);

                log('LIST_SYNCABLES', result, data);

                $(result).each(function(i, entity) {

                    StructrModel.callCallback(data.callback, entity);

                });

                StructrModel.clearCallback(data.callback);

            } else if (command.startsWith('LIST_ACTIVE_ELEMENTS')) { /*********************** LIST_ACTIVE_ELEMENTS ************************/

                log('LIST_ACTIVE_ELEMENTS', result, data);

                $(result).each(function(i, entity) {

                    StructrModel.callCallback(data.callback, entity);

                });

                StructrModel.clearCallback(data.callback);

            } else if (command.startsWith('LIST')) { /*********************** LIST ************************/

                log('LIST', result, data);

                rawResultCount[type] = data.rawResultCount;
                pageCount[type] = Math.max(1, Math.ceil(rawResultCount[type] / pageSize[type]));
                Structr.updatePager(type, dialog.is(':visible') ? dialog : undefined);

                $('.pageCount', $('.pager' + type)).val(pageCount[type]);
                $(result).each(function(i, entity) {

                    //var obj = StructrModel.create(entity);
                    StructrModel.callCallback(data.callback, entity, result.length);

                });

                StructrModel.clearCallback(data.callback);

            } else if (command === 'DELETE') { /*********************** DELETE ************************/

                StructrModel.del(data.id);

            } else if (command === 'INSERT_BEFORE') { /*********************** INSERT_BEFORE ************************/

                StructrModel.create(result[0], data.data.refId);

            } else if (command.startsWith('APPEND_')) { /*********************** APPEND_* ************************/

                StructrModel.create(result[0], data.data.refId);

            } else if (command === 'REMOVE' || command === 'REMOVE_CHILD') { /*********************** REMOVE / REMOVE_CHILD ************************/

                var obj = StructrModel.obj(data.id);
                if (obj) {
                    obj.remove();
                }

            } else if (command === 'CREATE' || command === 'ADD' || command === 'IMPORT') { /*********************** CREATE, ADD, IMPORT ************************/

                $(result).each(function(i, entity) {
<<<<<<< HEAD
                    
                    if (command === 'CREATE' && (entity.type === 'Page' || entity.type === 'Folder' || entity.type === 'File' || entity.type === 'Image' || entity.type === 'User' || entity.type === 'Group' || entity.type === 'Widget')) {
=======

                    if (command === 'CREATE' && (entity.type === 'Page' || entity.type === 'Folder' || entity.type === 'File' || entity.type === 'Image' || entity.type === 'VideoFile' || entity.type === 'User' || entity.type === 'Group' || entity.type === 'Widget')) {
>>>>>>> 14fa7d06
                        StructrModel.create(entity);
                    } else {

                        if (!entity.parent && shadowPage && entity.pageId === shadowPage.id) {

                            StructrModel.create(entity, null, false);
                            var el;
                            if (entity.type === 'Content' || entity.type === 'Template') {
                                el = _Contents.appendContentElement(entity, components, true);
                            } else {
                                el = _Pages.appendElementElement(entity, components, true);
                            }

                            if (isExpanded(entity.id)) {
                                _Entities.ensureExpanded(el);
                            }

                            var synced = entity.syncedNodes;

                            if (synced && synced.length) {
                                
                                // Change icon
                                $.each(entity.syncedNodes, function(i, id) {
                                    var el = Structr.node(id);
                                    if (el && el.length) {
                                        el.children('img.typeIcon').attr('src', (entity.type === 'Template' ? _Elements.icon_shared_template : _Elements.icon_comp));
                                        _Entities.removeExpandIcon(el);
                                    }
                                });

                            }
                        }
                    }

                    if (command === 'CREATE' && entity.type === 'Page') {
                        var tab = $('#show_' + entity.id, previews);
                        setTimeout(function() {
                            _Pages.activateTab(tab)
                        }, 2000);
                    } else if (command === 'CREATE' && (entity.type === 'File' || entity.type === 'Image' || entity.type === 'VideoFile')) {
                        _Files.uploadFile(entity);
                    }

                });

                if (!localStorage.getItem(autoRefreshDisabledKey + activeTab)) {
                    _Pages.reloadPreviews();
                }
            } else if (command === 'PROGRESS') { /*********************** PROGRESS ************************/

                if (dialogMsg.is(':visible')) {
                    var msgObj = JSON.parse(data.message);
                    dialogMsg.html('<div class="infoBox info">Transferred ' + msgObj.current + ' of ' + msgObj.total + ' objects</div>');
                }

            } else if (command === 'FINISHED') { /*********************** FINISHED ************************/

                StructrModel.callCallback(data.callback);
                StructrModel.clearCallback(data.callback);

            } else {
                console.log('Received unknown command: ' + command);

                if (sessionValid === false) {
                    log('invalid session');
                    localStorage.removeItem(userKey);
                    clearMain();

                    Structr.login();
                }
            }
        }

    } catch (exception) {
        log('Error in connect(): ' + exception);
        ws.close();
    }

}

function sendObj(obj, callback) {

    if (callback) {
        obj.callback = uuid.v4();
        StructrModel.callbacks[obj.callback] = callback;
        log('stored callback', obj.callback, callback);
    }

    text = $.toJSON(obj);

    if (!text) {
        log('No text to send!');
        return false;
    }

    try {
        ws.send(text);
        log('Sent: ' + text);
    } catch (exception) {
        log('Error in send(): ' + exception);
        //Structr.ping();
    }
    return true;
}

function send(text) {

    log(ws.readyState);

    var obj = $.parseJSON(text);

    return sendObj(obj);
}

function log() {
    if (debug) {
<<<<<<< HEAD
        console.log(arguments);
=======
        /*log(arguments);*/
>>>>>>> 14fa7d06
        var msg = Array.prototype.slice.call(arguments).join(' ');
        var div = $('#log', footer);
        div.append(msg + '<br>');
        footer.scrollTop(div.height());
    }
}

function getAnchorFromUrl(url) {
    if (url) {
        var pos = url.lastIndexOf('#');
        if (pos > 0) {
            return url.substring(pos + 1, url.length);
        }
    }
    return null;
}


function utf8_to_b64(str) {
    return window.btoa(unescape(encodeURIComponent(str)));
    //return window.btoa(str);
}

function b64_to_utf8(str) {
    return decodeURIComponent(escape(window.atob(str)));
    //return window.atob(str);
}<|MERGE_RESOLUTION|>--- conflicted
+++ resolved
@@ -368,13 +368,7 @@
             } else if (command === 'CREATE' || command === 'ADD' || command === 'IMPORT') { /*********************** CREATE, ADD, IMPORT ************************/
 
                 $(result).each(function(i, entity) {
-<<<<<<< HEAD
-                    
-                    if (command === 'CREATE' && (entity.type === 'Page' || entity.type === 'Folder' || entity.type === 'File' || entity.type === 'Image' || entity.type === 'User' || entity.type === 'Group' || entity.type === 'Widget')) {
-=======
-
                     if (command === 'CREATE' && (entity.type === 'Page' || entity.type === 'Folder' || entity.type === 'File' || entity.type === 'Image' || entity.type === 'VideoFile' || entity.type === 'User' || entity.type === 'Group' || entity.type === 'Widget')) {
->>>>>>> 14fa7d06
                         StructrModel.create(entity);
                     } else {
 
@@ -395,7 +389,7 @@
                             var synced = entity.syncedNodes;
 
                             if (synced && synced.length) {
-                                
+
                                 // Change icon
                                 $.each(entity.syncedNodes, function(i, id) {
                                     var el = Structr.node(id);
@@ -491,11 +485,7 @@
 
 function log() {
     if (debug) {
-<<<<<<< HEAD
-        console.log(arguments);
-=======
         /*log(arguments);*/
->>>>>>> 14fa7d06
         var msg = Array.prototype.slice.call(arguments).join(' ');
         var div = $('#log', footer);
         div.append(msg + '<br>');
