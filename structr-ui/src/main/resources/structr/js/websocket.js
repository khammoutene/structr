/*
 *  Copyright (C) 2010-2014 Morgner UG (haftungsbeschränkt)
 *
 *  This file is part of structr <http://structr.org>.
 *
 *  structr is free software: you can redistribute it and/or modify
 *  it under the terms of the GNU Affero General Public License as
 *  published by the Free Software Foundation, either version 3 of the
 *  License, or (at your option) any later version.
 *
 *  structr is distributed in the hope that it will be useful,
 *  but WITHOUT ANY WARRANTY; without even the implied warranty of
 *  MERCHANTABILITY or FITNESS FOR A PARTICULAR PURPOSE.  See the
 *  GNU General Public License for more details.
 *
 *  You should have received a copy of the GNU Affero General Public License
 *  along with structr.  If not, see <http://www.gnu.org/licenses/>.
 */

var ws;
var loggedIn = false;
var user;
var reconn, ping;
var port = document.location.port;

var rawResultCount = [];
var pageCount = [];
var page = 1;
var pageSize = 25;
var sort = 'name';
var order = 'asc';

var userKey = 'structrUser_' + port;

var footer = $('#footer');

function wsConnect() {

    log('################ Global connect() ################');

    try {

        ws = undefined;
        localStorage.removeItem(userKey);

        var isEnc = (window.location.protocol === 'https:');
        var host = document.location.host;
        var wsUrl = 'ws' + (isEnc ? 's' : '') + '://' + host + wsRoot;

        log(wsUrl);
        if ('WebSocket' in window) {

            ws = new WebSocket(wsUrl, 'structr');

        } else if ('MozWebSocket' in window) {

            ws = new MozWebSocket(wsUrl, 'structr');

        } else {

            alert('Your browser doesn\'t support WebSocket.');
            return false;

        }

        log('WebSocket.readyState: ' + ws.readyState, ws);

        ws.onopen = function() {

            log('############### WebSocket onopen ###############');

            if ($.unblockUI) {
                $.unblockUI({
                    fadeOut: 25
                });
            }

            log('de-activating reconnect loop', reconn);
            window.clearInterval(reconn);
            reconn = undefined;

            Structr.init();

        }

        ws.onclose = function() {

            log('############### WebSocket onclose ###############', reconn);

            if (reconn) {
                log('Automatic reconnect already active');
                return;
            }

            // Delay reconnect dialog to prevent it popping up before page reload
            window.setTimeout(function() {

                main.empty();
                //Structr.confirmation('Connection lost or timed out.<br>Reconnect?', Structr.silenctReconnect);
                var restoreDialogText = '';
                var dialogData = JSON.parse(localStorage.getItem(dialogDataKey));
                if (dialogData && dialogData.text) {
                    restoreDialogText = '<br><br>The dialog<br><b>"' + dialogData.text + '"</b><br> will be restored after reconnect.';
                }
                Structr.reconnectDialog('<b>Connection lost or timed out.</b><br><br>Don\'t reload the page!' + restoreDialogText + '<br><br>Trying to reconnect... <img class="al" src="data:image/gif;base64,R0lGODlhGAAYAPQAAMzMzAAAAKWlpcjIyLOzs42Njbq6unJycqCgoH19fa2trYaGhpqamsLCwl5eXmtra5OTk1NTUwAAAAAAAAAAAAAAAAAAAAAAAAAAAAAAAAAAAAAAAAAAAAAAAAAAAAAAACH/C05FVFNDQVBFMi4wAwEAAAAh/hpDcmVhdGVkIHdpdGggYWpheGxvYWQuaW5mbwAh+QQJBwAAACwAAAAAGAAYAAAFriAgjiQAQWVaDgr5POSgkoTDjFE0NoQ8iw8HQZQTDQjDn4jhSABhAAOhoTqSDg7qSUQwxEaEwwFhXHhHgzOA1xshxAnfTzotGRaHglJqkJcaVEqCgyoCBQkJBQKDDXQGDYaIioyOgYSXA36XIgYMBWRzXZoKBQUMmil0lgalLSIClgBpO0g+s26nUWddXyoEDIsACq5SsTMMDIECwUdJPw0Mzsu0qHYkw72bBmozIQAh+QQJBwAAACwAAAAAGAAYAAAFsCAgjiTAMGVaDgR5HKQwqKNxIKPjjFCk0KNXC6ATKSI7oAhxWIhezwhENTCQEoeGCdWIPEgzESGxEIgGBWstEW4QCGGAIJEoxGmGt5ZkgCRQQHkGd2CESoeIIwoMBQUMP4cNeQQGDYuNj4iSb5WJnmeGng0CDGaBlIQEJziHk3sABidDAHBgagButSKvAAoyuHuUYHgCkAZqebw0AgLBQyyzNKO3byNuoSS8x8OfwIchACH5BAkHAAAALAAAAAAYABgAAAW4ICCOJIAgZVoOBJkkpDKoo5EI43GMjNPSokXCINKJCI4HcCRIQEQvqIOhGhBHhUTDhGo4diOZyFAoKEQDxra2mAEgjghOpCgz3LTBIxJ5kgwMBShACREHZ1V4Kg1rS44pBAgMDAg/Sw0GBAQGDZGTlY+YmpyPpSQDiqYiDQoCliqZBqkGAgKIS5kEjQ21VwCyp76dBHiNvz+MR74AqSOdVwbQuo+abppo10ssjdkAnc0rf8vgl8YqIQAh+QQJBwAAACwAAAAAGAAYAAAFrCAgjiQgCGVaDgZZFCQxqKNRKGOSjMjR0qLXTyciHA7AkaLACMIAiwOC1iAxCrMToHHYjWQiA4NBEA0Q1RpWxHg4cMXxNDk4OBxNUkPAQAEXDgllKgMzQA1pSYopBgonCj9JEA8REQ8QjY+RQJOVl4ugoYssBJuMpYYjDQSliwasiQOwNakALKqsqbWvIohFm7V6rQAGP6+JQLlFg7KDQLKJrLjBKbvAor3IKiEAIfkECQcAAAAsAAAAABgAGAAABbUgII4koChlmhokw5DEoI4NQ4xFMQoJO4uuhignMiQWvxGBIQC+AJBEUyUcIRiyE6CR0CllW4HABxBURTUw4nC4FcWo5CDBRpQaCoF7VjgsyCUDYDMNZ0mHdwYEBAaGMwwHDg4HDA2KjI4qkJKUiJ6faJkiA4qAKQkRB3E0i6YpAw8RERAjA4tnBoMApCMQDhFTuySKoSKMJAq6rD4GzASiJYtgi6PUcs9Kew0xh7rNJMqIhYchACH5BAkHAAAALAAAAAAYABgAAAW0ICCOJEAQZZo2JIKQxqCOjWCMDDMqxT2LAgELkBMZCoXfyCBQiFwiRsGpku0EshNgUNAtrYPT0GQVNRBWwSKBMp98P24iISgNDAS4ipGA6JUpA2WAhDR4eWM/CAkHBwkIDYcGiTOLjY+FmZkNlCN3eUoLDmwlDW+AAwcODl5bYl8wCVYMDw5UWzBtnAANEQ8kBIM0oAAGPgcREIQnVloAChEOqARjzgAQEbczg8YkWJq8nSUhACH5BAkHAAAALAAAAAAYABgAAAWtICCOJGAYZZoOpKKQqDoORDMKwkgwtiwSBBYAJ2owGL5RgxBziQQMgkwoMkhNqAEDARPSaiMDFdDIiRSFQowMXE8Z6RdpYHWnEAWGPVkajPmARVZMPUkCBQkJBQINgwaFPoeJi4GVlQ2Qc3VJBQcLV0ptfAMJBwdcIl+FYjALQgimoGNWIhAQZA4HXSpLMQ8PIgkOSHxAQhERPw7ASTSFyCMMDqBTJL8tf3y2fCEAIfkECQcAAAAsAAAAABgAGAAABa8gII4k0DRlmg6kYZCoOg5EDBDEaAi2jLO3nEkgkMEIL4BLpBAkVy3hCTAQKGAznM0AFNFGBAbj2cA9jQixcGZAGgECBu/9HnTp+FGjjezJFAwFBQwKe2Z+KoCChHmNjVMqA21nKQwJEJRlbnUFCQlFXlpeCWcGBUACCwlrdw8RKGImBwktdyMQEQciB7oACwcIeA4RVwAODiIGvHQKERAjxyMIB5QlVSTLYLZ0sW8hACH5BAkHAAAALAAAAAAYABgAAAW0ICCOJNA0ZZoOpGGQrDoOBCoSxNgQsQzgMZyIlvOJdi+AS2SoyXrK4umWPM5wNiV0UDUIBNkdoepTfMkA7thIECiyRtUAGq8fm2O4jIBgMBA1eAZ6Knx+gHaJR4QwdCMKBxEJRggFDGgQEREPjjAMBQUKIwIRDhBDC2QNDDEKoEkDoiMHDigICGkJBS2dDA6TAAnAEAkCdQ8ORQcHTAkLcQQODLPMIgIJaCWxJMIkPIoAt3EhACH5BAkHAAAALAAAAAAYABgAAAWtICCOJNA0ZZoOpGGQrDoOBCoSxNgQsQzgMZyIlvOJdi+AS2SoyXrK4umWHM5wNiV0UN3xdLiqr+mENcWpM9TIbrsBkEck8oC0DQqBQGGIz+t3eXtob0ZTPgNrIwQJDgtGAgwCWSIMDg4HiiUIDAxFAAoODwxDBWINCEGdSTQkCQcoegADBaQ6MggHjwAFBZUFCm0HB0kJCUy9bAYHCCPGIwqmRq0jySMGmj6yRiEAIfkECQcAAAAsAAAAABgAGAAABbIgII4k0DRlmg6kYZCsOg4EKhLE2BCxDOAxnIiW84l2L4BLZKipBopW8XRLDkeCiAMyMvQAA+uON4JEIo+vqukkKQ6RhLHplVGN+LyKcXA4Dgx5DWwGDXx+gIKENnqNdzIDaiMECwcFRgQCCowiCAcHCZIlCgICVgSfCEMMnA0CXaU2YSQFoQAKUQMMqjoyAglcAAyBAAIMRUYLCUkFlybDeAYJryLNk6xGNCTQXY0juHghACH5BAkHAAAALAAAAAAYABgAAAWzICCOJNA0ZVoOAmkY5KCSSgSNBDE2hDyLjohClBMNij8RJHIQvZwEVOpIekRQJyJs5AMoHA+GMbE1lnm9EcPhOHRnhpwUl3AsknHDm5RN+v8qCAkHBwkIfw1xBAYNgoSGiIqMgJQifZUjBhAJYj95ewIJCQV7KYpzBAkLLQADCHOtOpY5PgNlAAykAEUsQ1wzCgWdCIdeArczBQVbDJ0NAqyeBb64nQAGArBTt8R8mLuyPyEAOwAAAAAAAAAAAA==" alt="">');
                //log('Connection was lost or timed out. Trying automatic reconnect');
                log('ws onclose');
                Structr.reconnect();

            }, 100);

        }

        ws.onmessage = function(message) {

            var data = $.parseJSON(message.data);
            log('ws.onmessage:', data);

            //var msg = $.parseJSON(message);
            var type = data.data.type;
            var command = data.command;
            var msg = data.message;
            var result = data.result;
            var sessionValid = data.sessionValid;
            var code = data.code;

            log('####################################### ', command, ' #########################################');

            if (command === 'LOGIN' || code === 100) { /*********************** LOGIN or response to PING ************************/

                user = data.data.username;
                var oldUser = localStorage.getItem(userKey);

                log(command, code, 'user:', user, ', oldUser:', oldUser, 'session valid:', sessionValid);

                if (!sessionValid) {
                    localStorage.removeItem(userKey);
                    Structr.clearMain();
<<<<<<< HEAD
                    Structr.login();
=======
                    Structr.login(msg);
>>>>>>> 6c5d27db
                } else if (!oldUser || (oldUser && (oldUser !== user)) || loginBox.is(':visible')) {
                    Structr.refreshUi();
                }

            } else if (command === 'LOGOUT') { /*********************** LOGOUT ************************/

                localStorage.removeItem(userKey);
                Structr.clearMain();
                Structr.login();

            } else if (command === 'STATUS') { /*********************** STATUS ************************/
                log('Error code: ' + code, message);

                if (code === 403) {
                    //Structr.clearMain();
                    localStorage.removeItem(userKey);
                    Structr.login('Wrong username or password!');
                } else if (code === 401) {
                    localStorage.removeItem(userKey);
<<<<<<< HEAD
                    Structr.clearMain();
                    Structr.login('Session invalid');
=======
                    //Structr.clearMain();
                    Structr.login('');
>>>>>>> 6c5d27db
                } else {

                    var msgClass;
                    var codeStr = code.toString();

                    if (codeStr.startsWith('2')) {
                        msgClass = 'success';
                    } else if (codeStr.startsWith('3')) {
                        msgClass = 'info';
                    } else if (codeStr.startsWith('4')) {
                        msgClass = 'warning';
                    } else {
                        msgClass = 'error';
                    }

                    if (msg && msg.startsWith('{')) {

                        var msgObj = JSON.parse(msg);

                        if (dialogBox.is(':visible')) {

                            dialogMsg.html('<div class="infoBox ' + msgClass + '">' + msgObj.size + ' bytes saved to ' + msgObj.name + '</div>');
                            $('.infoBox', dialogMsg).delay(2000).fadeOut(200);

                        } else {

                            var node = Structr.node(msgObj.id);
                            var progr = node.find('.progress');
                            progr.show();

                            var size = parseInt(node.find('.size').text());
                            var part = msgObj.size;

                            node.find('.part').text(part);
                            var pw = node.find('.progress').width();
                            var w = pw / size * part;

                            node.find('.bar').css({width: w + 'px'});

                            if (part >= size) {
                                blinkGreen(progr);
                                window.setTimeout(function() {
                                    progr.fadeOut('fast');
                                }, 1000);
                            }
                        }

                    } else {

                        if (dialogBox.is(':visible')) {
                            dialogMsg.html('<div class="infoBox ' + msgClass + '">' + msg + '</div>');
                            $('.infoBox', dialogMsg).delay(2000).fadeOut(200);
                        } else {
                            Structr.tempInfo('', true);
                            $('#tempInfoBox .infoMsg').html('<div class="infoBox ' + msgClass + '">' + msg + '</div>');
                        }
                    }

                }

            } else if (command === 'GET_PROPERTY') { /*********************** GET_PROPERTY ************************/

                log('GET_PROPERTY', data.id, data.data['key'], data.data[data.data['key']]);
                StructrModel.updateKey(data.id, data.data['key'], data.data[data.data['key']]);
                StructrModel.callCallback(data.callback, data.data[data.data['key']]);
                StructrModel.clearCallback(data.callback);

            } else if (command === 'UPDATE' || command === 'SET_PERMISSION') { /*********************** UPDATE / SET_PERMISSION ************************/

                var obj = StructrModel.obj(data.id);

                if (!obj) {
                    data.data.id = data.id;
                    obj = StructrModel.create(data.data, null, false);
                }

                obj = StructrModel.update(data);

                if (StructrModel.callCallback(data.callback, obj)) {
                    StructrModel.clearCallback(data.callback);
                }

            } else if (command.startsWith('GET') || command === 'GET_BY_TYPE') { /*********************** GET_BY_TYPE ************************/

                log(command, data);

                $(result).each(function(i, entity) {

                    // Don't append a DOM node
                    //var obj = StructrModel.create(entity, undefined, false);

                    StructrModel.callCallback(data.callback, entity);

                });

                StructrModel.clearCallback(data.callback);

            } else if (command.endsWith('CHILDREN')) { /*********************** CHILDREN ************************/

                log('CHILDREN', data);

                $(result).each(function(i, entity) {

                    StructrModel.create(entity);
                    StructrModel.callCallback(data.callback, entity);

                });

                StructrModel.clearCallback(data.callback);

            } else if (command.startsWith('SEARCH')) { /*********************** SEARCH ************************/

                $('.pageCount', $('.pager' + type)).val(pageCount[type]);

                $(result).each(function(i, entity) {

                    StructrModel.createSearchResult(entity);

                });

            } else if (command.startsWith('LIST_UNATTACHED_NODES')) { /*********************** LIST_UNATTACHED_NODES ************************/

                log('LIST_UNATTACHED_NODES', result, data);

                $(result).each(function(i, entity) {

                    StructrModel.callCallback(data.callback, entity);

                });

                StructrModel.clearCallback(data.callback);

            } else if (command.startsWith('LIST_COMPONENTS')) { /*********************** LIST_COMPONENTS ************************/

                log('LIST_COMPONENTS', result, data);

                $(result).each(function(i, entity) {

                    StructrModel.callCallback(data.callback, entity);

                });

                StructrModel.clearCallback(data.callback);

            } else if (command.startsWith('LIST_SYNCABLES')) { /*********************** LIST_SYNCABLES ************************/

                log(data);

                log('LIST_SYNCABLES', result, data);

                $(result).each(function(i, entity) {

                    StructrModel.callCallback(data.callback, entity);

                });

                StructrModel.clearCallback(data.callback);

            } else if (command.startsWith('LIST_ACTIVE_ELEMENTS')) { /*********************** LIST_ACTIVE_ELEMENTS ************************/

                log('LIST_ACTIVE_ELEMENTS', result, data);

                $(result).each(function(i, entity) {

                    StructrModel.callCallback(data.callback, entity);

                });

                StructrModel.clearCallback(data.callback);

            } else if (command.startsWith('LIST')) { /*********************** LIST ************************/

                log('LIST', result, data);

                rawResultCount[type] = data.rawResultCount;
                pageCount[type] = Math.max(1, Math.ceil(rawResultCount[type] / pageSize[type]));
                Structr.updatePager(type, dialog.is(':visible') ? dialog : undefined);

                $('.pageCount', $('.pager' + type)).val(pageCount[type]);

                $(result).each(function(i, entity) {

                    //var obj = StructrModel.create(entity);
                    StructrModel.callCallback(data.callback, entity);

                });

                StructrModel.clearCallback(data.callback);

            } else if (command === 'DELETE') { /*********************** DELETE ************************/

                StructrModel.del(data.id);

            } else if (command === 'INSERT_BEFORE') { /*********************** INSERT_BEFORE ************************/

                StructrModel.create(result[0], data.data.refId);

            } else if (command.startsWith('APPEND_')) { /*********************** APPEND_* ************************/

                StructrModel.create(result[0]);

            } else if (command === 'REMOVE' || command === 'REMOVE_CHILD') { /*********************** REMOVE / REMOVE_CHILD ************************/

                var obj = StructrModel.obj(data.id);
                if (obj) {
                    obj.remove();
                }

            } else if (command === 'CREATE' || command === 'ADD' || command === 'IMPORT') { /*********************** CREATE, ADD, IMPORT ************************/

                $(result).each(function(i, entity) {

                    if (command === 'CREATE' && (entity.type === 'Page' || entity.type === 'Folder' || entity.type === 'File' || entity.type === 'Image' || entity.type === 'User' || entity.type === 'Group' || entity.type === 'PropertyDefinition' || entity.type === 'Widget')) {
                        StructrModel.create(entity);
                    } else {

                        if (!entity.parent && shadowPage && entity.pageId === shadowPage.id) {

                            StructrModel.create(entity, null, false);
                            var el = _Pages.appendElementElement(entity, components, true);

                            if (isExpanded(entity.id)) {
                                _Entities.ensureExpanded(el);
                            }

                            var synced = entity.syncedNodes;

                            if (synced && synced.length) {

                                // Change icon
                                $.each(entity.syncedNodes, function(i, id) {
                                    var el = Structr.node(id);
                                    if (el && el.length) {
                                        el.children('img.typeIcon').attr('src', _Elements.icon_comp);
                                        _Entities.removeExpandIcon(el);
                                    }
                                });

                            }
                        }
                    }

                    if (command === 'CREATE' && entity.type === 'Page') {
                        var tab = $('#show_' + entity.id, previews);
                        setTimeout(function() {
                            _Pages.activateTab(tab)
                        }, 2000);
                    } else if (command === 'CREATE' && (entity.type === 'File' || entity.type === 'Image')) {
                        _Files.uploadFile(entity);
                    }

                });

                if (!localStorage.getItem(autoRefreshDisabledKey + activeTab)) {
                    _Pages.reloadPreviews();
                }
            } else if (command === 'PROGRESS') { /*********************** PROGRESS ************************/

                if (dialogMsg.is(':visible')) {
                    var msgObj = JSON.parse(data.message);
                    dialogMsg.html('<div class="infoBox info">Transferred ' + msgObj.current + ' of ' + msgObj.total + ' objects</div>');
                }

            } else if (command === 'FINISHED') { /*********************** FINISHED ************************/

                StructrModel.callCallback(data.callback);
                StructrModel.clearCallback(data.callback);

            } else {
                console.log('Received unknown command: ' + command);

                if (sessionValid === false) {
                    log('invalid session');
                    localStorage.removeItem(userKey);
                    clearMain();

                    Structr.login();
                }
            }
        }

    } catch (exception) {
        log('Error in connect(): ' + exception);
        ws.close();
    }

}

function sendObj(obj, callback) {

    if (callback) {
        obj.callback = uuid.v4();
        StructrModel.callbacks[obj.callback] = callback;
        log('stored callback', obj.callback, callback);
    }

    text = $.toJSON(obj);

    if (!text) {
        log('No text to send!');
        return false;
    }

    try {
        ws.send(text);
        log('Sent: ' + text);
    } catch (exception) {
        log('Error in send(): ' + exception);
        //Structr.ping();
    }
    return true;
}

function send(text) {

    log(ws.readyState);

    var obj = $.parseJSON(text);

    return sendObj(obj);
}

function log() {
    if (debug) {
        log(arguments);
        var msg = Array.prototype.slice.call(arguments).join(' ');
        var div = $('#log', footer);
        div.append(msg + '<br>');
        footer.scrollTop(div.height());
    }
}

function getAnchorFromUrl(url) {
    if (url) {
        var pos = url.lastIndexOf('#');
        if (pos > 0) {
            return url.substring(pos + 1, url.length);
        }
    }
    return null;
}


function utf8_to_b64(str) {
    return window.btoa(unescape(encodeURIComponent(str)));
    //return window.btoa(str);
}

function b64_to_utf8(str) {
    return decodeURIComponent(escape(window.atob(str)));
    //return window.atob(str);
}<|MERGE_RESOLUTION|>--- conflicted
+++ resolved
@@ -136,11 +136,7 @@
                 if (!sessionValid) {
                     localStorage.removeItem(userKey);
                     Structr.clearMain();
-<<<<<<< HEAD
-                    Structr.login();
-=======
                     Structr.login(msg);
->>>>>>> 6c5d27db
                 } else if (!oldUser || (oldUser && (oldUser !== user)) || loginBox.is(':visible')) {
                     Structr.refreshUi();
                 }
@@ -160,13 +156,8 @@
                     Structr.login('Wrong username or password!');
                 } else if (code === 401) {
                     localStorage.removeItem(userKey);
-<<<<<<< HEAD
-                    Structr.clearMain();
-                    Structr.login('Session invalid');
-=======
                     //Structr.clearMain();
                     Structr.login('');
->>>>>>> 6c5d27db
                 } else {
 
                     var msgClass;
