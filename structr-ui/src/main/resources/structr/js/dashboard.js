--- conflicted
+++ resolved
@@ -99,15 +99,10 @@
 				main.empty();
 				main.append(html);
 
-<<<<<<< HEAD
-				document.querySelectorAll('#dashboard .tabs-menu li a').forEach(function (tabLink) {
-					tabLink.addEventListener('click', function (e) {
-=======
 				_Dashboard.gatherVersionUpdateInfo(templateConfig.envInfo.version, releasesIndexUrl, snapshotsIndexUrl);
 
 				document.querySelectorAll('#dashboard .tabs-menu li a').forEach(function(tabLink) {
 					tabLink.addEventListener('click', function(e) {
->>>>>>> 5720353d
 						e.preventDefault();
 						let targetId = e.target.getAttribute('href');
 
@@ -147,7 +142,6 @@
 				_Dashboard.activateLogBox();
 				_Dashboard.activateLastActiveTab();
 				_Dashboard.appendGlobalSchemaMethods($('#dash-global-schema-methods'));
-				_Dashboard.appendDatabaseSelectionBox();
 
 				$(window).off('resize');
 				$(window).on('resize', function () {
@@ -158,9 +152,6 @@
 			});
 		});
 	},
-<<<<<<< HEAD
-	dateToIsoString: function (dateString) {
-=======
 	gatherVersionUpdateInfo(currentVersion, releasesIndexUrl, snapshotsIndexUrl) {
 
 		let releaseInfo = '';
@@ -237,7 +228,6 @@
 		}
 	},
 	dateToIsoString: function(dateString) {
->>>>>>> 5720353d
 		let date = new Date(dateString);
 		return date.getFullYear() + '-' + ('' + (date.getMonth() + 1)).padStart(2, '0') + '-' + ('' + date.getDate()).padStart(2, '0');
 	},
@@ -254,115 +244,6 @@
 			LSWrapper.clear();
 		});
 	},
-<<<<<<< HEAD
-	appendDatabaseSelectionBox: function () {
-
-		Structr.fetchHtmlTemplate('dashboard/database.connections', {}, function (html) {
-
-			var parent = $('#dash-connections');
-
-			parent.append(html);
-
-			_Dashboard.loadDatabaseSelectionBox();
-		});
-	},
-	loadDatabaseSelectionBox: function () {
-
-		$.post(
-			rootUrl + '/maintenance/manageDatabases',
-			JSON.stringify({command: "list"}),
-			function (data) {
-
-				var body = $('#database-connection-table-body');
-				body.empty();
-
-				data.result.forEach(function (result) {
-
-					Structr.fetchHtmlTemplate('dashboard/connection.row', _Dashboard.mapConnectionResult(result), function (html) {
-
-						body.append(html);
-
-						$('button#connect-button_' + result.name).on('click', function (btn) {
-
-							Structr.showLoadingMessage(
-								'Changing database connection to ' + result.name,
-								'Please wait until the change has been applied. If you don\'t have a valid session ID in the other database, you will need to re-login after the change.',
-								200
-								);
-
-							$.ajax({
-								url: rootUrl + '/maintenance/manageDatabases',
-								type: 'post',
-								data: JSON.stringify({
-									command: 'activate',
-									name: result.name
-								}),
-								statusCode: {
-									200: function(response) {
-
-										Structr.hideLoadingMessage();
-										_Dashboard.onload();
-									},
-									503: function(response) {
-
-										var message = new MessageBuilder().title("Service Unavailable").error(response.responseJSON.message);
-
-										message.delayDuration(5000).fadeDuration(1000);
-										message.show();
-
-										Structr.hideLoadingMessage();
-										_Dashboard.onload();
-									}
-								}
-							});
-						});
-
-						$('button#delete-button_' + result.name).on('click', function (btn) {
-
-							$.post(
-								rootUrl + '/maintenance/manageDatabases',
-								JSON.stringify({
-									command: 'remove',
-									name: result.name
-								}),
-								function () {
-									Structr.hideLoadingMessage();
-									_Dashboard.onload();
-								}
-							);
-						});
-					});
-				});
-
-				Structr.fetchHtmlTemplate('dashboard/new-connection.row', {}, function (html) {
-
-					body.append(html);
-
-					$('button#new-database-connection-button').on('click', function (btn) {
-
-						$.post(
-							rootUrl + '/maintenance/manageDatabases',
-							JSON.stringify({
-								command: 'add',
-								driver: 'org.structr.bolt.BoltDatabaseService',
-								mode: 'remote',
-								name: $('#connection-name').val(),
-								url: $('#connection-url').val(),
-								username: $('#connection-username').val(),
-								password: $('#connection-password').val()
-							}),
-							function () {
-								Structr.hideLoadingMessage();
-								_Dashboard.onload();
-							}
-						);
-					});
-				});
-			}
-		);
-	},
-=======
->>>>>>> 5720353d
 	checkLicenseEnd: function (envInfo, element, cfg) {
 
 		if (envInfo && envInfo.endDate && element) {
@@ -552,42 +433,5 @@
 			method: 'POST'
 		});
 
-	},
-	mapConnectionResult: function (result) {
-
-		var activeString = result.active ? '<b>active</b>' : '-';
-		var button = '';
-
-		if (!result.active) {
-
-			button += '<button class="action" id="connect-button_' + result.name + '">Connect</button>';
-			button += '<button class="" id="delete-button_' + result.name + '">Delete</button>';
-		}
-
-		if (result.driver === 'org.structr.memory.MemoryDatabaseService') {
-
-			return {
-
-				name: result.name,
-				type: 'in-memory',
-				url: '-',
-				username: '-',
-				active: activeString,
-				button: button
-
-			};
-
-		} else {
-
-			return {
-
-				name: result.name,
-				type: 'neo4j',
-				url: result.url,
-				username: result.username,
-				active: activeString,
-				button: button
-			};
-		}
 	}
 };