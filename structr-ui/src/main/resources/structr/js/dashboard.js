--- conflicted
+++ resolved
@@ -37,9 +37,6 @@
 			el.classList.remove('active');
 		});
 	},
-<<<<<<< HEAD
-	onload: function () {
-=======
 	activateLastActiveTab: function() {
 		let tabId = LSWrapper.getItem(_Dashboard.activeTabPrefixKey);
 		if (tabId) {
@@ -48,20 +45,15 @@
 		}
 	},
 	onload: function() {
->>>>>>> 22c7e109
 
 		_Dashboard.init();
 		Structr.updateMainHelpLink('https://support.structr.com/article/202');
 
 		let templateConfig = {};
 
-<<<<<<< HEAD
-		fetch(rootUrl + '/_env').then(function (response) {
-=======
 		fetch(rootUrl + '_env', {
 			credentials: 'same-origin'
 		}).then(function(response) {
->>>>>>> 22c7e109
 
 			return response.json();
 
@@ -182,7 +174,6 @@
 			LSWrapper.clear();
 		});
 	},
-<<<<<<< HEAD
 	appendDatabaseSelectionBox: function () {
 
 		Structr.fetchHtmlTemplate('dashboard/database.connections', {}, function (html) {
@@ -236,12 +227,6 @@
 		);
 	},
 	checkLicenseEnd: function (envInfo, element, cfg) {
-=======
-	checkNewVersions: function() {
-
-	},
-	checkLicenseEnd: function(envInfo, element, cfg) {
->>>>>>> 22c7e109
 
 		if (envInfo && envInfo.endDate && element) {
 
@@ -376,7 +361,6 @@
 			});
 		});
 	},
-<<<<<<< HEAD
 	activateLogBox: function () {
 
 		let logBoxContentBox = $('#dash-server-log textarea');
@@ -414,104 +398,6 @@
 
 	},
 	deploy: function (mode, location) {
-=======
-    activateLogBox: function() {
-
-		let feedbackElement = document.querySelector('#dash-server-log-feedback');
-
-		let numberOfLines      = LSWrapper.getItem(_Dashboard.logLinesKey, 300);
-		let numberOfLinesInput = document.querySelector('#dash-server-log-lines');
-
-		numberOfLinesInput.value = numberOfLines;
-
-		numberOfLinesInput.addEventListener('change', () => {
-			numberOfLines = numberOfLinesInput.value;
-			LSWrapper.setItem(_Dashboard.logLinesKey, numberOfLines);
-
-			blinkGreen($(numberOfLinesInput));
-		});
-
-		let registerRefreshInterval = (timeInMs) => {
-
-			window.clearInterval(_Dashboard.logInterval);
-
-			if (timeInMs > 0) {
-				_Dashboard.logInterval = window.setInterval(() => updateLog(), timeInMs);
-			}
-		};
-
-		let logRefreshTimeInterval    = LSWrapper.getItem(_Dashboard.logRefreshTimeIntervalKey, 1000);
-		let refreshTimeIntervalSelect = document.querySelector('#dash-server-log-refresh-interval');
-
-		refreshTimeIntervalSelect.value = logRefreshTimeInterval;
-
-		registerRefreshInterval(logRefreshTimeInterval);
-
-		refreshTimeIntervalSelect.addEventListener('change', () => {
-			logRefreshTimeInterval = refreshTimeIntervalSelect.value;
-			LSWrapper.setItem(_Dashboard.logRefreshTimeIntervalKey, logRefreshTimeInterval);
-
-			registerRefreshInterval(logRefreshTimeInterval);
-			blinkGreen($(refreshTimeIntervalSelect));
-		});
-
-		let logBoxContentBox = $('#dash-server-log textarea');
-
-        let scrollEnabled = true;
-		let textAreaHasFocus = false;
-
-		logBoxContentBox.on('focus', () => {
-			textAreaHasFocus = true;
-			feedbackElement.textContent = 'Text area has focus, refresh disabled until focus lost.';
-		});
-
-		logBoxContentBox.on('blur', () => {
-			textAreaHasFocus = false;
-			feedbackElement.textContent = '';
-		});
-
-        let updateLog = function() {
-
-			if (!textAreaHasFocus) {
-
-				feedbackElement.textContent = 'Refreshing server log...';
-
-				Command.getServerLogSnapshot(numberOfLines, (a) => {
-					logBoxContentBox.text(a[0].result);
-					if (scrollEnabled) {
-						logBoxContentBox.scrollTop(logBoxContentBox[0].scrollHeight);
-					}
-
-					window.setTimeout(() => {
-						feedbackElement.textContent = '';
-					}, 250);
-				});
-			}
-		};
-
-		logBoxContentBox.bind('scroll', (event) => {
-			let textarea = event.target;
-
-			let maxScroll = textarea.scrollHeight - 4;
-			let currentScroll = (textarea.scrollTop + $(textarea).height());
-
-			if (currentScroll >= maxScroll) {
-				scrollEnabled = true;
-			} else {
-				scrollEnabled = false;
-			}
-		});
-
-		new Clipboard('#dash-server-log-copy', {
-			target: function () {
-				return logBoxContentBox[0];
-			}
-		});
-
-        updateLog();
-    },
-	deploy: function(mode, location) {
->>>>>>> 22c7e109
 
 		var data = {
 			mode: mode
