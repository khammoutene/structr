--- conflicted
+++ resolved
@@ -106,13 +106,10 @@
 
 				main.append(html);
 
-<<<<<<< HEAD
-=======
 				if (templateConfig.envInfo.databaseService === 'MemoryDatabaseService') {
 					Structr.appendInMemoryInfoToElement($('#dashboard-about-structr .db-driver'));
 				}
 
->>>>>>> ed1f5bc9
 				_Dashboard.gatherVersionUpdateInfo(templateConfig.envInfo.version, releasesIndexUrl, snapshotsIndexUrl);
 
 				document.querySelectorAll('#dashboard .tabs-menu li a').forEach(function(tabLink) {
