/*
 * Copyright (C) 2010-2019 Structr GmbH
 *
 * This file is part of Structr <http://structr.org>.
 *
 * Structr is free software: you can redistribute it and/or modify
 * it under the terms of the GNU Affero General Public License as
 * published by the Free Software Foundation, either version 3 of the
 * License, or (at your option) any later version.
 *
 * Structr is distributed in the hope that it will be useful,
 * but WITHOUT ANY WARRANTY; without even the implied warranty of
 * MERCHANTABILITY or FITNESS FOR A PARTICULAR PURPOSE.  See the
 * GNU Affero General Public License for more details.
 *
 * You should have received a copy of the GNU Affero General Public License
 * along with Structr.  If not, see <http://www.gnu.org/licenses/>.
 */
$(document).ready(function () {
	Structr.registerModule(_Dashboard);
});

var _Dashboard = {
	_moduleName: 'dashboard',
	dashboard: undefined,
	logInterval: undefined,
	activeTabPrefixKey: 'activeDashboardTabPrefix' + port,
	logRefreshTimeIntervalKey: 'dashboardLogRefreshTimeInterval' + port,
	logLinesKey: 'dashboardNumberOfLines' + port,

	init: function () {},
	unload: function () {
		window.clearInterval(_Dashboard.logInterval);
	},
	removeActiveClass: function (nodelist) {
		nodelist.forEach(function (el) {
			el.classList.remove('active');
		});
	},
	activateLastActiveTab: function() {
		let tabId = LSWrapper.getItem(_Dashboard.activeTabPrefixKey);
		if (tabId) {
			let tab = document.querySelector('#dashboard .tabs-menu li a[href="' + tabId + '"]');
			tab.click();
		}
	},
	onload: function() {

		_Dashboard.init();
		Structr.updateMainHelpLink('https://support.structr.com/article/202');

		let templateConfig = {};

		fetch(rootUrl + '/_env').then(function(response) {

			return response.json();

		}).then(function (data) {

			templateConfig.envInfo = data.result;

			templateConfig.envInfo.version = (data.result.components['structr'] || data.result.components['structr-ui']).version;
			templateConfig.envInfo.build   = (data.result.components['structr'] || data.result.components['structr-ui']).build;
			templateConfig.envInfo.date    = (data.result.components['structr'] || data.result.components['structr-ui']).date;

			// Search for newer releases and store latest version
			data.result.availableReleases.forEach(function(version) {
				if (version > templateConfig.envInfo.version) {
					templateConfig.envInfo.newReleaseAvailable = version;
				}
			});

			// Search for newer snapshots and store latest version
			data.result.availableSnapshots.forEach(function(version) {
				if (version > templateConfig.envInfo.version) {
					templateConfig.envInfo.newSnapshotAvailable = version;
				}
			});

			if (templateConfig.envInfo.startDate) {
				templateConfig.envInfo.startDate = _Dashboard.dateToIsoString(templateConfig.envInfo.startDate);
			}

			if (templateConfig.envInfo.endDate) {
				templateConfig.envInfo.endDate = _Dashboard.dateToIsoString(templateConfig.envInfo.endDate);
			}

			return fetch(rootUrl + '/me/ui');

		}).then(function (response) {

			return response.json();

		}).then(function (data) {

			templateConfig.meObj = data.result;

<<<<<<< HEAD
		}).then(function () {
=======
			return fetch('/structr/deploy');

		}).then((result) => {

			templateConfig.deployServletAvailable = (result.status !== 404);

		}).then(function() {
>>>>>>> 8c9a3083

			Structr.fetchHtmlTemplate('dashboard/dashboard', templateConfig, function (html) {

				main.empty();
				main.append(html);

				document.querySelectorAll('#dashboard .tabs-menu li a').forEach(function (tabLink) {
					tabLink.addEventListener('click', function (e) {
						e.preventDefault();
						let targetId = e.target.getAttribute('href');

						_Dashboard.removeActiveClass(document.querySelectorAll('#dashboard .tabs-contents .tab-content'));
						_Dashboard.removeActiveClass(document.querySelectorAll('#dashboard .tabs-menu li'));

						e.target.closest('li').classList.add('active');
						document.querySelector(targetId).classList.add('active');
						LSWrapper.setItem(_Dashboard.activeTabPrefixKey, targetId);
					});
				});

				document.querySelector('#clear-local-storage-on-server').addEventListener('click', function () {
					_Dashboard.clearLocalStorageOnServer(templateConfig.meObj.id);
				});

				_Dashboard.checkLicenseEnd(templateConfig.envInfo, $('#dash-about-structr .end-date'));

				$('button#do-import').on('click', function () {
					var location = $('#deployment-source-input').val();
					if (location && location.length) {
						_Dashboard.deploy('import', location);
					} else {
						// show error message
					}
				});

				$('button#do-export').on('click', function () {
					var location = $('#deployment-target-input').val();
					if (location && location.length) {
						_Dashboard.deploy('export', location);
					} else {
						// show error message
					}
				});

				_Dashboard.activateLogBox();
				_Dashboard.activateLastActiveTab();
				_Dashboard.appendGlobalSchemaMethods($('#dash-global-schema-methods'));
				_Dashboard.appendDatabaseSelectionBox();

				$(window).off('resize');
				$(window).on('resize', function () {
					Structr.resize();
				});

				Structr.unblockMenu(100);
			});
		});
	},
	dateToIsoString: function (dateString) {
		let date = new Date(dateString);
		return date.getFullYear() + '-' + ('' + (date.getMonth() + 1)).padStart(2, '0') + '-' + ('' + date.getDate()).padStart(2, '0');
	},
	displayVersion: function (obj) {
		return (obj.version ? ' (v' + obj.version + ')' : '');
	},
	displayName: function (obj) {
		return fitStringToWidth(obj.name, 160);
	},
	clearLocalStorageOnServer: function (userId) {

		Command.setProperty(userId, 'localStorage', null, false, function () {
			blinkGreen($('#clear-local-storage-on-server'));
			LSWrapper.clear();
		});
	},
	appendDatabaseSelectionBox: function () {

		Structr.fetchHtmlTemplate('dashboard/database.connections', {}, function (html) {

			var parent = $('#dash-connections');

			parent.append(html);

			_Dashboard.loadDatabaseSelectionBox();
		});
	},
	loadDatabaseSelectionBox: function () {

		$.post(
			rootUrl + '/maintenance/manageDatabases',
			JSON.stringify({command: "list"}),
			function (data) {

				var body = $('#database-connection-table-body');
				body.empty();

				data.result.forEach(function (result) {

					Structr.fetchHtmlTemplate('dashboard/connection.row', _Dashboard.mapConnectionResult(result), function (html) {

						body.append(html);

						$('button#connect-button_' + result.name).on('click', function (btn) {

							Structr.showLoadingMessage(
								'Changing database connection to ' + result.name,
								'Please wait until the change has been applied. If you don\'t have a valid session ID in the other database, you will need to re-login after the change.',
								200
								);

							$.ajax({
								url: rootUrl + '/maintenance/manageDatabases',
								type: 'post',
								data: JSON.stringify({
									command: 'activate',
									name: result.name
								}),
								statusCode: {
									200: function(response) {

										Structr.hideLoadingMessage();
										_Dashboard.onload();
									},
									503: function(response) {

										var message = new MessageBuilder().title("Service Unavailable").error(response.responseJSON.message);

										message.delayDuration(5000).fadeDuration(1000);
										message.show();

										Structr.hideLoadingMessage();
										_Dashboard.onload();
									}
								}
							});
						});

						$('button#delete-button_' + result.name).on('click', function (btn) {

							$.post(
								rootUrl + '/maintenance/manageDatabases',
								JSON.stringify({
									command: 'remove',
									name: result.name
								}),
								function () {
									Structr.hideLoadingMessage();
									_Dashboard.onload();
								}
							);
						});
					});
				});

				Structr.fetchHtmlTemplate('dashboard/new-connection.row', {}, function (html) {

					body.append(html);

					$('button#new-database-connection-button').on('click', function (btn) {

						$.post(
							rootUrl + '/maintenance/manageDatabases',
							JSON.stringify({
								command: 'add',
								driver: 'org.structr.bolt.BoltDatabaseService',
								mode: 'remote',
								name: $('#connection-name').val(),
								url: $('#connection-url').val(),
								username: $('#connection-username').val(),
								password: $('#connection-password').val()
							}),
							function () {
								Structr.hideLoadingMessage();
								_Dashboard.onload();
							}
						);
					});
				});
			}
		);
	},
	checkLicenseEnd: function (envInfo, element, cfg) {

		if (envInfo && envInfo.endDate && element) {

			var showMessage = true;
			var daysLeft = Math.ceil((new Date(envInfo.endDate) - new Date()) / 86400000) + 1;

			var config = {
				element: element,
				appendToElement: element
			};
			config = $.extend(config, cfg);

			if (daysLeft <= 0) {

				config.customToggleIcon = _Icons.exclamation_icon;
				config.text = "Your Structr <b>license has expired</b>. Upon restart the Community edition will be loaded.";

			} else if (daysLeft <= 7) {

				config.customToggleIcon = _Icons.error_icon;
				config.text = "Your Structr <b>license will expire in less than a week</b>. After that the Community edition will be loaded.";

			} else {
				showMessage = false;
			}

			if (showMessage) {

				config.text += " Please get in touch via <b>licensing@structr.com</b> to renew your license.";
				Structr.appendInfoTextToElement(config);
			}

		}
	},
	appendGlobalSchemaMethods: function(container) {

		var maintenanceList = $('<div></div>').appendTo(container);

		$.get(rootUrl + '/SchemaMethod?schemaNode=&sort=name', function (data) {

			data.result.forEach(function (result) {

				var methodRow = $('<div class="global-method" style=""></div>');
				var methodName = $('<span>' + result.name + '</span>');

				methodRow.append('<button id="run-' + result.id + '" class="action button">Run now</button>').append(methodName);
				maintenanceList.append(methodRow);

				var cleanedComment = (result.comment && result.comment.trim() !== '') ? result.comment.replaceAll("\n", "<br>") : '';

				if (cleanedComment.trim() !== '') {
					Structr.appendInfoTextToElement({
						element: methodName,
						text: cleanedComment,
						helpElementCss: {
							"line-height": "initial"
						}
					});
				}

				$('button#run-' + result.id).on('click', function () {

					Structr.dialog('Run global schema method ' + result.name, function () {}, function () {
						$('#run-method').remove();
						$('#clear-log').remove();
					});

					dialogBtn.prepend('<button id="run-method">Run</button>');
					dialogBtn.append('<button id="clear-log">Clear output</button>');

					var paramsOuterBox = $('<div id="params"><h3 class="heading-narrow">Parameters</h3></div>');
					var paramsBox = $('<div></div>');
					paramsOuterBox.append(paramsBox);
					var addParamBtn = $('<i title="Add parameter" class="button ' + _Icons.getFullSpriteClass(_Icons.add_icon) + '" />');
					paramsBox.append(addParamBtn);
					dialog.append(paramsOuterBox);

					if (cleanedComment.trim() !== '') {
						dialog.append('<div id="global-method-comment"><h3 class="heading-narrow">Comment</h3>' + cleanedComment + '</div>');
					}

					Structr.appendInfoTextToElement({
						element: $('#params h3'),
						text: "Parameters can be accessed by using the <code>retrieve()</code> function.",
						css: {marginLeft: "5px"},
						helpElementCss: {fontSize: "12px"}
					});

					addParamBtn.on('click', function () {
						var newParam = $('<div class="param"><input class="param-name" placeholder="Parameter name"> : <input class="param-value" placeholder="Parameter value"></div>');
						var removeParam = $('<i class="button ' + _Icons.getFullSpriteClass(_Icons.delete_icon) + '" alt="Remove parameter" title="Remove parameter"/>');

						newParam.append(removeParam);
						removeParam.on('click', function () {
							newParam.remove();
						});
						paramsBox.append(newParam);
					});

					dialog.append('<h3>Method output</h3>');
					dialog.append('<pre id="log-output"></pre>');

					$('#run-method').on('click', function () {

						$('#log-output').empty();
						$('#log-output').append('Running method..\n');

						var params = {};
						$('#params .param').each(function (index, el) {
							var name = $('.param-name', el).val();
							var val = $('.param-value', el).val();
							if (name) {
								params[name] = val;
							}
						});

						$.ajax({
							url: rootUrl + '/maintenance/globalSchemaMethods/' + result.name,
							data: JSON.stringify(params),
							method: 'POST',
							complete: function (data) {
								$('#log-output').append(data.responseText);
								$('#log-output').append('Done.');
							}
						});
					});

					$('#clear-log').on('click', function () {
						$('#log-output').empty();
					});
				});
			});
		});
	},
	activateLogBox: function () {

		let logBoxContentBox = $('#dash-server-log textarea');

		let scrollEnabled = true;

		let updateLog = function () {
			Command.getServerLogSnapshot(300, (a) => {
				logBoxContentBox.html(a[0].result);
				if (scrollEnabled) {
					logBoxContentBox.scrollTop(logBoxContentBox[0].scrollHeight);
				}
			});
		};

		let registerEventHandlers = function () {
			_Dashboard.logInterval = window.setInterval(() => updateLog(), 1000);

			logBoxContentBox.bind('scroll', (event) => {
				let textarea = event.target;

				let maxScroll = textarea.scrollHeight - 4;
				let currentScroll = (textarea.scrollTop + $(textarea).height());

				if (currentScroll >= maxScroll) {
					scrollEnabled = true;
				} else {
					scrollEnabled = false;
				}
			});
		};

		registerEventHandlers();
		updateLog();

	},
	deploy: function (mode, location) {

		var data = {
			mode: mode
		};

		if (mode === 'import') {
			data['source'] = location;
		} else if (mode === 'export') {
			data['target'] = location;
		}

		$.ajax({
			url: rootUrl + '/maintenance/deploy',
			data: JSON.stringify(data),
			method: 'POST'
		});

	},
	mapConnectionResult: function (result) {

		var activeString = result.active ? '<b>active</b>' : '-';
		var button = '';

		if (!result.active) {

			button += '<button class="action" id="connect-button_' + result.name + '">Connect</button>';
			button += '<button class="" id="delete-button_' + result.name + '">Delete</button>';
		}

		if (result.driver === 'org.structr.memory.MemoryDatabaseService') {

			return {

				name: result.name,
				type: 'in-memory',
				url: '-',
				username: '-',
				active: activeString,
				button: button

			};

		} else {

			return {

				name: result.name,
				type: 'neo4j',
				url: result.url,
				username: result.username,
				active: activeString,
				button: button
			};
		}
	}
};<|MERGE_RESOLUTION|>--- conflicted
+++ resolved
@@ -95,9 +95,6 @@
 
 			templateConfig.meObj = data.result;
 
-<<<<<<< HEAD
-		}).then(function () {
-=======
 			return fetch('/structr/deploy');
 
 		}).then((result) => {
@@ -105,7 +102,6 @@
 			templateConfig.deployServletAvailable = (result.status !== 404);
 
 		}).then(function() {
->>>>>>> 8c9a3083
 
 			Structr.fetchHtmlTemplate('dashboard/dashboard', templateConfig, function (html) {
 
