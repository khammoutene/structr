--- conflicted
+++ resolved
@@ -1357,18 +1357,6 @@
 				};
 			}
 
-<<<<<<< HEAD
-				if (envInfo.resultCountSoftLimit !== undefined) {
-					_Crud.resultCountSoftLimit = envInfo.resultCountSoftLimit;
-				}
-
-				// run previously registered callbacks
-				let registeredCallbacks = Structr.moduleAvailabilityCallbacks;
-				Structr.moduleAvailabilityCallbacks = [];
-				registeredCallbacks.forEach((cb) => {
-					cb();
-				});
-=======
 			Structr.updateMainMenu(userConfigMenu);
 
 			if (envInfo.resultCountSoftLimit !== undefined) {
@@ -1388,7 +1376,6 @@
 				}, 250);
 			} else {
 				console.log(e);
->>>>>>> ed1f5bc9
 			}
 		});
 	},
