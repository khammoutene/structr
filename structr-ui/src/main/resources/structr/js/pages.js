/*
 *  Copyright (C) 2010-2014 Morgner UG (haftungsbeschränkt)
 *
 *  This file is part of structr <http://structr.org>.
 *
 *  structr is free software: you can redistribute it and/or modify
 *  it under the terms of the GNU Affero General Public License as
 *  published by the Free Software Foundation, either version 3 of the
 *  License, or (at your option) any later version.
 *
 *  structr is distributed in the hope that it will be useful,
 *  but WITHOUT ANY WARRANTY; without even the implied warranty of
 *  MERCHANTABILITY or FITNESS FOR A PARTICULAR PURPOSE.  See the
 *  GNU General Public License for more details.
 *
 *  You should have received a copy of the GNU Affero General Public License
 *  along with structr.  If not, see <http://www.gnu.org/licenses/>.
 */

var pages, shadowPage;
var previews, previewTabs, controls, activeTab, activeTabLeft, activeTabRight, paletteSlideout, elementsSlideout, componentsSlideout, widgetsSlideout, pagesSlideout, activeElementsSlideout, dataBindingSlideout;
var lsw, rsw;
var components, elements;
var selStart, selEnd;
var sel;
var contentSourceId, elementSourceId, rootId;
var textBeforeEditing;
var activeTabKey = 'structrActiveTab_' + port;
var activeTabRightKey = 'structrActiveTabRight_' + port;
var activeTabLeftKey = 'structrActiveTabLeft_' + port;
var selectedTypeKey = 'structrSelectedType_' + port;

var win = $(window);

$(document).ready(function() {
    Structr.registerModule('pages', _Pages);
    Structr.classes.push('page');

    win.resize(function() {
        _Pages.resize();
    });

});

var _Pages = {
    icon: 'icon/page.png',
    add_icon: 'icon/page_add.png',
    delete_icon: 'icon/page_delete.png',
    clone_icon: 'icon/page_copy.png',
    autoRefresh: [],
    init: function() {

        Structr.initPager('Page', 1, 25);
        Structr.initPager('File', 1, 25);
        Structr.initPager('Folder', 1, 25);
        Structr.initPager('Image', 1, 25);

    },
    resize: function(offsetLeft, offsetRight) {

        $('body').css({
            position: 'fixed'
        });

        var windowWidth = win.width(), windowHeight = win.height();
        var headerOffsetHeight = 100, previewOffset = 22;

        $('.ver-scrollable').css({
            height: windowHeight - headerOffsetHeight + 'px'
        });

        if (previews) {

            if (offsetLeft) {
                previews.css({
                    marginLeft: '+=' + offsetLeft + 'px'
                });
            }

            if (offsetRight) {
                previews.css({
                    marginRight: '+=' + offsetRight + 'px'
                });
            }

            //console.log(offsetLeft, offsetRight, windowWidth, parseInt(previews.css('marginLeft')), parseInt(previews.css('marginRight')));
            var w = windowWidth - parseInt(previews.css('marginLeft')) - parseInt(previews.css('marginRight')) - 15 + 'px';

            previews.css({
                width: w,
                height: windowHeight - headerOffsetHeight + 'px'
            });

            $('.previewBox', previews).css({
                width: w,
                height: windowHeight - (headerOffsetHeight + previewOffset) + 'px'
            });

            var iframes = $('.previewBox', previews).find('iframe');
            iframes.css({
                width: w, //$('.previewBox', previews).width() + 'px',
                height: windowHeight - (headerOffsetHeight + previewOffset) + 'px'
            });
        }

    },
    onload: function() {

        _Pages.init();

        $('#main-help a').attr('href', 'http://docs.structr.org/frontend-user-guide#Pages');

        activeTab = localStorage.getItem(activeTabKey);
        activeTabLeft = localStorage.getItem(activeTabLeftKey);
        activeTabRight = localStorage.getItem(activeTabRightKey);
        log('value read from local storage', activeTab);

        log('onload');

        main.prepend(
                '<div id="pages" class="slideOut slideOutLeft"><div class="compTab" id="pagesTab">Pages Tree View</div></div>'
                + '<div id="activeElements" class="slideOut slideOutLeft"><div class="compTab" id="activeElementsTab">Active Elements</div><div class="page inner"></div></div>'
                + '<div id="dataBinding" class="slideOut slideOutLeft"><div class="compTab" id="dataBindingTab">Data Binding</div></div>'
                + '<div id="previews"></div>'
                + '<div id="widgetsSlideout" class="slideOut slideOutRight"><div class="compTab" id="widgetsTab">Widgets</div></div>'
                + '<div id="palette" class="slideOut slideOutRight"><div class="compTab" id="paletteTab">HTML Palette</div></div>'
                + '<div id="components" class="slideOut slideOutRight"><div class="compTab" id="componentsTab">Shared Components</div></div>'
                + '<div id="elements" class="slideOut slideOutRight"><div class="compTab" id="elementsTab">Unused Elements</div></div>');

        pagesSlideout = $('#pages');
        activeElementsSlideout = $('#activeElements');
        dataBindingSlideout = $('#dataBinding');

        previews = $('#previews');

        widgetsSlideout = $('#widgetsSlideout');
        paletteSlideout = $('#palette');
        componentsSlideout = $('#components');
        elementsSlideout = $('#elements');

        lsw = pagesSlideout.width() + 12;
        rsw = widgetsSlideout.width() + 12;

        $('#pagesTab').on('click', function() {
            if (pagesSlideout.position().left === -lsw) {
                Structr.closeLeftSlideOuts([activeElementsSlideout, dataBindingSlideout], activeTabLeftKey);
                Structr.openLeftSlideOut(pagesSlideout, this, activeTabLeftKey);
            } else {
                Structr.closeLeftSlideOuts([pagesSlideout], activeTabLeftKey);
            }
        }).droppable({
            tolerance: 'touch',
            over: function(e, ui) {
                if (pagesSlideout.position().left === -lsw) {
                    Structr.closeLeftSlideOuts([activeElementsSlideout, dataBindingSlideout], activeTabLeftKey);
                    Structr.openLeftSlideOut(pagesSlideout, this, activeTabLeftKey);
                } else {
                    Structr.closeLeftSlideOuts([pagesSlideout], activeTabLeftKey);
                }
            }
        });

        $('#activeElementsTab').on('click', function() {
            if (activeElementsSlideout.position().left === -lsw) {
                Structr.closeLeftSlideOuts([pagesSlideout, dataBindingSlideout], activeTabLeftKey);
                Structr.openLeftSlideOut(activeElementsSlideout, this, activeTabLeftKey, function() {
                });
            } else {
                Structr.closeLeftSlideOuts([activeElementsSlideout], activeTabLeftKey);
            }
        });

        $('#dataBindingTab').on('click', function() {
            if (dataBindingSlideout.position().left === -lsw) {
                Structr.closeLeftSlideOuts([pagesSlideout, activeElementsSlideout], activeTabLeftKey);
                Structr.openLeftSlideOut(dataBindingSlideout, this, activeTabLeftKey, function() {
                    _Pages.reloadDataBindingWizard();
                });
            } else {
                Structr.closeLeftSlideOuts([dataBindingSlideout], activeTabLeftKey);
            }
        });

        $('#widgetsTab').on('click', function() {
            if (widgetsSlideout.position().left === $(window).width()) {
                Structr.closeSlideOuts([paletteSlideout, componentsSlideout, elementsSlideout], activeTabRightKey);
                Structr.openSlideOut(widgetsSlideout, this, activeTabRightKey, function() {
                    _Elements.reloadWidgets();
                });
            } else {
                Structr.closeSlideOuts([widgetsSlideout], activeTabRightKey);
            }
        });

        $('#paletteTab').on('click', function() {
            if (paletteSlideout.position().left === $(window).width()) {
                Structr.closeSlideOuts([widgetsSlideout, componentsSlideout, elementsSlideout], activeTabRightKey);
                Structr.openSlideOut(paletteSlideout, this, activeTabRightKey, function() {
                    _Elements.reloadPalette();
                });
            } else {
                Structr.closeSlideOuts([paletteSlideout], activeTabRightKey);
            }
        });

        $('#componentsTab').on('click', function() {
            if (componentsSlideout.position().left === $(window).width()) {
                Structr.closeSlideOuts([widgetsSlideout, paletteSlideout, elementsSlideout], activeTabRightKey);
                Structr.openSlideOut(componentsSlideout, this, activeTabRightKey, function() {
                    _Elements.reloadComponents();
                });
            } else {
                Structr.closeSlideOuts([componentsSlideout], activeTabRightKey);
            }
        }).droppable({
            tolerance: 'touch',
            over: function(e, ui) {
                if (componentsSlideout.position().left === $(window).width()) {
                    Structr.closeSlideOuts([widgetsSlideout, paletteSlideout, elementsSlideout], activeTabRightKey);
                    Structr.openSlideOut(componentsSlideout, this, activeTabRightKey, function() {
                        _Elements.reloadComponents();
                    });
                }
            }
        });

        $('#elementsTab').on('click', function() {
            if (elementsSlideout.position().left === $(window).width()) {
                $(this).addClass('active');
                Structr.closeSlideOuts([widgetsSlideout, paletteSlideout, componentsSlideout], activeTabRightKey);
                Structr.openSlideOut(elementsSlideout, this, activeTabRightKey, function() {
                    _Elements.reloadUnattachedNodes();
                });
            } else {
                Structr.closeSlideOuts([elementsSlideout], activeTabRightKey);
            }

        }).droppable({
            over: function(e, ui) {
            }
        });

        $('#controls', main).remove();

        previews.append('<ul id="previewTabs"></ul>');
        previewTabs = $('#previewTabs', previews);

        _Pages.refresh();

        if (activeTabLeft) {
            $('#' + activeTabLeft).addClass('active').click();
        }

        if (activeTabRight) {
            $('#' + activeTabRight).addClass('active').click();
        }

        //window.setTimeout('_Pages.resize(0,0)', 100);

    },
    clearPreviews: function() {

        if (previewTabs && previewTabs.length) {
            previewTabs.children('.page').remove();
        }

    },
    refresh: function() {

        pagesSlideout.find(':not(.compTab)').remove();
        previewTabs.empty();

        pagesSlideout.append('<div class="ver-scrollable" id="pagesTree"></div>')
        pages = $('#pagesTree', pagesSlideout);

        Structr.addPager(pages, true, 'Page');

        previewTabs.append('<li id="import_page" title="Import Template" class="button"><img class="add_button icon" src="icon/page_white_put.png"></li>');
        $('#import_page', previewTabs).on('click', function(e) {
            e.stopPropagation();

            Structr.dialog('Import Template', function() {
                return true;
            }, function() {
                return true;
            });

            dialog.empty();
            dialogMsg.empty();

            dialog.append('<h3>Create page from source code ...</h3>'
                    + '<textarea id="_code" name="code" cols="40" rows="10" placeholder="Paste HTML code here"></textarea>');

            dialog.append('<h3>... or fetch page from URL: <input id="_address" name="address" size="40" value="http://"></h3><table class="props">'
                    + '<tr><td><label for="name">Name of new page:</label></td><td><input id="_name" name="name" size="20"></td></tr>'
                    + '<tr><td><label for="timeout">Timeout (ms)</label></td><td><input id="_timeout" name="timeout" size="20" value="5000"></td></tr>'
                    + '<tr><td><label for="publicVisibilty">Visible to public</label></td><td><input type="checkbox" id="_publicVisible" name="publicVisibility"></td></tr>'
                    + '<tr><td><label for="authVisibilty">Visible to authenticated users</label></td><td><input type="checkbox" checked="checked" id="_authVisible" name="authVisibilty"></td></tr>'
                    + '</table>');

            var addressField = $('#_address', dialog);

            log('addressField', addressField);

            addressField.on('blur', function() {
                var addr = $(this).val().replace(/\/+$/, "");
                log(addr);
                $('#_name', dialog).val(addr.substring(addr.lastIndexOf("/") + 1));
            });


            dialog.append('<button id="startImport">Start Import</button>');

            $('#startImport').on('click', function(e) {
                e.stopPropagation();

                var code = $('#_code', dialog).val();
                var address = $('#_address', dialog).val();
                var name = $('#_name', dialog).val();
                var timeout = $('#_timeout', dialog).val();
                var publicVisible = $('#_publicVisible:checked', dialog).val() === 'on';
                var authVisible = $('#_authVisible:checked', dialog).val() === 'on';

                log('start');
                return Command.importPage(code, address, name, timeout, publicVisible, authVisible);
            });

        });

        $('#import_page', previewTabs).after('<li id="pull_page" title="Sync page from remote instance" class="button"><img class="pull_page_button icon" src="icon/pull_page.png"></li>');
        $('#pull_page', previewTabs).on('click', function(e) {
            e.stopPropagation();
            Structr.pullDialog('Page');
        });

        $('#pull_page', previewTabs).after('<li id="add_page" title="Add page" class="button"><img class="add_button icon" src="icon/add.png"></li>');
        $('#add_page', previewTabs).on('click', function(e) {
            e.stopPropagation();
            Command.createSimplePage();
        });

    },
    addTab: function(entity) {
        previewTabs.children().last().before('<li id="show_' + entity.id + '" class="page ' + entity.id + '_"></li>');

        var tab = $('#show_' + entity.id, previews);

        tab.append('<img class="typeIcon" src="icon/page.png"> <b title="' + entity.name + '" class="name_">' + fitStringToWidth(entity.name, 200) + '</b>');
        tab.append('<input title="Auto-refresh page on changes" alt="Auto-refresh page on changes" class="auto-refresh" type="checkbox"' + (localStorage.getItem(autoRefreshDisabledKey + entity.id) ? '' : ' checked="checked"') + '>');
        tab.append('<img title="Delete page \'' + entity.name + '\'" alt="Delete page \'' + entity.name + '\'" class="delete_icon button" src="' + Structr.delete_icon + '">');
        tab.append('<img class="view_icon button" title="View ' + entity.name + ' in new window" alt="View ' + entity.name + ' in new window" src="icon/eye.png">');

        $('.view_icon', tab).on('click', function(e) {
            e.stopPropagation();
            var self = $(this);
            //var name = $(self.parent().children('b.name_')[0]).text();
            var link = $.trim(self.parent().children('b.name_').attr('title'));
            window.open(viewRootUrl + link);
        });

        var deleteIcon = $('.delete_icon', tab);
        deleteIcon.hide();
        deleteIcon.on('click', function(e) {
            e.stopPropagation();
            _Entities.deleteNode(this, entity);
        });
        deleteIcon.on('mouseover', function(e) {
            var self = $(this);
            self.show();

        });

        $('.auto-refresh', tab).on('click', function(e) {
            e.stopPropagation();
            var key = autoRefreshDisabledKey + entity.id;
            var autoRefreshDisabled = localStorage.getItem(key) === '1';
            console.log(localStorage.getItem(key), autoRefreshDisabled);
            if (autoRefreshDisabled) {
                localStorage.removeItem(key);
            } else {
                localStorage.setItem(key, '1');
            }
        });

        return tab;
    },
    resetTab: function(element) {

        log('resetTab', element);

        element.children('input').hide();
        element.children('.name_').show();

        var icons = $('.button', element);
        var autoRefreshSelector = $('.auto-refresh', element);
        //icon.hide();

        element.hover(function(e) {
            icons.show();
            autoRefreshSelector.show()
        },
                function(e) {
                    icons.hide();
                    autoRefreshSelector.hide()
                });

        element.on('click', function(e) {
            e.stopPropagation();
            var self = $(this);
            var clicks = e.originalEvent.detail;
            if (clicks === 1) {
                log('click', self, self.css('z-index'));
                if (self.hasClass('active')) {
                    _Pages.makeTabEditable(self);
                } else {
                    _Pages.activateTab(self);
                }
            }
        });

        if (element.prop('id').substring(5) === activeTab) {
            _Pages.activateTab(element);
        }
    },
    activateTab: function(element) {

        //var name = $.trim(element.children('.name_').text());
        var name = $.trim(element.children('b.name_').attr('title'));
        log('activateTab', element, name);

        previewTabs.children('li').each(function() {
            $(this).removeClass('active');
        });

        $('.previewBox', previews).each(function() {
            $(this).hide();
        });

        var id = element.prop('id').substring(5);
        activeTab = id;

        _Pages.reloadIframe(id, name);

        element.addClass('active');

        log('store active tab', activeTab);
        localStorage.setItem(activeTabKey, activeTab);

        _Pages.refreshActiveElements(id);

    },
    refreshActiveElements: function(id) {
        $('#activeElements div.inner').empty().attr('id', 'id_' + id);
        activeElements = {};

        Command.listActiveElements(id, function(activeElement) {
            _Entities.handleActiveElement(activeElement);
        });
    },
    reloadIframe: function(id) {
        _Pages.clearIframeDroppables();
        Command.get(id, function(obj) {
            var iframe = $('#preview_' + id);
            if (iframe.parent().is(':hidden') || !localStorage.getItem(autoRefreshDisabledKey + id)) {
                iframe.prop('src', viewRootUrl + obj.name + '?edit=2');
                iframe.parent().show();
            }
            _Pages.resize();

            _Pages.refreshActiveElements(id);
        });
    },
    reloadPreviews: function() {
        log('all previews refreshed')
        _Pages.clearIframeDroppables();
        // add a small delay to avoid getting old data in very fast localhost envs
        window.setTimeout(function() {
            $('iframe', $('#previews')).each(function() {
                var self = $(this);
                var pageId = self.prop('id').substring('preview_'.length);
                if (!localStorage.getItem(autoRefreshDisabledKey + pageId) && pageId === activeTab) {

                    _Pages.reloadIframe(pageId);

                    //var doc = this.contentDocument;
                    //doc.location.reload(true);
                }
            });
        }, 200);
    },
    clearIframeDroppables: function() {
        var droppablesArray = [];
        var d = $.ui.ddmanager.droppables.default;
        if (!d)
            return;
        d.forEach(function(d) {
            if (!d.options.iframe) {
                droppablesArray.push(d);
            }
        });
        $.ui.ddmanager.droppables.default = droppablesArray;
    },
    makeTabEditable: function(element) {
        //element.off('dblclick');

        var id = element.prop('id').substring(5);

        element.off('hover');
        //var oldName = $.trim(element.children('.name_').text());
        var oldName = $.trim(element.children('b.name_').attr('title'));
        element.children('b').hide();
        element.find('.button').hide();
        var input = $('input.new-name', element);

        if (!input.length) {
            element.append('<input type="text" size="' + (oldName.length + 4) + '" class="new-name" value="' + oldName + '">');
            input = $('input', element);
        }

        input.show().focus().select();

        input.on('blur', function() {
            log('blur');
            var self = $(this);
            var newName = self.val();
            Command.setProperty(id, "name", newName);
            _Pages.resetTab(element, newName);
        });

        input.keypress(function(e) {
            if (e.keyCode === 13 || e.keyCode === 9) {
                e.preventDefault();
                log('keypress');
                var self = $(this);
                var newName = self.val();
                Command.setProperty(id, "name", newName);
                _Pages.resetTab(element, newName);
            }
        });

        element.off('click');

    },
    appendPageElement: function(entity) {

        var hasChildren = entity.children.length;


        pages.append('<div id="id_' + entity.id + '" class="node page"></div>');
        var div = Structr.node(entity.id);

        $('.button', div).on('mousedown', function(e) {
            e.stopPropagation();
        });

        div.append('<img class="typeIcon" src="icon/page.png">'
                + '<b title="' + entity.name + '" class="name_">' + fitStringToWidth(entity.name, 200) + '</b> <span class="id">' + entity.id + '</span>');

        _Entities.appendExpandIcon(div, entity, hasChildren);
        _Entities.appendAccessControlIcon(div, entity);

        div.append('<img title="Delete page \'' + entity.name + '\'" alt="Delete page \'' + entity.name + '\'" class="delete_icon button" src="' + Structr.delete_icon + '">');
        $('.delete_icon', div).on('click', function(e) {
            e.stopPropagation();
            _Entities.deleteNode(this, entity);
        });

        _Entities.appendEditPropertiesIcon(div, entity);
        _Entities.appendEditSourceIcon(div, entity);

        div.append('<img title="Clone page \'' + entity.name + '\'" alt="Clone page \'' + entity.name + '\'" class="clone_icon button" src="icon/page_copy.png">');
        $('.clone_icon', div).on('click', function(e) {
            e.stopPropagation();
            Command.clonePage(entity.id);
        });

        div.append('<img title="Sync page \'' + entity.name + '\' to remote instance" alt="Sync page \'' + entity.name + '\' to remote instance" class="push_icon button" src="icon/page_white_get.png">');
        div.children('.push_icon').on('click', function() {
            Structr.pushDialog(entity.id, true);
            return false;
        });

        _Entities.setMouseOver(div);

        var tab = _Pages.addTab(entity);

        previews.append('<div class="previewBox"><iframe id="preview_'
                + entity.id + '"></iframe></div><div style="clear: both"></div>');

        _Pages.resetTab(tab, entity.name);

        $('#preview_' + entity.id).hover(function() {
            var self = $(this);
            var elementContainer = self.contents().find('.structr-element-container');
            elementContainer.addClass('structr-element-container-active');
            elementContainer.removeClass('structr-element-container');
        }, function() {
            var self = $(this);
            var elementContainer = self.contents().find('.structr-element-container-active');
            elementContainer.addClass('structr-element-container');
            elementContainer.removeClass('structr-element-container-active');
            //self.find('.structr-element-container-header').remove();
        });

        $('#preview_' + entity.id).load(function() {
            var doc = $(this).contents();
            var head = $(doc).find('head');
            if (head)
                head.append('<style media="screen" type="text/css">'
                        + '* { z-index: 0}\n'
                        + '.nodeHover { -moz-box-shadow: 0 0 5px #888; -webkit-box-shadow: 0 0 5px #888; box-shadow: 0 0 5px #888; }\n'
                        //+ '.structr-content-container { display: inline-block; border: none; margin: 0; padding: 0; min-height: 10px; min-width: 10px; }\n'
                        + '.structr-content-container { min-height: .25em; min-width: .25em; }\n'
                        //		+ '.structr-element-container-active { display; inline-block; border: 1px dotted #e5e5e5; margin: -1px; padding: -1px; min-height: 10px; min-width: 10px; }\n'
                        //		+ '.structr-element-container { }\n'
                        + '.structr-element-container-active:hover { -moz-box-shadow: 0 0 5px #888; -webkit-box-shadow: 0 0 5px #888; box-shadow: 0 0 5px #888; }\n'
                        + '.structr-element-container-selected { -moz-box-shadow: 0 0 8px #860; -webkit-box-shadow: 0 0 8px #860; box-shadow: 0 0 8px #860; }\n'
                        + '.structr-element-container-selected:hover { -moz-box-shadow: 0 0 10px #750; -webkit-box-shadow: 0 0 10px #750; box-shadow: 0 0 10px #750; }\n'
                        + '.nodeHover { -moz-box-shadow: 0 0 5px #888; -webkit-box-shadow: 0 0 5px #888; box-shadow: 0 0 5px #888; }\n'
                        + '.structr-editable-area { color: #222; background-color: #ffe; padding: 1px; margin: -1px; -moz-box-shadow: 0 0 5px #888; -webkit-box-shadow: 0 0 5px yellow; box-shadow: 0 0 5px #888; }\n'
                        + '.structr-editable-area-active { background-color: #ffe; border: 1px solid orange ! important; color: #333; margin: -1px; padding: 1px; }\n'
                        + '.link-hover { border: 1px solid #00c; }\n'
                        + '.edit_icon, .add_icon, .delete_icon, .close_icon, .key_icon {  cursor: pointer; heigth: 16px; width: 16px; vertical-align: top; float: right;  position: relative;}\n'
                        /**
                         * Fix for bug in Chrome preventing the modal dialog background
                         * from being displayed if a page is shown in the preview which has the
                         * transform3d rule activated.
                         */
                        + '.navbar-fixed-top { -webkit-transform: none ! important; }'
                        + '</style>');

            _Pages.findDroppablesInIframe($(this).contents(), entity.id).each(function(i, element) {
                var el = $(element);

                _Dragndrop.makeDroppable(el, entity.id);

                var structrId = el.attr('data-structr-id');
                if (structrId) {

                    $('.move_icon', el).on('mousedown', function(e) {
                        e.stopPropagation();
                        var self = $(this);
                        var element = self.closest('[data-structr-id]');
                        log(element);
                        var entity = Structr.entity(structrId, element.prop('data-structr-id'));
                        entity.type = element.prop('data-structr_type');
                        entity.name = element.prop('data-structr_name');
                        log('move', entity);
                        self.parent().children('.structr-node').show();
                    });

                    $('.delete_icon', el).on('click', function(e) {
                        e.stopPropagation();
                        var self = $(this);
                        var element = self.closest('[data-structr-id]');
                        var entity = Structr.entity(structrId, element.prop('data-structr-id'));
                        entity.type = element.prop('data-structr_type');
                        entity.name = element.prop('data-structr_name');
                        log('delete', entity);
                        var parentId = element.prop('data-structr-id');

                        Command.removeSourceFromTarget(entity.id, parentId);
                        _Entities.deleteNode(this, entity);
                    });
                    var offsetTop = -30;
                    var offsetLeft = 0;
                    el.on({
                        click: function(e) {
                            e.stopPropagation();
                            var self = $(this);
                            var selected = self.hasClass('structr-element-container-selected');
                            self.closest('body').find('.structr-element-container-selected').removeClass('structr-element-container-selected');
                            if (!selected) {
                                self.toggleClass('structr-element-container-selected');
                            }
                            $('.nodeSelected').removeClass('nodeSelected');
                            _Pages.displayDataBinding(structrId);
                            if (!Structr.node(structrId)) {
                                _Pages.expandTreeNode(structrId);
                            } else {
                                var treeEl = Structr.node(structrId);
                                if (treeEl && !selected) {
                                    treeEl.toggleClass('nodeSelected');
                                }
                            }
                            return false;
                        },
                        mouseover: function(e) {
                            e.stopPropagation();
                            var self = $(this);
                            self.addClass('structr-element-container-active');
                            _Pages.highlight(structrId);
                            var pos = self.position();
                            var header = self.children('.structr-element-container-header');
                            header.css({
                                position: "absolute",
                                top: pos.top + offsetTop + 'px',
                                left: pos.left + offsetLeft + 'px',
                                cursor: 'pointer'
                            }).show();
                            log(header);
                        },
                        mouseout: function(e) {
                            e.stopPropagation();
                            var self = $(this);
                            self.removeClass('.structr-element-container');
                            var header = self.children('.structr-element-container-header');
                            header.remove();
                            _Pages.unhighlight(structrId);
                        }
                    });

                }
            });

            $(this).contents().find('*').each(function(i, element) {

                getComments(element).forEach(function(c) {

                    var inner = $(getNonCommentSiblings(c.textNode));
                    $(getNonCommentSiblings(c.textNode)).remove();
                    $(c.textNode).replaceWith('<span data-structr-id="' + c.id + '" data-structr-raw-content="' + escapeForHtmlAttributes(c.rawContent, true) + '">' + escapeTags(c.textNode.nodeValue) + '</span>');

                    var el = $(element).children('[data-structr-id="' + c.id + '"]');

                    el.append(inner);

                    $(el).on({
                        mouseover: function(e) {
                            e.stopPropagation();
                            var self = $(this);
                            //self.replaceWith('<span data-structr-id="' + id + '">' + c.nodeValue + '</span>');

                            self.addClass('structr-editable-area');
                            //$('#hoverStatus').text('Editable content element: ' + self.attr('data-structr_content_id'));
                            var contentSourceId = self.attr('data-structr-id');
                            _Pages.highlight(contentSourceId);
                        },
                        mouseout: function(e) {
                            e.stopPropagation();
                            var self = $(this);
                            //swapFgBg(self);
                            self.removeClass('structr-editable-area');
                            //self.prop('contenteditable', false);
                            //$('#hoverStatus').text('-- non-editable --');
                            var contentSourceId = self.attr('data-structr-id');
                            _Pages.unhighlight(contentSourceId);
                        },
                        click: function(e) {
                            e.stopPropagation();
                            e.preventDefault();
                            var self = $(this);
                            if (self.hasClass('structr-editable-area-active')) {
                                return false;
                            }
                            self.removeClass('structr-editable-area').addClass('structr-editable-area-active').prop('contenteditable', true);

                            // Store old text in global var
                            textBeforeEditing = self.text();//cleanText(self.contents());

                            //var srcText = expandNewline(self.attr('data-structr-raw-content'));
                            var srcText = expandNewline(self.attr('data-structr-raw-content'));
                            // Replace only if it differs (e.g. for variables)
                            if (srcText !== textBeforeEditing) {
                                self.html(srcText);
                                textBeforeEditing = srcText;
                            }

                            var structrId = self.attr('data-structr-id');
                            _Pages.expandTreeNode(structrId);

                            return false;

                        },
                        blur: function(e) {
                            e.stopPropagation();
                            var self = $(this);
                            var contentSourceId = self.attr('data-structr-id');
                            var text = unescapeTags(cleanText(self.html()));
                            //Command.patch(contentSourceId, textBeforeEditing, text);
                            Command.setProperty(contentSourceId, 'content', text);
                            contentSourceId = null;
                            self.attr('contenteditable', false);
                            self.removeClass('structr-editable-area-active').removeClass('structr-editable-area');
                            _Pages.reloadPreviews();
                        }
                    });

                });

            });

        });

        div.droppable({
            accept: '#add_html, .html_element',
            greedy: true,
            hoverClass: 'nodeHover',
            tolerance: 'pointer',
            drop: function(event, ui) {

                var self = $(this);
                log('dropped onto', self);
                // Only html elements are allowed, and only if none exists

                if (getId(self) === getId(sortParent))
                    return false;

                _Entities.ensureExpanded(self);
                sorting = false;
                sortParent = undefined;

                var nodeData = {};

                var page = self.closest('.page')[0];

                var contentId = getId(ui.draggable);
                var elementId = getId(self);
                log('elementId', elementId);

                var source = StructrModel.obj(contentId);
                var target = StructrModel.obj(elementId);

                if (source && getId(page) && source.pageId && getId(page) !== source.pageId) {
                    event.preventDefault();
                    event.stopPropagation();
                    Command.copyDOMNode(source.id, target.id);
                    //_Entities.showSyncDialog(source, target);
                    _Elements.reloadComponents();
                    return;
                } else {
                    log('not copying node');
                }

                if (contentId === elementId) {
                    log('drop on self not allowed');
                    return;
                }

                var tag;
                var cls = Structr.getClass($(ui.draggable));

                if (!contentId) {
                    tag = $(ui.draggable).text();

                    if (tag !== 'html') {
                        return false;
                    }

                    var pageId = (page ? getId(page) : target.pageId);

                    Command.createAndAppendDOMNode(pageId, elementId, (tag !== 'content' ? tag : ''), nodeData);
                    return;

                } else {
                    tag = cls;
                    log('appendChild', contentId, elementId);
                    sorting = false;
                    Command.appendChild(contentId, elementId);
                    //$(ui.draggable).remove();

                    return;
                }
                log('drop event in appendPageElement', getId(page), getId(self), (tag !== 'content' ? tag : ''));
            }
        });

        return div;

    },
    findDroppablesInIframe: function(iframeDocument, id) {
        var droppables = iframeDocument.find('[data-structr-id]');
        if (droppables.length === 0) {
            //iframeDocument.append('<html structr_element_id="' + entity.id + '">dummy element</html>');
            var html = iframeDocument.find('html');
            html.attr('data-structr-id', id);
            html.addClass('structr-element-container');
        }
        droppables = iframeDocument.find('[data-structr-id]');
        return droppables;
    },
    appendElementElement: function(entity, refNode, refNodeIsParent) {
        log('_Pages.appendElementElement(', entity, refNode, refNodeIsParent, ');')
        var div = _Elements.appendElementElement(entity, refNode, refNodeIsParent);

        if (!div) {
            return false;
        }

        var parentId = entity.parent && entity.parent.id;
        if (parentId) {
            $('.delete_icon', div).replaceWith('<img title="Remove" '
                    + 'alt="Remove" class="delete_icon button" src="icon/brick_delete.png">');
            $('.button', div).on('mousedown', function(e) {
                e.stopPropagation();
            });
            $('.delete_icon', div).on('click', function(e) {
                e.stopPropagation();
                Command.removeChild(entity.id);
            });
        }

        _Dragndrop.makeDroppable(div);
        _Dragndrop.makeSortable(div);

        return div;
    },
    zoomPreviews: function(value) {
        $('.previewBox', previews).each(function() {
            var val = value / 100;
            var box = $(this);

            box.css('-moz-transform', 'scale(' + val + ')');
            box.css('-o-transform', 'scale(' + val + ')');
            box.css('-webkit-transform', 'scale(' + val + ')');

            var w = origWidth * val;
            var h = origHeight * val;

            box.width(w);
            box.height(h);

            $('iframe', box).width(w);
            $('iframe', box).height(h);

            log("box,w,h", box, w, h);

        });

    },
    displayDataBinding: function(id) {
        dataBindingSlideout.children('#data-binding-inputs').remove();
        dataBindingSlideout.append('<div class="inner" id="data-binding-inputs"></div>');

        var el = $('#data-binding-inputs');

        var entity = StructrModel.obj(id);

        el.append('<div id="data-binding-tabs" class="data-tabs"><ul><li class="active" id="tab-binding-rest">REST Query</li><li id="tab-binding-cypher">Cypher Query</li><li id="tab-binding-xpath">XPath Query</li></ul>'
                + '<div id="content-tab-binding-rest"></div><div id="content-tab-binding-cypher"></div><div id="content-tab-binding-xpath"></div></div>');

        _Entities.appendTextarea($('#content-tab-binding-rest'), entity, 'restQuery', 'REST Query', '');
        _Entities.appendTextarea($('#content-tab-binding-cypher'), entity, 'cypherQuery', 'Cypher Query', '');
        _Entities.appendTextarea($('#content-tab-binding-xpath'), entity, 'xpathQuery', 'XPath Query', '');

        _Entities.activateTabs('#data-binding-tabs', '#content-tab-binding-rest');

        _Entities.appendInput(el, entity, 'dataKey', 'Data Key', 'Query results are mapped to this key and can be accessed by ${<i>&lt;dataKey&gt;.&lt;propertyKey&gt;</i>}');

    },
    reloadDataBindingWizard: function() {
        dataBindingSlideout.children('#wizard').remove();
        dataBindingSlideout.prepend('<div class="inner" id="wizard"><select id="type-selector"><option>--- Select type ---</option></select><div id="data-wizard-attributes"></div></div>');
        // Command.list(type, rootOnly, pageSize, page, sort, order, callback) {
        var selectedType = localStorage.getItem(selectedTypeKey);
        Command.list('SchemaNode', false, 1000, 1, 'name', 'asc', function(typeNode) {
            $('#type-selector').append('<option ' + (typeNode.id === selectedType ? 'selected' : '') + ' value="' + typeNode.id + '">' + typeNode.name + '</option>')
        });

        $('#data-wizard-attributes').empty();
        if (selectedType) {
            _Pages.showTypeData(selectedType);
        }

        $('#type-selector').on('change', function() {
            $('#data-wizard-attributes').empty();
            var id = $(this).children(':selected').attr('value');
            _Pages.showTypeData(id);
        });

    },
    showTypeData: function(id) {

        Command.get(id, function(t) {

            var typeKey = t.name.toLowerCase();
            localStorage.setItem(selectedTypeKey, id);

            $('#data-wizard-attributes').append('<div class="clear">&nbsp;</div><p>You can drag and drop the type box onto a block in a page.'
                    + 'The type will be bound to the block which will loop over the result set.</p>');

            $('#data-wizard-attributes').append('<div class="data-binding-type draggable">:' + t.name + '</div>');
            $('.data-binding-type').draggable({
                iframeFix: true,
                revert: 'invalid',
                containment: 'body',
                helper: 'clone',
                appendTo: '#main',
                stack: '.node',
                zIndex: 99
            });

            $('#data-wizard-attributes').append('<h3>Custom Properties</h3><div class="custom"></div><div class="clear">&nbsp;</div><h3>System Properties</h3><div class="system"></div>');

            var subkey = 'name';

            var endNodes = [];
            $.each(t.relatedTo, function(i, endNode) {

                if (isIn(endNode.id, endNodes))
                    return;
                endNodes.push(endNode.id);

                $.ajax({
                    url: rootUrl + '/schema_relationships?sourceId=' + id + '&targetId=' + endNode.id,
                    type: 'GET',
                    contentType: 'application/json',
                    statusCode: {
                        200: function(data) {
                            $.each(data.result, function(i, r) {
<<<<<<< HEAD
                                _Schema.getPropertyName(t.name, r.relationshipType, true, function(key, isCollection) {
=======
                                _Schema.getPropertyName(t.name, r.relationshipType, endNode.name, true, function(key, isCollection) {
>>>>>>> 6c5d27db
                                    $('#data-wizard-attributes .custom').append('<div class="draggable data-binding-attribute ' + key + '" collection="' + isCollection + '" subkey="' + subkey + '">' + typeKey + '.' + key + '</div>');
                                    $('#data-wizard-attributes .custom').children('.' + key).draggable({
                                        iframeFix: true,
                                        revert: 'invalid',
                                        containment: 'body',
                                        helper: 'clone',
                                        appendTo: '#main',
                                        stack: '.node',
                                        zIndex: 99
                                    }).on('click', function() {
                                        //console.log('expand')
                                    });
                                });
                            });
                        }
                    }
                });
            });

            var startNodes = [];
            $.each(t.relatedFrom, function(i, startNode) {

                if (isIn(startNode.id, startNodes))
                    return;
                startNodes.push(startNode.id);

                $.ajax({
                    url: rootUrl + '/schema_relationships?sourceId=' + startNode.id + '&targetId=' + id,
                    type: 'GET',
                    contentType: 'application/json',
                    statusCode: {
                        200: function(data) {
                            $.each(data.result, function(i, r) {
<<<<<<< HEAD
                                _Schema.getPropertyName(t.name, r.relationshipType, false, function(key, isCollection) {
=======
                                _Schema.getPropertyName(t.name, r.relationshipType, startNode.name, false, function(key, isCollection) {
>>>>>>> 6c5d27db
                                    $('#data-wizard-attributes .custom').append('<div class="draggable data-binding-attribute ' + key + '" collection="' + isCollection + '" subkey="' + subkey + '">' + typeKey + '.' + key + '</div>');
                                    $('#data-wizard-attributes .custom').children('.draggable.' + key).draggable({
                                        iframeFix: true,
                                        revert: 'invalid',
                                        containment: 'body',
                                        helper: 'clone',
                                        appendTo: '#main',
                                        stack: '.node',
                                        zIndex: 99
                                    });
                                });
                            });
                        }
                    }
                });
            });

            $.each(Object.keys(t), function(i, key) {
                var type = 'system';
                if (key.substring(0,1) === '_' && key.substring(0,2) !== '__') {

                    key = key.substring(1);
                    type = 'custom'

                } else if (key === 'relatedTo' || key === 'relatedFrom') {
                    // do nothing
                    return;
                }
                var el = $('#data-wizard-attributes .' + type);
                el.append('<div class="draggable data-binding-attribute ' + key + '">' + typeKey + '.' + key + '</div>');
                el.children('.draggable.' + key).draggable({
                    iframeFix: true,
                    revert: 'invalid',
                    containment: 'body',
                    helper: 'clone',
                    appendTo: '#main',
                    stack: '.node',
                    zIndex: 99
                });
            });

            $('#data-wizard-attributes').append('<div class="clear">&nbsp;</div><p>Drag and drop these elements onto the page for data binding.</p>');

        });

    },
    expandTreeNode: function(id, stack) {
        stack = stack || [];
        stack.push(id);
        Command.get(id, function(obj) {
            if (obj.parent) {
                _Pages.expandTreeNode(obj.parent.id, stack);
            } else {
                _Entities.expandAll(stack.reverse());
            }
        });
    },
    highlight: function(id) {
        var node = Structr.node(id);
        if (node) {
            node.parent().removeClass('nodeHover');
            node.addClass('nodeHover');
        }
        var activeNode = Structr.node(id, '#active_');
        if (activeNode) {
            activeNode.parent().removeClass('nodeHover');
            activeNode.addClass('nodeHover');
        }
    },
    unhighlight: function(id) {
        var node = Structr.node(id);
        if (node) {
            node.removeClass('nodeHover');
        }
        var activeNode = Structr.node(id, '#active_');
        if (activeNode) {
            activeNode.removeClass('nodeHover');
        }
    }
};<|MERGE_RESOLUTION|>--- conflicted
+++ resolved
@@ -1008,11 +1008,7 @@
                     statusCode: {
                         200: function(data) {
                             $.each(data.result, function(i, r) {
-<<<<<<< HEAD
-                                _Schema.getPropertyName(t.name, r.relationshipType, true, function(key, isCollection) {
-=======
                                 _Schema.getPropertyName(t.name, r.relationshipType, endNode.name, true, function(key, isCollection) {
->>>>>>> 6c5d27db
                                     $('#data-wizard-attributes .custom').append('<div class="draggable data-binding-attribute ' + key + '" collection="' + isCollection + '" subkey="' + subkey + '">' + typeKey + '.' + key + '</div>');
                                     $('#data-wizard-attributes .custom').children('.' + key).draggable({
                                         iframeFix: true,
@@ -1046,11 +1042,7 @@
                     statusCode: {
                         200: function(data) {
                             $.each(data.result, function(i, r) {
-<<<<<<< HEAD
-                                _Schema.getPropertyName(t.name, r.relationshipType, false, function(key, isCollection) {
-=======
                                 _Schema.getPropertyName(t.name, r.relationshipType, startNode.name, false, function(key, isCollection) {
->>>>>>> 6c5d27db
                                     $('#data-wizard-attributes .custom').append('<div class="draggable data-binding-attribute ' + key + '" collection="' + isCollection + '" subkey="' + subkey + '">' + typeKey + '.' + key + '</div>');
                                     $('#data-wizard-attributes .custom').children('.draggable.' + key).draggable({
                                         iframeFix: true,
