--- conflicted
+++ resolved
@@ -587,13 +587,8 @@
 		}
 		_Pages.unloadIframes();
 		var iframe = $('#preview_' + id);
-<<<<<<< HEAD
 		Command.get(id, 'id,name', function(obj) {
-			var url = viewRootUrl + obj.name + (LSWrapper.getItem(detailsObjectId + id) ? '/' + LSWrapper.getItem(detailsObjectId + id) : '') + '?edit=2';
-=======
-		Command.get(id, "id,name", function(obj) {
-			var url = viewRootUrl + obj.name + (LSWrapper.getItem(detailsObjectIdKey + id) ? '/' + LSWrapper.getItem(detailsObjectIdKey + id) : '') + '?edit=2';
->>>>>>> 72e67531
+			var url = viewRootUrl + obj.name + (LSWrapper.getItem(detailsObjectIdKey + id) ? '/' + LSWrapper.getItem(detailsObjectId + id) : '') + '?edit=2';
 			iframe.prop('src', url);
 			_Logger.log(_LogType.PAGES, 'iframe', id, 'activated');
 			_Pages.hideAllPreviews();
