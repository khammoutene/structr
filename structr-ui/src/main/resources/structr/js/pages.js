--- conflicted
+++ resolved
@@ -831,84 +831,7 @@
         });
 
         _Dragndrop.makeDroppable(div);
-<<<<<<< HEAD
-
-//        div.droppable({
-//            accept: '#add_html, .html_element, .template',
-//            greedy: true,
-//            hoverClass: 'nodeHover',
-//            tolerance: 'pointer',
-//            drop: function(event, ui) {
-//
-//                var self = $(this);
-//                log('dropped onto', self);
-//                // Only html elements are allowed, and only if none exists
-//
-//                if (getId(self) === getId(sortParent))
-//                    return false;
-//
-//                _Entities.ensureExpanded(self);
-//                sorting = false;
-//                sortParent = undefined;
-//
-//                var nodeData = {};
-//
-//                var page = self.closest('.page')[0];
-//
-//                var contentId = getId(ui.draggable);
-//                var elementId = getId(self);
-//                log('elementId', elementId);
-//
-//                var source = StructrModel.obj(contentId);
-//                var target = StructrModel.obj(elementId);
-//
-//                if (source && getId(page) && source.pageId && getId(page) !== source.pageId) {
-//                    event.preventDefault();
-//                    event.stopPropagation();
-//                    Command.copyDOMNode(source.id, target.id);
-//                    //_Entities.showSyncDialog(source, target);
-//                    _Elements.reloadComponents();
-//                    return;
-//                } else {
-//                    log('not copying node');
-//                }
-//
-//                if (contentId === elementId) {
-//                    log('drop on self not allowed');
-//                    return;
-//                }
-//
-//                var tag;
-//                var cls = Structr.getClass($(ui.draggable));
-//
-//                if (!contentId) {
-//                    tag = $(ui.draggable).text();
-//
-//                    if (tag !== 'html') {
-//                        return false;
-//                    }
-//
-//                    var pageId = (page ? getId(page) : target.pageId);
-//
-//                    Command.createAndAppendDOMNode(pageId, elementId, (tag !== 'content' ? tag : ''), nodeData);
-//                    return;
-//
-//                } else {
-//                    tag = cls;
-//                    log('appendChild', contentId, elementId);
-//                    sorting = false;
-//                    Command.appendChild(contentId, elementId);
-//                    //$(ui.draggable).remove();
-//
-//                    return;
-//                }
-//                log('drop event in appendPageElement', getId(page), getId(self), (tag !== 'content' ? tag : ''));
-//            }
-//        });
-
-=======
-        
->>>>>>> 9bf9e273
+
         return div;
 
     },
