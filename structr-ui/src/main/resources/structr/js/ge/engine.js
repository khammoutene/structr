--- conflicted
+++ resolved
@@ -24,14 +24,6 @@
 var xCenters = new Array();
 var yCenters = new Array();
 var ctx = null;
-<<<<<<< HEAD
-//var nodeImage = new Image(); nodeImage.src = "icon/node.png";
-//var nodeImageMouseover = new Image(); nodeImageMouseover.src = "icon/node_mouseover.png";
-//var nodeImagePressed = new Image(); nodeImagePressed.src = "icon/node_pressed.png";
-//var selectionImage = new Image(); selectionImage.src = "icon/selection.png";
-//var draggingImage = new Image(); draggingImage.src = "icon/dragging.png";
-=======
->>>>>>> 028bf8bf
 var colors = new Array();
 var types = new Array();
 var inc = 128;
