/**
 * Copyright (C) 2010-2014 Morgner UG (haftungsbeschränkt)
 *
 * This file is part of Structr <http://structr.org>.
 *
 * Structr is free software: you can redistribute it and/or modify it under the
 * terms of the GNU Affero General Public License as published by the Free
 * Software Foundation, either version 3 of the License, or (at your option) any
 * later version.
 *
 * Structr is distributed in the hope that it will be useful, but WITHOUT ANY
 * WARRANTY; without even the implied warranty of MERCHANTABILITY or FITNESS FOR
 * A PARTICULAR PURPOSE. See the GNU General Public License for more details.
 *
 * You should have received a copy of the GNU Affero General Public License
 * along with Structr. If not, see <http://www.gnu.org/licenses/>.
 */
package org.structr.web.servlet;

import java.io.IOException;
import java.io.InputStream;
import java.text.DateFormat;
import java.text.DecimalFormat;
import java.text.DecimalFormatSymbols;
import java.text.ParseException;
import java.text.SimpleDateFormat;
import java.util.Calendar;
import java.util.Collections;
import java.util.Date;
import java.util.GregorianCalendar;
import java.util.List;
import java.util.Locale;
import java.util.Queue;
import java.util.TimeZone;
import java.util.concurrent.atomic.AtomicBoolean;
import java.util.logging.Level;
import java.util.logging.Logger;
import java.util.regex.Matcher;
import javax.servlet.AsyncContext;
import javax.servlet.ServletOutputStream;
import javax.servlet.WriteListener;
import javax.servlet.http.HttpServlet;
import javax.servlet.http.HttpServletRequest;
import javax.servlet.http.HttpServletResponse;
import org.apache.commons.collections.CollectionUtils;
import org.apache.commons.io.IOUtils;
import org.apache.commons.lang3.LocaleUtils;
import org.apache.commons.lang3.StringUtils;
import org.apache.commons.lang3.time.DateUtils;
import org.structr.common.AccessMode;
import org.structr.common.GraphObjectComparator;
import org.structr.common.PathHelper;
import org.structr.common.SecurityContext;
import org.structr.common.ThreadLocalMatcher;
import org.structr.common.error.FrameworkException;
import org.structr.core.GraphObject;
import org.structr.core.Result;
import org.structr.core.Services;
import org.structr.core.app.App;
import org.structr.core.app.Query;
import org.structr.core.app.StructrApp;
import org.structr.core.auth.AuthHelper;
import org.structr.core.auth.Authenticator;
import org.structr.core.entity.AbstractNode;
import org.structr.core.entity.Principal;
import org.structr.core.graph.Tx;
import org.structr.rest.ResourceProvider;
import org.structr.rest.service.HttpService;
import org.structr.rest.service.HttpServiceServlet;
import org.structr.rest.service.StructrHttpServiceConfig;
import org.structr.web.auth.UiAuthenticator;
import org.structr.web.common.RenderContext;
import org.structr.web.common.RenderContext.EditMode;
import org.structr.web.entity.File;
import org.structr.web.entity.Linkable;
import org.structr.web.entity.User;
import org.structr.web.entity.dom.DOMNode;
import org.structr.web.entity.dom.Page;

//~--- classes ----------------------------------------------------------------
/**
 * Main servlet for content rendering.
 *
 * @author Christian Morgner
 * @author Axel Morgner
 */
public class HtmlServlet extends HttpServlet implements HttpServiceServlet {

	private static final Logger logger = Logger.getLogger(HtmlServlet.class.getName());

	public static final String REST_RESPONSE = "restResponse";
	public static final String REDIRECT = "redirect";
	public static final String POSSIBLE_ENTRY_POINTS = "possibleEntryPoints";
	public static final String REQUEST_CONTAINS_UUID_IDENTIFIER = "request_contains_uuids";

	public static final String CONFIRM_REGISTRATION_PAGE = "/confirm_registration";
	public static final String CONFIRM_KEY_KEY = "key";
	public static final String TARGET_PAGE_KEY = "target";
	public static final String ERROR_PAGE_KEY = "onerror";
	public static final String LOCALE_KEY = "locale";

	private static final ThreadLocalMatcher threadLocalUUIDMatcher = new ThreadLocalMatcher("[a-zA-Z0-9]{32}");

	// non-static fields
	private DecimalFormat decimalFormat = new DecimalFormat("0.000000000", DecimalFormatSymbols.getInstance(Locale.ENGLISH));

	private final StructrHttpServiceConfig config = new StructrHttpServiceConfig();

	@Override
	public StructrHttpServiceConfig getConfig() {
		return config;
	}

	public HtmlServlet() {
	}

	@Override
	public void destroy() {
	}

	@Override
	protected void doGet(final HttpServletRequest request, final HttpServletResponse response) {

		double start = System.nanoTime();

		final SecurityContext securityContext;
		final App app;
		Authenticator auth = config.getAuthenticator();

		try {
			String path = request.getPathInfo();

			// check for registration (has its own tx because of write access
			if (checkRegistration(auth, request, response, path)) {
				return;
			}

			// isolate request authentication in a transaction
			try (final Tx tx = StructrApp.getInstance().tx()) {
				securityContext = auth.initializeAndExamineRequest(request, response);
				tx.success();
			}


			app = StructrApp.getInstance(securityContext);

			try (final Tx tx = app.tx()) {

				// Ensure access mode is frontend
				securityContext.setAccessMode(AccessMode.Frontend);

				request.setCharacterEncoding("UTF-8");

				// Important: Set character encoding before calling response.getWriter() !!, see Servlet Spec 5.4
				response.setCharacterEncoding("UTF-8");

				boolean dontCache = false;

				logger.log(Level.FINE, "Path info {0}", path);
				logger.log(Level.FINE, "Request examined by security context in {0} seconds", decimalFormat.format((System.nanoTime() - start) / 1000000000.0));

				// don't continue on redirects
				if (response.getStatus() == 302) {
					return;
				}

				Principal user = securityContext.getUser(false);
				if (user != null) {

					// Don't cache if a user is logged in
					dontCache = true;

				}

				final RenderContext renderContext = RenderContext.getInstance(request, response, getEffectiveLocale(request));

				renderContext.setResourceProvider(config.getResourceProvider());

				EditMode edit = renderContext.getEditMode(user);

				DOMNode rootElement = null;
				AbstractNode dataNode = null;

				String[] uriParts = PathHelper.getParts(path);
				if ((uriParts == null) || (uriParts.length == 0)) {

					// find a visible page
					rootElement = findIndexPage(securityContext);

					logger.log(Level.FINE, "No path supplied, trying to find index page");

				} else {

					if (rootElement == null) {

						rootElement = findPage(request, path);

					} else {
						dontCache = true;
					}
				}

				if (rootElement == null) { // No page found

					// Look for a file
					org.structr.web.entity.File file = findFile(request, path);
					if (file != null) {

						logger.log(Level.FINE, "File found in {0} seconds", decimalFormat.format((System.nanoTime() - start) / 1000000000.0));

						streamFile(securityContext, file, request, response, edit);
						return;

					}

					// store remaining path parts in request
					Matcher matcher = threadLocalUUIDMatcher.get();
					boolean requestUriContainsUuids = false;

					for (int i = 0; i < uriParts.length; i++) {

						request.setAttribute(uriParts[i], i);
						matcher.reset(uriParts[i]);

						// set to "true" if part matches UUID pattern
						requestUriContainsUuids |= matcher.matches();

					}

					if (!requestUriContainsUuids) {

						// Try to find a data node by name
						dataNode = findFirstNodeByPath(request, path);

					} else {

						AbstractNode n = (AbstractNode) StructrApp.getInstance(securityContext).get(PathHelper.getName(path));
						if (n != null) {
							dataNode = n;
						}

					}

					if (dataNode != null) {

						// Last path part matches a data node
						// Remove last path part and try again searching for a page
						// clear possible entry points
						request.removeAttribute(POSSIBLE_ENTRY_POINTS);

						rootElement = findPage(request, StringUtils.substringBeforeLast(path, PathHelper.PATH_SEP));

						renderContext.setDetailsDataObject(dataNode);

						// Start rendering on data node
						if (rootElement == null && dataNode instanceof DOMNode) {

							rootElement = ((DOMNode) dataNode);

						}

					}

				}

				// Still nothing found, do error handling
				if (rootElement == null) {

					// Check if security context has set an 401 status
					if (response.getStatus() == HttpServletResponse.SC_UNAUTHORIZED) {

						try {

							UiAuthenticator.writeUnauthorized(response);

						} catch (IllegalStateException ise) {
						}

					} else {

						rootElement = notFound(response, securityContext);

					}

				}

				if (rootElement == null) {
					return;
				}

				logger.log(Level.FINE, "Page found in {0} seconds", decimalFormat.format((System.nanoTime() - start) / 1000000000.0));

				if (EditMode.DATA.equals(edit) || dontCache) {

					setNoCacheHeaders(response);

				}

				if (!securityContext.isVisible(rootElement)) {

					rootElement = notFound(response, securityContext);

				}

				if (securityContext.isVisible(rootElement)) {

					//PrintWriter out = response.getWriter();
					double setup = System.nanoTime();
					logger.log(Level.FINE, "Setup time: {0} seconds", decimalFormat.format((setup - start) / 1000000000.0));

					if (!EditMode.DATA.equals(edit) && !dontCache && notModifiedSince(request, response, rootElement, dontCache)) {

						ServletOutputStream out = response.getOutputStream();
						out.flush();
						//response.flushBuffer();
						out.close();

					} else {

						final AtomicBoolean finished = new AtomicBoolean(false);
						final DOMNode rootNode       = rootElement;

						// start rendering
						new Thread(new Runnable() {

							@Override
							public void run() {

								try (final Tx tx = app.tx()) {

									// render stuff
									rootNode.render(securityContext, renderContext, 0);

									finished.set(true);

								} catch (FrameworkException fex) {
									fex.printStackTrace();
								}
							}

						}).start();

						response.setCharacterEncoding("UTF-8");

						String contentType = rootElement.getProperty(Page.contentType);

						if (contentType != null && contentType.equals("text/html")) {

							contentType = contentType.concat(";charset=UTF-8");
							response.setContentType(contentType);

						} else {

							// Default
							response.setContentType("text/html;charset=UTF-8");
						}

						response.setHeader("Strict-Transport-Security", "max-age=60");
						response.setHeader("X-Content-Type-Options", "nosniff");
						response.setHeader("X-Frame-Options", "SAMEORIGIN");
						response.setHeader("X-XSS-Protection", "1; mode=block");

<<<<<<< HEAD
						// start output write listener
						final AsyncContext async      = request.startAsync();
						final ServletOutputStream out = async.getResponse().getOutputStream();

						out.setWriteListener(new WriteListener() {

							@Override
							public void onWritePossible() throws IOException {

								final Queue<String> queue = renderContext.getBuffer().getQueue();
								while (out.isReady()) {

									final String s = queue.poll();
									if (s != null) {

										out.print(s);

									} else if (finished.get()) {

										async.complete();
										response.setStatus(HttpServletResponse.SC_OK);

										// prevent this block from being called again
										break;
									}
								}
							}

							@Override
							public void onError(Throwable t) {
								t.printStackTrace();
							}
						});

						double end = System.nanoTime();
						logger.log(Level.FINE, "Content for path {0} in {1} seconds", new Object[]{path, decimalFormat.format((end - setup) / 1000000000.0)});
=======
						ServletOutputStream out = response.getOutputStream();

						AsyncBuffer buffer = renderContext.getBuffer();

						boolean async = HttpService.parseBoolean(Services.getBaseConfiguration().getProperty(HttpService.ASYNC), false);
						
						AsyncContext asyncContext = null;
						if (async) {
							asyncContext = request.startAsync();
						}
						
						buffer.prepare(asyncContext, out);

						rootElement.render(securityContext, renderContext, 0);
						buffer.finish();

//						final DOMNode root = rootElement;
//						new Thread() {
//							public void run() {
//								try {
//									root.render(securityContext, renderContext, 0);
//								} catch (FrameworkException ex) {
//									Logger.getLogger(HtmlServlet.class.getName()).log(Level.SEVERE, null, ex);
//								}
//							}
//						}.start();
						response.setStatus(HttpServletResponse.SC_OK);

						double end = System.nanoTime();
						logger.log(Level.FINE, "Content for path {0} in {1} seconds", new Object[]{path, decimalFormat.format((end - setup) / 1000000000.0)});

						// 3: finish request
						if (!async) {
							try {

								out.flush();
								//response.flushBuffer();
								out.close();

							} catch (IllegalStateException ise) {

								logger.log(Level.WARNING, "Could not write to output stream", ise.getMessage());

							}
						}
>>>>>>> 43bd9fc8
					}

				} else {

					notFound(response, securityContext);

				}

				tx.success();

			} catch (FrameworkException fex) {
				logger.log(Level.SEVERE, "Exception while processing request", fex);
			}

		} catch (IOException | FrameworkException t) {

			t.printStackTrace();
			logger.log(Level.SEVERE, "Exception while processing request", t);
			UiAuthenticator.writeInternalServerError(response);
		}
	}

	/**
	 * Handle 404 Not Found
	 *
	 * First, search the first page which handles the 404.
	 *
	 * If none found, issue the container's 404 error.
	 *
	 * @param response
	 * @param securityContext
	 * @param renderContext
	 * @throws IOException
	 * @throws FrameworkException
	 */
	private Page notFound(final HttpServletResponse response, final SecurityContext securityContext) throws IOException, FrameworkException {

		final Page errorPage = StructrApp.getInstance(securityContext).nodeQuery(Page.class).and(Page.showOnErrorCodes, "404", false).getFirst();

		if (errorPage != null) {

			response.setStatus(HttpServletResponse.SC_NOT_FOUND);
			return errorPage;

		} else {

			response.sendError(HttpServletResponse.SC_NOT_FOUND);

		}

		return null;

	}

	/**
	 * Find first node whose name matches the given path
	 *
	 * @param request
	 * @param path
	 * @return
	 * @throws FrameworkException
	 */
	private AbstractNode findFirstNodeByPath(HttpServletRequest request, final String path) throws FrameworkException {

		// FIXME: Take full path into account
		String name = PathHelper.getName(path);

		if (name.length() > 0) {

			logger.log(Level.FINE, "Requested name: {0}", name);

			Result results = StructrApp.getInstance().nodeQuery().and(AbstractNode.name, name).getResult();

			logger.log(Level.FINE, "{0} results", results.size());
			request.setAttribute(POSSIBLE_ENTRY_POINTS, results.getResults());

			return (results.size() > 0 ? (AbstractNode) results.get(0) : null);
		}

		return null;
	}

	/**
	 * Find a file with its name matching last path part
	 *
	 * @param request
	 * @param path
	 * @return
	 * @throws FrameworkException
	 */
	private org.structr.web.entity.File findFile(HttpServletRequest request, final String path) throws FrameworkException {

		List<Linkable> entryPoints = findPossibleEntryPoints(request, PathHelper.getName(path));

		// If no results were found, try to replace whitespace by '+' or '%20'
		if (entryPoints.isEmpty()) {
			entryPoints = findPossibleEntryPoints(request, PathHelper.getName(PathHelper.replaceWhitespaceByPlus(path)));
		}

		if (entryPoints.isEmpty()) {
			entryPoints = findPossibleEntryPoints(request, PathHelper.getName(PathHelper.replaceWhitespaceByPercentTwenty(path)));
		}

		for (Linkable node : entryPoints) {
			if (node instanceof org.structr.web.entity.File && (path.equals(node.getPath()) || node.getUuid().equals(PathHelper.clean(path)))) {
				return (org.structr.web.entity.File) node;
			}
		}

		return null;
	}

	/**
	 * Find a page with its name matching last path part
	 *
	 * @param request
	 * @param path
	 * @return
	 * @throws FrameworkException
	 */
	private Page findPage(HttpServletRequest request, final String path) throws FrameworkException {

		List<Linkable> entryPoints = findPossibleEntryPoints(request, PathHelper.getName(path));

		for (Linkable node : entryPoints) {
			if (node instanceof Page && path.equals(node.getPath())) {
				return (Page) node;
			}
		}

		return null;
	}

	/**
	 * Find the page with the lowest position value which is visible in the
	 * current securit context
	 *
	 * @param securityContext
	 * @return
	 * @throws FrameworkException
	 */
	private Page findIndexPage(final SecurityContext securityContext) throws FrameworkException {

		logger.log(Level.FINE, "Looking for an index page ...");

		Result<Page> results = StructrApp.getInstance().nodeQuery(Page.class).getResult();

		logger.log(Level.FINE, "{0} results", results.size());

		if (!results.isEmpty()) {

			Collections.sort(results.getResults(), new GraphObjectComparator(Page.position, GraphObjectComparator.ASCENDING));

			// Find first visible page
			int i = 0;
			Page page = null;

			while (page == null || (i < results.size() && !securityContext.isVisible(page))) {

				page = results.get(i++);
			}

			return page;
		}

		return null;
	}

	/**
	 * This method checks if the current request is a user registration
	 * confirmation, usually triggered by a user clicking on a confirmation
	 * link in an e-mail.
	 *
	 * @param request
	 * @param response
	 * @param path
	 * @return true if the registration was successful
	 * @throws FrameworkException
	 * @throws IOException
	 */
	private boolean checkRegistration(final Authenticator auth, final HttpServletRequest request, final HttpServletResponse response, final String path) throws FrameworkException, IOException {

		logger.log(Level.FINE, "Checking registration ...");

		String key = request.getParameter(CONFIRM_KEY_KEY);

		if (StringUtils.isEmpty(key)) {

			return false;

		}

		String targetPage = request.getParameter(TARGET_PAGE_KEY);
		String errorPage = request.getParameter(ERROR_PAGE_KEY);

		if (CONFIRM_REGISTRATION_PAGE.equals(path)) {

			final App app = StructrApp.getInstance();

			Result<Principal> results;
			try (final Tx tx = app.tx()) {

				results = app.nodeQuery(Principal.class).and(User.confirmationKey, key).getResult();;
			}

			if (!results.isEmpty()) {

				final Principal user = results.get(0);

				try (final Tx tx = app.tx()) {

					// Clear confirmation key and set session id
					user.setProperty(User.confirmationKey, null);

					if (auth.getUserAutoLogin()){

						// Clear possible existing sessions
						final String sessionId = request.getSession().getId();
						AuthHelper.clearSession(sessionId);

						user.addSessionId(sessionId);

					}

					tx.success();

					// Redirect to target page
					if (StringUtils.isNotBlank(targetPage)) {
						response.sendRedirect("/" + targetPage);
						return true;
					}
				}

			} else {
				// Redirect to error page
				if (StringUtils.isNotBlank(errorPage)) {
					response.sendRedirect("/" + errorPage);
					return true;
				}
			}
		}
		return false;

	}

	private List<Linkable> findPossibleEntryPointsByUuid(HttpServletRequest request, final String uuid) throws FrameworkException {

		List<Linkable> possibleEntryPoints = (List<Linkable>) request.getAttribute(POSSIBLE_ENTRY_POINTS);

		if (CollectionUtils.isNotEmpty(possibleEntryPoints)) {
			return possibleEntryPoints;
		}

		if (uuid.length() > 0) {

			logger.log(Level.FINE, "Requested id: {0}", uuid);

			final Query query = StructrApp.getInstance().nodeQuery();

			query.and(GraphObject.id, uuid);
			query.and().orType(Page.class).orTypes(File.class);

			// Searching for pages needs super user context anyway
			Result results = query.getResult();

			logger.log(Level.FINE, "{0} results", results.size());
			request.setAttribute(POSSIBLE_ENTRY_POINTS, results.getResults());

			return (List<Linkable>) results.getResults();
		}

		return Collections.EMPTY_LIST;
	}

	private List<Linkable> findPossibleEntryPointsByName(HttpServletRequest request, final String name) throws FrameworkException {

		List<Linkable> possibleEntryPoints = (List<Linkable>) request.getAttribute(POSSIBLE_ENTRY_POINTS);

		if (CollectionUtils.isNotEmpty(possibleEntryPoints)) {
			return possibleEntryPoints;
		}

		if (name.length() > 0) {

			logger.log(Level.FINE, "Requested name: {0}", name);

			final Query query = StructrApp.getInstance().nodeQuery();

			query.and(AbstractNode.name, name);
			query.and().orType(Page.class).orTypes(File.class);

			// Searching for pages needs super user context anyway
			Result results = query.getResult();

			logger.log(Level.FINE, "{0} results", results.size());
			request.setAttribute(POSSIBLE_ENTRY_POINTS, results.getResults());

			return (List<Linkable>) results.getResults();
		}

		return Collections.EMPTY_LIST;
	}

	private List<Linkable> findPossibleEntryPoints(HttpServletRequest request, final String name) throws FrameworkException {

		List<Linkable> possibleEntryPoints = (List<Linkable>) request.getAttribute(POSSIBLE_ENTRY_POINTS);

		if (CollectionUtils.isNotEmpty(possibleEntryPoints)) {
			return possibleEntryPoints;
		}

		if (name.length() > 0) {

			logger.log(Level.FINE, "Requested name {0}", name);

			possibleEntryPoints = findPossibleEntryPointsByName(request, name);

			if (possibleEntryPoints.isEmpty()) {
				possibleEntryPoints = findPossibleEntryPointsByUuid(request, name);
			}

			return possibleEntryPoints;
		}

		return Collections.EMPTY_LIST;
	}

	//~--- set methods ----------------------------------------------------
	public static void setNoCacheHeaders(final HttpServletResponse response) {

		response.setHeader("Cache-Control", "private, max-age=0, s-maxage=0, no-cache, no-store, must-revalidate"); // HTTP 1.1.
		response.setHeader("Pragma", "no-cache, no-store"); // HTTP 1.0.
		response.setDateHeader("Expires", 0);

	}

	private static boolean notModifiedSince(final HttpServletRequest request, HttpServletResponse response, final AbstractNode node, final boolean dontCache) {

		boolean notModified = false;
		final Date lastModified = node.getLastModifiedDate();

		// add some caching directives to header
		// see http://weblogs.java.net/blog/2007/08/08/expires-http-header-magic-number-yslow
		DateFormat httpDateFormat = new SimpleDateFormat("EEE, dd MMM yyyy HH:mm:ss z", Locale.US);
		httpDateFormat.setTimeZone(TimeZone.getTimeZone("GMT"));

		response.setHeader("Date", httpDateFormat.format(new Date()));

		Calendar cal = new GregorianCalendar();
		Integer seconds = node.getProperty(Page.cacheForSeconds);

		if (!dontCache && seconds != null) {

			cal.add(Calendar.SECOND, seconds);
			response.setHeader("Cache-Control", "max-age=" + seconds + ", s-maxage=" + seconds + "");
			response.setHeader("Expires", httpDateFormat.format(cal.getTime()));

		} else {

			if (!dontCache) {
				response.setHeader("Cache-Control", "no-cache, must-revalidate, proxy-revalidate");
			} else {
				response.setHeader("Cache-Control", "private, no-cache, no-store, max-age=0, s-maxage=0, must-revalidate, proxy-revalidate");
			}

		}

		if (lastModified != null) {

			Date roundedLastModified = DateUtils.round(lastModified, Calendar.SECOND);
			response.setHeader("Last-Modified", httpDateFormat.format(roundedLastModified));

			String ifModifiedSince = request.getHeader("If-Modified-Since");

			if (StringUtils.isNotBlank(ifModifiedSince)) {

				try {

					Date ifModSince = httpDateFormat.parse(ifModifiedSince);

					// Note that ifModSince has not ms resolution, so the last digits are always 000
					// That requires the lastModified to be rounded to seconds
					if ((ifModSince != null) && (roundedLastModified.equals(ifModSince) || roundedLastModified.before(ifModSince))) {

						notModified = true;

						response.setStatus(HttpServletResponse.SC_NOT_MODIFIED);
						response.setHeader("Vary", "Accept-Encoding");

					}

				} catch (ParseException ex) {
					logger.log(Level.WARNING, "Could not parse If-Modified-Since header", ex);
				}

			}

		}

		return notModified;
	}

	public void setResourceProvider(final ResourceProvider resourceProvider) {
		config.setResourceProvider(resourceProvider);
	}

	private void streamFile(SecurityContext securityContext, final org.structr.web.entity.File file, HttpServletRequest request, HttpServletResponse response, final EditMode edit) throws IOException {

		if (!securityContext.isVisible(file)) {

			response.sendError(HttpServletResponse.SC_NOT_FOUND);
			return;

		}

		ServletOutputStream out = response.getOutputStream();

		if (!EditMode.DATA.equals(edit) && notModifiedSince(request, response, file, false)) {

			out.flush();
			out.close();

		} else {

			// 2b: stream file to response
			InputStream in = file.getInputStream();
			String contentType = file.getContentType();

			if (contentType != null) {

				response.setContentType(contentType);

			} else {

				// Default
				response.setContentType("application/octet-stream");
			}

			response.setStatus(HttpServletResponse.SC_OK);

			boolean async = HttpService.parseBoolean(Services.getBaseConfiguration().getProperty(HttpService.ASYNC), false);
			
			if (async) {
				AsyncContext asyncContext = request.startAsync();
				out.setWriteListener(new StructrWriteListener(in,asyncContext, out));
			} else {

				try {

					IOUtils.copy(in, out);

				} catch (Throwable t) {

				} finally {

					if (out != null) {

						try {
							// 3: output content
							out.flush();
							out.close();

						} catch (Throwable t) {
						}
					}

					if (in != null) {
						in.close();
					}

					response.setStatus(HttpServletResponse.SC_OK);
				}
			}
		}
	}

	/**
	 * Determine the effective locale for this request.
	 *
	 * Priority 1: URL parameter "locale" Priority 2: Browser locale
	 *
	 * @param request
	 * @return
	 */
	private Locale getEffectiveLocale(final HttpServletRequest request) {

		// Overwrite locale if requested by URL parameter
		String requestedLocaleString = request.getParameter(LOCALE_KEY);
		Locale locale = request.getLocale();
		if (StringUtils.isNotBlank(requestedLocaleString)) {
			try {
				locale = LocaleUtils.toLocale(requestedLocaleString);
			} catch (IllegalArgumentException e) {
				locale = Locale.forLanguageTag(requestedLocaleString);
			}
		}

		return locale;

	}

}<|MERGE_RESOLUTION|>--- conflicted
+++ resolved
@@ -360,7 +360,6 @@
 						response.setHeader("X-Frame-Options", "SAMEORIGIN");
 						response.setHeader("X-XSS-Protection", "1; mode=block");
 
-<<<<<<< HEAD
 						// start output write listener
 						final AsyncContext async      = request.startAsync();
 						final ServletOutputStream out = async.getResponse().getOutputStream();
@@ -397,53 +396,6 @@
 
 						double end = System.nanoTime();
 						logger.log(Level.FINE, "Content for path {0} in {1} seconds", new Object[]{path, decimalFormat.format((end - setup) / 1000000000.0)});
-=======
-						ServletOutputStream out = response.getOutputStream();
-
-						AsyncBuffer buffer = renderContext.getBuffer();
-
-						boolean async = HttpService.parseBoolean(Services.getBaseConfiguration().getProperty(HttpService.ASYNC), false);
-						
-						AsyncContext asyncContext = null;
-						if (async) {
-							asyncContext = request.startAsync();
-						}
-						
-						buffer.prepare(asyncContext, out);
-
-						rootElement.render(securityContext, renderContext, 0);
-						buffer.finish();
-
-//						final DOMNode root = rootElement;
-//						new Thread() {
-//							public void run() {
-//								try {
-//									root.render(securityContext, renderContext, 0);
-//								} catch (FrameworkException ex) {
-//									Logger.getLogger(HtmlServlet.class.getName()).log(Level.SEVERE, null, ex);
-//								}
-//							}
-//						}.start();
-						response.setStatus(HttpServletResponse.SC_OK);
-
-						double end = System.nanoTime();
-						logger.log(Level.FINE, "Content for path {0} in {1} seconds", new Object[]{path, decimalFormat.format((end - setup) / 1000000000.0)});
-
-						// 3: finish request
-						if (!async) {
-							try {
-
-								out.flush();
-								//response.flushBuffer();
-								out.close();
-
-							} catch (IllegalStateException ise) {
-
-								logger.log(Level.WARNING, "Could not write to output stream", ise.getMessage());
-
-							}
-						}
->>>>>>> 43bd9fc8
 					}
 
 				} else {
