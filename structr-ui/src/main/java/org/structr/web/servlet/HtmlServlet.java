--- conflicted
+++ resolved
@@ -999,13 +999,8 @@
 
 		for (Linkable node : entryPoints) {
 
-<<<<<<< HEAD
 			if (node instanceof File && (path.equals(node.getPath()) || node.getUuid().equals(PathHelper.getName(path)))) {
 				return (File) node;
-=======
-			if (node instanceof FileBase && (path.equals(node.getFolderPath()) || node.getUuid().equals(PathHelper.getName(path)))) {
-				return (FileBase) node;
->>>>>>> f54db020
 			}
 		}
 
@@ -1034,7 +1029,7 @@
 
 		for (final Page page : pages) {
 
-			final String pagePath = page.getFolderPath();
+			final String pagePath = page.getPath();
 			if (pagePath != null && pagePath.equals(path) && (EditMode.CONTENT.equals(edit) || isVisibleForSite(securityContext.getRequest(), page))) {
 
 				return page;
