--- conflicted
+++ resolved
@@ -1445,9 +1445,6 @@
 					final PropertyKey key = config.getPropertyKeyForJSONName(type, keyName, false);
 					if (key != null) {
 
-<<<<<<< HEAD
-						query.or(key, name);
-=======
 						try {
 
 							final PropertyConverter converter = key.inputConverter(SecurityContext.getSuperUserInstance());
@@ -1464,8 +1461,6 @@
 
 						} catch (FrameworkException ignore) { }
 
->>>>>>> 68733c64
-
 					} else {
 
 						logger.log(Level.WARNING, "Unable to find property key {0} of type {1} defined in key {2} used for object resolution.", new Object[] { keyName, className, possiblePropertyName } );
