/**
 * Copyright (C) 2010-2016 Structr GmbH
 *
 * This file is part of Structr <http://structr.org>.
 *
 * Structr is free software: you can redistribute it and/or modify
 * it under the terms of the GNU Affero General Public License as
 * published by the Free Software Foundation, either version 3 of the
 * License, or (at your option) any later version.
 *
 * Structr is distributed in the hope that it will be useful,
 * but WITHOUT ANY WARRANTY; without even the implied warranty of
 * MERCHANTABILITY or FITNESS FOR A PARTICULAR PURPOSE.  See the
 * GNU Affero General Public License for more details.
 *
 * You should have received a copy of the GNU Affero General Public License
 * along with Structr.  If not, see <http://www.gnu.org/licenses/>.
 */
package org.structr.web.servlet;

import java.io.File;
import java.io.IOException;
import java.io.PrintWriter;
import java.util.HashMap;
import java.util.Iterator;
import java.util.List;
import java.util.Map;
import java.util.logging.Level;
import java.util.logging.Logger;
import java.util.regex.Matcher;
import javax.servlet.ServletException;
import javax.servlet.http.HttpServlet;
import javax.servlet.http.HttpServletRequest;
import javax.servlet.http.HttpServletResponse;
import org.apache.commons.fileupload.FileItem;
import org.apache.commons.fileupload.FileUploadException;
import org.apache.commons.fileupload.disk.DiskFileItemFactory;
import org.apache.commons.fileupload.servlet.ServletFileUpload;
import org.apache.commons.io.IOUtils;
import org.apache.commons.lang.StringUtils;
import org.structr.common.AccessMode;
import org.structr.common.PathHelper;
import org.structr.common.Permission;
import org.structr.common.SecurityContext;
import org.structr.common.ThreadLocalMatcher;
import org.structr.common.error.FrameworkException;
import org.structr.core.GraphObject;
import org.structr.core.Services;
import org.structr.core.app.StructrApp;
import org.structr.core.auth.exception.AuthenticationException;
import org.structr.core.entity.AbstractNode;
import org.structr.core.graph.NodeInterface;
import org.structr.core.graph.Tx;
import org.structr.core.property.PropertyKey;
import org.structr.core.property.PropertyMap;
import org.structr.rest.service.HttpServiceServlet;
import org.structr.rest.service.StructrHttpServiceConfig;
import org.structr.schema.SchemaHelper;
import org.structr.web.auth.UiAuthenticator;
import org.structr.web.common.FileHelper;
import org.structr.web.entity.Image;

//~--- classes ----------------------------------------------------------------
/**
 * Simple upload servlet.
 *
 *
 */
public class UploadServlet extends HttpServlet implements HttpServiceServlet {

	private static final Logger logger = Logger.getLogger(UploadServlet.class.getName());
	private static final ThreadLocalMatcher threadLocalUUIDMatcher = new ThreadLocalMatcher("[a-fA-F0-9]{32}");

	private static final int MEGABYTE = 1024 * 1024;
	private static final int MEMORY_THRESHOLD = 10 * MEGABYTE;  // above 10 MB, files are stored on disk
	private static final String MAX_FILE_SIZE = "1000"; // unit is MB
	private static final String MAX_REQUEST_SIZE = "1000"; // unit is MB

	// non-static fields
	private ServletFileUpload uploader = null;
	private File filesDir = null;
	private final StructrHttpServiceConfig config = new StructrHttpServiceConfig();

	public UploadServlet() {
	}

	//~--- methods --------------------------------------------------------
	@Override
	public StructrHttpServiceConfig getConfig() {
		return config;
	}

	@Override
	public void init() {

		try (final Tx tx = StructrApp.getInstance().tx()) {
			DiskFileItemFactory fileFactory = new DiskFileItemFactory();
			fileFactory.setSizeThreshold(MEMORY_THRESHOLD);

			filesDir = new File(Services.getInstance().getConfigurationValue(Services.TMP_PATH)); // new File(Services.getInstance().getTmpPath());
			if (!filesDir.exists()) {
				filesDir.mkdir();
			}

			fileFactory.setRepository(filesDir);
			uploader = new ServletFileUpload(fileFactory);

			tx.success();

		} catch (FrameworkException t) {

			logger.log(Level.WARNING, "", t);
		}
	}

	@Override
	public void destroy() {
	}

	@Override
	protected void doPost(final HttpServletRequest request, final HttpServletResponse response) throws ServletException {

		try (final Tx tx = StructrApp.getInstance().tx()) {

			if (!ServletFileUpload.isMultipartContent(request)) {
				response.setStatus(HttpServletResponse.SC_BAD_REQUEST);
				response.getOutputStream().write("ERROR (400): Request does not contain multipart content.\n".getBytes("UTF-8"));
				return;
			}

			final SecurityContext securityContext;
			try {
				securityContext = getConfig().getAuthenticator().initializeAndExamineRequest(request, response);

			} catch (AuthenticationException ae) {

				response.setStatus(HttpServletResponse.SC_UNAUTHORIZED);
				response.getOutputStream().write("ERROR (401): Invalid user or password.\n".getBytes("UTF-8"));
				return;
			}

			if (securityContext.getUser(false) == null && Boolean.FALSE.equals(Boolean.parseBoolean(StructrApp.getConfigurationValue("UploadServlet.allowAnonymousUploads", "false")))) {
				response.setStatus(HttpServletResponse.SC_UNAUTHORIZED);
				response.getOutputStream().write("ERROR (401): Anonymous uploads forbidden.\n".getBytes("UTF-8"));
				return;
			}

			// Ensure access mode is frontend
			securityContext.setAccessMode(AccessMode.Frontend);

			request.setCharacterEncoding("UTF-8");

			// Important: Set character encoding before calling response.getWriter() !!, see Servlet Spec 5.4
			response.setCharacterEncoding("UTF-8");

			// don't continue on redirects
			if (response.getStatus() == 302) {
				return;
			}

			final String pathInfo = request.getPathInfo();
			String type = null;

			if (StringUtils.isNotBlank(pathInfo)) {

				type = SchemaHelper.normalizeEntityName(StringUtils.stripStart(pathInfo.trim(), "/"));

			}

			uploader.setFileSizeMax(MEGABYTE * Long.parseLong(StructrApp.getConfigurationValue("UploadServlet.maxFileSize", MAX_FILE_SIZE)));
			uploader.setSizeMax(MEGABYTE * Long.parseLong(StructrApp.getConfigurationValue("UploadServlet.maxRequestSize", MAX_REQUEST_SIZE)));

			response.setContentType("text/html");
			final PrintWriter out = response.getWriter();

			List<FileItem> fileItemsList = uploader.parseRequest(request);
			Iterator<FileItem> fileItemsIterator = fileItemsList.iterator();

			final Map<String, Object> params = new HashMap<>();

			while (fileItemsIterator.hasNext()) {

				final FileItem item = fileItemsIterator.next();

				if (item.isFormField()) {

					params.put(item.getFieldName(), item.getString());

				} else {

					try {

						final String contentType = item.getContentType();
						boolean isImage = (contentType != null && contentType.startsWith("image"));
						boolean isVideo = (contentType != null && contentType.startsWith("video"));

						// Override type from path info
						if (params.containsKey(NodeInterface.type.jsonName())) {
							type = (String) params.get(NodeInterface.type.jsonName());
						}

						Class cls = null;
						if (type != null) {

							cls = SchemaHelper.getEntityClassForRawType(type);

						} else {

							if (isImage) {

								cls = Image.class;

							} else if (isVideo) {

								cls = SchemaHelper.getEntityClassForRawType("VideoFile");
								if (cls == null) {

									logger.log(Level.WARNING, "Unable to create entity of type VideoFile, class is not defined.");
								}

							} else {

								cls = org.structr.dynamic.File.class;
							}
						}

						final String name = item.getName().replaceAll("\\\\", "/");

						final org.structr.dynamic.File newFile = FileHelper.createFile(securityContext, IOUtils.toByteArray(item.getInputStream()), contentType, cls);
						newFile.setProperty(AbstractNode.name, PathHelper.getName(name));

						PropertyMap additionalProperties = PropertyMap.inputTypeToJavaType(securityContext, cls, params);

						for (PropertyKey key : additionalProperties.keySet()) {

							newFile.setProperty(key, additionalProperties.get(key));

						}

						if (!newFile.validatePath(securityContext, null)) {
							newFile.setProperty(AbstractNode.name, name.concat("_").concat(FileHelper.getDateString()));
						}

						// upload trigger
						newFile.notifyUploadCompletion();

						// Just write out the uuids of the new files
						out.write(newFile.getUuid());

					} catch (IOException ex) {
						logger.log(Level.WARNING, "Could not upload file", ex);
					}

				}

			}

			tx.success();

		} catch (FrameworkException | IOException | FileUploadException t) {

<<<<<<< HEAD


			logger.log(Level.WARNING, "", t);
=======
>>>>>>> d2e1a6a3
			logger.log(Level.SEVERE, "Exception while processing request", t);
			UiAuthenticator.writeInternalServerError(response);
		}
	}

	@Override
	protected void doPut(final HttpServletRequest request, final HttpServletResponse response) throws ServletException {

		try (final Tx tx = StructrApp.getInstance().tx(false, false, false)) {

			final String uuid = PathHelper.getName(request.getPathInfo());

			if (uuid == null) {
				response.setStatus(HttpServletResponse.SC_BAD_REQUEST);
				response.getOutputStream().write("URL path doesn't end with UUID.\n".getBytes("UTF-8"));
				return;
			}

			Matcher matcher = threadLocalUUIDMatcher.get();
			matcher.reset(uuid);

			if (!matcher.matches()) {
				response.setStatus(HttpServletResponse.SC_BAD_REQUEST);
				response.getOutputStream().write("ERROR (400): URL path doesn't end with UUID.\n".getBytes("UTF-8"));
				return;
			}

			final SecurityContext securityContext = getConfig().getAuthenticator().initializeAndExamineRequest(request, response);

			// Ensure access mode is frontend
			securityContext.setAccessMode(AccessMode.Frontend);

			request.setCharacterEncoding("UTF-8");

			// Important: Set character encoding before calling response.getWriter() !!, see Servlet Spec 5.4
			response.setCharacterEncoding("UTF-8");

			// don't continue on redirects
			if (response.getStatus() == 302) {
				return;
			}

			uploader.setFileSizeMax(MEGABYTE * Long.parseLong(StructrApp.getConfigurationValue("UploadServlet.maxFileSize", MAX_FILE_SIZE)));
			uploader.setSizeMax(MEGABYTE * Long.parseLong(StructrApp.getConfigurationValue("UploadServlet.maxRequestSize", MAX_REQUEST_SIZE)));

			List<FileItem> fileItemsList = uploader.parseRequest(request);
			Iterator<FileItem> fileItemsIterator = fileItemsList.iterator();

			while (fileItemsIterator.hasNext()) {

				final FileItem fileItem = fileItemsIterator.next();

				try {

					final GraphObject node = StructrApp.getInstance().getNodeById(uuid);

					if (node == null) {

						response.setStatus(HttpServletResponse.SC_NOT_FOUND);
						response.getOutputStream().write("ERROR (404): File not found.\n".getBytes("UTF-8"));

					}

					if (node instanceof org.structr.web.entity.AbstractFile) {

						final org.structr.dynamic.File file = (org.structr.dynamic.File) node;
						if (file.isGranted(Permission.write, securityContext)) {

							FileHelper.writeToFile(file, fileItem.getInputStream());
							file.increaseVersion();

							// upload trigger
							file.notifyUploadCompletion();

						} else {

							response.setStatus(HttpServletResponse.SC_FORBIDDEN);
							response.getOutputStream().write("ERROR (403): Write access forbidden.\n".getBytes("UTF-8"));

						}
					}

				} catch (IOException ex) {
					logger.log(Level.WARNING, "Could not write to file", ex);
				}

			}

			tx.success();

		} catch (FrameworkException | IOException | FileUploadException t) {

			logger.log(Level.SEVERE, "Exception while processing request", t);
			UiAuthenticator.writeInternalServerError(response);
		}
	}
}<|MERGE_RESOLUTION|>--- conflicted
+++ resolved
@@ -259,12 +259,7 @@
 
 		} catch (FrameworkException | IOException | FileUploadException t) {
 
-<<<<<<< HEAD
-
-
-			logger.log(Level.WARNING, "", t);
-=======
->>>>>>> d2e1a6a3
+
 			logger.log(Level.SEVERE, "Exception while processing request", t);
 			UiAuthenticator.writeInternalServerError(response);
 		}
