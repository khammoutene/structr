/**
 * Copyright (C) 2010-2018 Structr GmbH
 *
 * This file is part of Structr <http://structr.org>.
 *
 * Structr is free software: you can redistribute it and/or modify
 * it under the terms of the GNU Affero General Public License as
 * published by the Free Software Foundation, either version 3 of the
 * License, or (at your option) any later version.
 *
 * Structr is distributed in the hope that it will be useful,
 * but WITHOUT ANY WARRANTY; without even the implied warranty of
 * MERCHANTABILITY or FITNESS FOR A PARTICULAR PURPOSE.  See the
 * GNU Affero General Public License for more details.
 *
 * You should have received a copy of the GNU Affero General Public License
 * along with Structr.  If not, see <http://www.gnu.org/licenses/>.
 */
package org.structr.web.function;

import java.net.MalformedURLException;
import java.util.ArrayList;
import java.util.List;
import org.apache.commons.mail.EmailAttachment;
import org.apache.commons.mail.EmailException;
import org.slf4j.Logger;
import org.slf4j.LoggerFactory;
import org.structr.common.DynamicMailAttachment;
import org.structr.common.MailHelper;
import org.structr.common.error.FrameworkException;
import org.structr.schema.action.ActionContext;
import org.structr.schema.action.Function;
import org.structr.web.entity.File;

/**
 *
 */
public class SendHtmlMailFunction extends Function<Object, Object> {

	private static final Logger logger = LoggerFactory.getLogger(SendHtmlMailFunction.class.getName());

	public static final String ERROR_MESSAGE_SEND_HTML_MAIL = "Usage: ${send_html_mail(fromAddress, fromName, toAddress, toName, subject, content[, textContent][, files])}.";

	@Override
	public String getName() {
		return "send_html_mail()";
	}

	@Override
	public Object apply(final ActionContext ctx, final Object caller, final Object[] sources) throws FrameworkException {

		if (arrayHasMinLengthAndMaxLengthAndAllElementsNotNull(sources, 6, 8)) {

			final String from = sources[0].toString();
			final String fromName = sources[1].toString();
			final String to = sources[2].toString();
			final String toName = sources[3].toString();
			final String subject = sources[4].toString();
			final String htmlContent = sources[5].toString();
			String textContent = "";

			if (sources.length >= 7) {
				textContent = sources[6].toString();
			}

<<<<<<< HEAD
			List<File> fileNodes = null;
			List<EmailAttachment> attachments   = new ArrayList<>();
=======
			List<FileBase> fileNodes = null;
			List<DynamicMailAttachment> attachments   = new ArrayList<>();
>>>>>>> f54db020

			try {

				if (sources.length == 8 && sources[7] instanceof List && ((List) sources[7]).size() > 0 && ((List) sources[7]).get(0) instanceof File) {

					fileNodes = (List<File>) sources[7];

					for (File fileNode : fileNodes) {

<<<<<<< HEAD
						final EmailAttachment attachment = new EmailAttachment();
						attachment.setURL(fileNode.getFileOnDisk().toURI().toURL());
						attachment.setName(fileNode.getProperty(File.name));
=======
						final DynamicMailAttachment attachment = new DynamicMailAttachment();
						attachment.setName(fileNode.getProperty(FileBase.name));
>>>>>>> f54db020
						attachment.setDisposition(EmailAttachment.ATTACHMENT);

						if(fileNode.getProperty(FileBase.isTemplate) == true) {
							attachment.setIsDynamic(true);
							attachment.setDataSource(fileNode);
						} else {
							attachment.setIsDynamic(false);
							attachment.setURL(fileNode.getFileOnDisk().toURI().toURL());
						}

						attachments.add(attachment);
					}
				}


				return MailHelper.sendHtmlMail(from, fromName, to, toName, null, null, from, subject, htmlContent, textContent,attachments);

			} catch (EmailException | MalformedURLException ex) {

				logException(caller, ex, sources);

			}

		} else {

			logParameterError(caller, sources, ctx.isJavaScriptContext());

		}

		return "";
	}

	@Override
	public String usage(boolean inJavaScriptContext) {
		return ERROR_MESSAGE_SEND_HTML_MAIL;
	}

	@Override
	public String shortDescription() {
		return "Sends an HTML e-mail";
	}

}<|MERGE_RESOLUTION|>--- conflicted
+++ resolved
@@ -63,13 +63,8 @@
 				textContent = sources[6].toString();
 			}
 
-<<<<<<< HEAD
 			List<File> fileNodes = null;
-			List<EmailAttachment> attachments   = new ArrayList<>();
-=======
-			List<FileBase> fileNodes = null;
 			List<DynamicMailAttachment> attachments   = new ArrayList<>();
->>>>>>> f54db020
 
 			try {
 
@@ -79,20 +74,18 @@
 
 					for (File fileNode : fileNodes) {
 
-<<<<<<< HEAD
-						final EmailAttachment attachment = new EmailAttachment();
+						final DynamicMailAttachment attachment = new DynamicMailAttachment();
 						attachment.setURL(fileNode.getFileOnDisk().toURI().toURL());
 						attachment.setName(fileNode.getProperty(File.name));
-=======
-						final DynamicMailAttachment attachment = new DynamicMailAttachment();
-						attachment.setName(fileNode.getProperty(FileBase.name));
->>>>>>> f54db020
 						attachment.setDisposition(EmailAttachment.ATTACHMENT);
 
-						if(fileNode.getProperty(FileBase.isTemplate) == true) {
+						if(fileNode.isTemplate()) {
+
 							attachment.setIsDynamic(true);
 							attachment.setDataSource(fileNode);
+
 						} else {
+
 							attachment.setIsDynamic(false);
 							attachment.setURL(fileNode.getFileOnDisk().toURI().toURL());
 						}
