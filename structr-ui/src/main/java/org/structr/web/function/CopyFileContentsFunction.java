--- conflicted
+++ resolved
@@ -21,12 +21,8 @@
 import java.io.IOException;
 import org.python.google.common.io.Files;
 import org.structr.common.error.FrameworkException;
-<<<<<<< HEAD
 import org.structr.core.app.StructrApp;
 import org.structr.core.property.PropertyKey;
-=======
-import static org.structr.common.fulltext.Indexable.contentType;
->>>>>>> f54db020
 import org.structr.core.property.PropertyMap;
 import org.structr.core.property.StringProperty;
 import org.structr.schema.action.ActionContext;
@@ -49,13 +45,8 @@
 
 			if (toCopy instanceof File && toBeReplaced instanceof File) {
 
-<<<<<<< HEAD
 				File nodeToCopy = (File) toCopy;
 				File nodeToBeReplaced = (File) toBeReplaced;
-=======
-				FileBase nodeToCopy       = (FileBase) toCopy;
-				FileBase nodeToBeReplaced = (FileBase) toBeReplaced;
->>>>>>> f54db020
 
 				try {
 
@@ -78,7 +69,6 @@
 
 					Files.copy(fileToCopy, fileToBeReplaced);
 
-<<<<<<< HEAD
 					final PropertyKey<Integer> versionKey = StructrApp.key(File.class, "version");
 					final PropertyKey<Long> checksumKey   = StructrApp.key(File.class, "checksum");
 					final PropertyKey<Long> sizeKey       = StructrApp.key(File.class, "size");
@@ -87,22 +77,11 @@
 					changedProperties.put(checksumKey, FileHelper.getChecksum(fileToBeReplaced));
 					changedProperties.put(versionKey, 0);
 					changedProperties.put(new StringProperty("contentType"), nodeToCopy.getProperty(new StringProperty("contentType")));
-=======
-					final PropertyMap changedProperties = new PropertyMap();
-					changedProperties.put(checksum, FileHelper.getChecksum(fileToBeReplaced));
-					changedProperties.put(version, 0);
-					changedProperties.put(contentType, nodeToCopy.getProperty(new StringProperty("contentType")));
->>>>>>> f54db020
 
 					long fileSize = FileHelper.getSize(fileToBeReplaced);
 					if (fileSize > 0) {
-<<<<<<< HEAD
 						
 						changedProperties.put(sizeKey, fileSize);
-=======
-
-						changedProperties.put(size, fileSize);
->>>>>>> f54db020
 					}
 
 					nodeToBeReplaced.unlockSystemPropertiesOnce();
