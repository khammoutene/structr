--- conflicted
+++ resolved
@@ -19,14 +19,9 @@
 package org.structr.web.entity;
 
 import java.io.IOException;
-<<<<<<< HEAD
 import java.net.URI;
-=======
->>>>>>> f54db020
 import java.util.List;
 import org.apache.chemistry.opencmis.commons.enums.BaseTypeId;
-import org.slf4j.Logger;
-import org.slf4j.LoggerFactory;
 import org.structr.api.util.Iterables;
 import org.structr.cmis.CMISInfo;
 import org.structr.cmis.info.CMISFolderInfo;
@@ -34,28 +29,10 @@
 import org.structr.common.PropertyView;
 import org.structr.common.SecurityContext;
 import org.structr.common.error.FrameworkException;
-<<<<<<< HEAD
 import org.structr.core.app.StructrApp;
 import org.structr.core.entity.Relation.Cardinality;
 import org.structr.core.property.PropertyKey;
-=======
-import org.structr.core.GraphObject;
-import org.structr.core.app.App;
-import org.structr.core.app.StructrApp;
-import org.structr.core.graph.ModificationQueue;
-import org.structr.core.notion.PropertySetNotion;
-import org.structr.core.property.BooleanProperty;
-import org.structr.core.property.ConstantBooleanProperty;
-import org.structr.core.property.EndNodes;
-import org.structr.core.property.IntProperty;
-import org.structr.core.property.LongProperty;
-import org.structr.core.property.Property;
-import org.structr.core.property.PropertyMap;
-import org.structr.core.property.StartNode;
-import org.structr.core.property.StringProperty;
->>>>>>> f54db020
 import org.structr.files.cmis.config.StructrFolderActions;
-import org.structr.files.external.DirectoryWatchService;
 import org.structr.schema.SchemaService;
 import org.structr.schema.json.JsonObjectType;
 import org.structr.schema.json.JsonSchema;
@@ -63,7 +40,6 @@
 
 public interface Folder extends AbstractFile, CMISInfo, CMISFolderInfo {
 
-<<<<<<< HEAD
 	static class Impl { static {
 
 		final JsonSchema schema   = SchemaService.getDynamicSchema();
@@ -75,37 +51,12 @@
 		type.addBooleanProperty("isFolder").setReadOnly(true).addTransformer(ConstantBooleanTrue.class.getName());
 		type.addIntegerProperty("position", PropertyView.Public).setIndexed(true);
 		type.addStringProperty("mountTarget", PropertyView.Public).setIndexed(true);
-=======
-	private static final Logger logger                                   = LoggerFactory.getLogger(Folder.class);
 
-	public static final Property<List<Folder>>   folders                 = new EndNodes<>("folders", Folders.class, new PropertySetNotion(id, name));
-	public static final Property<List<FileBase>> files                   = new EndNodes<>("files", Files.class, new PropertySetNotion(id, name));
-	public static final Property<List<Image>>    images                  = new EndNodes<>("images", Images.class, new PropertySetNotion(id, name));
-	public static final Property<Boolean>        isFolder                = new ConstantBooleanProperty("isFolder", true);
-	public static final Property<User>           homeFolderOfUser        = new StartNode<>("homeFolderOfUser", UserHomeDir.class);
-
-	public static final Property<String>         mountTarget             = new StringProperty("mountTarget").indexed();
-	public static final Property<Boolean>        mountDoFulltextIndexing = new BooleanProperty("mountDoFulltextIndexing");
-	public static final Property<Boolean>        mountWatchContents      = new BooleanProperty("mountWatchContents").defaultValue(true);
-	public static final Property<Integer>        mountScanInterval       = new IntProperty("mountScanInterval");
-	public static final Property<Long>           mountLastScanned        = new LongProperty("mountLastScanned");
-
-	public static final Property<String>         enabledChecksums        = new StringProperty("enabledChecksums").indexed().hint("List of checksum types which are being automatically calculated on file creation.\nSupported values are: crc32, md5, sha1, sha512");
-
-	public static final Property<Integer>        position                = new IntProperty("position").cmis().indexed();
-
-	public static final View publicView = new View(Folder.class, PropertyView.Public,
-		id, type, name, owner, isFolder, folders, files, parentId, visibleToPublicUsers, visibleToAuthenticatedUsers,
-		mountTarget, mountDoFulltextIndexing, mountScanInterval, mountLastScanned, enabledChecksums
-	);
-
-	public static final View uiView = new View(Folder.class, PropertyView.Ui,
-		parent, owner, folders, files, images, isFolder, includeInFrontendExport, mountTarget,
-		mountDoFulltextIndexing, mountScanInterval, mountLastScanned, enabledChecksums
-	);
->>>>>>> f54db020
+		type.addStringProperty("enabledChecksums");
 
 		type.addPropertyGetter("mountTarget", String.class);
+		type.addPropertyGetter("enabledChecksums", String.class);
+
 		type.addPropertyGetter("children", List.class);
 
 		type.overrideMethod("onCreation",     true, Folder.class.getName() + ".setHasParent(this);");
@@ -114,10 +65,8 @@
 		type.overrideMethod("getFiles",       false, "return " + Folder.class.getName() + ".getFiles(this);");
 		type.overrideMethod("getFolders",     false, "return " + Folder.class.getName() + ".getFolders(this);");
 		type.overrideMethod("getImages",      false, "return " + Folder.class.getName() + ".getImages(this);");
-
 		type.overrideMethod("isMounted",      false, "return " + Folder.class.getName() + ".isMounted(this);");
 
-<<<<<<< HEAD
 		// ----- CMIS support -----
 		type.overrideMethod("getCMISInfo",         false, "return this;");
 		type.overrideMethod("getBaseTypeId",       false, "return " + BaseTypeId.class.getName() + ".CMIS_FOLDER;");
@@ -131,16 +80,6 @@
 		type.overrideMethod("getPath",             false, "return getProperty(pathProperty);");
 		type.overrideMethod("getAllowableActions", false, "return " + StructrFolderActions.class.getName() + ".getInstance();");
 		type.overrideMethod("getChangeToken",      false, "return null;");
-=======
-			// only update watch service for root folder of mounted hierarchy
-			if (getProperty(mountTarget) != null || !isMounted()) {
-
-				updateWatchService(true);
-			}
-
-			return true;
-		}
->>>>>>> f54db020
 
 		type.relate(type, "CONTAINS", Cardinality.OneToMany, "folderParent", "folders");
 		type.relate(type, "CONTAINS", Cardinality.OneToMany, "fileParent",   "files");
@@ -148,75 +87,22 @@
 
 	}}
 
-	boolean isMounted();
 	String getMountTarget();
+	String getEnabledChecksums();
 
 	Iterable<AbstractFile> getChildren();
 	Iterable<Folder> getFolders();
 	Iterable<Image> getImages();
 	Iterable<File> getFiles();
 
-<<<<<<< HEAD
 	static void setHasParent(final Folder folder) throws FrameworkException {
-=======
-			// only update watch service for root folder of mounted hierarchy
-			if (getProperty(mountTarget) != null || !isMounted()) {
-
-				updateWatchService(true);
-			}
-
-			return true;
-		}
->>>>>>> f54db020
 
 		synchronized (folder) {
 
-<<<<<<< HEAD
 			// save current security context
 			final SecurityContext previousSecurityContext = folder.getSecurityContext();
 			final PropertyKey<Boolean> hasParentKey       = StructrApp.key(Folder.class, "hasParent");
 			final PropertyKey<String> parentIdKey         = StructrApp.key(Folder.class, "parentId");
-=======
-	@Override
-	public boolean onDeletion(SecurityContext securityContext, ErrorBuffer errorBuffer, PropertyMap properties) throws FrameworkException {
-
-		if (super.onDeletion(securityContext, errorBuffer, properties)) {
-
-			// only update watch service for root folder of mounted hierarchy
-			if (properties.get(mountTarget) != null) {
-
-				updateWatchService(false);
-			}
-
-			return true;
-		}
-
-		return false;
-	}
-
-	public void deleteRecursively(final boolean deleteRoot) throws FrameworkException {
-
-		final App app = StructrApp.getInstance();
-
-		for (final Folder folder : getProperty(Folder.folders)) {
-			folder.deleteRecursively(true);
-		}
-
-		for (final FileBase file : getProperty(Folder.files)) {
-			app.delete(file);
-		}
-
-		if (deleteRoot) {
-
-			// delete post-ordered
-			app.delete(this);
-		}
-	}
-
-	// ----- interface Syncable -----
-	@Override
-	public List<GraphObject> getSyncData() throws FrameworkException {
->>>>>>> f54db020
 
 			// replace with SU context
 			folder.setSecurityContext(SecurityContext.getSuperUserInstance());
@@ -249,51 +135,8 @@
 			return Folder.getFileOnDisk(parentFolder, file, thisFolder.getProperty(Folder.name) + "/" + path, create);
 		}
 
-<<<<<<< HEAD
 		final String _mountTarget = thisFolder.getMountTarget();
 		if (_mountTarget != null) {
-=======
-	public java.io.File getFileOnDisk(final FileBase file, final String path, final boolean create) {
-
-		final Folder parentFolder = getProperty(Folder.parent);
-		final String _mountTarget = getProperty(Folder.mountTarget);
-
-		if (_mountTarget != null) {
-
-			final String fullPath         = removeDuplicateSlashes(_mountTarget + "/" + path + "/" + file.getProperty(FileBase.name));
-			final java.io.File fileOnDisk = new java.io.File(fullPath);
-
-			fileOnDisk.getParentFile().mkdirs();
-
-			if (create && !isExternal()) {
-
-				try {
-
-					fileOnDisk.createNewFile();
-
-				} catch (IOException ioex) {
-
-					logger.error("Unable to create file {}: {}", file, ioex.getMessage());
-				}
-			}
-
-			return fileOnDisk;
-
-		} else if (parentFolder != null) {
-
-			return parentFolder.getFileOnDisk(file, getProperty(Folder.name) + "/" + path, create);
-		}
-
-		// default implementation (store in UUID-indexed tree)
-		return defaultGetFileOnDisk(file, create);
-	}
-
-	// ----- CMIS support -----
-	@Override
-	public CMISInfo getCMISInfo() {
-		return this;
-	}
->>>>>>> f54db020
 
 			final String fullPath         = Folder.removeDuplicateSlashes(_mountTarget + "/" + path + "/" + file.getName());
 			final java.io.File fileOnDisk = new java.io.File(fullPath);
@@ -337,36 +180,9 @@
 
 	/*TODO:
 
-<<<<<<< HEAD
 		public static final Property<List<Folder>>   folders                 = new EndNodes<>("folders", Folders.class, new PropertySetNotion(id, name));
 		public static final Property<List<FileBase>> files                   = new EndNodes<>("files", Files.class, new PropertySetNotion(id, name));
 		public static final Property<List<Image>>    images                  = new EndNodes<>("images", Images.class, new PropertySetNotion(id, name));
 		public static final Property<User>           homeFolderOfUser        = new StartNode<>("homeFolderOfUser", UserHomeDir.class);
 	*/
-=======
-			// restore previous security context
-			this.securityContext = previousSecurityContext;
-		}
-	}
-
-	private String removeDuplicateSlashes(final String src) {
-		return src.replaceAll("[/]+", "/");
-	}
-
-	private void updateWatchService(final boolean mount) {
-
-		final DirectoryWatchService service = StructrApp.getInstance().getService(DirectoryWatchService.class);
-		if (service != null && service.isRunning()) {
-
-			if (mount) {
-
-				service.mountFolder(this);
-
-			} else {
-
-				service.unmountFolder(this);
-			}
-		}
-	}
->>>>>>> f54db020
 }