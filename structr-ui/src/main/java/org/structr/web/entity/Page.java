--- conflicted
+++ resolved
@@ -122,15 +122,10 @@
 
 	@Override
 	public Text createTextNode(String string) {
-<<<<<<< HEAD
 		
 		// TODO: create new Content (implements Text) node
 		// in database and return it
-		
-		
-=======
-
->>>>>>> 906db82c
+
 		throw new UnsupportedOperationException("Not supported yet.");
 
 	}
