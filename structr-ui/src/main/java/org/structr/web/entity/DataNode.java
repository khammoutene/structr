--- conflicted
+++ resolved
@@ -57,17 +57,12 @@
 		return (DataNode)treeGetFirstChild(createTreeRelationshipType(key));
 	}
 	
-<<<<<<< HEAD
 	public boolean hasChildren(final String key) {
 		return treeGetFirstChild(createTreeRelationshipType(key)) != null;
 	}
 
-	public LinkedTreeNode getLastChild(final String key) {
-		return treeGetLastChild(createTreeRelationshipType(key));
-=======
 	public DataNode getLastChild(final String key) {
 		return (DataNode)treeGetLastChild(createTreeRelationshipType(key));
->>>>>>> 6a32fee9
 	}
 	
 	public DataNode getChild(final String key, final int position) {
@@ -78,19 +73,14 @@
 		return treeGetChildPosition(createTreeRelationshipType(key), child);
 	}
 	
-<<<<<<< HEAD
 	public DataNode getParent(final String key) {
 		return (DataNode) treeGetParent(createTreeRelationshipType(key));
 	}
 	
-	public List<LinkedTreeNode> getChildren(final String key) {
-		return treeGetChildren(createTreeRelationshipType(key));
-=======
 	public List<DataNode> getChildren(final String key) {
 		
 		List<? extends LinkedTreeNode> dataNodes = treeGetChildren(createTreeRelationshipType(key));	
 		return (List<DataNode>)dataNodes;
->>>>>>> 6a32fee9
 	}
 	
 	public int getChildCount(final String key) {
