/**
 * Copyright (C) 2010-2018 Structr GmbH
 *
 * This file is part of Structr <http://structr.org>.
 *
 * Structr is free software: you can redistribute it and/or modify
 * it under the terms of the GNU Affero General Public License as
 * published by the Free Software Foundation, either version 3 of the
 * License, or (at your option) any later version.
 *
 * Structr is distributed in the hope that it will be useful,
 * but WITHOUT ANY WARRANTY; without even the implied warranty of
 * MERCHANTABILITY or FITNESS FOR A PARTICULAR PURPOSE.  See the
 * GNU Affero General Public License for more details.
 *
 * You should have received a copy of the GNU Affero General Public License
 * along with Structr.  If not, see <http://www.gnu.org/licenses/>.
 */
package org.structr.web.entity.dom;

import java.net.URI;
import java.util.Arrays;
import java.util.Collections;
import java.util.HashSet;
import java.util.Iterator;
import java.util.LinkedHashSet;
import java.util.LinkedList;
import java.util.List;
import java.util.Set;
import java.util.TreeSet;
import org.apache.commons.lang3.StringUtils;
import org.structr.api.Predicate;
import org.structr.api.util.Iterables;
import org.structr.common.CaseHelper;
import org.structr.common.ConstantBooleanTrue;
import org.structr.common.Filter;
import org.structr.common.Permission;
import org.structr.common.PropertyView;
import org.structr.common.SecurityContext;
import org.structr.common.error.FrameworkException;
import org.structr.common.error.UnlicensedException;
import org.structr.core.GraphObject;
import org.structr.core.app.App;
import org.structr.core.app.StructrApp;
import org.structr.core.entity.AbstractNode;
import org.structr.core.entity.LinkedTreeNode;
import org.structr.core.entity.Principal;
import org.structr.core.entity.Relation.Cardinality;
import org.structr.core.entity.Security;
import org.structr.core.graph.NodeInterface;
import org.structr.core.graph.RelationshipInterface;
import org.structr.core.property.BooleanProperty;
import org.structr.core.property.GenericProperty;
import org.structr.core.property.PropertyKey;
import org.structr.core.property.PropertyMap;
import org.structr.core.property.StringProperty;
import org.structr.core.script.Scripting;
import org.structr.schema.SchemaService;
import org.structr.schema.json.JsonObjectType;
import org.structr.schema.json.JsonReferenceType;
import org.structr.schema.json.JsonSchema;
import org.structr.web.common.AsyncBuffer;
import org.structr.web.common.GraphDataSource;
import org.structr.web.common.RenderContext;
import org.structr.web.common.RenderContext.EditMode;
import org.structr.web.common.StringRenderBuffer;
import org.structr.web.datasource.CypherGraphDataSource;
import org.structr.web.datasource.FunctionDataSource;
import org.structr.web.datasource.IdRequestParameterGraphDataSource;
import org.structr.web.datasource.RestDataSource;
import org.structr.web.datasource.XPathGraphDataSource;
import org.structr.web.entity.LinkSource;
import org.structr.web.entity.Linkable;
import org.structr.web.entity.Renderable;
import org.structr.web.property.CustomHtmlAttributeProperty;
import org.structr.websocket.command.CreateComponentCommand;
import org.w3c.dom.DOMException;
import org.w3c.dom.Document;
import org.w3c.dom.Node;
import org.w3c.dom.NodeList;
import org.w3c.dom.Text;

/**
 * Combines AbstractNode and org.w3c.dom.Node.
 */
public interface DOMNode extends NodeInterface, Node, Renderable, DOMAdoptable, DOMImportable, LinkedTreeNode<DOMNode> {

	static class Impl { static {

		final JsonSchema schema   = SchemaService.getDynamicSchema();
		final JsonObjectType page = (JsonObjectType)schema.getType("Page");
		final JsonObjectType type = schema.addType("DOMNode");

		type.setIsAbstract();
		type.setImplements(URI.create("https://structr.org/v1.1/definitions/DOMNode"));
		type.setExtends(URI.create("https://structr.org/v1.1/definitions/LinkedTreeNodeImpl?typeParameters=org.structr.web.entity.dom.DOMNode"));

		type.addStringProperty("dataKey",       PropertyView.Public).setIndexed(true);
		type.addStringProperty("cypherQuery",   PropertyView.Public);
		type.addStringProperty("xpathQuery",    PropertyView.Public);
		type.addStringProperty("restQuery",     PropertyView.Public);
		type.addStringProperty("functionQuery", PropertyView.Public);

		type.addStringProperty("showForLocales");
		type.addStringProperty("hideForLocales");
		type.addStringProperty("showConditions");
		type.addStringProperty("hideConditions");

		type.addStringProperty("sharedComponentConfiguration").setFormat("multi-line");

		type.addStringProperty("data-structr-id");
		type.addStringProperty("data-structr-hash");

		type.addBooleanProperty("renderDetails");
		type.addBooleanProperty("hideOnIndex");
		type.addBooleanProperty("hideOnDetail");
		type.addBooleanProperty("dontCache", PropertyView.Public).setDefaultValue("false");
		type.addBooleanProperty("isDOMNode",  PropertyView.Public).setReadOnly(true).addTransformer(ConstantBooleanTrue.class.getName());

		type.addIntegerProperty("domSortPosition");


		type.addPropertyGetter("restQuery", String.class);
		type.addPropertyGetter("cypherQuery", String.class);
		type.addPropertyGetter("xpathQuery", String.class);
		type.addPropertyGetter("functionQuery", String.class);
		type.addPropertyGetter("dataKey", String.class);
		type.addPropertyGetter("showConditions", String.class);
		type.addPropertyGetter("hideConditions", String.class);

		type.addPropertyGetter("parent", DOMNode.class);
		type.addPropertyGetter("children", List.class);
		type.addPropertyGetter("nextSibling", DOMNode.class);
		type.addPropertyGetter("previousSibling", DOMNode.class);
		type.addPropertyGetter("syncedNodes", List.class);
		type.addPropertyGetter("ownerDocument", Page.class);
		type.addPropertyGetter("sharedComponent", DOMNode.class);
		type.addPropertyGetter("sharedComponentConfiguration", String.class);

		type.overrideMethod("getPositionProperty",         false, "return DOMNodeCONTAINSDOMNode.positionProperty;");

		type.overrideMethod("getSiblingLinkType",          false, "return DOMNodeCONTAINS_NEXT_SIBLINGDOMNode.class;");
		type.overrideMethod("getChildLinkType",            false, "return DOMNodeCONTAINSDOMNode.class;");
		type.overrideMethod("getChildRelationships",       false, "return treeGetChildRelationships();");
		type.overrideMethod("renderNodeList",              false, DOMNode.class.getName() + ".renderNodeList(this, arg0, arg1, arg2, arg3);");

		type.overrideMethod("setVisibility",               false, "setProperty(visibleToPublicUsers, arg0); setProperty(visibleToAuthenticatedUsers, arg1);");

		type.overrideMethod("getClosestPage",              false, "return " + DOMNode.class.getName() + ".getClosestPage(this);");
		type.overrideMethod("getClosestTemplate",          false, "return " + DOMNode.class.getName() + ".getClosestTemplate(this, arg0);");
		type.overrideMethod("getContent",                  false, "return " + DOMNode.class.getName() + ".getContent(this, arg0);");
		type.overrideMethod("getOwnerDocumentAsSuperUser", false, "return " + DOMNode.class.getName() + ".getOwnerDocumentAsSuperUser(this);");
		type.overrideMethod("isSharedComponent",           false, "return " + DOMNode.class.getName() + ".isSharedComponent(this);");

		type.overrideMethod("getChildPosition",            false, "return treeGetChildPosition(arg0);");
		type.overrideMethod("getPositionPath",             false, "return " + DOMNode.class.getName() + ".getPositionPath(this);");

		type.overrideMethod("getIdHash",                   false, "return getUuid();");
		type.overrideMethod("getIdHashOrProperty",         false, "return " + DOMNode.class.getName() + ".getIdHashOrProperty(this);");
		type.overrideMethod("getDataHash",                 false, "return getProperty(datastructrhashProperty);");

		type.overrideMethod("avoidWhitespace",             false, "return false;");
		type.overrideMethod("isVoidElement",               false, "return false;");

		type.overrideMethod("inTrash",                     false, "return getParent() == null && getOwnerDocumentAsSuperUser() == null;");
		type.overrideMethod("dontCache",                   false, "return getProperty(dontCacheProperty);");
		type.overrideMethod("renderDetails",               false, "return getProperty(renderDetailsProperty);");
		type.overrideMethod("hideOnIndex",                 false, "return getProperty(hideOnIndexProperty);");
		type.overrideMethod("hideOnDetail",                false, "return getProperty(hideOnDetailProperty);");
		type.overrideMethod("isSynced",                    false, "return getSyncedNodes().size() > 0 || getSharedComponent() != null;");

		// ----- interface org.w3c.dom.Node -----
		type.overrideMethod("setUserData",                         false, "return null;");
		type.overrideMethod("getUserData",                         false, "return null;");
		type.overrideMethod("getFeature",                          false, "return null;");
		type.overrideMethod("isEqualNode",                         false, "return equals(arg0);");
		type.overrideMethod("lookupNamespaceURI",                  false, "return null;");
		type.overrideMethod("lookupPrefix",                        false, "return null;");
		type.overrideMethod("compareDocumentPosition",             false, "return 0;");
		type.overrideMethod("isDefaultNamespace",                  false, "return true;");
		type.overrideMethod("isSameNode",                          false, "return " + DOMNode.class.getName() + ".isSameNode(this, arg0);");
		type.overrideMethod("isSupported",                         false, "return false;");
		type.overrideMethod("getPrefix",                           false, "return null;");
		type.overrideMethod("setPrefix",                           false, "");
		type.overrideMethod("getNamespaceURI",                     false, "return null;");
		type.overrideMethod("getBaseURI",                          false, "return null;");
		type.overrideMethod("cloneNode",                           false, "return " + DOMNode.class.getName() + ".cloneNode(this, arg0);");
		type.overrideMethod("setTextContent",                      false, "");
		type.overrideMethod("getTextContent",                      false, "");

		// DOM operations
		type.overrideMethod("normalize",                           false, DOMNode.class.getName() + ".normalize(this);");
		type.overrideMethod("checkHierarchy",                      false, DOMNode.class.getName() + ".checkHierarchy(this, arg0);");
		type.overrideMethod("checkSameDocument",                   false, DOMNode.class.getName() + ".checkSameDocument(this, arg0);");
		type.overrideMethod("checkWriteAccess",                    false, DOMNode.class.getName() + ".checkWriteAccess(this);");
		type.overrideMethod("checkReadAccess",                     false, DOMNode.class.getName() + ".checkReadAccess(this);");
		type.overrideMethod("checkIsChild",                        false, DOMNode.class.getName() + ".checkIsChild(this, arg0);");
		type.overrideMethod("handleNewChild",                      false, DOMNode.class.getName() + ".handleNewChild(this, arg0);");
		type.overrideMethod("insertBefore",                        false, "return " + DOMNode.class.getName() + ".insertBefore(this, arg0, arg1);");
		type.overrideMethod("replaceChild",                        false, "return " + DOMNode.class.getName() + ".replaceChild(this, arg0, arg1);");
		type.overrideMethod("removeChild",                         false, "return " + DOMNode.class.getName() + ".removeChild(this, arg0);");
		type.overrideMethod("appendChild",                         false, "return " + DOMNode.class.getName() + ".appendChild(this, arg0);");
		type.overrideMethod("hasChildNodes",                       false, "return !getProperty(childrenProperty).isEmpty();");

		type.overrideMethod("displayForLocale",                    false, "return " + DOMNode.class.getName() + ".displayForLocale(this, arg0);");
		type.overrideMethod("displayForConditions",                false, "return " + DOMNode.class.getName() + ".displayForConditions(this, arg0);");

		// Renderable
		type.overrideMethod("render",                              false, DOMNode.class.getName() + ".render(this, arg0, arg1);");

		// DOMAdoptable
		type.overrideMethod("doAdopt",                             false, "return " + DOMNode.class.getName() + ".doAdopt(this, arg0);");

		// LinkedTreeNode
		type.overrideMethod("doAppendChild",                       false, "checkWriteAccess(); treeAppendChild(arg0);");
		type.overrideMethod("doRemoveChild",                       false, "checkWriteAccess(); treeRemoveChild(arg0);");
		type.overrideMethod("getFirstChild",                       false, "checkReadAccess(); return (DOMNode)treeGetFirstChild();");
		type.overrideMethod("getLastChild",                        false, "checkReadAccess(); return (DOMNode)treeGetLastChild();");
		type.overrideMethod("getChildNodes",                       false, "checkReadAccess(); return new " + DOMNodeList.class.getName() + "(treeGetChildren());");
		type.overrideMethod("getParentNode",                       false, "checkReadAccess(); return getParent();");

		type.overrideMethod("renderCustomAttributes",              false, DOMNode.class.getName() + ".renderCustomAttributes(this, arg0, arg1, arg2);");
		type.overrideMethod("getSecurityInstructions",             false, DOMNode.class.getName() + ".getSecurityInstructions(this, arg0);");
		type.overrideMethod("getVisibilityInstructions",           false, DOMNode.class.getName() + ".getVisibilityInstructions(this, arg0);");
		type.overrideMethod("getLinkableInstructions",             false, DOMNode.class.getName() + ".getLinkableInstructions(this, arg0);");
		type.overrideMethod("getContentInstructions",              false, DOMNode.class.getName() + ".getContentInstructions(this, arg0);");
		type.overrideMethod("renderSharedComponentConfiguration",  false, DOMNode.class.getName() + ".renderSharedComponentConfiguration(this, arg0, arg1);");
		type.overrideMethod("getPagePath",                         false, "return " + DOMNode.class.getName() + ".getPagePath(this);");
		type.overrideMethod("getDataPropertyKeys",                 false, "return " + DOMNode.class.getName() + ".getDataPropertyKeys(this);");
		type.overrideMethod("getAllChildNodes",                    false, "return " + DOMNode.class.getName() + ".getAllChildNodes(this);");

		type.addMethod("setOwnerDocument")
			.setSource("setProperty(ownerDocumentProperty, (Page)ownerDocument);")
			.addException(FrameworkException.class.getName())
			.addParameter("ownerDocument", "org.structr.web.entity.dom.Page");

		type.addMethod("setSharedComponent")
			.setSource("setProperty(sharedComponentProperty, (DOMNode)sharedComponent);")
			.addException(FrameworkException.class.getName())
			.addParameter("sharedComponent", "org.structr.web.entity.dom.DOMNode");

		final JsonReferenceType siblings = type.relate(type, "CONTAINS_NEXT_SIBLING", Cardinality.OneToOne,  "previousSibling", "nextSibling");
		final JsonReferenceType parent   = type.relate(type, "CONTAINS",              Cardinality.OneToMany, "parent",          "children");
		final JsonReferenceType synced   = type.relate(type, "SYNC",                  Cardinality.OneToMany, "sharedComponent", "syncedNodes");
		final JsonReferenceType owner    = type.relate(page, "PAGE",                  Cardinality.ManyToOne, "elements",        "ownerDocument");

		type.addIdReferenceProperty("parentId",      parent.getSourceProperty());
		type.addIdReferenceProperty("childrenIds",   parent.getTargetProperty());
		type.addIdReferenceProperty("pageId",        owner.getTargetProperty());
		type.addIdReferenceProperty("nextSiblingId", siblings.getTargetProperty());

		// sort position of children in page
		parent.addIntegerProperty("position");
	}}

	// ----- error messages for DOMExceptions -----
	public static final String NO_MODIFICATION_ALLOWED_MESSAGE         = "Permission denied.";
	public static final String INVALID_ACCESS_ERR_MESSAGE              = "Permission denied.";
	public static final String INDEX_SIZE_ERR_MESSAGE                  = "Index out of range.";
	public static final String CANNOT_SPLIT_TEXT_WITHOUT_PARENT        = "Cannot split text element without parent and/or owner document.";
	public static final String WRONG_DOCUMENT_ERR_MESSAGE              = "Node does not belong to this document.";
	public static final String HIERARCHY_REQUEST_ERR_MESSAGE_SAME_NODE = "A node cannot accept itself as a child.";
	public static final String HIERARCHY_REQUEST_ERR_MESSAGE_ANCESTOR  = "A node cannot accept its own ancestor as child.";
	public static final String HIERARCHY_REQUEST_ERR_MESSAGE_DOCUMENT  = "A document may only have one html element.";
	public static final String HIERARCHY_REQUEST_ERR_MESSAGE_ELEMENT   = "A document may only accept an html element as its document element.";
	public static final String NOT_SUPPORTED_ERR_MESSAGE               = "Node type not supported.";
	public static final String NOT_FOUND_ERR_MESSAGE                   = "Node is not a child.";
	public static final String NOT_SUPPORTED_ERR_MESSAGE_IMPORT_DOC    = "Document nodes cannot be imported into another document.";
	public static final String NOT_SUPPORTED_ERR_MESSAGE_ADOPT_DOC     = "Document nodes cannot be adopted by another document.";
	public static final String NOT_SUPPORTED_ERR_MESSAGE_RENAME        = "Renaming of nodes is not supported by this implementation.";

	public static final List<GraphDataSource<Iterable<GraphObject>>> listSources = new LinkedList<>(Arrays.asList(
		new IdRequestParameterGraphDataSource("nodeId"),
		new RestDataSource(),
		new FunctionDataSource(),
		new CypherGraphDataSource(),
		new XPathGraphDataSource()
	));

	public static final Set<String> cloneBlacklist = new LinkedHashSet<>(Arrays.asList(new String[] {
		"id", "type", "ownerDocument", "pageId", "parent", "parentId", "syncedNodes", "children", "childrenIds", "linkable", "linkableId", "path"
	}));

	public static final String[] rawProps = new String[] {
		"dataKey", "restQuery", "cypherQuery", "xpathQuery", "functionQuery", "hideOnIndex", "hideOnDetail", "showForLocales", "hideForLocales", "showConditions", "hideConditions"
	};

	boolean isSynced();
	boolean isSharedComponent();
	boolean contentEquals(final DOMNode otherNode);
	boolean isVoidElement();
	boolean avoidWhitespace();
	boolean inTrash();
	boolean dontCache();
	boolean hideOnIndex();
	boolean hideOnDetail();
	boolean renderDetails();
	boolean displayForLocale(final RenderContext renderContext);
	boolean displayForConditions(final RenderContext renderContext);

	int getChildPosition(final DOMNode otherNode);

	String getIdHash();
	String getIdHashOrProperty();
	String getShowConditions();
	String getHideConditions();
	String getContent(final RenderContext.EditMode editMode) throws FrameworkException;
	String getDataHash();
	String getDataKey();
	String getPositionPath();

	String getCypherQuery();
	String getRestQuery();
	String getXpathQuery();
	String getFunctionQuery();

	String getPagePath();
	String getContextName();
	String getSharedComponentConfiguration();

	@Override
	DOMNode getPreviousSibling();

	@Override
	DOMNode getNextSibling();

	DOMNode getParent();
	DOMNode getSharedComponent();
	List<DOMNode> getChildren();
	List<DOMNode> getSyncedNodes();

	@Override
	Page getOwnerDocument();
	Page getOwnerDocumentAsSuperUser();
	Page getClosestPage();

	void setOwnerDocument(final Page page) throws FrameworkException;
	void setSharedComponent(final DOMNode sharedComponent) throws FrameworkException;

	Template getClosestTemplate(final Page page);

	void updateFromNode(final DOMNode otherNode) throws FrameworkException;
	void setVisibility(final boolean publicUsers, final boolean authenticatedUsers) throws FrameworkException;
	void renderNodeList(final SecurityContext securityContext, final RenderContext renderContext, final int depth, final String dataKey) throws FrameworkException;
	void handleNewChild(final Node newChild);
	void checkIsChild(final Node otherNode) throws DOMException;
	void checkHierarchy(Node otherNode) throws DOMException;
	void checkSameDocument(Node otherNode) throws DOMException;
	void checkWriteAccess() throws DOMException;
	void checkReadAccess() throws DOMException;

	void renderCustomAttributes(final AsyncBuffer out, final SecurityContext securityContext, final RenderContext renderContext) throws FrameworkException;
	void getSecurityInstructions(final Set<String> instructions);
	void getVisibilityInstructions(final Set<String> instructions);
	void getLinkableInstructions(final Set<String> instructions);
	void getContentInstructions(final Set<String> instructions);
	void renderSharedComponentConfiguration(final AsyncBuffer out, final EditMode editMode);

	List<RelationshipInterface> getChildRelationships();

	void doAppendChild(final DOMNode node) throws FrameworkException;
	void doRemoveChild(final DOMNode node) throws FrameworkException;

	Set<PropertyKey> getDataPropertyKeys();


	// ----- static methods -----
	public static String escapeForHtml(final String raw) {
		return StringUtils.replaceEach(raw, new String[]{"&", "<", ">"}, new String[]{"&amp;", "&lt;", "&gt;"});
	}

	public static String escapeForHtmlAttributes(final String raw) {
		return StringUtils.replaceEach(raw, new String[]{"&", "<", ">", "\""}, new String[]{"&amp;", "&lt;", "&gt;", "&quot;"});
	}

	public static String unescapeForHtmlAttributes(final String raw) {
		return StringUtils.replaceEach(raw, new String[]{"&amp;", "&lt;", "&gt;", "&quot;"}, new String[]{"&", "<", ">", "\""});
	}

	public static String objectToString(final Object source) {

		if (source != null) {
			return source.toString();
		}

		return null;
	}

	/**
	 * Recursively clone given node, all its direct children and connect the cloned child nodes to the clone parent node.
	 *
	 * @param securityContext
	 * @param nodeToClone
	 * @return
	 */
	public static DOMNode cloneAndAppendChildren(final SecurityContext securityContext, final DOMNode nodeToClone) {

		final DOMNode newNode               = (DOMNode)nodeToClone.cloneNode(false);
		final List<DOMNode> childrenToClone = (List<DOMNode>)nodeToClone.getChildNodes();

		for (final DOMNode childNodeToClone : childrenToClone) {

			newNode.appendChild((DOMNode)cloneAndAppendChildren(securityContext, childNodeToClone));
		}

		return newNode;
	}

	public static Set<DOMNode> getAllChildNodes(final DOMNode node) {

		Set<DOMNode> allChildNodes = new HashSet<>();

		getAllChildNodes(node, allChildNodes);

		return allChildNodes;
	}

	public static void getAllChildNodes(final DOMNode node, final Set<DOMNode> allChildNodes) {

		Node n = node.getFirstChild();

		while (n != null) {

			if (n instanceof DOMNode) {

				DOMNode domNode = (DOMNode)n;

				if (!allChildNodes.contains(domNode)) {

					allChildNodes.add(domNode);
					allChildNodes.addAll(getAllChildNodes(domNode));

				} else {

					// break loop!
					break;
				}
			}

			n = n.getNextSibling();
		}
	}

	public static void renderNodeList(final DOMNode node, final SecurityContext securityContext, final RenderContext renderContext, final int depth, final String dataKey) throws FrameworkException {

		final Iterable<GraphObject> listSource = renderContext.getListSource();
		if (listSource != null) {

			for (final GraphObject dataObject : listSource) {

				// make current data object available in renderContext
				renderContext.putDataObject(dataKey, dataObject);
				node.renderContent(renderContext, depth + 1);

			}

			renderContext.clearDataObject(dataKey);
		}
	}

	public static Template getClosestTemplate(final DOMNode thisNode, final Page page) {

		DOMNode node = thisNode;

		while (node != null) {

			if (node instanceof Template) {

				final Template template = (Template)node;

				Document doc = template.getOwnerDocument();

				if (doc == null) {

					doc = node.getClosestPage();
				}

				if (doc != null && (page == null || doc.equals(page))) {

					return template;

				}

				final List<DOMNode> _syncedNodes = template.getSyncedNodes();

				for (final DOMNode syncedNode : _syncedNodes) {

					doc = syncedNode.getOwnerDocument();

					if (doc != null && (page == null || doc.equals(page))) {

						return (Template)syncedNode;

					}
				}
			}

			node = (DOMNode)node.getParentNode();
		}

		return null;
	}

	public static Page getClosestPage(final DOMNode thisNode) {

		DOMNode node = thisNode;

		while (node != null) {

			if (node instanceof Page) {

				return (Page)node;
			}

			node = (DOMNode)node.getParentNode();

		}

		return null;
	}

	public static String getPositionPath(final DOMNode thisNode) {

		String path = "";

		DOMNode currentNode = thisNode;
		while (currentNode.getParentNode() != null) {

			DOMNode parentNode = (DOMNode)currentNode.getParentNode();

			path = "/" + parentNode.getChildPosition(currentNode) + path;

			currentNode = parentNode;

		}

		return path;

	}

	public static String getContent(final DOMNode thisNode, final RenderContext.EditMode editMode) throws FrameworkException {

		final RenderContext ctx         = new RenderContext(thisNode.getSecurityContext(), null, null, editMode);
		final StringRenderBuffer buffer = new StringRenderBuffer();

		ctx.setBuffer(buffer);
		thisNode.render(ctx, 0);

		// extract source
		return buffer.getBuffer().toString();
	}

	public static String getIdHashOrProperty(final DOMNode thisNode) {

		String idHash = thisNode.getDataHash();
		if (idHash == null) {

			idHash = thisNode.getIdHash();
		}

		return idHash;
	}

	public static Page getOwnerDocumentAsSuperUser(final DOMNode thisNode) {

		final RelationshipInterface ownership = thisNode.getOutgoingRelationshipAsSuperUser(StructrApp.getConfiguration().getRelationshipEntityClass("DOMNodePAGEPage"));
		if (ownership != null) {

			return (Page)ownership.getTargetNode();
		}

		return null;
	}

	public static boolean isSharedComponent(final DOMNode thisNode) {

		final Document _ownerDocument = thisNode.getOwnerDocumentAsSuperUser();
		if (_ownerDocument != null) {

			try {

				return _ownerDocument.equals(CreateComponentCommand.getOrCreateHiddenDocument());

			} catch (FrameworkException fex) {

				logger.warn("Unable fetch ShadowDocument node: {}", fex.getMessage());
			}
		}

		return false;
	}

	public static boolean isSameNode(final DOMNode thisNode, Node node) {

		if (node != null && node instanceof DOMNode) {

			String otherId = ((DOMNode)node).getProperty(GraphObject.id);
			String ourId   = thisNode.getProperty(GraphObject.id);

			if (ourId != null && otherId != null && ourId.equals(otherId)) {
				return true;
			}
		}

		return false;
	}

	public static Node cloneNode(final DOMNode thisNode, boolean deep) {

		final SecurityContext securityContext = thisNode.getSecurityContext();

		if (deep) {

			return cloneAndAppendChildren(securityContext, thisNode);

		} else {

			final PropertyMap properties = new PropertyMap();

			for (Iterator<PropertyKey> it = thisNode.getPropertyKeys(PropertyView.Ui).iterator(); it.hasNext();) {

				final PropertyKey key = it.next();

				// skip blacklisted properties
				if (cloneBlacklist.contains(key.jsonName())) {
					continue;
				}


				if (!key.isUnvalidated()) {
					properties.put(key, thisNode.getProperty(key));
				}
			}

<<<<<<< HEAD
			// htmlView is necessary for the cloning of DOM nodes - otherwise some properties won't be cloned
			for (Iterator<PropertyKey> it = thisNode.getPropertyKeys(PropertyView.Html).iterator(); it.hasNext();) {

				final PropertyKey key = it.next();
=======
				final String linkableInstruction = (linkable instanceof Page) ? "pagelink" : "link";

				final String path = linkable.getFolderPath();
				if (path != null) {

					instructions.add("@structr:" + linkableInstruction + "(" + path + ")");
>>>>>>> f54db020

				// skip blacklisted properties
				if (cloneBlacklist.contains(key.jsonName())) {
					continue;
				}

				if (!key.isUnvalidated()) {
					properties.put(key, thisNode.getProperty(key));
				}
			}

			if (thisNode instanceof LinkSource) {

				final LinkSource linkSourceElement = (LinkSource)thisNode;

				properties.put(StructrApp.key(LinkSource.class, "linkable"), linkSourceElement.getLinkable());

			}

			final App app = StructrApp.getInstance(securityContext);

			try {
				return app.create(thisNode.getClass(), properties);

			} catch (FrameworkException ex) {

				ex.printStackTrace();

				throw new DOMException(DOMException.INVALID_STATE_ERR, ex.toString());
			}
		}
	}

	static String getTextContent(final DOMNode thisNode) throws DOMException {

		final DOMNodeList results         = new DOMNodeList();
		final TextCollector textCollector = new TextCollector();

		DOMNode.collectNodesByPredicate(thisNode.getSecurityContext(), thisNode, results, textCollector, 0, false);

		return textCollector.getText();
	}

	static void collectNodesByPredicate(final SecurityContext securityContext, Node startNode, DOMNodeList results, Predicate<Node> predicate, int depth, boolean stopOnFirstHit) {

		if (predicate instanceof Filter) {

			((Filter)predicate).setSecurityContext(securityContext);
		}

		if (predicate.accept(startNode)) {

			results.add(startNode);

			if (stopOnFirstHit) {

				return;
			}
		}

		NodeList _children = startNode.getChildNodes();
		if (_children != null) {

			int len = _children.getLength();
			for (int i = 0; i < len; i++) {

				Node child = _children.item(i);

				collectNodesByPredicate(securityContext, child, results, predicate, depth + 1, stopOnFirstHit);
			}
		}
	}

	public static void normalize(final DOMNode thisNode) {

		final Document document = thisNode.getOwnerDocument();
		if (document != null) {

			// merge adjacent text nodes until there is only one left
			Node child = thisNode.getFirstChild();
			while (child != null) {

				if (child instanceof Text) {

					Node next = child.getNextSibling();
					if (next != null && next instanceof Text) {

						String text1 = child.getNodeValue();
						String text2 = next.getNodeValue();

						// create new text node
						final Text newText = document.createTextNode(text1.concat(text2));

						thisNode.removeChild(child);
						thisNode.insertBefore(newText, next);
						thisNode.removeChild(next);

						child = newText;

					} else {

						// advance to next node
						child = next;
					}

				} else {

					// advance to next node
					child = child.getNextSibling();

				}
			}

			// recursively normalize child nodes
			if (thisNode.hasChildNodes()) {

				Node currentChild = thisNode.getFirstChild();
				while (currentChild != null) {

					currentChild.normalize();
					currentChild = currentChild.getNextSibling();
				}
			}
		}
	}

	static Node appendChild(final DOMNode thisNode, final Node newChild) throws DOMException {

		thisNode.checkWriteAccess();
		thisNode.checkSameDocument(newChild);
		thisNode.checkHierarchy(newChild);

		try {

			if (newChild instanceof DocumentFragment) {

				// When inserting document fragments, we must take
				// care of the special case that the nodes already
				// have a NEXT_LIST_ENTRY relationship coming from
				// the document fragment, so we must first remove
				// the node from the document fragment and then
				// add it to the new parent.
				// replace indirectly using insertBefore and remove
				final DocumentFragment fragment = (DocumentFragment)newChild;
				Node currentChild = fragment.getFirstChild();

				while (currentChild != null) {

					// save next child in fragment list for later use
					final Node savedNextChild = currentChild.getNextSibling();

					// remove child from document fragment
					fragment.removeChild(currentChild);

					// append child to new parent
					thisNode.appendChild(currentChild);

					// next
					currentChild = savedNextChild;
				}

			} else {

				final Node _parent = newChild.getParentNode();

				if (_parent != null && _parent instanceof DOMNode) {
					_parent.removeChild(newChild);
				}

				thisNode.doAppendChild((DOMNode)newChild);

				// allow parent to set properties in new child
				thisNode.handleNewChild(newChild);
			}

		} catch (FrameworkException fex) {

			throw new DOMException(DOMException.INVALID_STATE_ERR, fex.toString());
		}

		return newChild;
	}

	public static Node removeChild(final DOMNode thisNode, final Node node) throws DOMException {

		thisNode.checkWriteAccess();
		thisNode.checkSameDocument(node);
		thisNode.checkIsChild(node);

		try {

			thisNode.doRemoveChild((DOMNode)node);

		} catch (FrameworkException fex) {

			throw new DOMException(DOMException.INVALID_STATE_ERR, fex.toString());
		}

		return node;
	}

	static void checkIsChild(final DOMNode thisNode, final Node otherNode) throws DOMException {

		if (otherNode instanceof DOMNode) {

			Node _parent = otherNode.getParentNode();

			if (!thisNode.isSameNode(_parent)) {

				throw new DOMException(DOMException.NOT_FOUND_ERR, NOT_FOUND_ERR_MESSAGE);
			}

			// validation successful
			return;
		}

		throw new DOMException(DOMException.NOT_SUPPORTED_ERR, NOT_SUPPORTED_ERR_MESSAGE);
	}

	static void checkHierarchy(final DOMNode thisNode, final Node otherNode) throws DOMException {

		// we can only check DOMNodes
		if (otherNode instanceof DOMNode) {

			// verify that the other node is not this node
			if (thisNode.isSameNode(otherNode)) {
				throw new DOMException(DOMException.HIERARCHY_REQUEST_ERR, HIERARCHY_REQUEST_ERR_MESSAGE_SAME_NODE);
			}

			// verify that otherNode is not one of the
			// the ancestors of this node
			// (prevent circular relationships)
			Node _parent = thisNode.getParentNode();
			while (_parent != null) {

				if (_parent.isSameNode(otherNode)) {
					throw new DOMException(DOMException.HIERARCHY_REQUEST_ERR, HIERARCHY_REQUEST_ERR_MESSAGE_ANCESTOR);
				}

				_parent = _parent.getParentNode();
			}

			// TODO: check hierarchy constraints imposed by the schema
			// validation successful
			return;
		}

		throw new DOMException(DOMException.NOT_SUPPORTED_ERR, NOT_SUPPORTED_ERR_MESSAGE);
	}

	static void checkSameDocument(final DOMNode thisNode, final Node otherNode) throws DOMException {

		Document doc = thisNode.getOwnerDocument();

		if (doc != null) {

			Document otherDoc = otherNode.getOwnerDocument();

			// Shadow doc is neutral
			if (otherDoc != null && !doc.equals(otherDoc) && !(doc instanceof ShadowDocument)) {

				logger.warn("{} node with UUID {} has owner document {} with UUID {} whereas this node has owner document {} with UUID {}",
					otherNode.getClass().getSimpleName(),
					((NodeInterface)otherNode).getUuid(),
					otherDoc.getClass().getSimpleName(),
					((NodeInterface)otherDoc).getUuid(),
					doc.getClass().getSimpleName(),
					((NodeInterface)doc).getUuid()
				);

				throw new DOMException(DOMException.WRONG_DOCUMENT_ERR, WRONG_DOCUMENT_ERR_MESSAGE);
			}

			if (otherDoc == null) {

				((DOMNode)otherNode).doAdopt((Page)doc);

			}
		}
	}

	static void checkWriteAccess(final DOMNode thisNode) throws DOMException {

		if (!thisNode.isGranted(Permission.write, thisNode.getSecurityContext())) {

			throw new DOMException(DOMException.NO_MODIFICATION_ALLOWED_ERR, NO_MODIFICATION_ALLOWED_MESSAGE);
		}
	}

	static void checkReadAccess(final DOMNode thisNode) throws DOMException {

		final SecurityContext securityContext = thisNode.getSecurityContext();

		if (securityContext.isVisible(thisNode) || thisNode.isGranted(Permission.read, securityContext)) {
			return;
		}

		throw new DOMException(DOMException.INVALID_ACCESS_ERR, INVALID_ACCESS_ERR_MESSAGE);
	}

	static String indent(final int depth, final RenderContext renderContext) {

		if (!renderContext.shouldIndentHtml()) {
			return "";
		}

		StringBuilder indent = new StringBuilder("\n");

		for (int d = 0; d < depth; d++) {

			indent.append("	");

		}

		return indent.toString();
	}

	static boolean displayForLocale(final DOMNode thisNode, final RenderContext renderContext) {

		// In raw or widget mode, render everything
		EditMode editMode = renderContext.getEditMode(thisNode.getSecurityContext().getUser(false));
		if (EditMode.DEPLOYMENT.equals(editMode) || EditMode.RAW.equals(editMode) || EditMode.WIDGET.equals(editMode)) {
			return true;
		}

		String localeString = renderContext.getLocale().toString();

		String show = thisNode.getProperty(StructrApp.key(DOMNode.class, "showForLocales"));
		String hide = thisNode.getProperty(StructrApp.key(DOMNode.class, "hideForLocales"));

		// If both fields are empty, render node
		if (StringUtils.isBlank(hide) && StringUtils.isBlank(show)) {
			return true;
		}

		// If locale string is found in hide, don't render
		if (StringUtils.contains(hide, localeString)) {
			return false;
		}

		// If locale string is found in hide, don't render
		if (StringUtils.isNotBlank(show) && !StringUtils.contains(show, localeString)) {
			return false;
		}

		return true;

	}

	static boolean displayForConditions(final DOMNode thisNode, final RenderContext renderContext) {

		// In raw or widget mode, render everything
		EditMode editMode = renderContext.getEditMode(renderContext.getSecurityContext().getUser(false));
		if (EditMode.DEPLOYMENT.equals(editMode) || EditMode.RAW.equals(editMode) || EditMode.WIDGET.equals(editMode)) {
			return true;
		}

		String _showConditions = thisNode.getProperty(StructrApp.key(DOMNode.class, "showConditions"));
		String _hideConditions = thisNode.getProperty(StructrApp.key(DOMNode.class, "hideConditions"));

		// If both fields are empty, render node
		if (StringUtils.isBlank(_hideConditions) && StringUtils.isBlank(_showConditions)) {
			return true;
		}
		try {
			// If hide conditions evaluate to "true", don't render
			if (StringUtils.isNotBlank(_hideConditions) && Boolean.TRUE.equals(Scripting.evaluate(renderContext, thisNode, "${".concat(_hideConditions).concat("}"), "hide condition"))) {
				return false;
			}

		} catch (UnlicensedException|FrameworkException ex) {
			logger.error("Hide conditions " + _hideConditions + " could not be evaluated.", ex);
		}
		try {
			// If show conditions evaluate to "false", don't render
			if (StringUtils.isNotBlank(_showConditions) && Boolean.FALSE.equals(Scripting.evaluate(renderContext, thisNode, "${".concat(_showConditions).concat("}"), "show condition"))) {
				return false;
			}

		} catch (UnlicensedException|FrameworkException ex) {
			logger.error("Show conditions " + _showConditions + " could not be evaluated.", ex);
		}

		return true;

	}

	static boolean renderDeploymentExportComments(final DOMNode thisNode, final AsyncBuffer out, final boolean isContentNode) {

		final Set<String> instructions = new LinkedHashSet<>();

		thisNode.getVisibilityInstructions(instructions);
		thisNode.getLinkableInstructions(instructions);
		thisNode.getSecurityInstructions(instructions);

		if (isContentNode) {

			// special rules apply for content nodes: since we can not store
			// structr-specific properties in the attributes of the element,
			// we need to encode those attributes in instructions.
			thisNode.getContentInstructions(instructions);
		}

		if (!instructions.isEmpty()) {

			out.append("<!-- ");

			for (final Iterator<String> it = instructions.iterator(); it.hasNext();) {

				final String instruction = it.next();

				out.append(instruction);

				if (it.hasNext()) {
					out.append(", ");
				}
			}

			out.append(" -->");

			return true;

		} else {

			return false;
		}
	}

	static void renderSharedComponentConfiguration(final DOMNode thisNode, final AsyncBuffer out, final EditMode editMode) {

		if (EditMode.DEPLOYMENT.equals(editMode)) {

			final String configuration = thisNode.getProperty(StructrApp.key(DOMNode.class, "sharedComponentConfiguration"));
			if (StringUtils.isNotBlank(configuration)) {

				out.append(" data-structr-meta-shared-component-configuration=\"");
				out.append(escapeForHtmlAttributes(configuration));
				out.append("\"");
			}
		}
	}

	static void getContentInstructions(final DOMNode thisNode, final Set<String> instructions) {

		final String _contentType = thisNode.getProperty(StructrApp.key(Content.class, "contentType"));
		if (_contentType != null) {

			instructions.add("@structr:content(" + escapeForHtmlAttributes(_contentType) + ")");
		}

		final String _showConditions = thisNode.getShowConditions();
		if (StringUtils.isNotEmpty(_showConditions)) {

			instructions.add("@structr:show(" + escapeForHtmlAttributes(_showConditions) + ")");
		}

		final String _hideConditions = thisNode.getHideConditions();
		if (StringUtils.isNotEmpty(_hideConditions)) {

			instructions.add("@structr:hide(" + escapeForHtmlAttributes(_hideConditions) + ")");
		}
	}

	static void getLinkableInstructions(final DOMNode thisNode, final Set<String> instructions) {

		if (thisNode instanceof LinkSource) {

			final LinkSource linkSourceElement = (LinkSource)thisNode;
			final Linkable linkable            = linkSourceElement.getLinkable();

			if (linkable != null) {

				final String path = linkable.getPath();
				if (path != null) {

					instructions.add("@structr:link(" + path + ")");

				} else {

					logger.warn("Cannot export linkable relationship, no path.");
				}
			}
		}
	}

	static void getVisibilityInstructions(final DOMNode thisNode, final Set<String> instructions) {

		final Page _ownerDocument       = (Page)thisNode.getOwnerDocument();

		if(_ownerDocument == null) {

			logger.warn("DOMNode {} has no owner document!", thisNode.getUuid());
		}

		final boolean pagePublic        = _ownerDocument != null ? _ownerDocument.isVisibleToPublicUsers() : false;
		final boolean pageProtected     = _ownerDocument != null ? _ownerDocument.isVisibleToAuthenticatedUsers() : false;
		final boolean pagePrivate       = !pagePublic && !pageProtected;
		final boolean pagePublicOnly    = pagePublic && !pageProtected;
		final boolean elementPublic     = thisNode.isVisibleToPublicUsers();
		final boolean elementProtected  = thisNode.isVisibleToAuthenticatedUsers();
		final boolean elementPrivate    = !elementPublic && !elementProtected;
		final boolean elementPublicOnly = elementPublic && !elementProtected;

		if (pagePrivate && !elementPrivate) {

			if (elementPublicOnly) {
				instructions.add("@structr:public-only");
				return;
			}

			if (elementPublic && elementProtected) {
				instructions.add("@structr:public");
				return;
			}

			if (elementProtected) {
				instructions.add("@structr:protected");
				return;
			}
		}

		if (pageProtected && !elementProtected) {

			if (elementPublicOnly) {
				instructions.add("@structr:public-only");
				return;
			}

			if (elementPublic && elementProtected) {
				instructions.add("@structr:public");
				return;
			}

			if (elementPrivate) {
				instructions.add("@structr:private");
				return;
			}
		}

		if (pagePublic && !elementPublic) {

			if (elementPublicOnly) {
				instructions.add("@structr:public-only");
				return;
			}

			if (elementProtected) {
				instructions.add("@structr:protected");
				return;
			}

			if (elementPrivate) {
				instructions.add("@structr:private");
				return;
			}
		}

		if (pagePublicOnly && !elementPublicOnly) {

			if (elementPublic && elementProtected) {
				instructions.add("@structr:public");
				return;
			}

			if (elementProtected) {
				instructions.add("@structr:protected");
				return;
			}

			if (elementPrivate) {
				instructions.add("@structr:private");
				return;
			}

			return;
		}
	}

	static void getSecurityInstructions(final DOMNode thisNode, final Set<String> instructions) {

		final Principal _owner = thisNode.getOwnerNode();
		if (_owner != null) {

			instructions.add("@structr:owner(" + _owner.getProperty(AbstractNode.name) + ")");
		}

		for (final Security security : thisNode.getSecurityRelationships()) {

			if (security != null) {

				final Principal grantee = security.getSourceNode();
				final Set<String> perms = security.getPermissions();
				final StringBuilder shortPerms = new StringBuilder();

				// first character only
				for (final String perm : perms) {
					if (perm.length() > 0) {
						shortPerms.append(perm.substring(0, 1));
					}
				}

				if (shortPerms.length() > 0) {
					// ignore SECURITY-relationships without permissions
					instructions.add("@structr:grant(" + grantee.getProperty(AbstractNode.name) + "," + shortPerms.toString() + ")");
				}
			}
		}
	}

	static void renderCustomAttributes(final DOMNode thisNode, final AsyncBuffer out, final SecurityContext securityContext, final RenderContext renderContext) throws FrameworkException {

		final EditMode editMode = renderContext.getEditMode(securityContext.getUser(false));

		for (PropertyKey key : thisNode.getDataPropertyKeys()) {

			String value = "";

			if (EditMode.DEPLOYMENT.equals(editMode)) {

				final Object obj = thisNode.getProperty(key);
				if (obj != null) {

					value = obj.toString();
				}

			} else {

				value = thisNode.getPropertyWithVariableReplacement(renderContext, key);
				if (value != null) {

					value = value.trim();
				}
			}

			if (!(EditMode.RAW.equals(editMode) || EditMode.WIDGET.equals(editMode))) {

				value = escapeForHtmlAttributes(value);
			}

			if (StringUtils.isNotBlank(value)) {

				if (key instanceof CustomHtmlAttributeProperty) {
					out.append(" ").append(((CustomHtmlAttributeProperty)key).cleanName()).append("=\"").append(value).append("\"");
				} else {
					out.append(" ").append(key.dbName()).append("=\"").append(value).append("\"");
				}
			}
		}

		if (EditMode.DEPLOYMENT.equals(editMode) || EditMode.RAW.equals(editMode) || EditMode.WIDGET.equals(editMode)) {

			if (EditMode.DEPLOYMENT.equals(editMode)) {

				// export name property if set
				final String name = thisNode.getProperty(AbstractNode.name);
				if (name != null) {

					out.append(" data-structr-meta-name=\"").append(escapeForHtmlAttributes(name)).append("\"");
				}
			}

			for (final String p : rawProps) {

				String htmlName = "data-structr-meta-" + CaseHelper.toUnderscore(p, false).replaceAll("_", "-");
				Object value    = thisNode.getProperty(p);

				if (value != null) {

					final PropertyKey key    = StructrApp.key(DOMNode.class, p);
					final boolean isBoolean  = key instanceof BooleanProperty;
					final String stringValue = value.toString();

					if ((isBoolean && "true".equals(stringValue)) || (!isBoolean && StringUtils.isNotBlank(stringValue))) {
						out.append(" ").append(htmlName).append("=\"").append(escapeForHtmlAttributes(stringValue)).append("\"");
					}
				}
			}
		}
	}

	static Set<PropertyKey> getDataPropertyKeys(final DOMNode thisNode) {

		final Set<PropertyKey> customProperties = new TreeSet<>();
		final org.structr.api.graph.Node dbNode = thisNode.getNode();
		final Iterable<String> props            = dbNode.getPropertyKeys();

		for (final String key : props) {

			PropertyKey propertyKey = StructrApp.getConfiguration().getPropertyKeyForJSONName(thisNode.getClass(), key, false);
			if (propertyKey == null) {

				// support arbitrary data-* attributes
				propertyKey = new StringProperty(key);
			}

			if (key.startsWith("data-")) {

				if (propertyKey != null && propertyKey instanceof BooleanProperty && dbNode.hasProperty(key)) {

					final Object defaultValue = propertyKey.defaultValue();
					final Object nodeValue    = dbNode.getProperty(key);

					// don't export boolean false values (which is the default)
					if (nodeValue != null && Boolean.FALSE.equals(nodeValue) && (defaultValue == null || nodeValue.equals(defaultValue))) {

						continue;
					}
				}

				customProperties.add(propertyKey);

			} else if (key.startsWith(CustomHtmlAttributeProperty.CUSTOM_HTML_ATTRIBUTE_PREFIX)) {

				final CustomHtmlAttributeProperty customProp = new CustomHtmlAttributeProperty(propertyKey);

				customProperties.add(customProp);
			}
		}

		return customProperties;
	}

	static void handleNewChild(final DOMNode thisNode, Node newChild) {

		final Page page = (Page)thisNode.getOwnerDocument();

		for (final DOMNode child : DOMNode.getAllChildNodes(thisNode)) {

			try {

				child.setOwnerDocument(page);

			} catch (FrameworkException ex) {
				logger.warn("", ex);
			}
		}
	}

	static void render(final DOMNode thisNode, final RenderContext renderContext, final int depth) throws FrameworkException {

		final SecurityContext securityContext = renderContext.getSecurityContext();
		if (!securityContext.isVisible(thisNode)) {
			return;
		}

		final GraphObject details = renderContext.getDetailsDataObject();
		final boolean detailMode = details != null;

		if (detailMode && thisNode.hideOnDetail()) {
			return;
		}

		if (!detailMode && thisNode.hideOnIndex()) {
			return;
		}

		final EditMode editMode = renderContext.getEditMode(securityContext.getUser(false));

		if (EditMode.RAW.equals(editMode) || EditMode.WIDGET.equals(editMode) || EditMode.DEPLOYMENT.equals(editMode)) {

			thisNode.renderContent(renderContext, depth);

		} else {

			final String subKey = thisNode.getDataKey();

			if (StringUtils.isNotBlank(subKey)) {

				final GraphObject currentDataNode = renderContext.getDataObject();

				// fetch (optional) list of external data elements
				final Iterable<GraphObject> listData = checkListSources(thisNode, securityContext, renderContext);

				final PropertyKey propertyKey;

				if (thisNode.renderDetails() && detailMode) {

					renderContext.setDataObject(details);
					renderContext.putDataObject(subKey, details);

					thisNode.renderContent(renderContext, depth);

				} else {

					if (Iterables.isEmpty(listData) && currentDataNode != null) {

						// There are two alternative ways of retrieving sub elements:
						// First try to get generic properties,
						// if that fails, try to create a propertyKey for the subKey
						final Object elements = currentDataNode.getProperty(new GenericProperty(subKey));

						renderContext.setRelatedProperty(new GenericProperty(subKey));
						renderContext.setSourceDataObject(currentDataNode);

						if (elements != null) {

							if (elements instanceof Iterable) {

								for (Object o : (Iterable)elements) {

									if (o instanceof GraphObject) {

										GraphObject graphObject = (GraphObject)o;
										renderContext.putDataObject(subKey, graphObject);
										thisNode.renderContent(renderContext, depth);

									}
								}

							}

						} else {

							propertyKey = StructrApp.key(currentDataNode.getClass(), subKey);
							renderContext.setRelatedProperty(propertyKey);

							if (propertyKey != null) {

								final Object value = currentDataNode.getProperty(propertyKey);
								if (value != null) {

									if (value instanceof Iterable) {

										for (final Object o : ((Iterable)value)) {

											if (o instanceof GraphObject) {

												renderContext.putDataObject(subKey, (GraphObject)o);
												thisNode.renderContent(renderContext, depth);

											}
										}
									}
								}
							}

						}

						// reset data node in render context
						renderContext.setDataObject(currentDataNode);
						renderContext.setRelatedProperty(null);

					} else {

						renderContext.setListSource(listData);
						thisNode.renderNodeList(securityContext, renderContext, depth, subKey);

					}

				}

			} else {

				thisNode.renderContent(renderContext, depth);
			}
		}
	}

	public static Iterable<GraphObject> checkListSources(final DOMNode thisNode, final SecurityContext securityContext, final RenderContext renderContext) {

		// try registered data sources first
		for (GraphDataSource<Iterable<GraphObject>> source : listSources) {

			try {

				Iterable<GraphObject> graphData = source.getData(renderContext, thisNode);
				if (graphData != null && !Iterables.isEmpty(graphData)) {
					return graphData;
				}

			} catch (FrameworkException fex) {

				logger.warn("", fex);

				logger.warn("Could not retrieve data from graph data source {}: {}", new Object[]{source, fex});
			}
		}

		return Collections.EMPTY_LIST;
	}

	public static Node doAdopt(final DOMNode thisNode, final Page _page) throws DOMException {

		if (_page != null) {

			try {

				thisNode.setOwnerDocument(_page);

			} catch (FrameworkException fex) {

				throw new DOMException(DOMException.INVALID_STATE_ERR, fex.getMessage());

			}
		}

		return thisNode;
	}

	public static Node insertBefore(final DOMNode thisNode, final Node newChild, final Node refChild) throws DOMException {

		// according to DOM spec, insertBefore with null refChild equals appendChild
		if (refChild == null) {

			return thisNode.appendChild(newChild);
		}

		thisNode.checkWriteAccess();

		thisNode.checkSameDocument(newChild);
		thisNode.checkSameDocument(refChild);

		thisNode.checkHierarchy(newChild);
		thisNode.checkHierarchy(refChild);

		if (newChild instanceof DocumentFragment) {

			// When inserting document fragments, we must take
			// care of the special case that the nodes already
			// have a NEXT_LIST_ENTRY relationship coming from
			// the document fragment, so we must first remove
			// the node from the document fragment and then
			// add it to the new parent.
			final DocumentFragment fragment = (DocumentFragment)newChild;
			Node currentChild = fragment.getFirstChild();

			while (currentChild != null) {

				// save next child in fragment list for later use
				Node savedNextChild = currentChild.getNextSibling();

				// remove child from document fragment
				fragment.removeChild(currentChild);

				// insert child into new parent
				thisNode.insertBefore(currentChild, refChild);

				// next
				currentChild = savedNextChild;
			}

		} else {

			final Node _parent = newChild.getParentNode();
			if (_parent != null) {

				_parent.removeChild(newChild);
			}

			try {

				// do actual tree insertion here
				thisNode.treeInsertBefore((DOMNode)newChild, (DOMNode)refChild);

			} catch (FrameworkException frex) {

				if (frex.getStatus() == 404) {

					throw new DOMException(DOMException.NOT_FOUND_ERR, frex.getMessage());

				} else {

					throw new DOMException(DOMException.INVALID_STATE_ERR, frex.getMessage());
				}
			}

			// allow parent to set properties in new child
			thisNode.handleNewChild(newChild);
		}

		return refChild;
	}

	public static Node replaceChild(final DOMNode thisNode, final Node newChild, final Node oldChild) throws DOMException {

		thisNode.checkWriteAccess();

		thisNode.checkSameDocument(newChild);
		thisNode.checkSameDocument(oldChild);

		thisNode.checkHierarchy(newChild);
		thisNode.checkHierarchy(oldChild);

		if (newChild instanceof DocumentFragment) {

			// When inserting document fragments, we must take
			// care of the special case that the nodes already
			// have a NEXT_LIST_ENTRY relationship coming from
			// the document fragment, so we must first remove
			// the node from the document fragment and then
			// add it to the new parent.
			// replace indirectly using insertBefore and remove
			final DocumentFragment fragment = (DocumentFragment)newChild;
			Node currentChild = fragment.getFirstChild();

			while (currentChild != null) {

				// save next child in fragment list for later use
				final Node savedNextChild = currentChild.getNextSibling();

				// remove child from document fragment
				fragment.removeChild(currentChild);

				// add child to new parent
				thisNode.insertBefore(currentChild, oldChild);

				// next
				currentChild = savedNextChild;
			}

			// finally, remove reference element
			thisNode.removeChild(oldChild);

		} else {

			Node _parent = newChild.getParentNode();
			if (_parent != null && _parent instanceof DOMNode) {

				_parent.removeChild(newChild);
			}

			try {
				// replace directly
				thisNode.treeReplaceChild((DOMNode)newChild, (DOMNode)oldChild);

			} catch (FrameworkException frex) {

				if (frex.getStatus() == 404) {

					throw new DOMException(DOMException.NOT_FOUND_ERR, frex.getMessage());

				} else {

					throw new DOMException(DOMException.INVALID_STATE_ERR, frex.getMessage());
				}
			}

			// allow parent to set properties in new child
			thisNode.handleNewChild(newChild);
		}

		return oldChild;
	}

	/*
	@Override
	public boolean onCreation(final SecurityContext securityContext, final ErrorBuffer errorBuffer) throws FrameworkException {

		if (super.onCreation(securityContext, errorBuffer)) {

			return checkName(errorBuffer);
		}

		return false;
	}

	@Override
	public boolean onModification(SecurityContext securityContext, ErrorBuffer errorBuffer, final ModificationQueue modificationQueue) throws FrameworkException {

		if (super.onModification(securityContext, errorBuffer, modificationQueue)) {

			if (customProperties != null) {

				// invalidate data property cache
				customProperties.clear();
			}


			try {

				increasePageVersion();

			} catch (FrameworkException ex) {

				logger.warn("Updating page version failed", ex);

			}

			return checkName(errorBuffer);
		}

		return false;
	}

	// ----- private methods -----
	/**
	 * Get all ancestors of this node
	 *
	 * @return list of ancestors
	private List<Node> getAncestors() {

		List<Node> ancestors = new ArrayList();

		Node _parent = getParentNode();
		while (_parent != null) {

			ancestors.add(_parent);
			_parent = _parent.getParentNode();
		}

		return ancestors;

	}

	/**
	 * Increase version of the page.
	 *
	 * A {@link Page} is a {@link DOMNode} as well, so we have to check 'this' as well.
	 *
	 * @throws FrameworkException
	protected void increasePageVersion() throws FrameworkException {

		Page page = null;

		if (this instanceof Page) {

			page = (Page)this;

		} else {

			// ignore page-less nodes
			if (getProperty(DOMNode.parent) == null) {
				return;
			}
		}

		if (page == null) {

			final List<Node> ancestors = getAncestors();
			if (!ancestors.isEmpty()) {

				final DOMNode rootNode = (DOMNode)ancestors.get(ancestors.size() - 1);
				if (rootNode instanceof Page) {
					page = (Page)rootNode;
				} else {
					rootNode.increasePageVersion();
				}

			} else {

				final List<DOMNode> _syncedNodes = getProperty(DOMNode.syncedNodes);
				for (final DOMNode syncedNode : _syncedNodes) {

					syncedNode.increasePageVersion();
				}
			}

		}

		if (page != null) {

			page.increaseVersion();

		}

	}

	protected boolean avoidWhitespace() {

		return false;

	}

	/**
	 * Decide whether this node should be displayed for the given conditions string.
	 *
	 * @param renderContext
	 * @return true if node should be displayed
	protected boolean displayForConditions(final RenderContext renderContext) {

		// In raw or widget mode, render everything
		EditMode editMode = renderContext.getEditMode(securityContext.getUser(false));
		if (EditMode.DEPLOYMENT.equals(editMode) || EditMode.RAW.equals(editMode) || EditMode.WIDGET.equals(editMode)) {
			return true;
		}

		String _showConditions = getProperty(DOMNode.showConditions);
		String _hideConditions = getProperty(DOMNode.hideConditions);

		// If both fields are empty, render node
		if (StringUtils.isBlank(_hideConditions) && StringUtils.isBlank(_showConditions)) {
			return true;
		}
		try {
			// If hide conditions evaluate to "true", don't render
			if (StringUtils.isNotBlank(_hideConditions) && Boolean.TRUE.equals(Scripting.evaluate(renderContext, this, "${".concat(_hideConditions).concat("}"), "hide condition"))) {
				return false;
			}

		} catch (UnlicensedException|FrameworkException ex) {
			logger.error("Hide conditions " + _hideConditions + " could not be evaluated.", ex);
		}
		try {
			// If show conditions evaluate to "false", don't render
			if (StringUtils.isNotBlank(_showConditions) && Boolean.FALSE.equals(Scripting.evaluate(renderContext, this, "${".concat(_showConditions).concat("}"), "show condition"))) {
				return false;
			}

		} catch (UnlicensedException|FrameworkException ex) {
			logger.error("Show conditions " + _showConditions + " could not be evaluated.", ex);
		}

		return true;

	}

	// ----- interface org.w3c.dom.Node -----
	@Override
	public String getTextContent() throws DOMException {

		final DOMNodeList results = new DOMNodeList();
		final TextCollector textCollector = new TextCollector();

		collectNodesByPredicate(this, results, textCollector, 0, false);

		return textCollector.getText();
	}

	@Override
	public void setTextContent(String textContent) throws DOMException {
		// TODO: implement?
	}

	@Override
	public Node getParentNode() {
		// FIXME: type cast correct here?
		return (Node)getProperty(parent);
	}

	@Override
	public NodeList getChildNodes() {
		checkReadAccess();
		return new DOMNodeList(treeGetChildren());
	}

	@Override
	public Node getFirstChild() {
		checkReadAccess();
		return treeGetFirstChild();
	}

	@Override
	public Node getLastChild() {
		return treeGetLastChild();
	}

	@Override
	public Node getPreviousSibling() {
		return listGetPrevious(this);
	}

	@Override
	public Node getNextSibling() {
		return listGetNext(this);
	}

	@Override
	public Document getOwnerDocument() {
		return getProperty(ownerDocument);
	}

	@Override
	public boolean hasChildNodes() {
		return !getProperty(children).isEmpty();
	}

	@Override
	public boolean isSupported(String string, String string1) {
		return false;
	}

	@Override
	public String getNamespaceURI() {
		return null; //return "http://www.w3.org/1999/xhtml";
	}

	@Override
	public String getPrefix() {
		return null;
	}

	@Override
	public void setPrefix(String prefix) throws DOMException {
	}

	@Override
	public String getBaseURI() {
		return null;
	}

	@Override
	public short compareDocumentPosition(Node node) throws DOMException {
		return 0;
	}

	@Override
	public String lookupPrefix(String string) {
		return null;
	}

	@Override
	public boolean isDefaultNamespace(String string) {
		return true;
	}

	@Override
	public String lookupNamespaceURI(String string) {
		return null;
	}

	@Override
	public boolean isEqualNode(Node node) {
		return equals(node);
	}

	@Override
	public Object getFeature(String string, String string1) {
		return null;
	}

	@Override
	public Object setUserData(String string, Object o, UserDataHandler udh) {
		return null;
	}

	@Override
	public Object getUserData(String string) {
		return null;
	}

	// ----- interface DOMAdoptable -----

	public static GraphObjectMap extractHeaders(final Header[] headers) {

		final GraphObjectMap map = new GraphObjectMap();

		for (final Header header : headers) {

			map.put(new StringProperty(header.getName()), header.getValue());
		}

		return map;
	}

	// ----- interface Syncable -----
	@Override
	public List<GraphObject> getSyncData() throws FrameworkException {

		final List<GraphObject> data = super.getSyncData();

		// nodes
		data.addAll(getProperty(DOMNode.children));

		final DOMNode sibling = getProperty(DOMNode.nextSibling);
		if (sibling != null) {

			data.add(sibling);
		}

		// relationships
		for (final DOMChildren child : getOutgoingRelationships(DOMChildren.class)) {
			data.add(child);
		}

		final DOMSiblings siblingRel = getOutgoingRelationship(DOMSiblings.class);
		if (siblingRel != null) {

			data.add(siblingRel);
		}

		// for template nodes
		data.add(getProperty(DOMNode.sharedComponent));
		data.add(getIncomingRelationship(Sync.class));

		// add parent page
		data.add(getProperty(ownerDocument));
		data.add(getOutgoingRelationship(PageLink.class));

		// add parent element
		data.add(getProperty(DOMNode.parent));
		data.add(getIncomingRelationship(DOMChildren.class));

		return data;
	}

	protected static class TagPredicate implements Predicate<Node> {

		private String tagName = null;

		public TagPredicate(String tagName) {
			this.tagName = tagName;
		}

		@Override
		public boolean accept(Node obj) {

			if (obj instanceof DOMElement) {

				DOMElement elem = (DOMElement)obj;

				if (tagName.equals(elem.getProperty(DOMElement.tag))) {
					return true;
				}
			}

			return false;
		}
	}

	private String cachedPagePath = null;

	*/

	public static String getPagePath(final DOMNode thisNode) {

		String cachedPagePath = (String)thisNode.getTemporaryStorage().get("cachedPagePath");
		if (cachedPagePath == null) {

			final StringBuilder buf = new StringBuilder();
			DOMNode current         = thisNode;

			while (current != null) {

				buf.insert(0, "/" + current.getContextName());
				current = current.getParent();
			}

			cachedPagePath = buf.toString();

			thisNode.getTemporaryStorage().put("cachedPagePath", cachedPagePath);
		}

		return cachedPagePath;
	}

	/*

	public void setVisibility(final boolean publicUsers, final boolean authenticatedUsers) throws FrameworkException {

		final PropertyMap map = new PropertyMap();

		map.put(NodeInterface.visibleToPublicUsers, publicUsers);
		map.put(NodeInterface.visibleToAuthenticatedUsers, authenticatedUsers);

		setProperties(securityContext, map);
	}

	// ----- private methods -----
	private boolean checkName(final ErrorBuffer errorBuffer) {

		final String _name = getProperty(AbstractNode.name);
		if (_name != null && _name.contains("/")) {

			errorBuffer.add(new SemanticErrorToken(getType(), AbstractNode.name, "may_not_contain_slashes", _name));

			return false;
		}

		return true;
	}
	*/

	// ----- nested classes -----
	static class TextCollector implements Predicate<Node> {

		private final StringBuilder textBuffer = new StringBuilder(200);

		@Override
		public boolean accept(final Node obj) {

			if (obj instanceof Text) {
				textBuffer.append(((Text)obj).getTextContent());
			}

			return false;
		}

		public String getText() {
			return textBuffer.toString();
		}
	}
}<|MERGE_RESOLUTION|>--- conflicted
+++ resolved
@@ -631,20 +631,11 @@
 					properties.put(key, thisNode.getProperty(key));
 				}
 			}
-
-<<<<<<< HEAD
+			
 			// htmlView is necessary for the cloning of DOM nodes - otherwise some properties won't be cloned
 			for (Iterator<PropertyKey> it = thisNode.getPropertyKeys(PropertyView.Html).iterator(); it.hasNext();) {
 
 				final PropertyKey key = it.next();
-=======
-				final String linkableInstruction = (linkable instanceof Page) ? "pagelink" : "link";
-
-				final String path = linkable.getFolderPath();
-				if (path != null) {
-
-					instructions.add("@structr:" + linkableInstruction + "(" + path + ")");
->>>>>>> f54db020
 
 				// skip blacklisted properties
 				if (cloneBlacklist.contains(key.jsonName())) {
@@ -654,7 +645,8 @@
 				if (!key.isUnvalidated()) {
 					properties.put(key, thisNode.getProperty(key));
 				}
-			}
+}
+
 
 			if (thisNode instanceof LinkSource) {
 
@@ -1117,10 +1109,12 @@
 
 			if (linkable != null) {
 
-				final String path = linkable.getPath();
+				final String linkableInstruction = (linkable instanceof Page) ? "pagelink" : "link";
+				final String path                = linkable.getPath();
+
 				if (path != null) {
 
-					instructions.add("@structr:link(" + path + ")");
+					instructions.add("@structr:" + linkableInstruction + "(" + path + ")");
 
 				} else {
 
