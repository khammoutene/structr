--- conflicted
+++ resolved
@@ -1068,26 +1068,20 @@
 					// append child to new parent
 					treeManager.appendChild(this, (DOMNode)currentChild);
 
-<<<<<<< HEAD
-			DOMNode domNode = (DOMNode) node;
-			
-			Node parent = domNode.getParentNode();
-			
-			if (parent != null && parent instanceof DOMNode) {
-				treeManager.removeChild((DOMNode) parent, domNode);
-			}
-			
-			treeManager.appendChild(this, (DOMNode)node);
-=======
 					// next
 					currentChild = savedNextChild;
 				}
 				
 			} else {
 
+				Node parent = newChild.getParentNode();
+
+				if (parent != null && parent instanceof DOMNode) {
+					treeManager.removeChild((DOMNode) parent, (DOMNode) newChild);
+				}
+			
 				treeManager.appendChild(this, (DOMNode)newChild);
 			}
->>>>>>> 0082fd03
 			
 		} catch (FrameworkException fex) {
 
