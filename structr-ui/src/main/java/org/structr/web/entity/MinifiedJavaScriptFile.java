/**
 * Copyright (C) 2010-2018 Structr GmbH
 *
 * This file is part of Structr <http://structr.org>.
 *
 * Structr is free software: you can redistribute it and/or modify
 * it under the terms of the GNU Affero General Public License as
 * published by the Free Software Foundation, either version 3 of the
 * License, or (at your option) any later version.
 *
 * Structr is distributed in the hope that it will be useful,
 * but WITHOUT ANY WARRANTY; without even the implied warranty of
 * MERCHANTABILITY or FITNESS FOR A PARTICULAR PURPOSE.  See the
 * GNU Affero General Public License for more details.
 *
 * You should have received a copy of the GNU Affero General Public License
 * along with Structr.  If not, see <http://www.gnu.org/licenses/>.
 */
package org.structr.web.entity;

import com.google.javascript.jscomp.BasicErrorManager;
import com.google.javascript.jscomp.CheckLevel;
import com.google.javascript.jscomp.CommandLineRunner;
import com.google.javascript.jscomp.Compiler;
import com.google.javascript.jscomp.CompilationLevel;
import com.google.javascript.jscomp.CompilerOptions;
import com.google.javascript.jscomp.JSError;
import com.google.javascript.jscomp.SourceFile;
import com.google.javascript.jscomp.parsing.parser.util.format.SimpleFormat;
import java.io.IOException;
import java.net.URI;
import java.util.ArrayList;
import org.apache.commons.io.FileUtils;
import org.apache.commons.lang3.StringUtils;
import org.structr.common.PropertyView;
import org.structr.common.SecurityContext;
import org.structr.common.error.FrameworkException;
import org.structr.core.app.StructrApp;
import org.structr.core.entity.Relation;
import org.structr.core.graph.ModificationEvent;
import org.structr.core.property.PropertyMap;
import org.structr.schema.SchemaService;
import org.structr.schema.json.JsonSchema;
import org.structr.schema.json.JsonType;
import org.structr.web.common.FileHelper;
import org.structr.web.entity.relation.MinificationSource;

public interface MinifiedJavaScriptFile extends AbstractMinifiedFile {

	static class Impl { static {

		final JsonSchema schema = SchemaService.getDynamicSchema();
		final JsonType type     = schema.addType("MinifiedJavaScriptFile");

		type.setImplements(URI.create("https://structr.org/v1.1/definitions/MinifiedJavaScriptFile"));
		type.setExtends(URI.create("#/definitions/AbstractMinifiedFile"));

		type.addEnumProperty("optimizationLevel", PropertyView.Public).setEnums("WHITESPACE_ONLY", "SIMPLE_OPTIMIZATIONS", "ADVANCED_OPTIMIZATIONS").setDefaultValue("WHITESPACE_ONLY");

		type.addStringProperty("warnings", PropertyView.Public);
		type.addStringProperty("errors",   PropertyView.Public);

		type.overrideMethod("getOptimizationLevel",                 false, "return getProperty(optimizationLevelProperty).name();");
		type.overrideMethod("shouldModificationTriggerMinifcation", false, "return " + MinifiedJavaScriptFile.class.getName() + ".shouldModificationTriggerMinifcation(this, arg0);");
		type.overrideMethod("minify",                               false, MinifiedJavaScriptFile.class.getName() + ".minify(this);");
	}}

	String getOptimizationLevel();


	static boolean shouldModificationTriggerMinifcation(final MinifiedJavaScriptFile thisFile, final ModificationEvent modState) {
		return modState.getModifiedProperties().containsKey(StructrApp.key(MinifiedJavaScriptFile.class, "optimizationLevel"));
	}

	static void minify(final MinifiedJavaScriptFile thisFile) throws FrameworkException, IOException {

		logger.info("Running minify: {}", thisFile.getUuid());

		final SecurityContext securityContext = thisFile.getSecurityContext();
		final Compiler compiler               = new Compiler();
		final CompilerOptions options         = new CompilerOptions();
		final CompilationLevel selectedLevel  = CompilationLevel.valueOf(thisFile.getOptimizationLevel());

		selectedLevel.setOptionsForCompilationLevel(options);

		compiler.setErrorManager(new BasicErrorManager() {

			@Override
			public void println(final CheckLevel level, final JSError error) {
			}

			@Override
			protected void printSummary() {
				if (getTypedPercent() > 0) {
					if (getErrorCount() + getWarningCount() == 0) {
						logger.info(SimpleFormat.format("%d error(s), %d warning(s), %.1f%% typed", getErrorCount(), getWarningCount(), getTypedPercent()));
					} else {
						logger.warn(SimpleFormat.format("%d error(s), %d warning(s), %.1f%% typed", getErrorCount(), getWarningCount(), getTypedPercent()));
					}
				} else if (getErrorCount() + getWarningCount() > 0) {
					logger.warn(SimpleFormat.format("%d error(s), %d warning(s)", getErrorCount(), getWarningCount()));
				}
			}
		});
<<<<<<< HEAD
=======
		compiler.compile(CommandLineRunner.getBuiltinExterns(options.getEnvironment()), getSourceFileList(), options);
>>>>>>> f54db020

		compiler.compile(CommandLineRunner.getBuiltinExterns(options), MinifiedJavaScriptFile.getSourceFileList(thisFile), options);

		FileHelper.setFileData(thisFile, compiler.toSource().getBytes(), thisFile.getContentType());

		final PropertyMap changedProperties = new PropertyMap();

		changedProperties.put(StructrApp.key(MinifiedJavaScriptFile.class, "warnings"), StringUtils.join(compiler.getWarnings(), System.lineSeparator()));
		changedProperties.put(StructrApp.key(MinifiedJavaScriptFile.class, "errors"),   StringUtils.join(compiler.getErrors(), System.lineSeparator()));

		thisFile.setProperties(securityContext, changedProperties);
	}

	static ArrayList<SourceFile> getSourceFileList(final MinifiedJavaScriptFile thisFile) throws FrameworkException, IOException {

		final SecurityContext securityContext  = thisFile.getSecurityContext();
		final ArrayList<SourceFile> sourceList = new ArrayList();

		int cnt = 0;

		for (Relation rel : AbstractMinifiedFile.getSortedRelationships(thisFile)) {

			final File src = (File)rel.getTargetNode();

			sourceList.add(SourceFile.fromCode(src.getProperty(File.name), FileUtils.readFileToString(src.getFileOnDisk())));

			// compact the relationships (if necessary)
			if (rel.getProperty(MinificationSource.position) != cnt) {
				rel.setProperties(securityContext, new PropertyMap(MinificationSource.position, cnt));
			}
			cnt++;
		}

		return sourceList;
	}
}<|MERGE_RESOLUTION|>--- conflicted
+++ resolved
@@ -21,7 +21,6 @@
 import com.google.javascript.jscomp.BasicErrorManager;
 import com.google.javascript.jscomp.CheckLevel;
 import com.google.javascript.jscomp.CommandLineRunner;
-import com.google.javascript.jscomp.Compiler;
 import com.google.javascript.jscomp.CompilationLevel;
 import com.google.javascript.jscomp.CompilerOptions;
 import com.google.javascript.jscomp.JSError;
@@ -76,10 +75,10 @@
 
 		logger.info("Running minify: {}", thisFile.getUuid());
 
-		final SecurityContext securityContext = thisFile.getSecurityContext();
-		final Compiler compiler               = new Compiler();
-		final CompilerOptions options         = new CompilerOptions();
-		final CompilationLevel selectedLevel  = CompilationLevel.valueOf(thisFile.getOptimizationLevel());
+		final com.google.javascript.jscomp.Compiler compiler = new com.google.javascript.jscomp.Compiler();
+		final SecurityContext securityContext                = thisFile.getSecurityContext();
+		final CompilerOptions options                        = new CompilerOptions();
+		final CompilationLevel selectedLevel                 = CompilationLevel.valueOf(thisFile.getOptimizationLevel());
 
 		selectedLevel.setOptionsForCompilationLevel(options);
 
@@ -102,12 +101,8 @@
 				}
 			}
 		});
-<<<<<<< HEAD
-=======
-		compiler.compile(CommandLineRunner.getBuiltinExterns(options.getEnvironment()), getSourceFileList(), options);
->>>>>>> f54db020
 
-		compiler.compile(CommandLineRunner.getBuiltinExterns(options), MinifiedJavaScriptFile.getSourceFileList(thisFile), options);
+		compiler.compile(CommandLineRunner.getBuiltinExterns(options.getEnvironment()), MinifiedJavaScriptFile.getSourceFileList(thisFile), options);
 
 		FileHelper.setFileData(thisFile, compiler.toSource().getBytes(), thisFile.getContentType());
 
