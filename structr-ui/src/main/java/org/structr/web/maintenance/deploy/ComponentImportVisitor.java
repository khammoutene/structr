/**
 * Copyright (C) 2010-2018 Structr GmbH
 *
 * This file is part of Structr <http://structr.org>.
 *
 * Structr is free software: you can redistribute it and/or modify
 * it under the terms of the GNU Affero General Public License as
 * published by the Free Software Foundation, either version 3 of the
 * License, or (at your option) any later version.
 *
 * Structr is distributed in the hope that it will be useful,
 * but WITHOUT ANY WARRANTY; without even the implied warranty of
 * MERCHANTABILITY or FITNESS FOR A PARTICULAR PURPOSE.  See the
 * GNU Affero General Public License for more details.
 *
 * You should have received a copy of the GNU Affero General Public License
 * along with Structr.  If not, see <http://www.gnu.org/licenses/>.
 */
package org.structr.web.maintenance.deploy;

import java.io.IOException;
import java.nio.charset.Charset;
import java.nio.file.FileVisitResult;
import java.nio.file.FileVisitor;
import java.nio.file.Files;
import java.nio.file.Path;
import java.nio.file.attribute.BasicFileAttributes;
import java.util.Map;
import org.apache.commons.lang3.StringUtils;
import org.slf4j.Logger;
import org.slf4j.LoggerFactory;
import org.structr.common.SecurityContext;
import org.structr.common.error.FrameworkException;
import org.structr.core.GraphObject;
import org.structr.core.app.App;
import org.structr.core.app.StructrApp;
import org.structr.core.entity.AbstractNode;
import org.structr.core.graph.Tx;
import org.structr.core.property.PropertyKey;
import org.structr.core.property.PropertyMap;
import org.structr.web.entity.dom.DOMNode;
import org.structr.web.entity.dom.ShadowDocument;
import org.structr.web.entity.dom.Template;
import org.structr.web.importer.Importer;
import org.structr.web.maintenance.DeployCommand;
import org.structr.websocket.command.CreateComponentCommand;

/**
 *
 */
public class ComponentImportVisitor implements FileVisitor<Path> {

	private static final Logger logger       = LoggerFactory.getLogger(ComponentImportVisitor.class.getName());

	private Map<String, Object> configuration = null;
	private SecurityContext securityContext   = null;
	private App app                           = null;

	public ComponentImportVisitor(final Map<String, Object> pagesConfiguration) {

		this.configuration = pagesConfiguration;
		this.securityContext    = SecurityContext.getSuperUserInstance();
		this.app                = StructrApp.getInstance();
	}

	@Override
	public FileVisitResult preVisitDirectory(final Path dir, final BasicFileAttributes attrs) throws IOException {
		return FileVisitResult.CONTINUE;
	}

	@Override
	public FileVisitResult visitFile(final Path file, final BasicFileAttributes attrs) throws IOException {

		if (attrs.isRegularFile()) {

			final String fileName = file.getFileName().toString();
			if (fileName.endsWith(".html")) {

				try {

					createComponent(file, fileName);

				} catch (FrameworkException fex) {
					logger.warn("Exception while importing shared component {}: {}", fileName, fex.toString());
				}
			}

		} else {

			logger.warn("Unexpected directory {} found in components/ directory, ignoring", file.getFileName().toString());
		}

		return FileVisitResult.CONTINUE;
	}

	@Override
	public FileVisitResult visitFileFailed(final Path file, final IOException exc) throws IOException {

		logger.warn("Exception while importing file {}: {}", new Object[] { file.toString(), exc.getMessage() });
		return FileVisitResult.CONTINUE;
	}

	@Override
	public FileVisitResult postVisitDirectory(final Path dir, final IOException exc) throws IOException {
		return FileVisitResult.CONTINUE;
	}

	// ----- private methods -----
	private DOMNode getExistingComponent(final String name) {

		final App app  = StructrApp.getInstance();
		DOMNode result = null;

		try (final Tx tx = app.tx()) {

			if (DeployCommand.isUuid(name)) {

				result = (DOMNode) StructrApp.getInstance().nodeQuery(DOMNode.class).and(GraphObject.id, name).getFirst();
			} else {

				result = Importer.findSharedComponentByName(name);
			}

			tx.success();

		} catch (FrameworkException fex) {
			logger.warn("Unable to determine if component {} already exists, ignoring.", name);
		}

		return result;
	}

	private void deleteComponent(final App app, final String name) throws FrameworkException {

		final DOMNode node = getExistingComponent(name);
		if (node != null) {

			deleteRecursively(app, node);
		}
	}

	private void deleteRecursively(final App app, final DOMNode node) throws FrameworkException {

		for (DOMNode child : node.getChildren()) {
			deleteRecursively(app, child);
		}

		for (DOMNode sync : node.getSyncedNodes()) {

			deleteRecursively(app, sync);
		}

		app.delete(node);
	}

	private PropertyMap getPropertiesForComponent(final String name) {

		final Object data = configuration.get(name);
		if (data != null && data instanceof Map) {

			try {

				return PropertyMap.inputTypeToJavaType(SecurityContext.getSuperUserInstance(), DOMNode.class, (Map<String, Object>)data);

			} catch (FrameworkException ex) {
				logger.warn("Unable to resolve properties for shared component: {}", ex.getMessage());
			}
		}

		return null;
	}

	private <T> T get(final PropertyMap src, final PropertyKey<T> key, final T defaultValue) {

		if (src != null) {

			final T t = src.get(key);
			if (t != null) {

				return t;
			}
		}

		return defaultValue;
	}

	private void createComponent(final Path file, final String fileName) throws IOException, FrameworkException {

		final String name               = StringUtils.substringBeforeLast(fileName, ".html");
		final DOMNode existingComponent = getExistingComponent(name);
		final boolean byId              = DeployCommand.isUuid(name);

		try (final Tx tx = app.tx(true, false, false)) {

			final PropertyMap properties    = getPropertiesForComponent(name);

			if (properties == null) {

				logger.info("Ignoring {} (not in components.json)", fileName);
			} else {

				if (existingComponent != null) {

<<<<<<< HEAD
					final PropertyKey<String> contentKey = StructrApp.key(Template.class, "content");

					properties.put(contentKey, existingComponent.getProperty(contentKey));
					
					existingComponent.setOwnerDocument(null);
=======
					if (existingComponent instanceof Template) {
>>>>>>> f54db020

						properties.put(Template.content, existingComponent.getProperty(Template.content));
						existingComponent.setProperty(Template.ownerDocument, null);

					} else {

						deleteComponent(app, name);
					}
				}

				final String src        = new String (Files.readAllBytes(file),Charset.forName("UTF-8"));
				boolean visibleToPublic = get(properties, GraphObject.visibleToPublicUsers, false);
				boolean visibleToAuth   = get(properties, GraphObject.visibleToAuthenticatedUsers, false);
				final Importer importer = new Importer(securityContext, src, null, name, visibleToPublic, visibleToAuth);

				// enable literal import of href attributes
				importer.setIsDeployment(true);

				final boolean parseOk = importer.parse(false);
				if (parseOk) {

					logger.info("Importing component {} from {}..", new Object[] { name, fileName } );

					// set comment handler that can parse and apply special Structr comments in HTML source files
					importer.setCommentHandler(new DeploymentCommentHandler());

					// parse page
					final ShadowDocument shadowDocument = CreateComponentCommand.getOrCreateHiddenDocument();
					final DOMNode rootElement           = importer.createComponentChildNodes(shadowDocument);

					if (rootElement != null) {

						if (byId) {

							// set UUID
							rootElement.unlockSystemPropertiesOnce();
							rootElement.setProperty(GraphObject.id, name);

						} else {

							// set name
							rootElement.setProperty(AbstractNode.name, name);
						}

						// store properties from components.json if present
						rootElement.setProperties(securityContext, properties);
					}
				}
			}

			tx.success();
		}
	}
}<|MERGE_RESOLUTION|>--- conflicted
+++ resolved
@@ -197,22 +197,21 @@
 			if (properties == null) {
 
 				logger.info("Ignoring {} (not in components.json)", fileName);
+
 			} else {
 
 				if (existingComponent != null) {
 
-<<<<<<< HEAD
 					final PropertyKey<String> contentKey = StructrApp.key(Template.class, "content");
 
 					properties.put(contentKey, existingComponent.getProperty(contentKey));
-					
+
 					existingComponent.setOwnerDocument(null);
-=======
+
 					if (existingComponent instanceof Template) {
->>>>>>> f54db020
-
-						properties.put(Template.content, existingComponent.getProperty(Template.content));
-						existingComponent.setProperty(Template.ownerDocument, null);
+
+						properties.put(contentKey, existingComponent.getProperty(contentKey));
+						existingComponent.setOwnerDocument(null);
 
 					} else {
 
