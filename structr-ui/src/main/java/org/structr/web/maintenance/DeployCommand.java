/**
 * Copyright (C) 2010-2018 Structr GmbH
 *
 * This file is part of Structr <http://structr.org>.
 *
 * Structr is free software: you can redistribute it and/or modify
 * it under the terms of the GNU Affero General Public License as
 * published by the Free Software Foundation, either version 3 of the
 * License, or (at your option) any later version.
 *
 * Structr is distributed in the hope that it will be useful,
 * but WITHOUT ANY WARRANTY; without even the implied warranty of
 * MERCHANTABILITY or FITNESS FOR A PARTICULAR PURPOSE.  See the
 * GNU Affero General Public License for more details.
 *
 * You should have received a copy of the GNU Affero General Public License
 * along with Structr.  If not, see <http://www.gnu.org/licenses/>.
 */
package org.structr.web.maintenance;

import com.google.gson.Gson;
import com.google.gson.GsonBuilder;
import java.io.FileOutputStream;
import java.io.FileWriter;
import java.io.IOException;
import java.io.OutputStreamWriter;
import java.io.Reader;
import java.io.Writer;
import java.nio.charset.Charset;
import java.nio.file.Files;
import java.nio.file.Path;
import java.nio.file.Paths;
import java.nio.file.StandardCopyOption;
import java.text.DecimalFormat;
import java.text.DecimalFormatSymbols;
import java.util.Arrays;
import java.util.Collections;
import java.util.Date;
import java.util.HashMap;
<<<<<<< HEAD
import java.util.HashSet;
=======
import java.util.LinkedHashMap;
>>>>>>> f54db020
import java.util.LinkedList;
import java.util.List;
import java.util.Locale;
import java.util.Map;
import java.util.Set;
import java.util.TreeMap;
import java.util.regex.Pattern;
import org.apache.commons.lang3.StringUtils;
import org.slf4j.Logger;
import org.slf4j.LoggerFactory;
import org.structr.api.config.Settings;
import org.structr.api.util.Iterables;
import org.structr.common.GraphObjectComparator;
import org.structr.common.PropertyView;
import org.structr.common.SecurityContext;
import org.structr.common.error.FrameworkException;
import org.structr.core.app.App;
import org.structr.core.app.StructrApp;
import org.structr.core.entity.AbstractNode;
import org.structr.core.entity.AbstractRelationship;
import org.structr.core.entity.Localization;
import org.structr.core.entity.MailTemplate;
import org.structr.core.entity.Principal;
import org.structr.core.entity.ResourceAccess;
import org.structr.core.entity.SchemaMethod;
import org.structr.core.entity.Security;
import org.structr.core.entity.relationship.PrincipalOwnsNode;
import org.structr.core.graph.FlushCachesCommand;
import org.structr.core.graph.MaintenanceCommand;
import org.structr.core.graph.NodeInterface;
import org.structr.core.graph.NodeServiceCommand;
import org.structr.core.graph.TransactionCommand;
import org.structr.core.graph.Tx;
import org.structr.core.property.PropertyKey;
import org.structr.core.property.PropertyMap;
import org.structr.core.script.Scripting;
import org.structr.module.StructrModule;
import org.structr.rest.resource.MaintenanceParameterResource;
import org.structr.schema.action.ActionContext;
import org.structr.schema.export.StructrSchema;
import org.structr.schema.json.JsonSchema;
import org.structr.web.common.FileHelper;
import org.structr.web.common.RenderContext;
import org.structr.web.entity.AbstractFile;
import org.structr.web.entity.AbstractMinifiedFile;
import org.structr.web.entity.Folder;
import org.structr.web.entity.Image;
import org.structr.web.entity.LinkSource;
import org.structr.web.entity.Linkable;
import org.structr.web.entity.MinifiedCssFile;
import org.structr.web.entity.MinifiedJavaScriptFile;
import org.structr.web.entity.Widget;
import org.structr.web.entity.dom.Content;
import org.structr.web.entity.dom.DOMNode;
import org.structr.web.entity.dom.Page;
import org.structr.web.entity.dom.ShadowDocument;
import org.structr.web.entity.dom.Template;
import org.structr.web.entity.relation.MinificationSource;
import org.structr.web.maintenance.deploy.ComponentImportVisitor;
import org.structr.web.maintenance.deploy.FileImportVisitor;
import org.structr.web.maintenance.deploy.PageImportVisitor;
import org.structr.web.maintenance.deploy.SchemaImportVisitor;
import org.structr.web.maintenance.deploy.TemplateImportVisitor;
import org.structr.web.entity.File;

/**
 *
 */
public class DeployCommand extends NodeServiceCommand implements MaintenanceCommand {

	private static final Logger logger                     = LoggerFactory.getLogger(DeployCommand.class.getName());
	private static final Pattern pattern                   = Pattern.compile("[a-f0-9]{32}");

	private static final Map<String, String> deferredPageLinks = new LinkedHashMap<>();

	private Integer stepCounter                            = 0;
	private final static String DEPLOYMENT_IMPORT_STATUS   = "DEPLOYMENT_IMPORT_STATUS";
	private final static String DEPLOYMENT_EXPORT_STATUS   = "DEPLOYMENT_EXPORT_STATUS";
	private final static String DEPLOYMENT_STATUS_BEGIN    = "BEGIN";
	private final static String DEPLOYMENT_STATUS_END      = "END";
	private final static String DEPLOYMENT_STATUS_PROGRESS = "PROGRESS";
	private final static String DEPLOYMENT_WARNING         = "WARNING";

	static {

		MaintenanceParameterResource.registerMaintenanceCommand("deploy", DeployCommand.class);
	}

	@Override
	public void execute(final Map<String, Object> attributes) throws FrameworkException {

		final String mode = (String) attributes.get("mode");
		if (mode != null && "export".equals(mode)) {

			doExport(attributes);

		} else {

			// default is "import"
			doImport(attributes);
		}
	}

	@Override
	public boolean requiresEnclosingTransaction() {
		return false;
	}

	@Override
	public boolean requiresFlushingOfCaches() {
		return false;
	}

	public Map<String, Object> readConfigMap(final Path pagesConf) {

		if (Files.exists(pagesConf)) {

			try (final Reader reader = Files.newBufferedReader(pagesConf, Charset.forName("utf-8"))) {

				return new HashMap<>(getGson().fromJson(reader, Map.class));

			} catch (IOException ioex) {
				logger.warn("", ioex);
			}
		}

		return new HashMap<>();
	}

	public Gson getGson() {
		return new GsonBuilder().setPrettyPrinting().create();
	}

	// ----- public static methods -----
	public static boolean isUuid(final String name) {
		return pattern.matcher(name).matches();
	}

	/**
	 * Checks if the given string ends with a uuid
	 */
	public static boolean endsWithUuid(final String name) {
		if (name.length() > 32) {

			return pattern.matcher(name.substring(name.length() - 32)).matches();
		} else {

			return false;
		}
	}


	// ----- private methods -----
	private void doImport(final Map<String, Object> attributes) throws FrameworkException {

		final long startTime = System.currentTimeMillis();
		customHeaders.put("start", new Date(startTime).toString());

		final String path                        = (String) attributes.get("source");

		final SecurityContext ctx = SecurityContext.getSuperUserInstance();
		final App app                            = StructrApp.getInstance(ctx);

		ctx.setDoTransactionNotifications(false);
		ctx.disableEnsureCardinality();
		ctx.disableModificationOfAccessTime();

		final Map<String, Object> componentsConf = new HashMap<>();
		final Map<String, Object> templatesConf  = new HashMap<>();
		final Map<String, Object> pagesConf      = new HashMap<>();
		final Map<String, Object> filesConf      = new HashMap<>();

		if (StringUtils.isBlank(path)) {

			throw new FrameworkException(422, "Please provide 'source' attribute for deployment source directory path.");
		}

		final Path source = Paths.get(path);
		if (!Files.exists(source)) {

			throw new FrameworkException(422, "Source path " + path + " does not exist.");
		}

		if (!Files.isDirectory(source)) {

			throw new FrameworkException(422, "Source path " + path + " is not a directory.");
		}

		final Map<String, Object> broadcastData = new HashMap();
		broadcastData.put("type", DEPLOYMENT_IMPORT_STATUS);
		broadcastData.put("subtype", DEPLOYMENT_STATUS_BEGIN);
		broadcastData.put("start", startTime);
		broadcastData.put("source", source);
		TransactionCommand.simpleBroadcastGenericMessage(broadcastData);

		// apply configuration
		final Path preDeployConf = source.resolve("pre-deploy.conf");
		if (Files.exists(preDeployConf)) {

			try (final Tx tx = app.tx()) {

				final String confSource = new String(Files.readAllBytes(preDeployConf), Charset.forName("utf-8")).trim();

				if (confSource.length() > 0) {

					info("Applying pre-deployment configuration from {}", preDeployConf);
					publishDeploymentProgressMessage(DEPLOYMENT_IMPORT_STATUS, "Applying pre-deployment configuration");

					Scripting.evaluate(new ActionContext(ctx), null, confSource, "pre-deploy.conf");
				} else {

					info("Ignoring empty pre-deployment configuration {}", preDeployConf);

				}

				tx.success();

			} catch (Throwable t) {
				logger.warn("", t);
				publishDeploymentWarnigMessage("Exception caught while importing pre-deploy.conf", t.toString());
			}
		}

		// backup previous value of change log setting
		// temporary disable creation of change log
		final boolean changeLogEnabled = Settings.ChangelogEnabled.getValue();
		Settings.ChangelogEnabled.setValue(false);

		// read grants.json
		publishDeploymentProgressMessage(DEPLOYMENT_IMPORT_STATUS, "Importing resource access grants");

		final Path grantsConf = source.resolve("security/grants.json");
		if (Files.exists(grantsConf)) {

			info("Reading {}", grantsConf);
			importListData(ResourceAccess.class, readConfigList(grantsConf));
		}

		// read schema-methods.json
		final Path schemaMethodsConf = source.resolve("schema-methods.json");
		if (Files.exists(schemaMethodsConf)) {

			info("Reading {}", schemaMethodsConf);
			final String title = "Deprecation warning";
			final String text = "Found file 'schema-methods.json'. Newer versions store global schema methods in the schema snapshot file. Recreate the export with the current version to avoid compatibility issues. Support for importing this file will be dropped in future versions.";

			info(title + ": " + text);
			publishDeploymentWarnigMessage(title, text);

			importListData(SchemaMethod.class, readConfigList(schemaMethodsConf));
		}

		// read mail-templates.json
		final Path mailTemplatesConf = source.resolve("mail-templates.json");
		if (Files.exists(mailTemplatesConf)) {

			info("Reading {}", mailTemplatesConf);
			publishDeploymentProgressMessage(DEPLOYMENT_IMPORT_STATUS, "Importing mail templates");

			importListData(MailTemplate.class, readConfigList(mailTemplatesConf));
		}

		// read widgets.json
		final Path widgetsConf = source.resolve("widgets.json");
		if (Files.exists(widgetsConf)) {

			info("Reading {}", widgetsConf);
			publishDeploymentProgressMessage(DEPLOYMENT_IMPORT_STATUS, "Importing widgets");

			importListData(Widget.class, readConfigList(widgetsConf));
		}

		// read localizations.json
		final Path localizationsConf = source.resolve("localizations.json");
		if (Files.exists(localizationsConf)) {

			final PropertyMap additionalData = new PropertyMap();

			// Question: shouldn't this be true? No, 'imported' is a flag for legacy-localization which
			// have been imported from a legacy-system which was replaced by structr.
			// it is a way to differentiate between new and old localization strings
			additionalData.put(StructrApp.key(Localization.class, "imported"), false);

			info("Reading {}", localizationsConf);
			publishDeploymentProgressMessage(DEPLOYMENT_IMPORT_STATUS, "Importing localizations");

			importListData(Localization.class, readConfigList(localizationsConf), additionalData);
		}

		// read files.conf
		final Path filesConfFile = source.resolve("files.json");
		if (Files.exists(filesConfFile)) {

			info("Reading {}", filesConfFile);
			filesConf.putAll(readConfigMap(filesConfFile));
		}

		// read pages.conf
		final Path pagesConfFile = source.resolve("pages.json");
		if (Files.exists(pagesConfFile)) {

			info("Reading {}", pagesConfFile);
			pagesConf.putAll(readConfigMap(pagesConfFile));
		}

		// read components.conf
		final Path componentsConfFile = source.resolve("components.json");
		if (Files.exists(componentsConfFile)) {

			info("Reading {}", componentsConfFile);
			componentsConf.putAll(readConfigMap(componentsConfFile));
		}

		// read templates.conf
		final Path templatesConfFile = source.resolve("templates.json");
		if (Files.exists(templatesConfFile)) {

			info("Reading {}", templatesConfFile);
			templatesConf.putAll(readConfigMap(templatesConfFile));
		}

		// import schema
		final Path schema = source.resolve("schema");
		if (Files.exists(schema)) {

			try {

				info("Importing data from schema/ directory");
				publishDeploymentProgressMessage(DEPLOYMENT_IMPORT_STATUS, "Importing schema");

				Files.walkFileTree(schema, new SchemaImportVisitor(schema));

			} catch (IOException ioex) {
				logger.warn("Exception while importing schema", ioex);
			}
		}

		// import files
		final Path files = source.resolve("files");
		if (Files.exists(files)) {

			try {

				info("Importing files (unchanged files will be skipped)");
				publishDeploymentProgressMessage(DEPLOYMENT_IMPORT_STATUS, "Importing files");

				FileImportVisitor fiv = new FileImportVisitor(files, filesConf);
				Files.walkFileTree(files, fiv);
				fiv.handleDeferredFiles();

			} catch (IOException ioex) {
				logger.warn("Exception while importing files", ioex);
			}
		}


		for (StructrModule module : StructrApp.getConfiguration().getModules().values()) {

			if (module.hasDeploymentData()) {

				info("Importing deployment data for module {}", module.getName());
				publishDeploymentProgressMessage(DEPLOYMENT_IMPORT_STATUS, "Importing deployment data for module " + module.getName());

				final Path moduleFolder = source.resolve("modules/" + module.getName() + "/");

				module.importDeploymentData(moduleFolder, getGson());

			}

		}


		// construct paths
		final Path templates  = source.resolve("templates");
		final Path components = source.resolve("components");
		final Path pages      = source.resolve("pages");

		// remove all DOMNodes from the database (clean webapp for import, but only
		// if the actual import directories exist, don't delete web components if
		// an empty directory was specified accidentially).
		if (Files.exists(templates) && Files.exists(components) && Files.exists(pages)) {

			try (final Tx tx = app.tx()) {

				info("Removing pages, templates and components");
				publishDeploymentProgressMessage(DEPLOYMENT_IMPORT_STATUS, "Removing pages, templates and components");

				app.cypher("MATCH (n:DOMNode) DETACH DELETE n", null);
				FlushCachesCommand.flushAll();

				tx.success();
			}

		} else {

			logger.info("Import directory does not seem to contain pages, templates or components, NOT removing any data.");
		}

		// import templates, must be done before pages so the templates exist
		if (Files.exists(templates)) {

			try {

				info("Importing templates");
				publishDeploymentProgressMessage(DEPLOYMENT_IMPORT_STATUS, "Importing templates");

				Files.walkFileTree(templates, new TemplateImportVisitor(templatesConf));

			} catch (IOException ioex) {
				logger.warn("Exception while importing templates", ioex);
			}
		}

		// import components, must be done before pages so the shared components exist
		if (Files.exists(components)) {

			try {

				info("Importing shared components");
				publishDeploymentProgressMessage(DEPLOYMENT_IMPORT_STATUS, "Importing shared components");

				Files.walkFileTree(components, new ComponentImportVisitor(componentsConf));

			} catch (IOException ioex) {
				logger.warn("Exception while importing shared components", ioex);
			}
		}

		// import pages
		if (Files.exists(pages)) {

			try {

				info("Importing pages");
				publishDeploymentProgressMessage(DEPLOYMENT_IMPORT_STATUS, "Importing pages");

				Files.walkFileTree(pages, new PageImportVisitor(pages, pagesConf));

			} catch (IOException ioex) {
				logger.warn("Exception while importing pages", ioex);
			}
		}

		try (final Tx tx = app.tx()) {

			deferredPageLinks.forEach((String linkableUUID, String pagePath) -> {

				try {
					final DOMNode page = StructrApp.getInstance().get(DOMNode.class, linkableUUID);

					final Linkable linkedPage = StructrApp.getInstance().nodeQuery(Linkable.class).and(Page.path, pagePath).or(Page.name, pagePath).getFirst();
					page.setProperties(page.getSecurityContext(), new PropertyMap(LinkSource.linkable, linkedPage));

				} catch (FrameworkException ex) {
				}

			});

			deferredPageLinks.clear();

			tx.success();
		}

		// apply configuration
		final Path postDeployConf = source.resolve("post-deploy.conf");
		if (Files.exists(postDeployConf)) {

			try (final Tx tx = app.tx()) {

				final String confSource = new String(Files.readAllBytes(postDeployConf), Charset.forName("utf-8")).trim();

				if (confSource.length() > 0) {

					info("Applying post-deployment configuration from {}", postDeployConf);
					publishDeploymentProgressMessage(DEPLOYMENT_IMPORT_STATUS, "Applying post-deployment configuration");

					Scripting.evaluate(new ActionContext(ctx), null, confSource, "post-deploy.conf");

				} else {

					info("Ignoring empty post-deployment configuration {}", postDeployConf);

				}

				tx.success();

			} catch (Throwable t) {
				logger.warn("", t);
				publishDeploymentWarnigMessage("Exception caught while importing post-deploy.conf", t.toString());
			}
		}

		// restore saved value
		Settings.ChangelogEnabled.setValue(changeLogEnabled);

		final long endTime = System.currentTimeMillis();
		DecimalFormat decimalFormat  = new DecimalFormat("0.00", DecimalFormatSymbols.getInstance(Locale.ENGLISH));
		final String duration = decimalFormat.format(((endTime - startTime) / 1000.0)) + "s";

		customHeaders.put("end", new Date(endTime).toString());
		customHeaders.put("duration", duration);

		info("Import from {} done. (Took {})", source.toString(), duration);

		broadcastData.put("subtype", DEPLOYMENT_STATUS_END);
		broadcastData.put("end", endTime);
		broadcastData.put("duration", duration);
		TransactionCommand.simpleBroadcastGenericMessage(broadcastData);

	}

	private void publishDeploymentProgressMessage (final String type, final String message) {

		final Map<String, Object> msgData = new HashMap();
		msgData.put("type", type);
		msgData.put("subtype", DEPLOYMENT_STATUS_PROGRESS);
		msgData.put("message", message);
		msgData.put("step", ++stepCounter);

		TransactionCommand.simpleBroadcastGenericMessage(msgData);

	}

	private void publishDeploymentWarnigMessage (final String title, final String text) {

		final Map<String, Object> warningMsgData = new HashMap();
		warningMsgData.put("type", DEPLOYMENT_WARNING);
		warningMsgData.put("title", title);
		warningMsgData.put("text", text);

		TransactionCommand.simpleBroadcastGenericMessage(warningMsgData);

	}

	private void doExport(final Map<String, Object> attributes) throws FrameworkException {

		final String path  = (String) attributes.get("target");

		if (StringUtils.isBlank(path)) {

			throw new FrameworkException(422, "Please provide target path for deployment export.");
		}

		final Path target  = Paths.get(path);

		try {

			final long startTime = System.currentTimeMillis();
			customHeaders.put("start", new Date(startTime).toString());

			final Map<String, Object> broadcastData = new HashMap();
			broadcastData.put("type", DEPLOYMENT_EXPORT_STATUS);
			broadcastData.put("subtype", DEPLOYMENT_STATUS_BEGIN);
			broadcastData.put("start", startTime);
			broadcastData.put("target", target);
			TransactionCommand.simpleBroadcastGenericMessage(broadcastData);

			Files.createDirectories(target);

			final Path components     = Files.createDirectories(target.resolve("components"));
			final Path files          = Files.createDirectories(target.resolve("files"));
			final Path pages          = Files.createDirectories(target.resolve("pages"));
			final Path schema         = Files.createDirectories(target.resolve("schema"));
			final Path security       = Files.createDirectories(target.resolve("security"));
			final Path templates      = Files.createDirectories(target.resolve("templates"));
			final Path modules        = Files.createDirectories(target.resolve("modules"));
			final Path schemaJson     = schema.resolve("schema.json");
			final Path grants         = security.resolve("grants.json");
			final Path filesConf      = target.resolve("files.json");
			final Path pagesConf      = target.resolve("pages.json");
			final Path componentsConf = target.resolve("components.json");
			final Path templatesConf  = target.resolve("templates.json");
			final Path mailTemplates  = target.resolve("mail-templates.json");
			final Path localizations  = target.resolve("localizations.json");
			final Path widgets		  = target.resolve("widgets.json");

			publishDeploymentProgressMessage(DEPLOYMENT_EXPORT_STATUS, "Exporting Files");
			exportFiles(files, filesConf);

			publishDeploymentProgressMessage(DEPLOYMENT_EXPORT_STATUS, "Exporting Pages");
			exportPages(pages, pagesConf);

			publishDeploymentProgressMessage(DEPLOYMENT_EXPORT_STATUS, "Exporting Components");
			exportComponents(components, componentsConf);

			publishDeploymentProgressMessage(DEPLOYMENT_EXPORT_STATUS, "Exporting Templates");
			exportTemplates(templates, templatesConf);

			publishDeploymentProgressMessage(DEPLOYMENT_EXPORT_STATUS, "Exporting Resource Access Grants");
			exportResourceAccessGrants(grants);

			publishDeploymentProgressMessage(DEPLOYMENT_EXPORT_STATUS, "Exporting Schema");
			exportSchema(schemaJson);

			publishDeploymentProgressMessage(DEPLOYMENT_EXPORT_STATUS, "Exporting Mail Templates");
			exportMailTemplates(mailTemplates);

			publishDeploymentProgressMessage(DEPLOYMENT_EXPORT_STATUS, "Exporting Localizations");
			exportLocalizations(localizations);

			publishDeploymentProgressMessage(DEPLOYMENT_EXPORT_STATUS, "Exporting Widgets");
			exportWidgets(widgets);

			for (StructrModule module : StructrApp.getConfiguration().getModules().values()) {

				if (module.hasDeploymentData()) {
					logger.info("Exporting deployment data for module {}", module.getName());

					publishDeploymentProgressMessage(DEPLOYMENT_EXPORT_STATUS, "Exporting deployment data for module " + module.getName());

					final Path moduleFolder = Files.createDirectories(modules.resolve(module.getName()));
					module.exportDeploymentData(moduleFolder, getGson());
				}

			}

			// config import order is "users, grants, pages, components, templates"
			// data import order is "schema, files, templates, components, pages"

			logger.info("Export finished.");

			final long endTime = System.currentTimeMillis();
			DecimalFormat decimalFormat  = new DecimalFormat("0.00", DecimalFormatSymbols.getInstance(Locale.ENGLISH));
			final String duration = decimalFormat.format(((endTime - startTime) / 1000.0)) + "s";

			customHeaders.put("end", new Date(endTime).toString());
			customHeaders.put("duration", duration);

			info("Export to {} done. (Took {})", target.toString(), duration);

			broadcastData.put("subtype", DEPLOYMENT_STATUS_END);
			broadcastData.put("end", endTime);
			broadcastData.put("duration", duration);
			TransactionCommand.simpleBroadcastGenericMessage(broadcastData);

		} catch (IOException ex) {
			logger.warn("", ex);
		}
	}

	private void exportFiles(final Path target, final Path configTarget) throws FrameworkException {

		logger.info("Exporting files (unchanged files will be skipped)");

		final PropertyKey<Boolean> inclKey  = StructrApp.key(File.class, "includeInFrontendExport");
		final PropertyKey<Boolean> jsKey    = StructrApp.key(File.class, "useAsJavascriptLibrary");
		final PropertyKey<Folder> parentKey = StructrApp.key(File.class, "parent");
		final Map<String, Object> config    = new TreeMap<>();
		final App app                       = StructrApp.getInstance();

		try (final Tx tx = app.tx()) {

			// fetch toplevel folders and recurse
			for (final Folder folder : app.nodeQuery(Folder.class).and(parentKey, null).sort(Folder.name).and(inclKey, true).getAsList()) {
				exportFilesAndFolders(target, folder, config);
			}

			// fetch toplevel files that are marked for export or for use as a javascript library
			for (final File file : app.nodeQuery(File.class)
				.and(parentKey, null)
				.sort(File.name)
				.and()
					.or(inclKey, true)
					.or(jsKey, true)
				.getAsList()) {

				exportFile(target, file, config);
			}

			tx.success();

		} catch (IOException ioex) {
			logger.warn("", ioex);
		}

		try (final Writer fos = new OutputStreamWriter(new FileOutputStream(configTarget.toFile()))) {

			getGson().toJson(config, fos);

		} catch (IOException ioex) {
			logger.warn("", ioex);
		}
	}

	private void exportFilesAndFolders(final Path target, final Folder folder, final Map<String, Object> config) throws IOException {

		// ignore folders with mounted content
		if (folder.isMounted()) {
			return;
		}

		final String name                    = folder.getName();
		final Path path                      = target.resolve(name);

		// make sure that only frontend data is exported, ignore extended
		// types and those with relationships to user data.
		if (DeployCommand.okToExport(folder)) {

			final Map<String, Object> properties = new TreeMap<>();

			Files.createDirectories(path);

			exportFileConfiguration(folder, properties);

			if (!properties.isEmpty()) {
				config.put(folder.getPath(), properties);
			}
		}

		final List<Folder> folders = Iterables.toList(folder.getFolders());
		Collections.sort(folders, new GraphObjectComparator(AbstractNode.name, false));

		for (final Folder child : folders) {
			exportFilesAndFolders(path, child, config);
		}

		final List<File> files = Iterables.toList(folder.getFiles());
		Collections.sort(files, new GraphObjectComparator(AbstractNode.name, false));

		for (final File file : files) {
			exportFile(path, file, config);
		}
	}

	private void exportFile(final Path target, final File file, final Map<String, Object> config) throws IOException {

		if (!DeployCommand.okToExport(file)) {
			return;
		}

		final Map<String, Object> properties = new TreeMap<>();
		final String name                    = file.getName();
		final Path src                       = file.getFileOnDisk().toPath();
		Path targetPath                      = target.resolve(name);
		boolean doExport                     = true;

		if (Files.exists(targetPath)) {

			// compare checksum
			final Long checksumOfExistingFile = FileHelper.getChecksum(targetPath.toFile());
			final Long checksumOfExportFile   = file.getChecksum();

			doExport = !checksumOfExistingFile.equals(checksumOfExportFile);
		}

		if (doExport) {

			try {
				Files.copy(src, targetPath, StandardCopyOption.REPLACE_EXISTING);

			} catch (IOException ioex) {
				logger.warn("Unable to write file {}: {}", targetPath.toString(), ioex.getMessage());
			}
		}

		exportFileConfiguration(file, properties);

		if (!properties.isEmpty()) {
			config.put(file.getFolderPath(), properties);
		}
	}

	private void exportPages(final Path target, final Path configTarget) throws FrameworkException {

		logger.info("Exporting pages (unchanged pages will be skipped)");

		final Map<String, Object> pagesConfig = new TreeMap<>();
		final App app                         = StructrApp.getInstance();

		try (final Tx tx = app.tx()) {

			for (final Page page : app.nodeQuery(Page.class).sort(Page.name).getAsList()) {

				if (!(page instanceof ShadowDocument)) {

					final String content = page.getContent(RenderContext.EditMode.DEPLOYMENT);
					if (content != null) {

						final Map<String, Object> properties = new TreeMap<>();
						final String name                    = page.getName();
						final Path pageFile                  = target.resolve(name + ".html");
						boolean doExport                     = true;

						if (Files.exists(pageFile)) {

							try {

								final String existingContent = new String(Files.readAllBytes(pageFile), "utf-8");
								doExport = !existingContent.equals(content);

							} catch (IOException ignore) {
								logger.warn("", ignore);
							}
						}

						pagesConfig.put(name, properties);
						exportConfiguration(page, properties);
						exportOwnershipAndSecurity(page, properties);

						if (doExport) {

							try (final OutputStreamWriter writer = new OutputStreamWriter(new FileOutputStream(pageFile.toFile()))) {

								writer.write(content);
								writer.flush();
								writer.close();

							} catch (IOException ioex) {
								logger.warn("", ioex);
							}
						}
					}
				}
			}

			tx.success();
		}

		try (final Writer fos = new OutputStreamWriter(new FileOutputStream(configTarget.toFile()))) {

			getGson().toJson(pagesConfig, fos);

		} catch (IOException ioex) {
			logger.warn("", ioex);
		}
	}

	private void exportComponents(final Path target, final Path configTarget) throws FrameworkException {

		logger.info("Exporting components (unchanged components will be skipped)");

		final Map<String, Object> configuration = new TreeMap<>();
		final App app                           = StructrApp.getInstance();

		try (final Tx tx = app.tx()) {

			final ShadowDocument shadowDocument = app.nodeQuery(ShadowDocument.class).getFirst();
			if (shadowDocument != null) {

				for (final DOMNode node : shadowDocument.getElements()) {

					final boolean hasParent = node.getParent() != null;
					final boolean inTrash   = node.inTrash();
					boolean doExport        = true;

					// skip nodes in trash and non-toplevel nodes
					if (inTrash || hasParent) {
						continue;
					}

					final String content = node.getContent(RenderContext.EditMode.DEPLOYMENT);
					if (content != null) {

						String name = node.getProperty(AbstractNode.name);
						if (name == null) {

							name = node.getUuid();
						}

						final Map<String, Object> properties = new TreeMap<>();
						final Path targetFile = target.resolve(name + ".html");

						if (Files.exists(targetFile)) {

							try {

								final String existingContent = new String(Files.readAllBytes(targetFile), "utf-8");
								doExport = !existingContent.equals(content);

							} catch (IOException ignore) {}
						}

						configuration.put(name, properties);
						exportConfiguration(node, properties);

						if (doExport) {

							try (final OutputStreamWriter writer = new OutputStreamWriter(new FileOutputStream(targetFile.toFile()))) {

								writer.write(content);
								writer.flush();
								writer.close();

							} catch (IOException ioex) {
								logger.warn("", ioex);
							}
						}
					}
				}
			}

			tx.success();
		}

		try (final Writer fos = new OutputStreamWriter(new FileOutputStream(configTarget.toFile()))) {

			getGson().toJson(configuration, fos);

		} catch (IOException ioex) {
			logger.warn("", ioex);
		}
	}

	private void exportTemplates(final Path target, final Path configTarget) throws FrameworkException {

		logger.info("Exporting templates (unchanged templates will be skipped)");

		final Map<String, Object> configuration = new TreeMap<>();
		final App app                           = StructrApp.getInstance();

		try (final Tx tx = app.tx()) {

			// export template nodes anywhere in the pages tree which are not related to shared components
			for (final Template template : app.nodeQuery(Template.class).getAsList()) {

				final boolean isShared    = template.getProperty(StructrApp.key(DOMNode.class, "sharedComponent")) != null;
				final boolean inTrash     = template.inTrash();

				if (inTrash || isShared) {
					continue;
				}

				exportTemplateSource(target, template, configuration);
			}

			tx.success();
		}

		try (final Writer fos = new OutputStreamWriter(new FileOutputStream(configTarget.toFile()))) {

			getGson().toJson(configuration, fos);

		} catch (IOException ioex) {
			logger.warn("", ioex);
		}
	}

	private void exportTemplateSource(final Path target, final DOMNode template, final Map<String, Object> configuration) throws FrameworkException {

		final Map<String, Object> properties = new TreeMap<>();
		boolean doExport                     = true;

		final String content = template.getProperty(StructrApp.key(Template.class, "content"));
		if (content != null) {

			// name with uuid or just uuid
			String name = template.getProperty(AbstractNode.name);

			if (name != null) {

				name += "-" + template.getUuid();

			} else {

				name = template.getUuid();
			}

			final Path targetFile = target.resolve(name + ".html");

			if (Files.exists(targetFile)) {

				try {

					final String existingContent = new String(Files.readAllBytes(targetFile), "utf-8");
					doExport = !existingContent.equals(content);

				} catch (IOException ignore) {}
			}

			configuration.put(name, properties);
			exportConfiguration(template, properties);

			if (doExport) {

				try (final OutputStreamWriter writer = new OutputStreamWriter(new FileOutputStream(targetFile.toFile()))) {

					writer.write(content);
					writer.flush();
					writer.close();

				} catch (IOException ioex) {
					logger.warn("", ioex);
				}
			}
		}
	}

	private void exportResourceAccessGrants(final Path target) throws FrameworkException {

		logger.info("Exporting resource access grants");

		final List<Map<String, Object>> grants = new LinkedList<>();
		final App app                          = StructrApp.getInstance();

		try (final Tx tx = app.tx()) {

			for (final ResourceAccess res : app.nodeQuery(ResourceAccess.class).sort(ResourceAccess.signature).getAsList()) {

				final Map<String, Object> grant = new TreeMap<>();
				grants.add(grant);

				grant.put("signature", res.getProperty(ResourceAccess.signature));
				grant.put("flags",     res.getProperty(ResourceAccess.flags));
			}

			tx.success();
		}

		try (final Writer fos = new OutputStreamWriter(new FileOutputStream(target.toFile()))) {

			getGson().toJson(grants, fos);

		} catch (IOException ioex) {
			logger.warn("", ioex);
		}
	}

	private void exportSchema(final Path target) throws FrameworkException {

		logger.info("Exporting schema");

		try {

			final JsonSchema schema = StructrSchema.createFromDatabase(StructrApp.getInstance());

			try (final Writer writer = new FileWriter(target.toFile())) {

				writer.append(schema.toString());
				writer.append("\n");
				writer.flush();

			} catch (IOException ioex) {
				logger.warn("", ioex);
			}

		} catch (Throwable t) {
			t.printStackTrace();
		}
	}

	private void exportConfiguration(final DOMNode node, final Map<String, Object> config) throws FrameworkException {

		if (node.isVisibleToPublicUsers())        { putIf(config, "visibleToPublicUsers", true); }
		if (node.isVisibleToAuthenticatedUsers()) { putIf(config, "visibleToAuthenticatedUsers", true); }

		putIf(config, "contentType",             node.getProperty(StructrApp.key(Content.class, "contentType")));

		if (node instanceof Template) {

			// mark this template as being shared
			putIf(config, "shared", Boolean.toString(node.isSharedComponent() && node.getParent() == null));
		}

		if (node instanceof Page) {
			putIf(config, "position",                node.getProperty(StructrApp.key(Page.class, "position")));
			putIf(config, "category",                node.getProperty(StructrApp.key(Page.class, "category")));
			putIf(config, "showOnErrorCodes",        node.getProperty(StructrApp.key(Page.class, "showOnErrorCodes")));
			putIf(config, "showConditions",          node.getProperty(StructrApp.key(Page.class, "showConditions")));
			putIf(config, "hideConditions",          node.getProperty(StructrApp.key(Page.class, "hideConditions")));
			putIf(config, "dontCache",               node.getProperty(StructrApp.key(Page.class, "dontCache")));
			putIf(config, "cacheForSeconds",         node.getProperty(StructrApp.key(Page.class, "cacheForSeconds")));
			putIf(config, "pageCreatesRawData",      node.getProperty(StructrApp.key(Page.class, "pageCreatesRawData")));
			putIf(config, "basicAuthRealm",          node.getProperty(StructrApp.key(Page.class, "basicAuthRealm")));
			putIf(config, "enableBasicAuth",         node.getProperty(StructrApp.key(Page.class, "enableBasicAuth")));
		}

		// export all dynamic properties
		for (final PropertyKey key : StructrApp.getConfiguration().getPropertySet(node.getClass(), PropertyView.All)) {

			// only export dynamic (=> additional) keys
			if (!key.isPartOfBuiltInSchema()) {

				putIf(config, key.jsonName(), node.getProperty(key));
			}
		}
	}

	private void exportFileConfiguration(final AbstractFile abstractFile, final Map<String, Object> config) {

		if (abstractFile.isVisibleToPublicUsers())         { putIf(config, "visibleToPublicUsers", true); }
		if (abstractFile.isVisibleToAuthenticatedUsers())  { putIf(config, "visibleToAuthenticatedUsers", true); }

		if (abstractFile instanceof File) {

			final File file = (File)abstractFile;

			if (file.isTemplate())                     { putIf(config, "isTemplate", true); }
		}

		putIf(config, "type",                        abstractFile.getProperty(File.type));
		putIf(config, "contentType",                 abstractFile.getProperty(StructrApp.key(File.class, "contentType")));
		putIf(config, "cacheForSeconds",             abstractFile.getProperty(StructrApp.key(File.class, "cacheForSeconds")));
		putIf(config, "useAsJavascriptLibrary",      abstractFile.getProperty(StructrApp.key(File.class, "useAsJavascriptLibrary")));
		putIf(config, "includeInFrontendExport",     abstractFile.getProperty(StructrApp.key(File.class, "includeInFrontendExport")));
		putIf(config, "basicAuthRealm",              abstractFile.getProperty(StructrApp.key(File.class, "basicAuthRealm")));
		putIf(config, "enableBasicAuth",             abstractFile.getProperty(StructrApp.key(File.class, "enableBasicAuth")));

		if (abstractFile instanceof Image) {

			final Image image = (Image)abstractFile;

			putIf(config, "isThumbnail",             image.isThumbnail());
			putIf(config, "isImage",                 image.isImage());
			putIf(config, "width",                   image.getWidth());
			putIf(config, "height",                  image.getHeight());
		}

		if (abstractFile instanceof AbstractMinifiedFile) {

			if (abstractFile instanceof MinifiedCssFile) {

				final MinifiedCssFile mcf = (MinifiedCssFile)abstractFile;

				putIf(config, "lineBreak", mcf.getLineBreak());
			}

			if (abstractFile instanceof MinifiedJavaScriptFile) {

				final MinifiedJavaScriptFile mjf = (MinifiedJavaScriptFile)abstractFile;

				putIf(config, "optimizationLevel",    mjf.getOptimizationLevel());
			}

			Map<Integer, String> minifcationSources = new TreeMap<>();
<<<<<<< HEAD
			for(MinificationSource minificationSourceRel : abstractFile.getOutgoingRelationships(MinificationSource.class)) {
				minifcationSources.put(minificationSourceRel.getProperty(MinificationSource.position), minificationSourceRel.getTargetNode().getPath());
=======
			for(MinificationSource minificationSourceRel : file.getOutgoingRelationships(MinificationSource.class)) {
				minifcationSources.put(minificationSourceRel.getProperty(MinificationSource.position), minificationSourceRel.getTargetNode().getFolderPath());
>>>>>>> f54db020
			}
			putIf(config, "minificationSources",     minifcationSources);

		}

		// export all dynamic properties
		for (final PropertyKey key : StructrApp.getConfiguration().getPropertySet(abstractFile.getClass(), PropertyView.All)) {

			// only export dynamic (=> additional) keys
			if (!key.isPartOfBuiltInSchema()) {

				putIf(config, key.jsonName(), abstractFile.getProperty(key));
			}
		}

		exportOwnershipAndSecurity(abstractFile, config);
	}

	private void exportOwnershipAndSecurity(final NodeInterface node, final Map<String, Object> config) {

		// export unique name of owner node to pages.json
		final Principal owner = node.getOwnerNode();
		if (owner != null) {

			final Map<String, Object> map = new HashMap<>();
			map.put("name", owner.getName());

			config.put("owner", map);
		}

		// export security grants
		final List<Map<String, Object>> grantees = new LinkedList<>();
		for (final Security security : node.getSecurityRelationships()) {

			if (security != null) {

				final Map<String, Object> grant = new TreeMap<>();

				grant.put("name", security.getSourceNode().getProperty(AbstractNode.name));
				final String allowedActions = StringUtils.join(security.getPermissions(), ",");
				grant.put("allowed", allowedActions);

				if (allowedActions.length() > 0) {
					grantees.add(grant);
				}
			}
		}

		// export non-empty collection only
		if (!grantees.isEmpty()) {
			config.put("grantees", grantees);
		}
	}

	private void exportMailTemplates(final Path target) throws FrameworkException {

		logger.info("Exporting mail templates");

		final PropertyKey<String> textKey             = StructrApp.key(MailTemplate.class, "text");
		final PropertyKey<String> localeKey           = StructrApp.key(MailTemplate.class, "locale");
		final List<Map<String, Object>> mailTemplates = new LinkedList<>();
		final App app                                 = StructrApp.getInstance();

		try (final Tx tx = app.tx()) {

			for (final MailTemplate mailTemplate : app.nodeQuery(MailTemplate.class).sort(MailTemplate.name).getAsList()) {

				final Map<String, Object> entry = new TreeMap<>();
				mailTemplates.add(entry);

				entry.put("name",   mailTemplate.getProperty(MailTemplate.name));
				entry.put("text",   mailTemplate.getProperty(textKey));
				entry.put("locale", mailTemplate.getProperty(localeKey));
				entry.put("visibleToAuthenticatedUsers", mailTemplate.getProperty(MailTemplate.visibleToAuthenticatedUsers));
				entry.put("visibleToPublicUsers", mailTemplate.getProperty(MailTemplate.visibleToPublicUsers));
			}

			tx.success();
		}

		try (final Writer fos = new OutputStreamWriter(new FileOutputStream(target.toFile()))) {

			getGson().toJson(mailTemplates, fos);

		} catch (IOException ioex) {
			logger.warn("", ioex);
		}
	}

	private void exportWidgets(final Path target) throws FrameworkException {

		logger.info("Exporting widgets");

		final List<Map<String, Object>> widgets = new LinkedList<>();
		final App app                                 = StructrApp.getInstance();

		try (final Tx tx = app.tx()) {

			for (final Widget widget : app.nodeQuery(Widget.class).sort(Widget.name).getAsList()) {

				final Map<String, Object> entry = new TreeMap<>();
				widgets.add(entry);

				entry.put("name",                        widget.getProperty(Widget.name));
				entry.put("visibleToAuthenticatedUsers", widget.getProperty(Widget.visibleToAuthenticatedUsers));
				entry.put("visibleToPublicUsers",        widget.getProperty(Widget.visibleToPublicUsers));
				entry.put("source",                      widget.getProperty(StructrApp.key(Widget.class, "source")));
				entry.put("description",                 widget.getProperty(StructrApp.key(Widget.class, "description")));
				entry.put("isWidget",                    widget.getProperty(StructrApp.key(Widget.class, "isWidget")));
				entry.put("treePath",                    widget.getProperty(StructrApp.key(Widget.class, "treePath")));
				entry.put("pictures",                    widget.getProperty(StructrApp.key(Widget.class, "pictures")));
				entry.put("configuration",               widget.getProperty(StructrApp.key(Widget.class, "configuration")));
			}

			tx.success();
		}

		try (final Writer fos = new OutputStreamWriter(new FileOutputStream(target.toFile()))) {

			getGson().toJson(widgets, fos);

		} catch (IOException ioex) {
			logger.warn("", ioex);
		}
	}

	private void exportLocalizations(final Path target) throws FrameworkException {

		logger.info("Exporting localizations");

		final PropertyKey<String> localizedNameKey    = StructrApp.key(Localization.class, "localizedName");
		final PropertyKey<String> domainKey           = StructrApp.key(Localization.class, "domain");
		final PropertyKey<String> localeKey           = StructrApp.key(Localization.class, "locale");
		final PropertyKey<String> importedKey         = StructrApp.key(Localization.class, "imported");
		final List<Map<String, Object>> localizations = new LinkedList<>();
		final App app                                 = StructrApp.getInstance();

		try (final Tx tx = app.tx()) {

			for (final Localization localization : app.nodeQuery(Localization.class).sort(Localization.name).getAsList()) {

				final Map<String, Object> entry = new TreeMap<>();
				localizations.add(entry);

				entry.put("name",                        localization.getProperty(Localization.name));
				entry.put("localizedName",               localization.getProperty(localizedNameKey));
				entry.put("domain",                      localization.getProperty(domainKey));
				entry.put("locale",                      localization.getProperty(localeKey));
				entry.put("imported",                    localization.getProperty(importedKey));
				entry.put("visibleToAuthenticatedUsers", localization.getProperty(MailTemplate.visibleToAuthenticatedUsers));
				entry.put("visibleToPublicUsers",        localization.getProperty(MailTemplate.visibleToPublicUsers));
			}

			tx.success();
		}

		try (final Writer fos = new OutputStreamWriter(new FileOutputStream(target.toFile()))) {

			getGson().toJson(localizations, fos);

		} catch (IOException ioex) {
			logger.warn("", ioex);
		}
	}

	private void putIf(final Map<String, Object> target, final String key, final Object value) {

		if (value != null) {
			target.put(key, value);
		}
	}

	private List<Map<String, Object>> readConfigList(final Path conf) {

		try (final Reader reader = Files.newBufferedReader(conf, Charset.forName("utf-8"))) {

			return getGson().fromJson(reader, List.class);

		} catch (IOException ioex) {
			logger.warn("", ioex);
		}

		return Collections.emptyList();
	}

	private <T extends NodeInterface> void importListData(final Class<T> type, final List<Map<String, Object>> data, final PropertyMap... additionalData) throws FrameworkException {

		final SecurityContext context = SecurityContext.getSuperUserInstance();
		context.setDoTransactionNotifications(false);
		final App app                 = StructrApp.getInstance(context);

		try (final Tx tx = app.tx()) {

			for (final T toDelete : app.nodeQuery(type).getAsList()) {
				app.delete(toDelete);
			}

			for (final Map<String, Object> entry : data) {

				final PropertyMap map = PropertyMap.inputTypeToJavaType(context, type, entry);

				// allow caller to insert additional data for better creation performance
				for (final PropertyMap add : additionalData) {
					map.putAll(add);
				}

				app.create(type, map);
			}

			tx.success();
		}
	}

	private static final Set<String> relationshipTypesOkToExport = new HashSet<>(Arrays.asList(
		"CONTAINS",
		"CONTAINS_NEXT_SIBLING",
		"LINK",
		"MINIFICATION",
		"FAVORITE",
		"WORKING_DIR",
		"HOME_DIR",
		"THUMBNAIL"
	));

	// ----- public static methods -----
	public static boolean okToExport(final AbstractFile file) {

		for (final AbstractRelationship rel : file.getRelationships()) {

			final String name = rel.getRelType().name();

			if (relationshipTypesOkToExport.contains(name)) {
				continue;
			}

			if (rel instanceof Security) {
				continue;
			}

			if (rel instanceof PrincipalOwnsNode) {
				continue;
			}

			// if none of the above matched, the file should not be exported
			return false;
		}

		return true;
	}

	public static void addDeferredPagelink (String linkableUUID, String pagePath) {
		deferredPageLinks.put(linkableUUID, pagePath);
	}
}<|MERGE_RESOLUTION|>--- conflicted
+++ resolved
@@ -37,11 +37,8 @@
 import java.util.Collections;
 import java.util.Date;
 import java.util.HashMap;
-<<<<<<< HEAD
 import java.util.HashSet;
-=======
 import java.util.LinkedHashMap;
->>>>>>> f54db020
 import java.util.LinkedList;
 import java.util.List;
 import java.util.Locale;
@@ -490,10 +487,10 @@
 			deferredPageLinks.forEach((String linkableUUID, String pagePath) -> {
 
 				try {
-					final DOMNode page = StructrApp.getInstance().get(DOMNode.class, linkableUUID);
-
-					final Linkable linkedPage = StructrApp.getInstance().nodeQuery(Linkable.class).and(Page.path, pagePath).or(Page.name, pagePath).getFirst();
-					page.setProperties(page.getSecurityContext(), new PropertyMap(LinkSource.linkable, linkedPage));
+					final DOMNode page        = StructrApp.getInstance().get(DOMNode.class, linkableUUID);
+					final Linkable linkedPage = StructrApp.getInstance().nodeQuery(Linkable.class).and(StructrApp.key(Page.class, "path"), pagePath).or(Page.name, pagePath).getFirst();
+
+					((LinkSource)page).setLinkable(linkedPage);
 
 				} catch (FrameworkException ex) {
 				}
@@ -1166,13 +1163,8 @@
 			}
 
 			Map<Integer, String> minifcationSources = new TreeMap<>();
-<<<<<<< HEAD
 			for(MinificationSource minificationSourceRel : abstractFile.getOutgoingRelationships(MinificationSource.class)) {
 				minifcationSources.put(minificationSourceRel.getProperty(MinificationSource.position), minificationSourceRel.getTargetNode().getPath());
-=======
-			for(MinificationSource minificationSourceRel : file.getOutgoingRelationships(MinificationSource.class)) {
-				minifcationSources.put(minificationSourceRel.getProperty(MinificationSource.position), minificationSourceRel.getTargetNode().getFolderPath());
->>>>>>> f54db020
 			}
 			putIf(config, "minificationSources",     minifcationSources);
 
