/**
 * Copyright (C) 2010-2018 Structr GmbH
 *
 * This file is part of Structr <http://structr.org>.
 *
 * Structr is free software: you can redistribute it and/or modify
 * it under the terms of the GNU Affero General Public License as
 * published by the Free Software Foundation, either version 3 of the
 * License, or (at your option) any later version.
 *
 * Structr is distributed in the hope that it will be useful,
 * but WITHOUT ANY WARRANTY; without even the implied warranty of
 * MERCHANTABILITY or FITNESS FOR A PARTICULAR PURPOSE.  See the
 * GNU Affero General Public License for more details.
 *
 * You should have received a copy of the GNU Affero General Public License
 * along with Structr.  If not, see <http://www.gnu.org/licenses/>.
 */
package org.structr.web.maintenance.deploy;

import java.io.FileInputStream;
import java.io.IOException;
import java.nio.file.FileVisitResult;
import java.nio.file.FileVisitor;
import java.nio.file.Path;
import java.nio.file.attribute.BasicFileAttributes;
import java.util.ArrayList;
import java.util.Iterator;
import java.util.List;
import java.util.Map;
import org.apache.commons.lang3.StringUtils;
import org.slf4j.Logger;
import org.slf4j.LoggerFactory;
import org.structr.common.SecurityContext;
import org.structr.common.error.FrameworkException;
import org.structr.core.app.App;
import org.structr.core.app.StructrApp;
import org.structr.core.entity.AbstractNode;
import org.structr.core.graph.NodeAttribute;
import org.structr.core.graph.NodeInterface;
import static org.structr.core.graph.NodeInterface.name;
import org.structr.core.graph.Tx;
import org.structr.core.property.GenericProperty;
import org.structr.core.property.PropertyKey;
import org.structr.core.property.PropertyMap;
import org.structr.web.common.FileHelper;
import org.structr.web.common.ImageHelper;
import org.structr.web.entity.AbstractFile;
import org.structr.web.entity.AbstractMinifiedFile;
import org.structr.web.entity.Folder;
import org.structr.web.entity.Image;
import org.structr.web.entity.relation.MinificationSource;
import org.structr.web.entity.relation.Thumbnails;
import org.structr.web.entity.File;

/**
 *
 */
public class FileImportVisitor implements FileVisitor<Path> {

	private static final Logger logger      = LoggerFactory.getLogger(FileImportVisitor.class.getName());
	private Map<String, Object> config      = null;
	private SecurityContext securityContext = null;
	private Path basePath                   = null;
	private App app                         = null;
	private List<File> deferredFiles    = null;

	public FileImportVisitor(final Path basePath, final Map<String, Object> config) {

		this.securityContext = SecurityContext.getSuperUserInstance();
		this.securityContext.setDoTransactionNotifications(false);
		this.basePath        = basePath;
		this.config          = config;
		this.app             = StructrApp.getInstance(this.securityContext);
		this.deferredFiles   = new ArrayList<>();
	}

	@Override
	public FileVisitResult preVisitDirectory(final Path dir, final BasicFileAttributes attrs) throws IOException {

		if (!basePath.equals(dir)) {
			createFolder(dir);
		}

		return FileVisitResult.CONTINUE;
	}

	@Override
	public FileVisitResult visitFile(final Path file, final BasicFileAttributes attrs) throws IOException {

		if (attrs.isDirectory()) {

			createFolder(file);

		} else if (attrs.isRegularFile()) {

			final String fileName = file.getFileName().toString();

			createFile(file, fileName);
		}

		return FileVisitResult.CONTINUE;
	}

	@Override
	public FileVisitResult visitFileFailed(final Path file, final IOException exc) throws IOException {

		logger.warn("Exception while importing file {}: {}", new Object[] { file.toString(), exc.getMessage() });
		return FileVisitResult.CONTINUE;
	}

	@Override
	public FileVisitResult postVisitDirectory(final Path dir, final IOException exc) throws IOException {
		return FileVisitResult.CONTINUE;
	}

	public void handleDeferredFiles() {

		if (!this.deferredFiles.isEmpty()) {

			for (File file : this.deferredFiles) {

				try (final Tx tx = app.tx(true, false, false)) {

					// set properties from files.json
<<<<<<< HEAD
					final PropertyMap fileProperties                          = getPropertiesForFileOrFolder(file.getPath());
=======
					final PropertyMap fileProperties = getPropertiesForFileOrFolder(file.getFolderPath());

>>>>>>> f54db020
					final PropertyKey<Map<String, String>> sourcesPropertyKey = new GenericProperty("minificationSources");
					Map<String, String> sourcesConfig                         = fileProperties.get(sourcesPropertyKey);

					fileProperties.remove(sourcesPropertyKey);

					file.unlockSystemPropertiesOnce();
					file.setProperties(securityContext, fileProperties);

					for (String positionString : sourcesConfig.keySet()) {

						final Integer position    = Integer.parseInt(positionString);
						final String sourcePath   = sourcesConfig.get(positionString);
						final AbstractFile source = FileHelper.getFileByAbsolutePath(securityContext, sourcePath);

						if (source != null) {

							app.create(app.get(AbstractMinifiedFile.class, file.getUuid()), (File)source, MinificationSource.class, new PropertyMap(MinificationSource.position, position));

						} else {
							logger.warn("Source file {} for minified file {} at position {} not found - please verify that it is included in the export", sourcePath, file.getFolderPath(), positionString);
						}
					}

					tx.success();

				} catch (FrameworkException fxe) {

				}
			}
		}
	}

	// ----- private methods -----
	private void createFolder(final Path file) {

		try (final Tx tx = app.tx(true, false, false)) {

			// create folder
			final Folder folder = createFolders(basePath.relativize(file));
			if (folder != null) {

				// set properties from files.json
				final PropertyMap properties = getPropertiesForFileOrFolder(folder.getPath());
				if (properties != null) {

					folder.unlockSystemPropertiesOnce();
					folder.setProperties(securityContext, properties);
				}
			}

			tx.success();

		} catch (Exception ex) {
			logger.error("Error occured while importing folder " + file, ex);
		}
	}

	private void createFile(final Path path, final String fileName) throws IOException {

		String newFileUuid = null;
		try (final Tx tx = app.tx(true, false, false)) {

			final PropertyKey<Folder> parentKey = StructrApp.key(File.class, "parent");
			final Path parentPath               = basePath.relativize(path).getParent();
			final Folder parent                 = createFolders(parentPath);
			final String fullPath               = (parentPath != null ? "/" + parentPath.toString() : "") + "/" + fileName;
			boolean skipFile                    = false;

			// load properties from files.json
			final PropertyMap fileProperties = getPropertiesForFileOrFolder(fullPath);
			if (fileProperties == null) {

				logger.info("Ignoring {} (not in files.json)", fullPath);

			} else {

				File file = app.nodeQuery(File.class).and(parentKey, parent).and(File.name, fileName).getFirst();

				if (file != null) {

					final Long checksumOfExistingFile = file.getChecksum();
					final Long checksumOfNewFile      = FileHelper.getChecksum(path.toFile());

					if (checksumOfExistingFile != null && checksumOfNewFile != null && checksumOfExistingFile.equals(checksumOfNewFile)) {

						skipFile = true;

					} else {

						// remove existing file first!
						app.delete(file);
					}
				}

				if (!skipFile) {

					logger.info("Importing {}...", fullPath);

					try (final FileInputStream fis = new FileInputStream(path.toFile())) {

						// create file in folder structure
						file                     = FileHelper.createFile(securityContext, fis, null, File.class, fileName);
						final String contentType = file.getContentType();

						final PropertyMap changedProperties = new PropertyMap();

						// modify file type according to content
						if (StringUtils.startsWith(contentType, "image") || ImageHelper.isImageType(file.getProperty(name))) {

							changedProperties.put(NodeInterface.type, Image.class.getSimpleName());
						}

						// move file to folder
						file.setProperty(parentKey, parent);

						file.unlockSystemPropertiesOnce();
						file.setProperties(securityContext, changedProperties);

						newFileUuid = file.getUuid();
					}
				}

				if (file != null) {

					if (fileProperties.containsKey(StructrApp.key(AbstractMinifiedFile.class, "minificationSources"))) {
						deferredFiles.add(file);
					} else {
						file.unlockSystemPropertiesOnce();
						file.setProperties(securityContext, fileProperties);
					}

				}
			}

			tx.success();

		} catch (Exception ex) {
			logger.error("Error occured while importing file " + fileName, ex);
		}

		try (final Tx tx = app.tx(true, false, false)) {

			if (newFileUuid != null) {

				final File createdFile = app.get(File.class, newFileUuid);
				String type            = createdFile.getType();
				boolean isImage        = createdFile instanceof Image;
				boolean isThumbnail    = isImage && ((Image)createdFile).isThumbnail();

				logger.debug("File {}: {}, isImage? {}, isThumbnail? {}", new Object[] { createdFile.getName(), type, isImage, isThumbnail});

				if (isImage) {

					try {
						ImageHelper.updateMetadata(createdFile);
						handleThumbnails((Image) createdFile);

					} catch (Throwable t) {
						logger.warn("Unable to update metadata: {}", t.getMessage());
					}
				}

			}

			tx.success();

		} catch (Exception ex) {
			logger.error("Error occured while importing file " + fileName, ex);
		}

	}

	private void handleThumbnails(final Image img) {

		if (img.isThumbnail()) {

			// thumbnail image
			if (img.getIncomingRelationship(Thumbnails.class) == null) {

				ImageHelper.findAndReconnectOriginalImage(img);
			}

		} else {

			// original image
			if (!img.getOutgoingRelationships(Thumbnails.class).iterator().hasNext()) {

				ImageHelper.findAndReconnectThumbnails(img);

			}
		}

	}

	private PropertyMap getPropertiesForFileOrFolder(final String path) throws FrameworkException {

		final Object data = config.get(path);
		if (data != null && data instanceof Map) {

			return PropertyMap.inputTypeToJavaType(SecurityContext.getSuperUserInstance(), AbstractFile.class, (Map<String, Object>)data);
		}

		return null;
	}

	private Folder createFolders(final Path folder) throws FrameworkException {

		if (folder != null) {

			final PropertyKey<Folder> parentKey = StructrApp.key(File.class, "parent");
			final App app                       = StructrApp.getInstance();
			Folder current                      = null;
			Folder parent                       = null;

			for (final Iterator<Path> it = folder.iterator(); it.hasNext(); ) {

				final Path part   = it.next();
				final String name = part.toString();

				current = app.nodeQuery(Folder.class).andName(name).and(parentKey, parent).getFirst();
				if (current == null) {

					current = app.create(Folder.class,
						new NodeAttribute(AbstractNode.name, name),
						new NodeAttribute(parentKey, parent)
					);

					// set properties from files.json, but only when the folder is created
					final PropertyMap properties = getPropertiesForFileOrFolder(current.getPath());
					if (properties != null) {

						current.unlockSystemPropertiesOnce();
						current.setProperties(securityContext, properties);
					}
				}

				// make next folder child of new one
				parent = current;
			}

			return current;
		}

		return null;
	}
}<|MERGE_RESOLUTION|>--- conflicted
+++ resolved
@@ -123,12 +123,7 @@
 				try (final Tx tx = app.tx(true, false, false)) {
 
 					// set properties from files.json
-<<<<<<< HEAD
 					final PropertyMap fileProperties                          = getPropertiesForFileOrFolder(file.getPath());
-=======
-					final PropertyMap fileProperties = getPropertiesForFileOrFolder(file.getFolderPath());
-
->>>>>>> f54db020
 					final PropertyKey<Map<String, String>> sourcesPropertyKey = new GenericProperty("minificationSources");
 					Map<String, String> sourcesConfig                         = fileProperties.get(sourcesPropertyKey);
 
