--- conflicted
+++ resolved
@@ -62,12 +62,8 @@
 	private SecurityContext securityContext = null;
 	private Path basePath                   = null;
 	private App app                         = null;
-<<<<<<< HEAD
-	private List<File> deferredFiles    = null;
-=======
-	private List<FileBase> deferredFiles    = null;
+	private List<File> deferredFiles        = null;
 	private Map<String, Folder> folderCache = null;
->>>>>>> 53a146f7
 
 	public FileImportVisitor(final Path basePath, final Map<String, Object> config) {
 
@@ -157,26 +153,21 @@
 
 	// ----- private methods -----
 	private Folder getExistingFolder(final String path) throws FrameworkException {
-<<<<<<< HEAD
-		return app.nodeQuery(Folder.class).and(StructrApp.key(AbstractFile.class, "path"), path).getFirst();
-=======
 
 		Folder existingFolder = this.folderCache.get(path);
-
 		if (existingFolder != null) {
 
 			return existingFolder;
 
 		} else {
 
-			existingFolder = app.nodeQuery(Folder.class).and(AbstractFile.path, path).getFirst();
+			existingFolder = app.nodeQuery(Folder.class).and(StructrApp.key(AbstractFile.class, "path"), path).getFirst();
 			if (existingFolder != null) {
 				this.folderCache.put(path, existingFolder);
 			}
 
 			return existingFolder;
 		}
->>>>>>> 53a146f7
 	}
 
 	private void createFolder(final Path folderObj) {
