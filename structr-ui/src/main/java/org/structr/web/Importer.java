--- conflicted
+++ resolved
@@ -752,13 +752,7 @@
 					if (parent != null) {
 
 						fileNode.setProperty(File.parent, parent);
-<<<<<<< HEAD
-						
-						//app.create(parent, fileNode, Files.class);
-						//createRel.execute(parent, fileNode, Folders.class);
-=======
-
->>>>>>> 6c5d27db
+
 					}
 
 					if (contentType.equals("text/css")) {
