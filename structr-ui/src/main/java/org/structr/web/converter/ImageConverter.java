--- conflicted
+++ resolved
@@ -28,12 +28,8 @@
 import org.structr.web.common.ImageHelper;
 import org.structr.common.KeyAndClass;
 import org.structr.common.SecurityContext;
-import org.structr.common.error.FrameworkException;
 import org.structr.core.GraphObject;
-import org.structr.core.Services;
 import org.structr.core.converter.PropertyConverter;
-import org.structr.core.graph.StructrTransaction;
-import org.structr.core.graph.TransactionCommand;
 import org.structr.web.entity.Image;
 
 //~--- JDK imports ------------------------------------------------------------
@@ -82,101 +78,60 @@
 		final App app = StructrApp.getInstance(securityContext);
 		
 		try {
+
+			app.beginTx();
 			
-			app.beginTx();
+					
+			Image img = null;
 
-<<<<<<< HEAD
-			Image img = null;
-			if (source instanceof byte[]) {
+			try {
+				if (source instanceof byte[]) {
 
-				byte[] data      = (byte[]) source;
-				MagicMatch match = Magic.getMagicMatch(data);
-				String mimeType  = match.getMimeType();
+					byte[] data      = (byte[]) source;
+					MagicMatch match = Magic.getMagicMatch(data);
+					String mimeType  = match.getMimeType();
 
-				if (keyAndClass != null) {
+					if (keyAndClass != null) {
 
-					img = (Image) ImageHelper.createFile(securityContext, data, mimeType, keyAndClass.getCls());
+						img = (Image) ImageHelper.createFile(securityContext, data, mimeType, keyAndClass.getCls());
 
-				} else {
+					} else {
 
-					ImageHelper.setImageData((Image) currentObject, data, mimeType);
+						ImageHelper.setImageData((Image) currentObject, data, mimeType);
+
+					}
+
+				} else if (source instanceof String) {
+
+					String sourceString = (String) source;
+
+					if (StringUtils.isNotBlank(sourceString)) {
+
+						if (keyAndClass != null) {
+
+							// UUID?
+							if (sourceString.length() == 32) {
+
+								img = (Image) ImageHelper.transformFile(securityContext, sourceString, keyAndClass != null ? keyAndClass.getCls() : null);
+							}
+
+							if (img == null) {
+
+								img = (Image) ImageHelper.createFileBase64(securityContext, sourceString, keyAndClass != null ? keyAndClass.getCls() : null);
+
+							}
+
+						} else {
+
+							ImageHelper.decodeAndSetFileData((Image) currentObject, sourceString);
+
+						}
+					}
 
 				}
 
-			} else if (source instanceof String) {
-=======
-			Services.command(securityContext, TransactionCommand.class).execute(new StructrTransaction() {
-
-				@Override
-				public Object execute() throws FrameworkException {
-					
-					Image img = null;
-
-					try {
-						if (source instanceof byte[]) {
-
-							byte[] data      = (byte[]) source;
-							MagicMatch match = Magic.getMagicMatch(data);
-							String mimeType  = match.getMimeType();
-							
-							if (keyAndClass != null) {
-
-								img = (Image) ImageHelper.createFile(securityContext, data, mimeType, keyAndClass.getCls());
-								
-							} else {
-								
-								ImageHelper.setImageData((Image) currentObject, data, mimeType);
-								
-							}
-
-						} else if (source instanceof String) {
-
-							String sourceString = (String) source;
-							
-							if (StringUtils.isNotBlank(sourceString)) {
-
-								if (keyAndClass != null) {
-
-									// UUID?
-									if (sourceString.length() == 32) {
-										
-										img = (Image) ImageHelper.transformFile(securityContext, sourceString, keyAndClass != null ? keyAndClass.getCls() : null);
-									}
-
-									if (img == null) {
-
-										img = (Image) ImageHelper.createFileBase64(securityContext, sourceString, keyAndClass != null ? keyAndClass.getCls() : null);
-
-									}
-									
-								} else {
-									
-									ImageHelper.decodeAndSetFileData((Image) currentObject, sourceString);
-									
-								}
-							}
-
-						}
-						
-					} catch (Throwable t) {
-						logger.log(Level.WARNING, "Cannot create image node from given data", t);
-					}
->>>>>>> 1b343fd7
-
-				if (StringUtils.isNotBlank((String) source)) {
-
-
-					if (keyAndClass != null) {
-
-						img = (Image) ImageHelper.createFileBase64(securityContext, (String) source, keyAndClass != null ? keyAndClass.getCls() : null);
-
-					} else {
-
-						ImageHelper.decodeAndSetFileData((Image) currentObject, (String) source);
-
-					}
-				}
-
+			} catch (Throwable t) {
+				logger.log(Level.WARNING, "Cannot create image node from given data", t);
 			}
 
 			if (img != null) {
@@ -185,14 +140,11 @@
 				img.updateInIndex();
 				currentObject.setProperty(keyAndClass.getPropertyKey(), img);
 			}
+					
 
 		} catch (Throwable t) {
 
 			logger.log(Level.WARNING, "Cannot create image node from given data", t);
-			
-		} finally {
-			
-			app.finishTx();
 		}
 			
 		return null;
