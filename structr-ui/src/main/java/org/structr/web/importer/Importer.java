--- conflicted
+++ resolved
@@ -82,11 +82,7 @@
 import org.structr.web.diff.InvertibleModificationOperation;
 import org.structr.web.diff.MoveOperation;
 import org.structr.web.diff.UpdateOperation;
-<<<<<<< HEAD
 import org.structr.web.entity.Folder;
-=======
-import org.structr.web.entity.FileBase;
->>>>>>> f54db020
 import org.structr.web.entity.Image;
 import org.structr.web.entity.Linkable;
 import org.structr.web.entity.dom.Content;
@@ -1266,54 +1262,28 @@
 
 	}
 
-<<<<<<< HEAD
-	private File createFileNode(final String uuid, final String path, final String contentType, final long size, final long checksum) throws FrameworkException {
-		return createFileNode(uuid, path, contentType, size, checksum, null);
-	}
-
-	private File createFileNode(final String uuid, final String path, final String contentType, final long size, final long checksum, final Class fileClass) throws FrameworkException {
-
-		final String relativeFilePath            = File.getDirectoryPath(uuid) + "/" + uuid;
+	private File createFileNode(final String path, final String contentType, final long size, final long checksum) throws FrameworkException {
+		return createFileNode(path, contentType, size, checksum, null);
+	}
+
+	private File createFileNode(final String path, final String contentType, final long size, final long checksum, final Class fileClass) throws FrameworkException {
+
 		final PropertyKey<Integer> versionKey    = StructrApp.key(File.class, "version");
-		final PropertyKey<String> relPathKey     = StructrApp.key(File.class, "relativeFilePath");
+		final PropertyKey<Folder> parentKey      = StructrApp.key(File.class, "parent");
 		final PropertyKey<String> contentTypeKey = StructrApp.key(File.class, "contentType");
 		final PropertyKey<String> pathKey        = StructrApp.key(File.class, "path");
 		final PropertyKey<Long> checksumKey      = StructrApp.key(File.class, "checksum");
 		final PropertyKey<Long> sizeKey          = StructrApp.key(File.class, "size");
 
-		final File fileNode = app.create(fileClass != null ? fileClass : File.class,
-			new NodeAttribute(GraphObject.id, uuid),
+		return app.create(fileClass != null ? fileClass : File.class,
 			new NodeAttribute(AbstractNode.name, PathHelper.getName(path)),
-			new NodeAttribute(relPathKey, relativeFilePath),
+			new NodeAttribute(parentKey,      FileHelper.createFolderPath(securityContext, PathHelper.getFolderPath(path))),
 			new NodeAttribute(contentTypeKey, contentType),
-			new NodeAttribute(sizeKey, size),
-			new NodeAttribute(checksumKey, checksum),
-			new NodeAttribute(versionKey, 1),
+			new NodeAttribute(sizeKey,        size),
+			new NodeAttribute(checksumKey,    checksum),
+			new NodeAttribute(versionKey,     1),
 			new NodeAttribute(AbstractNode.visibleToPublicUsers, publicVisible),
 			new NodeAttribute(AbstractNode.visibleToAuthenticatedUsers, authVisible));
-
-		final Folder parentFolder = FileHelper.createFolderPath(securityContext, PathHelper.getFolderPath(path));
-		fileNode.setParent(parentFolder);
-
-		return fileNode;
-
-=======
-	private FileBase createFileNode(final String path, final String contentType, final long size, final long checksum) throws FrameworkException {
-		return createFileNode(path, contentType, size, checksum, null);
-	}
-
-	private FileBase createFileNode(final String path, final String contentType, final long size, final long checksum, final Class fileClass) throws FrameworkException {
-
-		return app.create(fileClass != null ? fileClass : File.class,
-			new NodeAttribute(AbstractNode.name, PathHelper.getName(path)),
-			new NodeAttribute(File.parent,  FileHelper.createFolderPath(securityContext, PathHelper.getFolderPath(path))),
-			new NodeAttribute(File.contentType, contentType),
-			new NodeAttribute(File.size, size),
-			new NodeAttribute(File.checksum, checksum),
-			new NodeAttribute(File.version, 1),
-			new NodeAttribute(AbstractNode.visibleToPublicUsers, publicVisible),
-			new NodeAttribute(AbstractNode.visibleToAuthenticatedUsers, authVisible));
->>>>>>> f54db020
 	}
 
 	private Image createImageNode(final String path, final String contentType, final long size, final long checksum) throws FrameworkException {
