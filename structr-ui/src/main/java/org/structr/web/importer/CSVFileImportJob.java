--- conflicted
+++ resolved
@@ -61,17 +61,10 @@
 	@Override
 	public boolean runInitialChecks () throws FrameworkException {
 
-<<<<<<< HEAD
-		final String targetType = getOrDefault(configuration.get("targetType"), null);
-		final String delimiter  = getOrDefault(configuration.get("delimiter"), ";");
-		final String quoteChar  = getOrDefault(configuration.get("quoteChar"), "\"");
-=======
-		final boolean rfc4180Mode               = getOrDefault(configuration.get("rfc4180Mode"), false);
-		final Map<String, Object> mixedMappings = getOrDefault(configuration.get("mixedMappings"), null);
-		final String targetType                 = getOrDefault(configuration.get("targetType"), null);
-		final String delimiter                  = getOrDefault(configuration.get("delimiter"), ";");
-		final String quoteChar                  = getOrDefault(configuration.get("quoteChar"), "\"");
->>>>>>> a0b71869
+		final String targetType   = getOrDefault(configuration.get("targetType"), null);
+		final String delimiter    = getOrDefault(configuration.get("delimiter"), ";");
+		final String quoteChar    = getOrDefault(configuration.get("quoteChar"), "\"");
+		final boolean rfc4180Mode = getOrDefault(configuration.get("rfc4180Mode"), false);
 
 		if (targetType == null || delimiter == null || quoteChar == null) {
 
