--- conflicted
+++ resolved
@@ -23,6 +23,8 @@
 import java.io.FileOutputStream;
 import java.io.IOException;
 import java.io.InputStream;
+import java.nio.file.Path;
+import java.nio.file.Paths;
 import java.text.SimpleDateFormat;
 import java.util.Date;
 import java.util.List;
@@ -45,16 +47,12 @@
 import org.structr.core.app.App;
 import org.structr.core.app.StructrApp;
 import org.structr.core.entity.AbstractNode;
-<<<<<<< HEAD
 import org.structr.core.property.PropertyKey;
-=======
->>>>>>> f54db020
 import org.structr.core.property.PropertyMap;
 import org.structr.util.Base64;
 import org.structr.web.entity.AbstractFile;
 import org.structr.web.entity.File;
 import org.structr.web.entity.Folder;
-import org.structr.web.entity.Image;
 
 /**
  * File utility class.
@@ -128,10 +126,7 @@
 	 * @throws FrameworkException
 	 * @throws IOException
 	 */
-<<<<<<< HEAD
 	public static <T extends org.structr.web.entity.File> T createFile(final SecurityContext securityContext, final InputStream fileStream, final String contentType, final Class<T> fileType, final String name)
-=======
-	public static <T extends org.structr.web.entity.FileBase> T createFile(final SecurityContext securityContext, final InputStream fileStream, final String contentType, final Class<T> fileType, final String name)
 			throws FrameworkException, IOException {
 
 		return createFile(securityContext, fileStream, contentType, fileType, name, null);
@@ -152,8 +147,7 @@
 	 * @throws FrameworkException
 	 * @throws IOException
 	 */
-	public static <T extends org.structr.web.entity.FileBase> T createFile(final SecurityContext securityContext, final InputStream fileStream, final String contentType, final Class<T> fileType, final String name, final Folder parentFolder)
->>>>>>> f54db020
+	public static <T extends org.structr.web.entity.File> T createFile(final SecurityContext securityContext, final InputStream fileStream, final String contentType, final Class<T> fileType, final String name, final Folder parentFolder)
 		throws FrameworkException, IOException {
 
 		PropertyMap props = new PropertyMap();
@@ -162,8 +156,8 @@
 
 		if (parentFolder != null) {
 
-			props.put(FileBase.hasParent, true);
-			props.put(FileBase.parent, parentFolder);
+			props.put(StructrApp.key(File.class, "hasParent"), true);
+			props.put(StructrApp.key(File.class, "parent"), parentFolder);
 
 		}
 
@@ -257,200 +251,161 @@
 		setFileProperties(file, contentType);
 	}
 
-<<<<<<< HEAD
+	/**
+	 * Write image data from the given InputStream to the given file node and set checksum and size.
+	 *
+	 * @param file
+	 * @param fileStream
+	 * @param contentType if null, try to auto-detect content type
+	 * @throws FrameworkException
+	 * @throws IOException
+	 */
+	public static void setFileData(final File file, final InputStream fileStream, final String contentType) throws FrameworkException, IOException {
+
+		FileHelper.writeToFile(file, fileStream);
+		setFileProperties(file, contentType);
+	}
+
+	/**
+	 * Set the contentType, checksum, size and version properties of the given fileNode
+	 *
+	 * @param file
+	 * @param contentType if null, try to auto-detect content type
+	 * @throws FrameworkException
+	 * @throws IOException
+	 */
+	public static void setFileProperties (final File file, final String contentType) throws IOException, FrameworkException {
+
+		final java.io.File fileOnDisk            = file.getFileOnDisk(false);
+		final PropertyMap map                    = new PropertyMap();
+		final PropertyKey<String> contentTypeKey = StructrApp.key(File.class, "contentType");
+		final PropertyKey<Long> sizeKey          = StructrApp.key(File.class, "size");
+		final PropertyKey<Integer> versionKey    = StructrApp.key(File.class, "version");
+
+		map.putAll(getChecksums(file, fileOnDisk));
+		map.put(contentTypeKey, contentType != null ? contentType : getContentMimeType(file));
+		map.put(sizeKey,        FileHelper.getSize(file));
+		map.put(versionKey,     1);
+
+		file.setProperties(file.getSecurityContext(), map);
+	}
+
+	/**
+	 * Set the uuid and the path of a newly created fileNode
+	 *
+	 * @param fileNode
+	 * @throws FrameworkException
+	 */
+	public static void setFileProperties (File fileNode) throws FrameworkException {
+
+		final PropertyMap properties = new PropertyMap();
+
+		String id = fileNode.getProperty(GraphObject.id);
+		if (id == null) {
+
+			final String newUuid = UUID.randomUUID().toString().replaceAll("[\\-]+", "");
+			id = newUuid;
+
+			fileNode.unlockSystemPropertiesOnce();
+			properties.put(GraphObject.id, newUuid);
+		}
+
+		fileNode.unlockSystemPropertiesOnce();
+		fileNode.setProperties(fileNode.getSecurityContext(), properties);
+
+	}
+
+	/**
+	 * Calculate checksums that are configured in settings of parent folder.
+	 *
+	 * @param file
+	 * @param fileOnDisk
+	 * @return
+	 * @throws IOException
+	 */
+	private static PropertyMap getChecksums(final File file, final java.io.File fileOnDisk) throws IOException {
+
+		final PropertyMap propreriesWithChecksums = new PropertyMap();
+
+		Folder parentFolder = file.getParent();
+		String checksums = null;
+
+		while (parentFolder != null && checksums == null) {
+
+			checksums    = parentFolder.getEnabledChecksums();
+			parentFolder = parentFolder.getParent();
+		}
+
+		if (checksums == null) {
+			checksums = Settings.DefaultChecksums.getValue();
+		}
+
+		if (StringUtils.contains(checksums, "crc32"))	{
+			propreriesWithChecksums.put(StructrApp.key(File.class, "checksum"), FileHelper.getChecksum(fileOnDisk));
+		}
+
+		if (StringUtils.contains(checksums, "md5"))	{
+			propreriesWithChecksums.put(StructrApp.key(File.class, "md5"), FileHelper.getMD5Checksum(file));
+		}
+
+		if (StringUtils.contains(checksums, "sha1"))	{
+			propreriesWithChecksums.put(StructrApp.key(File.class, "sha1"), FileHelper.getSHA1Checksum(file));
+		}
+
+		if (StringUtils.contains(checksums, "sha512"))	{
+			propreriesWithChecksums.put(StructrApp.key(File.class, "sha512"), FileHelper.getSHA512Checksum(file));
+		}
+
+		return propreriesWithChecksums;
+	}
+
+	/**
+	 * Update checksums, content type, size and additional properties of the given file
+	 *
+	 * @param file the file
+	 * @param map  additional properties
+	 * @throws FrameworkException
+	 */
+	public static void updateMetadata(final File file, final PropertyMap map) throws FrameworkException {
+		updateMetadata(file, map, false);
+	}
+
+	/**
+	 * Update checksums (optional), content type, size and additional properties of the given file
+	 *
+	 * @param file the file
+	 * @param map  additional properties
+	 * @param calcChecksums
+	 * @throws FrameworkException
+	 */
+	public static void updateMetadata(final File file, final PropertyMap map, final boolean calcChecksums) throws FrameworkException {
+
+		final java.io.File fileOnDisk = file.getFileOnDisk(false);
 		final PropertyKey<String> contentTypeKey = StructrApp.key(File.class, "contentType");
 		final PropertyKey<Long> checksumKey      = StructrApp.key(File.class, "checksum");
 		final PropertyKey<Long> sizeKey          = StructrApp.key(File.class, "size");
-		final PropertyKey<Integer> versionKey    = StructrApp.key(File.class, "version");
-		final PropertyMap map                    = new PropertyMap();
-
-		map.put(contentTypeKey, contentType != null ? contentType : getContentMimeType(file));
-		map.put(checksumKey,    FileHelper.getChecksum(file));
-		map.put(sizeKey,        FileHelper.getSize(file));
-		map.put(versionKey,     1);
-=======
-	/**
-	 * Write image data from the given InputStream to the given file node and set checksum and size.
-	 *
-	 * @param file
-	 * @param fileStream
-	 * @param contentType if null, try to auto-detect content type
-	 * @throws FrameworkException
-	 * @throws IOException
-	 */
-	public static void setFileData(final FileBase file, final InputStream fileStream, final String contentType) throws FrameworkException, IOException {
-
-		FileHelper.writeToFile(file, fileStream);
-		setFileProperties(file, contentType);
-	}
-
-	/**
-	 * Set the contentType, checksum, size and version properties of the given fileNode
-	 *
-	 * @param file
-	 * @param contentType if null, try to auto-detect content type
-	 * @throws FrameworkException
-	 * @throws IOException
-	 */
-	public static void setFileProperties (final FileBase file, final String contentType) throws IOException, FrameworkException {
-
-		final java.io.File fileOnDisk = file.getFileOnDisk(false);
-		final PropertyMap map         = new PropertyMap();
-
-		map.put(FileBase.contentType, contentType != null ? contentType : FileHelper.getContentMimeType(fileOnDisk, file.getProperty(FileBase.name)));
-
-		map.putAll(getChecksums(file, fileOnDisk));
-
-		map.put(FileBase.size,        FileHelper.getSize(fileOnDisk));
-		map.put(FileBase.version,     1);
->>>>>>> f54db020
-
-		file.setProperties(file.getSecurityContext(), map);
-	}
-
-	/**
-	 * Set the uuid and the path of a newly created fileNode
-	 *
-	 * @param fileNode
-	 * @throws FrameworkException
-	 */
-	public static void setFileProperties (FileBase fileNode) throws FrameworkException {
-
-		final PropertyMap properties = new PropertyMap();
-
-		String id = fileNode.getProperty(GraphObject.id);
-		if (id == null) {
-
-			final String newUuid = UUID.randomUUID().toString().replaceAll("[\\-]+", "");
-			id = newUuid;
-
-			fileNode.unlockSystemPropertiesOnce();
-			properties.put(GraphObject.id, newUuid);
-		}
-
-		fileNode.unlockSystemPropertiesOnce();
-		fileNode.setProperties(fileNode.getSecurityContext(), properties);
-
-	}
-
-	/**
-	 * Calculate checksums that are configured in settings of parent folder.
-	 *
-	 * @param file
-	 * @param fileOnDisk
-	 * @return
-	 * @throws IOException
-	 */
-	private static PropertyMap getChecksums(final FileBase file, final java.io.File fileOnDisk) throws IOException {
-
-		final PropertyMap propreriesWithChecksums = new PropertyMap();
-
-		Folder parentFolder = file.getProperty(FileBase.parent);
-		String checksums = null;
-
-		while (parentFolder != null && checksums == null) {
-
-			checksums = parentFolder.getProperty(Folder.enabledChecksums);
-			parentFolder = parentFolder.getProperty(FileBase.parent);
-		}
-
-		if (checksums == null) {
-			checksums = Settings.DefaultChecksums.getValue();
-		}
-
-		if (StringUtils.contains(checksums, "crc32"))	{
-			propreriesWithChecksums.put(FileBase.checksum,    FileHelper.getChecksum(fileOnDisk));
-		}
-
-		if (StringUtils.contains(checksums, "md5"))	{
-			propreriesWithChecksums.put(FileBase.md5,         FileHelper.getMD5Checksum(file));
-		}
-
-		if (StringUtils.contains(checksums, "sha1"))	{
-			propreriesWithChecksums.put(FileBase.sha1,        FileHelper.getSHA1Checksum(file));
-		}
-
-		if (StringUtils.contains(checksums, "sha512"))	{
-			propreriesWithChecksums.put(FileBase.sha512,      FileHelper.getSHA512Checksum(file));
-		}
-
-		return propreriesWithChecksums;
-	}
-	/**
-	 * Update checksums, content type, size and additional properties of the given file
-	 *
-	 * @param file the file
-	 * @param map  additional properties
-	 * @throws FrameworkException
-	 */
-<<<<<<< HEAD
-	public static void updateMetadata(final File file, final PropertyMap map) throws FrameworkException {
-
-		final PropertyKey<String> contentTypeKey = StructrApp.key(File.class, "contentType");
-		final PropertyKey<Long> checksumKey      = StructrApp.key(File.class, "checksum");
-		final PropertyKey<Long> sizeKey          = StructrApp.key(File.class, "size");
-=======
-	public static void updateMetadata(final FileBase file, final PropertyMap map) throws FrameworkException {
-		updateMetadata(file, map, false);
-	}
-
-	/**
-	 * Update checksums (optional), content type, size and additional properties of the given file
-	 *
-	 * @param file the file
-	 * @param map  additional properties
-	 * @param calcChecksums
-	 * @throws FrameworkException
-	 */
-	public static void updateMetadata(final FileBase file, final PropertyMap map, final boolean calcChecksums) throws FrameworkException {
-
-		final java.io.File fileOnDisk = file.getFileOnDisk(false);
->>>>>>> f54db020
 
 		if (fileOnDisk != null && fileOnDisk.exists()) {
 
+			/*
+
+				FIXME
+
 			try {
 
-<<<<<<< HEAD
-				map.put(contentTypeKey, getContentMimeType(file));
-=======
-				String contentType = file.getContentType();
->>>>>>> f54db020
-
-				// Don't overwrite existing MIME type
-				if (StringUtils.isBlank(contentType)) {
-
-<<<<<<< HEAD
-		map.put(checksumKey, FileHelper.getChecksum(file));
-
-		long fileSize = FileHelper.getSize(file);
-		if (fileSize > 0) {
-
-			map.put(sizeKey, fileSize);
-		}
-=======
-					try {
-
-						contentType = getContentMimeType(file);
-						map.put(FileBase.contentType, contentType);
->>>>>>> f54db020
-
-					} catch (IOException ex) {
-						logger.debug("Unable to detect content MIME type", ex);
-					}
-				}
-
-				map.put(FileBase.fileModificationDate, fileOnDisk.lastModified());
+
+				//map.put(FileBase.fileModificationDate, fileOnDisk.lastModified());
 
 				if (calcChecksums) {
 					map.putAll(getChecksums(file, fileOnDisk));
 				}
 
+				final String contentType = file.getContentType();
 				if (contentType != null) {
 
 					// modify type when image type is detected
 					if (contentType.startsWith("image/")) {
-						map.put(FileBase.type, Image.class.getSimpleName());
+						map.put(AbstractNode.type, Image.class.getSimpleName());
 					}
 				}
 
@@ -466,6 +421,8 @@
 			} catch (IOException ioex) {
 				logger.warn("Unable to access {} on disk: {}", fileOnDisk, ioex.getMessage());
 			}
+
+			*/
 		}
 	}
 
@@ -475,14 +432,7 @@
 	 * @param file the file
 	 * @throws FrameworkException
 	 */
-<<<<<<< HEAD
 	public static void updateMetadata(final File file) throws FrameworkException {
-		updateMetadata(file, new PropertyMap());
-	}
-
-	public static String getBase64String(final File file) {
-=======
-	public static void updateMetadata(final FileBase file) throws FrameworkException {
 		updateMetadata(file, new PropertyMap(), false);
 	}
 
@@ -493,12 +443,11 @@
 	 * @param calcChecksums
 	 * @throws FrameworkException
 	 */
-	public static void updateMetadata(final FileBase file, final boolean calcChecksums) throws FrameworkException {
+	public static void updateMetadata(final File file, final boolean calcChecksums) throws FrameworkException {
 		updateMetadata(file, new PropertyMap(), calcChecksums);
 	}
 
-	public static String getBase64String(final FileBase file) {
->>>>>>> f54db020
+	public static String getBase64String(final File file) {
 
 		try {
 
@@ -550,75 +499,15 @@
 		}
 	}
 
-	/**
-	 * Write binary data to a file and reference the file on disk at the
-	 * given file node
-	 *
-	 * @param fileNode
-	 * @param inStream
-	 * @throws FrameworkException
-	 * @throws IOException
-	 */
-<<<<<<< HEAD
-	public static void writeToFile(final File fileNode, final InputStream inStream) throws FrameworkException, IOException {
-		writeToFile(fileNode, IOUtils.toByteArray(inStream));
-=======
-	public static void writeToFile(final org.structr.dynamic.File fileNode, final InputStream inStream) throws FrameworkException, IOException {
-
-		writeToFile((FileBase) fileNode, inStream);
-
->>>>>>> f54db020
-	}
-
-	/**
-	 * Write binary data from byte[] to a file and reference the file on disk at the
-	 * given file node
-	 *
-	 * @param fileNode
-	 * @param data
-	 * @throws FrameworkException
-	 * @throws IOException
-	 */
-<<<<<<< HEAD
-	public static java.io.File writeToFile(final File fileNode, final byte[] data) throws FrameworkException, IOException {
-
-		final PropertyKey<String> relPathKey = StructrApp.key(File.class, "relativeFilePath");
-		final PropertyMap properties         = new PropertyMap();
-
-		String id = fileNode.getProperty(GraphObject.id);
-		if (id == null) {
-
-			final String newUuid = UUID.randomUUID().toString().replaceAll("[\\-]+", "");
-			id = newUuid;
-
-			fileNode.unlockSystemPropertiesOnce();
-			properties.put(GraphObject.id, newUuid);
-		}
-
-		properties.put(relPathKey, File.getDirectoryPath(id) + "/" + id);
-
-		fileNode.unlockSystemPropertiesOnce();
-		fileNode.setProperties(fileNode.getSecurityContext(), properties);
-
-		final String filesPath = Settings.FilesPath.getValue();
-
-		final java.io.File fileOnDisk = new java.io.File(filesPath + "/" + fileNode.getRelativeFilePath());
-
-		fileOnDisk.getParentFile().mkdirs();
-		FileUtils.writeByteArrayToFile(fileOnDisk, data);
-
-		return fileOnDisk;
-
-	}
-
 	public static java.io.File getFile(final File file) {
 		return new java.io.File(getFilePath(file.getRelativeFilePath()));
 	}
 
 	public static Path getPath(final File file) {
 		return Paths.get(getFilePath(file.getRelativeFilePath()));
-=======
-	public static void writeToFile(final FileBase fileNode, final byte[] data) throws FrameworkException, IOException {
+	}
+
+	public static void writeToFile(final File fileNode, final byte[] data) throws FrameworkException, IOException {
 
 		setFileProperties(fileNode);
 
@@ -634,7 +523,7 @@
 	 * @throws FrameworkException
 	 * @throws IOException
 	 */
-	public static void writeToFile(final FileBase fileNode, final InputStream data) throws FrameworkException, IOException {
+	public static void writeToFile(final File fileNode, final InputStream data) throws FrameworkException, IOException {
 
 		setFileProperties(fileNode);
 
@@ -642,7 +531,6 @@
 
 			IOUtils.copy(data, out);
 		}
->>>>>>> f54db020
 	}
 
 	/**
@@ -677,7 +565,6 @@
 			}
 		}
 
-<<<<<<< HEAD
 		try {
 
 			final MediaType mediaType = new DefaultDetector().detect(new BufferedInputStream(new FileInputStream(file)), new Metadata());
@@ -689,14 +576,6 @@
 
 		} catch (Throwable t) {
 			logger.warn("Unable to use DefaultDetector from Apache Tika: {}", t.getMessage());
-=======
-		final MediaType mediaType = new DefaultDetector().detect(new BufferedInputStream(new FileInputStream(file)), new Metadata());
-
-		mimeType = mediaType.toString();
-		if (mimeType != null) {
-
-			return mimeType;
->>>>>>> f54db020
 		}
 
 		// no success :(
@@ -704,7 +583,6 @@
 	}
 
 	/**
-<<<<<<< HEAD
 	 * Calculate CRC32 checksum of given file
 	 *
 	 * @param file
@@ -771,8 +649,6 @@
 	}
 
 	/**
-=======
->>>>>>> f54db020
 	 * Find a file by its absolute ancestor path.
 	 *
 	 * File may not be hidden or deleted.
@@ -861,7 +737,6 @@
 	}
 
 	/**
-<<<<<<< HEAD
 	 * Return the virtual folder path of any
 	 * {@link File} or
 	 * {@link org.structr.web.entity.Folder}
@@ -903,8 +778,6 @@
 	}
 
 	/**
-=======
->>>>>>> f54db020
 	 * Create one folder per path item and return the last folder.
 	 *
 	 * F.e.: /a/b/c => Folder["name":"a"] --HAS_CHILD--> Folder["name":"b"]
@@ -966,11 +839,7 @@
 		return new SimpleDateFormat("yyyy-MM-dd-HHmmssSSS").format(new Date());
 	}
 
-	public static Long getChecksum(final java.io.File fileOnDisk) throws IOException {
-		return FileUtils.checksumCRC32(fileOnDisk);
-	}
-
-	public static String getMD5Checksum(final FileBase file) {
+	public static String getMD5Checksum(final File file) {
 
 		try {
 			return DigestUtils.md5Hex(file.getInputStream());
@@ -994,7 +863,7 @@
 		return null;
 	}
 
-	public static String getSHA1Checksum(final FileBase file) {
+	public static String getSHA1Checksum(final File file) {
 
 		try {
 			return DigestUtils.sha1Hex(file.getInputStream());
@@ -1018,7 +887,7 @@
 		return null;
 	}
 
-	public static String getSHA256Checksum(final FileBase file) {
+	public static String getSHA256Checksum(final File file) {
 
 		try {
 			return DigestUtils.sha256Hex(file.getInputStream());
@@ -1042,7 +911,7 @@
 		return null;
 	}
 
-	public static String getSHA384Checksum(final FileBase file) {
+	public static String getSHA384Checksum(final File file) {
 
 		try {
 			return DigestUtils.sha384Hex(file.getInputStream());
@@ -1066,7 +935,7 @@
 		return null;
 	}
 
-	public static String getSHA512Checksum(final FileBase file) {
+	public static String getSHA512Checksum(final File file) {
 
 		try {
 			return DigestUtils.sha512Hex(file.getInputStream());
