/**
 * Copyright (C) 2010-2018 Structr GmbH
 *
 * This file is part of Structr <http://structr.org>.
 *
 * Structr is free software: you can redistribute it and/or modify
 * it under the terms of the GNU Affero General Public License as
 * published by the Free Software Foundation, either version 3 of the
 * License, or (at your option) any later version.
 *
 * Structr is distributed in the hope that it will be useful,
 * but WITHOUT ANY WARRANTY; without even the implied warranty of
 * MERCHANTABILITY or FITNESS FOR A PARTICULAR PURPOSE.  See the
 * GNU Affero General Public License for more details.
 *
 * You should have received a copy of the GNU Affero General Public License
 * along with Structr.  If not, see <http://www.gnu.org/licenses/>.
 */
package org.structr.web.common;

import java.io.BufferedInputStream;
import java.io.FileInputStream;
import java.io.FileOutputStream;
import java.io.IOException;
import java.io.InputStream;
import java.text.SimpleDateFormat;
import java.util.Date;
import java.util.List;
import java.util.UUID;
import javax.activation.MimetypesFileTypeMap;
import net.openhft.hashing.LongHashFunction;
import org.apache.commons.codec.digest.DigestUtils;
import org.apache.commons.io.FileUtils;
import org.apache.commons.io.IOUtils;
import org.apache.commons.lang3.StringUtils;
import org.apache.tika.detect.DefaultDetector;
import org.apache.tika.metadata.Metadata;
import org.apache.tika.mime.MediaType;
import org.slf4j.Logger;
import org.slf4j.LoggerFactory;
import org.structr.api.config.Settings;
import org.structr.common.PathHelper;
import org.structr.common.SecurityContext;
import org.structr.common.error.FrameworkException;
import org.structr.core.GraphObject;
import org.structr.core.app.App;
import org.structr.core.app.StructrApp;
import org.structr.core.entity.AbstractNode;
import org.structr.core.property.PropertyKey;
import org.structr.core.property.PropertyMap;
import org.structr.util.Base64;
import org.structr.web.entity.AbstractFile;
import org.structr.web.entity.File;
import org.structr.web.entity.Folder;
import org.structr.web.entity.Image;

/**
 * File utility class.
 */
public class FileHelper {

	private static final String UNKNOWN_MIME_TYPE         = "application/octet-stream";
	private static final Logger logger                    = LoggerFactory.getLogger(FileHelper.class.getName());
	private static final MimetypesFileTypeMap mimeTypeMap = new MimetypesFileTypeMap(FileHelper.class.getResourceAsStream("/mime.types"));

	/**
	 * Transform an existing file into the target class.
	 *
	 * @param <T>
	 * @param securityContext
	 * @param uuid
	 * @param fileType
	 * @return transformed file
	 * @throws FrameworkException
	 * @throws IOException
	 */
	public static <T extends File> T transformFile(final SecurityContext securityContext, final String uuid, final Class<T> fileType) throws FrameworkException, IOException {

		AbstractFile existingFile = getFileByUuid(securityContext, uuid);

		if (existingFile != null) {

			existingFile.unlockSystemPropertiesOnce();
			existingFile.setProperties(securityContext, new PropertyMap(AbstractNode.type, fileType == null ? File.class.getSimpleName() : fileType.getSimpleName()));

			existingFile = getFileByUuid(securityContext, uuid);

			return (T)(fileType != null ? fileType.cast(existingFile) : (File) existingFile);
		}

		return null;
	}

	/**
	 * Create a new image node from image data encoded in base64 format.
	 *
	 * If the given string is an uuid of an existing file, transform it into
	 * the target class.
	 *
	 * @param <T>
	 * @param securityContext
	 * @param rawData
	 * @param t defaults to File.class if null
	 * @return file
	 * @throws FrameworkException
	 * @throws IOException
	 */
	public static <T extends File> T createFileBase64(final SecurityContext securityContext, final String rawData, final Class<T> t) throws FrameworkException, IOException {

		Base64URIData uriData = new Base64URIData(rawData);

		return createFile(securityContext, uriData.getBinaryData(), uriData.getContentType(), t);

	}

	/**
	 * Create a new file node from the given input stream
	 *
	 * @param <T>
	 * @param securityContext
	 * @param fileStream
	 * @param contentType
	 * @param fileType defaults to File.class if null
	 * @param name
	 * @return file
	 * @throws FrameworkException
	 * @throws IOException
	 */
	public static <T extends File> T createFile(final SecurityContext securityContext, final InputStream fileStream, final String contentType, final Class<T> fileType, final String name)
			throws FrameworkException, IOException {

		return createFile(securityContext, fileStream, contentType, fileType, name, null);

	}

	/**
	 * Create a new file node from the given input stream and sets the parentFolder
	 *
	 * @param <T>
	 * @param securityContext
	 * @param fileStream
	 * @param contentType
	 * @param fileType defaults to File.class if null
	 * @param name
	 * @param parentFolder
	 * @return file
	 * @throws FrameworkException
	 * @throws IOException
	 */
	public static <T extends File> T createFile(final SecurityContext securityContext, final InputStream fileStream, final String contentType, final Class<T> fileType, final String name, final Folder parentFolder)
		throws FrameworkException, IOException {

		PropertyMap props = new PropertyMap();

		props.put(AbstractNode.name, name);

		if (parentFolder != null) {

			props.put(StructrApp.key(File.class, "hasParent"), true);
			props.put(StructrApp.key(File.class, "parent"), parentFolder);

		}

		T newFile = (T) StructrApp.getInstance(securityContext).create(fileType, props);

		setFileData(newFile, fileStream, contentType);

		// schedule indexing
		newFile.notifyUploadCompletion();

		return newFile;

	}

	/**
	 * Create a new file node from the given byte array
	 *
	 * @param <T>
	 * @param securityContext
	 * @param fileData
	 * @param contentType if null, try to auto-detect content type
	 * @param t
	 * @param name
	 * @return file
	 * @throws FrameworkException
	 * @throws IOException
	 */
	public static <T extends File> T createFile(final SecurityContext securityContext, final byte[] fileData, final String contentType, final Class<T> t, final String name)
		throws FrameworkException, IOException {

		PropertyMap props = new PropertyMap();

		props.put(AbstractNode.name, name);

		T newFile = (T) StructrApp.getInstance(securityContext).create(t, props);

		setFileData(newFile, fileData, contentType);

		// schedule indexing
		newFile.notifyUploadCompletion();

		return newFile;
	}

	/**
	 * Create a new file node from the given byte array
	 *
	 * @param <T>
	 * @param securityContext
	 * @param fileData
	 * @param contentType
	 * @param t defaults to File.class if null
	 * @return file
	 * @throws FrameworkException
	 * @throws IOException
	 */
	public static <T extends File> T createFile(final SecurityContext securityContext, final byte[] fileData, final String contentType, final Class<T> t)
		throws FrameworkException, IOException {

		return createFile(securityContext, fileData, contentType, t, null);

	}

	/**
	 * Decodes base64-encoded raw data into binary data and writes it to the
	 * given file.
	 *
	 * @param file
	 * @param rawData
	 * @throws FrameworkException
	 * @throws IOException
	 */
	public static void decodeAndSetFileData(final File file, final String rawData) throws FrameworkException, IOException {

		Base64URIData uriData = new Base64URIData(rawData);
		setFileData(file, uriData.getBinaryData(), uriData.getContentType());
	}

	/**
	 * Write image data from the given byte[] to the given file node and set checksum and size.
	 *
	 * @param file
	 * @param fileData
	 * @param contentType if null, try to auto-detect content type
	 * @throws FrameworkException
	 * @throws IOException
	 */
	public static void setFileData(final File file, final byte[] fileData, final String contentType) throws FrameworkException, IOException {

		FileHelper.writeToFile(file, fileData);
		setFileProperties(file, contentType);
	}

	/**
	 * Write image data from the given InputStream to the given file node and set checksum and size.
	 *
	 * @param file
	 * @param fileStream
	 * @param contentType if null, try to auto-detect content type
	 * @throws FrameworkException
	 * @throws IOException
	 */
	public static void setFileData(final File file, final InputStream fileStream, final String contentType) throws FrameworkException, IOException {

		FileHelper.writeToFile(file, fileStream);
		setFileProperties(file, contentType);
	}

	/**
	 * Set the contentType, checksum, size and version properties of the given fileNode
	 *
	 * @param file
	 * @param contentType if null, try to auto-detect content type
	 * @throws FrameworkException
	 * @throws IOException
	 */
	public static void setFileProperties (final File file, final String contentType) throws IOException, FrameworkException {

		final java.io.File fileOnDisk = file.getFileOnDisk(false);
		final PropertyMap map         = new PropertyMap();

		map.put(StructrApp.key(File.class, "contentType"), contentType != null ? contentType : FileHelper.getContentMimeType(fileOnDisk, file.getProperty(File.name)));
		map.put(StructrApp.key(File.class, "size"),        FileHelper.getSize(fileOnDisk));
		map.put(StructrApp.key(File.class, "version"),     1);

		map.putAll(getChecksums(file, fileOnDisk));

		file.setProperties(file.getSecurityContext(), map);
	}

	/**
	 * Set the uuid and the path of a newly created fileNode
	 *
	 * @param fileNode
	 * @throws FrameworkException
	 */
	public static void setFileProperties (File fileNode) throws FrameworkException {

		final PropertyMap properties = new PropertyMap();

		String id = fileNode.getProperty(GraphObject.id);
		if (id == null) {

			final String newUuid = UUID.randomUUID().toString().replaceAll("[\\-]+", "");
			id = newUuid;

			fileNode.unlockSystemPropertiesOnce();
			properties.put(GraphObject.id, newUuid);
		}

		fileNode.unlockSystemPropertiesOnce();
		fileNode.setProperties(fileNode.getSecurityContext(), properties);

	}

	/**
	 * Calculate checksums that are configured in settings of parent folder.
	 *
	 * @param file
	 * @param fileOnDisk
	 * @return
	 * @throws IOException
	 */
	private static PropertyMap getChecksums(final File file, final java.io.File fileOnDisk) throws IOException {

		final PropertyMap propertiesWithChecksums = new PropertyMap();

		Folder parentFolder = file.getParent();
		String checksums = null;

		while (parentFolder != null && checksums == null) {

			checksums    = parentFolder.getEnabledChecksums();
			parentFolder = parentFolder.getParent();
		}

		if (checksums == null) {
			checksums = Settings.DefaultChecksums.getValue();
		}

		// New, very fast xxHash default checksum, will always be calculated
		propertiesWithChecksums.put(StructrApp.key(File.class, "checksum"), FileHelper.getChecksum(fileOnDisk));

		if (StringUtils.contains(checksums, "crc32"))	{
			propertiesWithChecksums.put(StructrApp.key(File.class, "crc32"), FileHelper.getChecksum(fileOnDisk));
		}

		if (StringUtils.contains(checksums, "md5"))	{
			propertiesWithChecksums.put(StructrApp.key(File.class, "md5"), FileHelper.getMD5Checksum(file));
		}

		if (StringUtils.contains(checksums, "sha1"))	{
			propertiesWithChecksums.put(StructrApp.key(File.class, "sha1"), FileHelper.getSHA1Checksum(file));
		}

		if (StringUtils.contains(checksums, "sha512"))	{
			propertiesWithChecksums.put(StructrApp.key(File.class, "sha512"), FileHelper.getSHA512Checksum(file));
		}

		return propertiesWithChecksums;
	}
	/**
	 * Update checksums, content type, size and additional properties of the given file
	 *
	 * @param file the file
	 * @param map  additional properties
	 * @throws FrameworkException
	 */
	public static void updateMetadata(final File file, final PropertyMap map) throws FrameworkException {
		updateMetadata(file, map, false);
	}

	/**
	 * Update checksums (optional), content type, size and additional properties of the given file
	 *
	 * @param file the file
	 * @param map  additional properties
	 * @param calcChecksums
	 * @throws FrameworkException
	 */
	public static void updateMetadata(final File file, final PropertyMap map, final boolean calcChecksums) throws FrameworkException {

		final java.io.File fileOnDisk = file.getFileOnDisk(false);

		if (fileOnDisk != null && fileOnDisk.exists()) {

			try {

				final PropertyKey<Long> fileModificationDateKey = StructrApp.key(File.class, "fileModificationDate");
				final PropertyKey<String> contentTypeKey        = StructrApp.key(File.class, "contentType");
				final PropertyKey<Long> sizeKey                 = StructrApp.key(File.class, "size");

				String contentType = file.getContentType();

				// Don't overwrite existing MIME type
				if (StringUtils.isBlank(contentType)) {

					try {

						contentType = getContentMimeType(file);
						map.put(contentTypeKey, contentType);

					} catch (IOException ex) {
						logger.debug("Unable to detect content MIME type", ex);
					}
				}

				map.put(fileModificationDateKey, fileOnDisk.lastModified());

				if (calcChecksums) {
					map.putAll(getChecksums(file, fileOnDisk));
				}

				if (contentType != null) {

					// modify type when image type is detected
<<<<<<< HEAD
					if (contentType.startsWith("image/")) {
						map.put(File.type, Image.class.getSimpleName());
=======
					if (contentType.startsWith("image/") && Boolean.FALSE.equals(Image.class.isAssignableFrom(file.getClass()))) {
						map.put(FileBase.type, Image.class.getSimpleName());
>>>>>>> 53a146f7
					}
				}

				long fileSize = FileHelper.getSize(fileOnDisk);
				if (fileSize > 0) {

					map.put(sizeKey, fileSize);
				}

				file.unlockSystemPropertiesOnce();
				file.setProperties(file.getSecurityContext(), map);

			} catch (IOException ioex) {
				logger.warn("Unable to access {} on disk: {}", fileOnDisk, ioex.getMessage());
			}
		}
	}

	/**
	 * Update checksums, content type and size of the given file
	 *
	 * @param file the file
	 * @throws FrameworkException
	 */
	public static void updateMetadata(final File file) throws FrameworkException {
		updateMetadata(file, new PropertyMap(), false);
	}

	/**
	 * Update checksums, content type and size of the given file
	 *
	 * @param file the file
	 * @param calcChecksums
	 * @throws FrameworkException
	 */
	public static void updateMetadata(final File file, final boolean calcChecksums) throws FrameworkException {
		updateMetadata(file, new PropertyMap(), calcChecksums);
	}

	public static String getBase64String(final File file) {

		try {

			final InputStream is = file.getInputStream();
			if (is != null) {

				return Base64.encodeToString(IOUtils.toByteArray(is), false);
			}

		} catch (IOException ex) {
			logger.error("Could not get base64 string from file ", ex);
		}

		return null;
	}

	public static class Base64URIData {

		private String contentType = null;
		private String data = null;

		public Base64URIData(final String rawData) {

			if (rawData.contains(",")) {

				String[] parts = StringUtils.split(rawData, ",");
				if (parts.length == 2) {

					contentType = StringUtils.substringBetween(parts[0], "data:", ";base64");
					data        = parts[1];
				}

			} else {

				data = rawData;
			}
		}

		public String getContentType() {
			return contentType;
		}

		public String getData() {
			return data;
		}

		public byte[] getBinaryData() {
			return Base64.decode(data);
		}
	}

	/**
	 * Write binary data from byte[] to a file and reference the file on disk at the
	 * given file node
	 *
	 * @param fileNode
	 * @param data
	 * @throws FrameworkException
	 * @throws IOException
	 */
	public static void writeToFile(final File fileNode, final byte[] data) throws FrameworkException, IOException {

		setFileProperties(fileNode);

		FileUtils.writeByteArrayToFile(fileNode.getFileOnDisk(), data);

	}

	/**
	 * Write binary data from FileInputStream to a file and reference the file on disk at the given file node
	 *
	 * @param fileNode
	 * @param data	The input stream from which to read the file data (Stream is not closed automatically - has to be handled by caller)
	 * @throws FrameworkException
	 * @throws IOException
	 */
	public static void writeToFile(final File fileNode, final InputStream data) throws FrameworkException, IOException {

		setFileProperties(fileNode);

		try (final FileOutputStream out = new FileOutputStream(fileNode.getFileOnDisk())) {

			IOUtils.copy(data, out);
		}
	}

	/**
	 * Return mime type of given file
	 *
	 * @param file
	 * @return content type
	 * @throws java.io.IOException
	 */
	public static String getContentMimeType(final File file) throws IOException {
		return getContentMimeType(file.getFileOnDisk(), file.getProperty(AbstractNode.name));
	}

	/**
	 * Return mime type of given file
	 *
	 * @param file
	 * @param name
	 * @return content type
	 * @throws java.io.IOException
	 */
	public static String getContentMimeType(final java.io.File file, final String name) throws IOException {

		String mimeType;

		// try name first, if not null
		if (name != null) {
			mimeType = mimeTypeMap.getContentType(name);
			if (mimeType != null && !UNKNOWN_MIME_TYPE.equals(mimeType)) {
				return mimeType;
			}
		}

		try {
			final MediaType mediaType = new DefaultDetector().detect(new BufferedInputStream(new FileInputStream(file)), new Metadata());
			if (mediaType != null) {

				mimeType = mediaType.toString();
				if (mimeType != null) {

					return mimeType;
				}
			}

		} catch (NoClassDefFoundError t) {
			logger.warn("Unable to instantiate MIME type detector: {}", t.getMessage());
		}

		// no success :(
		return UNKNOWN_MIME_TYPE;
	}

	/**
	 * Find a file by its absolute ancestor path.
	 *
	 * File may not be hidden or deleted.
	 *
	 * @param securityContext
	 * @param absolutePath
	 * @return file
	 */
	public static AbstractFile getFileByAbsolutePath(final SecurityContext securityContext, final String absolutePath) {

		try {

			return StructrApp.getInstance(securityContext).nodeQuery(AbstractFile.class).and(StructrApp.key(AbstractFile.class, "path"), absolutePath).getFirst();

		} catch (FrameworkException ex) {
			ex.printStackTrace();
			logger.warn("File not found: {}", absolutePath);
		}

		return null;
	}

	public static AbstractFile getFileByUuid(final SecurityContext securityContext, final String uuid) {

		logger.debug("Search for file with uuid: {}", uuid);

		try {
			return StructrApp.getInstance(securityContext).get(AbstractFile.class, uuid);

		} catch (FrameworkException fex) {

			logger.warn("Unable to find a file by UUID {}: {}", uuid, fex.getMessage());
		}

		return null;
	}

	public static AbstractFile getFirstFileByName(final SecurityContext securityContext, final String name) {

		logger.debug("Search for file with name: {}", name);

		try {
			return StructrApp.getInstance(securityContext).nodeQuery(AbstractFile.class).andName(name).getFirst();

		} catch (FrameworkException fex) {

			logger.warn("Unable to find a file for name {}: {}", name, fex.getMessage());
		}

		return null;
	}

	/**
	 * Find the first file with given name on root level (without parent folder).
	 *
	 * @param securityContext
	 * @param name
	 * @return file
	 */
	public static AbstractFile getFirstRootFileByName(final SecurityContext securityContext, final String name) {

		logger.debug("Search for file with name: {}", name);

		try {
			final List<AbstractFile> files = StructrApp.getInstance(securityContext).nodeQuery(AbstractFile.class).andName(name).getAsList();

			for (final AbstractFile file : files) {

				if (file.getParent() == null) {
					return file;
				}

			}

		} catch (FrameworkException fex) {

			logger.warn("Unable to find a file for name {}: {}", name, fex.getMessage());
		}

		return null;
	}

	/**
	 * Create one folder per path item and return the last folder.
	 *
	 * F.e.: /a/b/c => Folder["name":"a"] --HAS_CHILD--> Folder["name":"b"]
	 * --HAS_CHILD--> Folder["name":"c"], returns Folder["name":"c"]
	 *
	 * @param securityContext
	 * @param path
	 * @return folder
	 * @throws FrameworkException
	 */
	public static Folder createFolderPath(final SecurityContext securityContext, final String path) throws FrameworkException {

		final App app = StructrApp.getInstance(securityContext);

		if (path == null) {

			return null;
		}

		Folder folder = (Folder) FileHelper.getFileByAbsolutePath(securityContext, path);

		if (folder != null) {
			return folder;
		}

		String[] parts = PathHelper.getParts(path);
		String partialPath = "";

		for (String part : parts) {

			// ignore ".." and "." in paths
			if ("..".equals(part) || ".".equals(part)) {
				continue;
			}

			Folder parent = folder;

			partialPath += PathHelper.PATH_SEP + part;
			folder = (Folder) FileHelper.getFileByAbsolutePath(securityContext, partialPath);

			if (folder == null) {

				folder = app.create(Folder.class, part);

			}

			if (parent != null) {

				folder.setParent(parent);

			}
		}

		return folder;

	}

	public static String getDateString() {
		return new SimpleDateFormat("yyyy-MM-dd-HHmmssSSS").format(new Date());
	}

	public static Long getChecksum(final java.io.File fileOnDisk) throws IOException {
		return LongHashFunction.xx().hashBytes(FileUtils.readFileToByteArray(fileOnDisk));
	}

	public static Long getCRC32Checksum(final java.io.File fileOnDisk) throws IOException {
		return FileUtils.checksumCRC32(fileOnDisk);
	}

	public static String getMD5Checksum(final File file) {

		try {
			return DigestUtils.md5Hex(file.getInputStream());

		} catch (final IOException ex) {
			logger.warn("Unable to calculate MD5 checksum of file represented by node " + file, ex);
		}

		return null;
	}

	public static String getMD5Checksum(final java.io.File fileOnDisk) {

		try {
			return DigestUtils.md5Hex(FileUtils.openInputStream(fileOnDisk));

		} catch (final IOException ex) {
			logger.warn("Unable to calculate MD5 checksum of file " + fileOnDisk, ex);
		}

		return null;
	}

	public static String getSHA1Checksum(final File file) {

		try {
			return DigestUtils.sha1Hex(file.getInputStream());

		} catch (final IOException ex) {
			logger.warn("Unable to calculate SHA-1 checksum of file represented by node " + file, ex);
		}

		return null;
	}

	public static String getSHA1Checksum(final java.io.File fileOnDisk) {

		try {
			return DigestUtils.sha1Hex(FileUtils.openInputStream(fileOnDisk));

		} catch (final IOException ex) {
			logger.warn("Unable to calculate SHA-1 checksum of file " + fileOnDisk, ex);
		}

		return null;
	}

	public static String getSHA256Checksum(final File file) {

		try {
			return DigestUtils.sha256Hex(file.getInputStream());

		} catch (final IOException ex) {
			logger.warn("Unable to calculate SHA-256 checksum of file represented by node " + file, ex);
		}

		return null;
	}

	public static String getSHA256Checksum(final java.io.File fileOnDisk) {

		try {
			return DigestUtils.sha256Hex(FileUtils.openInputStream(fileOnDisk));

		} catch (final IOException ex) {
			logger.warn("Unable to calculate SHA-256 checksum of file " + fileOnDisk, ex);
		}

		return null;
	}

	public static String getSHA384Checksum(final File file) {

		try {
			return DigestUtils.sha384Hex(file.getInputStream());

		} catch (final IOException ex) {
			logger.warn("Unable to calculate SHA-384 checksum of file represented by node " + file, ex);
		}

		return null;
	}

	public static String getSHA384Checksum(final java.io.File fileOnDisk) {

		try {
			return DigestUtils.sha384Hex(FileUtils.openInputStream(fileOnDisk));

		} catch (final IOException ex) {
			logger.warn("Unable to calculate SHA-384 checksum of file " + fileOnDisk, ex);
		}

		return null;
	}

	public static String getSHA512Checksum(final File file) {

		try {
			return DigestUtils.sha512Hex(file.getInputStream());

		} catch (final IOException ex) {
			logger.warn("Unable to calculate SHA-512 checksum of file represented by node " + file, ex);
		}

		return null;
	}

	public static String getSHA512Checksum(final java.io.File fileOnDisk) {

		try {
			return DigestUtils.sha512Hex(FileUtils.openInputStream(fileOnDisk));

		} catch (final IOException ex) {
			logger.warn("Unable to calculate SHA-512 checksum of file " + fileOnDisk, ex);
		}

		return null;
	}

	public static long getSize(final java.io.File file) {

		try {

			return file.length();

		} catch (Exception ex) {

			logger.warn("Could not calculate file size of file {}: {}", file.getPath(), ex.getMessage());
		}

		return -1;

	}
}<|MERGE_RESOLUTION|>--- conflicted
+++ resolved
@@ -414,13 +414,8 @@
 				if (contentType != null) {
 
 					// modify type when image type is detected
-<<<<<<< HEAD
-					if (contentType.startsWith("image/")) {
-						map.put(File.type, Image.class.getSimpleName());
-=======
 					if (contentType.startsWith("image/") && Boolean.FALSE.equals(Image.class.isAssignableFrom(file.getClass()))) {
-						map.put(FileBase.type, Image.class.getSimpleName());
->>>>>>> 53a146f7
+						map.put(AbstractNode.type, Image.class.getSimpleName());
 					}
 				}
 
