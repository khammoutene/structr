--- conflicted
+++ resolved
@@ -61,11 +61,7 @@
 		} else {
 
 			logger.log(Level.FINE, "Invalid session id");
-<<<<<<< HEAD
-			getWebSocket().send(MessageBuilder.status().code(403).build(), true);
-=======
 			getWebSocket().send(MessageBuilder.status().code(401).build(), true);
->>>>>>> 6c5d27db
 
 		}
 	}
