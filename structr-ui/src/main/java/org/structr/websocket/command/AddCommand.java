--- conflicted
+++ resolved
@@ -30,8 +30,6 @@
 import org.structr.core.graph.StructrTransaction;
 import org.structr.core.graph.TransactionCommand;
 import org.structr.web.common.RelationshipHelper;
-import org.structr.web.entity.dom.Content;
-import org.structr.web.entity.dom.Page;
 import org.structr.web.entity.html.Html;
 import org.structr.websocket.message.MessageBuilder;
 import org.structr.websocket.message.WebSocketMessage;
@@ -43,14 +41,10 @@
 import java.util.logging.Logger;
 
 import org.structr.core.property.PropertyMap;
-<<<<<<< HEAD
+import org.structr.web.entity.dom.Content;
+import org.structr.web.entity.dom.Page;
 import org.structr.web.entity.html.HtmlElement;
 import org.structr.web.entity.relation.ChildrenRelationship;
-=======
-import org.structr.web.entity.dom.DOMElement;
-
-//~--- classes ----------------------------------------------------------------
->>>>>>> 17aeadd4
 
 /**
  *
@@ -127,7 +121,7 @@
 					try {
 
 //                                              AbstractRelationship existingRel = null;
-//						int maxPos = 0;
+						int maxPos = 0;
 
 //                                              // Search for an existing relationship between the node to add and the parent
 //                                              for (AbstractRelationship r : parentNode.getOutgoingRelationships(RelType.CONTAINS)) {
@@ -167,41 +161,9 @@
 							logger.log(Level.SEVERE, "Trying to add non Html node to Page!");
 						}
 
-<<<<<<< HEAD
 						// A new node was created, no relationship exists,
 						// so we create a new one.
-						relData.put(ChildrenRelationship.position.jsonName(), parentNode.getProperty(HtmlElement.children).size());
-=======
-						if (existingRel != null) {
-
-							if (newPageIdProperty != null) {
-								
-								existingRel.setProperty(newPageIdProperty, Long.parseLong((String) relData.get(newPageId)));
-								logger.log(Level.INFO, "Tagging relationship with pageId {0} and position {1}", new Object[] { newPageId, maxPos + 1 });
-							}
-
-						} else {
-
-							// Debugging hook: Alert when parentNode is a page!
-							if (parentNode instanceof Page && !(nodeToAdd instanceof Html)) {
-
-								logger.log(Level.SEVERE, "Trying to add non Html node to Page!");
-							}
-
-							// A new node was created, no relationship exists,
-							// so we create a new one.
-							// overwrite with new position
-							relData.put(newPageId, maxPos + 1);
-							
-							// convertFromInput relationship properties
-							PropertyMap relProperties = PropertyMap.inputTypeToJavaType(securityContext, relData);
-							
-							DOMElement.children.createRelationship(securityContext, parentNode, nodeToAdd, relProperties);
-							
-							logger.log(Level.INFO, "Created new relationship between parent node {0}, added node {1} ({2})", new Object[] { parentNode.getUuid(),
-								nodeToAdd.getUuid(), relData });
-						}
->>>>>>> 17aeadd4
+						relData.put(ChildrenRelationship.position.jsonName(), parentNode.getProperty(HtmlElement.children).size() + 1);
 
 						// convertFromInput relationship properties
 						PropertyMap relProperties = PropertyMap.inputTypeToJavaType(securityContext, relData);
@@ -269,13 +231,8 @@
 
 							// convertFromInput relationship properties
 							PropertyMap relProperties = PropertyMap.inputTypeToJavaType(securityContext, relData);
-<<<<<<< HEAD
 
 							HtmlElement.children.createRelationship(securityContext, nodeToAdd, contentNode, relProperties);
-=======
-							
-							DOMElement.children.createRelationship(securityContext, nodeToAdd, contentNode, relProperties);
->>>>>>> 17aeadd4
 
 							// set page ID on copied branch
 							if ((originalPageId != null) && (newPageId != null) && !originalPageId.equals(newPageId)) {
