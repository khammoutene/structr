--- conflicted
+++ resolved
@@ -25,42 +25,24 @@
 import org.slf4j.Logger;
 import org.slf4j.LoggerFactory;
 import org.structr.common.error.FrameworkException;
-<<<<<<< HEAD
 import org.structr.core.app.StructrApp;
-import org.structr.web.common.FileHelper;
 import org.structr.web.entity.File;
-
-=======
-import org.structr.core.property.PropertyMap;
-import org.structr.dynamic.File;
-import org.structr.web.entity.FileBase;
 
 /**
  *
  *
  */
->>>>>>> f54db020
 public class FileUploadHandler {
 
 	private static final Logger logger = LoggerFactory.getLogger(FileUploadHandler.class.getName());
 
-<<<<<<< HEAD
-	private File file                      = null;
+	private File file                  = null;
 	private FileChannel privateFileChannel = null;
 	private Long size                      = 0L;
 
 	public FileUploadHandler(final File file) {
 
 		this.size = file.getSize();
-=======
-	private FileBase file                  = null;
-	private FileChannel privateFileChannel = null;
-	private Long size                      = 0L;
-
-	public FileUploadHandler(final FileBase file) {
-
-		this.size = file.getProperty(File.size);
->>>>>>> f54db020
 		this.file = file;
 
 		if (this.size == null) {
