--- conflicted
+++ resolved
@@ -54,29 +54,18 @@
 import org.structr.websocket.message.WebSocketMessage;
 
 /**
-<<<<<<< HEAD
  *
-=======
->>>>>>> 22c7e109
  */
 public class StructrWebSocket implements WebSocketListener {
 
 	private static final Logger logger = LoggerFactory.getLogger(StructrWebSocket.class.getName());
 	private static final Map<String, Class> commandSet = new LinkedHashMap<>();
 
-<<<<<<< HEAD
 	private Session session = null;
 	private Gson gson = null;
 	private HttpServletRequest request = null;
 	private SecurityContext securityContext = null;
 	private WebsocketController syncController = null;
-=======
-	private Session session                        = null;
-	private Gson gson                              = null;
-	private HttpServletRequest request             = null;
-	private SecurityContext securityContext        = null;
-	private WebsocketController syncController     = null;
->>>>>>> 22c7e109
 	private Map<String, FileUploadHandler> uploads = null;
 	private Authenticator authenticator            = null;
 	private String pagePath                        = null;
