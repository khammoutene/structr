--- conflicted
+++ resolved
@@ -6,21 +6,13 @@
     <parent>
         <groupId>org.structr</groupId>
         <artifactId>structr</artifactId>
-<<<<<<< HEAD
-        <version>0.8</version>
-=======
-        <version>0.9-SNAPSHOT</version>
->>>>>>> 606ebc5c
+        <version>0.8.1</version>
     </parent>
 
     <groupId>org.structr</groupId>
     <artifactId>structr-ui</artifactId>
     <packaging>jar</packaging>
-<<<<<<< HEAD
-    <version>0.8</version>
-=======
-    <version>0.9-SNAPSHOT</version>
->>>>>>> 606ebc5c
+    <version>0.8.1</version>
     <name>structr-ui</name>
     <description>Structr is an open source framework based on the popular Neo4j graph database.</description>
     <developers>
