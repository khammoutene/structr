#!/bin/bash

NAME=$1

if [ -z $NAME ]; then
        NAME="default"
fi

BASE_DIR=$( cd "$( dirname "${BASH_SOURCE[0]}" )" && pwd )
<<<<<<< HEAD
PIDFILE=$BASE_DIR/structrdb-$NAME.pid
LOGS_DIR=$BASE_DIR/logs
SERVER_LOG=$BASE_DIR/logs/server.log
=======
cd $BASE_DIR
PIDFILE=./structr-ui.pid
LOGS_DIR=./logs
SERVER_LOG=./logs/server.log
>>>>>>> 898ff710

if [ ! -f $PIDFILE ]; then
	echo "No pid file exists, exiting."
	exit 0
fi

<<<<<<< HEAD
rm $PIDFILE
=======
PID=`cat $PIDFILE`
kill -15 $PID

( tail -q -n0 -F $SERVER_LOG & echo $! >tail.pid ) | sed -n '/Shutdown complete/q'

rm $PIDFILE

echo "Structr stopped."
kill `cat tail.pid`
rm tail.pid
>>>>>>> 898ff710
<|MERGE_RESOLUTION|>--- conflicted
+++ resolved
@@ -7,25 +7,16 @@
 fi
 
 BASE_DIR=$( cd "$( dirname "${BASH_SOURCE[0]}" )" && pwd )
-<<<<<<< HEAD
-PIDFILE=$BASE_DIR/structrdb-$NAME.pid
-LOGS_DIR=$BASE_DIR/logs
-SERVER_LOG=$BASE_DIR/logs/server.log
-=======
 cd $BASE_DIR
 PIDFILE=./structr-ui.pid
 LOGS_DIR=./logs
 SERVER_LOG=./logs/server.log
->>>>>>> 898ff710
 
 if [ ! -f $PIDFILE ]; then
 	echo "No pid file exists, exiting."
 	exit 0
 fi
 
-<<<<<<< HEAD
-rm $PIDFILE
-=======
 PID=`cat $PIDFILE`
 kill -15 $PID
 
@@ -35,5 +26,4 @@
 
 echo "Structr stopped."
 kill `cat tail.pid`
-rm tail.pid
->>>>>>> 898ff710
+rm tail.pid