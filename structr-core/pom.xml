<?xml version="1.0" encoding="UTF-8"?>
<project xmlns="http://maven.apache.org/POM/4.0.0" xmlns:xsi="http://www.w3.org/2001/XMLSchema-instance"
         xsi:schemaLocation="http://maven.apache.org/POM/4.0.0 http://maven.apache.org/maven-v4_0_0.xsd">
    <modelVersion>4.0.0</modelVersion>

    <parent>
        <groupId>org.structr</groupId>
        <artifactId>structr</artifactId>
        <version>0.7.M03</version>
    </parent>

    <groupId>org.structr</groupId>
    <artifactId>structr-core</artifactId>
    <packaging>jar</packaging>
    <version>0.7.M03</version>
    <name>structr-core</name>
    <url>http://structr.org</url>

    <properties>
        <netbeans.hint.license>structr-gpl30</netbeans.hint.license>
        <project.build.sourceEncoding>UTF-8</project.build.sourceEncoding>
<<<<<<< HEAD
        <structr.version>0.7.M03</structr.version>
        <neo4j.version>1.9.M04</neo4j.version>
=======
        <structr.version>0.7-SNAPSHOT</structr.version>
        <neo4j.version>1.9.RC2</neo4j.version>
>>>>>>> 165ffd56
    </properties>

    <repositories>
        <repository>
            <id>snapshots.maven.structr.org</id>
            <url>http://maven.structr.org/artifactory/snapshot</url>
        </repository>
        <repository>
            <id>releases.maven.structr.org</id>
            <url>http://maven.structr.org/artifactory/release</url>
        </repository> 
        <repository>
            <id>neo4j-releases</id>
            <url>http://m2.neo4j.org/content/repositories/releases</url>
        </repository>
        <repository>
            <id>neo4j-snapshots</id>
            <url>http://m2.neo4j.org/content/repositories/snapshots</url>
        </repository>
        <repository>
            <id>wordrak</id>
            <url>http://wordrak.github.com/repo/</url>
        </repository>
    </repositories>	
    <dependencies>
        <dependency>
            <groupId>junit</groupId>
            <artifactId>junit</artifactId>
            <version>3.8.2</version>
            <type>jar</type>
            <scope>test</scope>
            <optional>false</optional>
        </dependency>
        <dependency>
            <groupId>org.neo4j</groupId>
            <artifactId>neo4j-kernel</artifactId>
            <version>${neo4j.version}</version>
        </dependency>
        <dependency>
            <groupId>org.neo4j</groupId>
            <artifactId>neo4j-lucene-index</artifactId>
            <version>${neo4j.version}</version>
        </dependency>
        <dependency>
            <groupId>org.neo4j</groupId>
            <artifactId>neo4j-spatial</artifactId>
            <version>0.11-neo4j-1.9.RC2</version>
            <exclusions>
            </exclusions>
        </dependency>
        <dependency>
            <groupId>org.neo4j</groupId>
            <artifactId>neo4j-cypher</artifactId>
            <version>${neo4j.version}</version>
        </dependency>
        <dependency>
            <groupId>org.neo4j</groupId>
            <artifactId>neo4j-shell</artifactId>
            <version>${neo4j.version}</version>
        </dependency>
        <dependency>
            <groupId>com.tinkerpop.gremlin</groupId>
            <artifactId>gremlin-groovy</artifactId>
            <version>1.5</version>
            <type>jar</type>
            <exclusions>
                 <!--Sail support not needed--> 
                <exclusion>
                    <groupId>com.tinkerpop.blueprints</groupId>
                    <artifactId>blueprints-sail-graph</artifactId>
                </exclusion>
                 <!--Maven support in groovy not needed--> 
                <exclusion>
                    <groupId>org.codehaus.groovy.maven</groupId>
                    <artifactId>gmaven-plugin</artifactId>
                </exclusion>
                 <!--"readline" not needed - we only expose gremlin through webadmin--> 
                <exclusion>
                    <groupId>jline</groupId>
                    <artifactId>jline</artifactId>
                </exclusion>
            </exclusions>
        </dependency>
        <dependency>
            <groupId>commons-io</groupId>
            <artifactId>commons-io</artifactId>
            <version>2.4</version>
        </dependency>
        <dependency>
            <groupId>commons-codec</groupId>
            <artifactId>commons-codec</artifactId>
            <version>1.7</version>
        </dependency>
        <dependency>
            <groupId>commons-collections</groupId>
            <artifactId>commons-collections</artifactId>
            <version>3.2.1</version>
        </dependency>
        <dependency>
            <groupId>dom4j</groupId>
            <artifactId>dom4j</artifactId>
            <version>1.6.1</version>
        </dependency>
        <dependency>
            <groupId>com.mortennobel</groupId>
            <artifactId>java-image-scaling</artifactId>
            <version>0.8.5</version>
        </dependency>
        <dependency>
            <groupId>javax.servlet</groupId>
            <artifactId>javax.servlet-api</artifactId>
            <version>3.0.1</version>
        </dependency>		
        <dependency>
            <groupId>net.sf.opencsv</groupId>
            <artifactId>opencsv</artifactId>
            <version>2.3</version>
        </dependency>
        <dependency>
            <groupId>jmimemagic</groupId>
            <artifactId>jmimemagic</artifactId>
            <version>0.1.2</version>
            <exclusions>
                <exclusion>
                    <artifactId>xercesImpl</artifactId>
                    <groupId>xerces</groupId>
                </exclusion>
            </exclusions>
        </dependency>
        <dependency>
            <groupId>org.apache.commons</groupId>
            <artifactId>commons-email</artifactId>
            <version>1.2</version>
        </dependency>
        <dependency>
            <groupId>com.google.code.gson</groupId>
            <artifactId>gson</artifactId>
            <version>2.2.2</version>
        </dependency>
        <dependency>
            <groupId>org.fusesource.hawtdb</groupId>
            <artifactId>hawtdb</artifactId>
            <version>1.6</version>
        </dependency>
        <dependency>
            <groupId>commons-jxpath</groupId>
            <artifactId>commons-jxpath</artifactId>
            <version>1.3</version>
        </dependency>
    </dependencies>

    <build>
        <plugins>
            <plugin>
                <groupId>org.apache.maven.plugins</groupId>
                <artifactId>maven-compiler-plugin</artifactId>
                <version>2.3.2</version>
                <configuration>
                    <source>1.6</source>
                    <target>1.6</target>
                    <encoding>${project.build.sourceEncoding}</encoding>
                    <debug>true</debug>
                </configuration>
            </plugin>
            <plugin>
                <groupId>org.apache.maven.plugins</groupId>
                <artifactId>maven-resources-plugin</artifactId>
                <version>2.5</version>
                <configuration>
                    <encoding>${project.build.sourceEncoding}</encoding>
                </configuration>
            </plugin>
        </plugins>
        <resources>
            <resource>
                <directory>src/main/java</directory>
                <includes>
                    <include>**/*.properties</include>
                </includes>
            </resource>
            <resource>
                <directory>src/main/resources</directory>
                <includes>
                    <include>**/*</include>
                </includes>
            </resource>
        </resources>
    </build>

    <licenses>
        <license>
            <name>GNU General Public License, Version 3</name>
            <url>http://www.gnu.org/licenses/gpl-3.0-standalone.html</url>
            <comments>
                Copyright (C) 2010-2013 Axel Morgner, structr &lt;structr@structr.org&gt;

                This file is part of structr &lt;http://structr.org&gt;.

                structr is free software: you can redistribute it and/or modify
                it under the terms of the GNU General Public License as published by
                the Free Software Foundation, either version 3 of the License, or
                (at your option) any later version.

                structr is distributed in the hope that it will be useful,
                but WITHOUT ANY WARRANTY; without even the implied warranty of
                MERCHANTABILITY or FITNESS FOR A PARTICULAR PURPOSE.  See the
                GNU General Public License for more details.

                You should have received a copy of the GNU General Public License
                along with structr.  If not, see &lt;http://www.gnu.org/licenses/&gt;.
            </comments>
        </license>
    </licenses>

    <scm>
        <url>https://github.com/structr/structr/tree/master/structr/structr-core</url>
    </scm>

</project>
<|MERGE_RESOLUTION|>--- conflicted
+++ resolved
@@ -1,247 +1,242 @@
-<?xml version="1.0" encoding="UTF-8"?>
-<project xmlns="http://maven.apache.org/POM/4.0.0" xmlns:xsi="http://www.w3.org/2001/XMLSchema-instance"
-         xsi:schemaLocation="http://maven.apache.org/POM/4.0.0 http://maven.apache.org/maven-v4_0_0.xsd">
-    <modelVersion>4.0.0</modelVersion>
-
-    <parent>
-        <groupId>org.structr</groupId>
-        <artifactId>structr</artifactId>
-        <version>0.7.M03</version>
-    </parent>
-
-    <groupId>org.structr</groupId>
-    <artifactId>structr-core</artifactId>
-    <packaging>jar</packaging>
-    <version>0.7.M03</version>
-    <name>structr-core</name>
-    <url>http://structr.org</url>
-
-    <properties>
-        <netbeans.hint.license>structr-gpl30</netbeans.hint.license>
-        <project.build.sourceEncoding>UTF-8</project.build.sourceEncoding>
-<<<<<<< HEAD
-        <structr.version>0.7.M03</structr.version>
-        <neo4j.version>1.9.M04</neo4j.version>
-=======
-        <structr.version>0.7-SNAPSHOT</structr.version>
-        <neo4j.version>1.9.RC2</neo4j.version>
->>>>>>> 165ffd56
-    </properties>
-
-    <repositories>
-        <repository>
-            <id>snapshots.maven.structr.org</id>
-            <url>http://maven.structr.org/artifactory/snapshot</url>
-        </repository>
-        <repository>
-            <id>releases.maven.structr.org</id>
-            <url>http://maven.structr.org/artifactory/release</url>
-        </repository> 
-        <repository>
-            <id>neo4j-releases</id>
-            <url>http://m2.neo4j.org/content/repositories/releases</url>
-        </repository>
-        <repository>
-            <id>neo4j-snapshots</id>
-            <url>http://m2.neo4j.org/content/repositories/snapshots</url>
-        </repository>
-        <repository>
-            <id>wordrak</id>
-            <url>http://wordrak.github.com/repo/</url>
-        </repository>
-    </repositories>	
-    <dependencies>
-        <dependency>
-            <groupId>junit</groupId>
-            <artifactId>junit</artifactId>
-            <version>3.8.2</version>
-            <type>jar</type>
-            <scope>test</scope>
-            <optional>false</optional>
-        </dependency>
-        <dependency>
-            <groupId>org.neo4j</groupId>
-            <artifactId>neo4j-kernel</artifactId>
-            <version>${neo4j.version}</version>
-        </dependency>
-        <dependency>
-            <groupId>org.neo4j</groupId>
-            <artifactId>neo4j-lucene-index</artifactId>
-            <version>${neo4j.version}</version>
-        </dependency>
-        <dependency>
-            <groupId>org.neo4j</groupId>
-            <artifactId>neo4j-spatial</artifactId>
-            <version>0.11-neo4j-1.9.RC2</version>
-            <exclusions>
-            </exclusions>
-        </dependency>
-        <dependency>
-            <groupId>org.neo4j</groupId>
-            <artifactId>neo4j-cypher</artifactId>
-            <version>${neo4j.version}</version>
-        </dependency>
-        <dependency>
-            <groupId>org.neo4j</groupId>
-            <artifactId>neo4j-shell</artifactId>
-            <version>${neo4j.version}</version>
-        </dependency>
-        <dependency>
-            <groupId>com.tinkerpop.gremlin</groupId>
-            <artifactId>gremlin-groovy</artifactId>
-            <version>1.5</version>
-            <type>jar</type>
-            <exclusions>
-                 <!--Sail support not needed--> 
-                <exclusion>
-                    <groupId>com.tinkerpop.blueprints</groupId>
-                    <artifactId>blueprints-sail-graph</artifactId>
-                </exclusion>
-                 <!--Maven support in groovy not needed--> 
-                <exclusion>
-                    <groupId>org.codehaus.groovy.maven</groupId>
-                    <artifactId>gmaven-plugin</artifactId>
-                </exclusion>
-                 <!--"readline" not needed - we only expose gremlin through webadmin--> 
-                <exclusion>
-                    <groupId>jline</groupId>
-                    <artifactId>jline</artifactId>
-                </exclusion>
-            </exclusions>
-        </dependency>
-        <dependency>
-            <groupId>commons-io</groupId>
-            <artifactId>commons-io</artifactId>
-            <version>2.4</version>
-        </dependency>
-        <dependency>
-            <groupId>commons-codec</groupId>
-            <artifactId>commons-codec</artifactId>
-            <version>1.7</version>
-        </dependency>
-        <dependency>
-            <groupId>commons-collections</groupId>
-            <artifactId>commons-collections</artifactId>
-            <version>3.2.1</version>
-        </dependency>
-        <dependency>
-            <groupId>dom4j</groupId>
-            <artifactId>dom4j</artifactId>
-            <version>1.6.1</version>
-        </dependency>
-        <dependency>
-            <groupId>com.mortennobel</groupId>
-            <artifactId>java-image-scaling</artifactId>
-            <version>0.8.5</version>
-        </dependency>
-        <dependency>
-            <groupId>javax.servlet</groupId>
-            <artifactId>javax.servlet-api</artifactId>
-            <version>3.0.1</version>
-        </dependency>		
-        <dependency>
-            <groupId>net.sf.opencsv</groupId>
-            <artifactId>opencsv</artifactId>
-            <version>2.3</version>
-        </dependency>
-        <dependency>
-            <groupId>jmimemagic</groupId>
-            <artifactId>jmimemagic</artifactId>
-            <version>0.1.2</version>
-            <exclusions>
-                <exclusion>
-                    <artifactId>xercesImpl</artifactId>
-                    <groupId>xerces</groupId>
-                </exclusion>
-            </exclusions>
-        </dependency>
-        <dependency>
-            <groupId>org.apache.commons</groupId>
-            <artifactId>commons-email</artifactId>
-            <version>1.2</version>
-        </dependency>
-        <dependency>
-            <groupId>com.google.code.gson</groupId>
-            <artifactId>gson</artifactId>
-            <version>2.2.2</version>
-        </dependency>
-        <dependency>
-            <groupId>org.fusesource.hawtdb</groupId>
-            <artifactId>hawtdb</artifactId>
-            <version>1.6</version>
-        </dependency>
-        <dependency>
-            <groupId>commons-jxpath</groupId>
-            <artifactId>commons-jxpath</artifactId>
-            <version>1.3</version>
-        </dependency>
-    </dependencies>
-
-    <build>
-        <plugins>
-            <plugin>
-                <groupId>org.apache.maven.plugins</groupId>
-                <artifactId>maven-compiler-plugin</artifactId>
-                <version>2.3.2</version>
-                <configuration>
-                    <source>1.6</source>
-                    <target>1.6</target>
-                    <encoding>${project.build.sourceEncoding}</encoding>
-                    <debug>true</debug>
-                </configuration>
-            </plugin>
-            <plugin>
-                <groupId>org.apache.maven.plugins</groupId>
-                <artifactId>maven-resources-plugin</artifactId>
-                <version>2.5</version>
-                <configuration>
-                    <encoding>${project.build.sourceEncoding}</encoding>
-                </configuration>
-            </plugin>
-        </plugins>
-        <resources>
-            <resource>
-                <directory>src/main/java</directory>
-                <includes>
-                    <include>**/*.properties</include>
-                </includes>
-            </resource>
-            <resource>
-                <directory>src/main/resources</directory>
-                <includes>
-                    <include>**/*</include>
-                </includes>
-            </resource>
-        </resources>
-    </build>
-
-    <licenses>
-        <license>
-            <name>GNU General Public License, Version 3</name>
-            <url>http://www.gnu.org/licenses/gpl-3.0-standalone.html</url>
-            <comments>
-                Copyright (C) 2010-2013 Axel Morgner, structr &lt;structr@structr.org&gt;
-
-                This file is part of structr &lt;http://structr.org&gt;.
-
-                structr is free software: you can redistribute it and/or modify
-                it under the terms of the GNU General Public License as published by
-                the Free Software Foundation, either version 3 of the License, or
-                (at your option) any later version.
-
-                structr is distributed in the hope that it will be useful,
-                but WITHOUT ANY WARRANTY; without even the implied warranty of
-                MERCHANTABILITY or FITNESS FOR A PARTICULAR PURPOSE.  See the
-                GNU General Public License for more details.
-
-                You should have received a copy of the GNU General Public License
-                along with structr.  If not, see &lt;http://www.gnu.org/licenses/&gt;.
-            </comments>
-        </license>
-    </licenses>
-
-    <scm>
-        <url>https://github.com/structr/structr/tree/master/structr/structr-core</url>
-    </scm>
-
-</project>
+<?xml version="1.0" encoding="UTF-8"?>
+<project xmlns="http://maven.apache.org/POM/4.0.0" xmlns:xsi="http://www.w3.org/2001/XMLSchema-instance"
+         xsi:schemaLocation="http://maven.apache.org/POM/4.0.0 http://maven.apache.org/maven-v4_0_0.xsd">
+    <modelVersion>4.0.0</modelVersion>
+
+    <parent>
+        <groupId>org.structr</groupId>
+        <artifactId>structr</artifactId>
+        <version>0.7.M04</version>
+    </parent>
+
+    <groupId>org.structr</groupId>
+    <artifactId>structr-core</artifactId>
+    <packaging>jar</packaging>
+    <version>0.7.M04</version>
+    <name>structr-core</name>
+    <url>http://structr.org</url>
+
+    <properties>
+        <netbeans.hint.license>structr-gpl30</netbeans.hint.license>
+        <project.build.sourceEncoding>UTF-8</project.build.sourceEncoding>
+        <structr.version>0.7.M04</structr.version>
+        <neo4j.version>1.9.RC2</neo4j.version>
+    </properties>
+
+    <repositories>
+        <repository>
+            <id>snapshots.maven.structr.org</id>
+            <url>http://maven.structr.org/artifactory/snapshot</url>
+        </repository>
+        <repository>
+            <id>releases.maven.structr.org</id>
+            <url>http://maven.structr.org/artifactory/release</url>
+        </repository> 
+        <repository>
+            <id>neo4j-releases</id>
+            <url>http://m2.neo4j.org/content/repositories/releases</url>
+        </repository>
+        <repository>
+            <id>neo4j-snapshots</id>
+            <url>http://m2.neo4j.org/content/repositories/snapshots</url>
+        </repository>
+        <repository>
+            <id>wordrak</id>
+            <url>http://wordrak.github.com/repo/</url>
+        </repository>
+    </repositories>	
+    <dependencies>
+        <dependency>
+            <groupId>junit</groupId>
+            <artifactId>junit</artifactId>
+            <version>3.8.2</version>
+            <type>jar</type>
+            <scope>test</scope>
+            <optional>false</optional>
+        </dependency>
+        <dependency>
+            <groupId>org.neo4j</groupId>
+            <artifactId>neo4j-kernel</artifactId>
+            <version>${neo4j.version}</version>
+        </dependency>
+        <dependency>
+            <groupId>org.neo4j</groupId>
+            <artifactId>neo4j-lucene-index</artifactId>
+            <version>${neo4j.version}</version>
+        </dependency>
+        <dependency>
+            <groupId>org.neo4j</groupId>
+            <artifactId>neo4j-spatial</artifactId>
+            <version>0.11-neo4j-1.9.RC2</version>
+            <exclusions>
+            </exclusions>
+        </dependency>
+        <dependency>
+            <groupId>org.neo4j</groupId>
+            <artifactId>neo4j-cypher</artifactId>
+            <version>${neo4j.version}</version>
+        </dependency>
+        <dependency>
+            <groupId>org.neo4j</groupId>
+            <artifactId>neo4j-shell</artifactId>
+            <version>${neo4j.version}</version>
+        </dependency>
+        <dependency>
+            <groupId>com.tinkerpop.gremlin</groupId>
+            <artifactId>gremlin-groovy</artifactId>
+            <version>1.5</version>
+            <type>jar</type>
+            <exclusions>
+                 <!--Sail support not needed--> 
+                <exclusion>
+                    <groupId>com.tinkerpop.blueprints</groupId>
+                    <artifactId>blueprints-sail-graph</artifactId>
+                </exclusion>
+                 <!--Maven support in groovy not needed--> 
+                <exclusion>
+                    <groupId>org.codehaus.groovy.maven</groupId>
+                    <artifactId>gmaven-plugin</artifactId>
+                </exclusion>
+                 <!--"readline" not needed - we only expose gremlin through webadmin--> 
+                <exclusion>
+                    <groupId>jline</groupId>
+                    <artifactId>jline</artifactId>
+                </exclusion>
+            </exclusions>
+        </dependency>
+        <dependency>
+            <groupId>commons-io</groupId>
+            <artifactId>commons-io</artifactId>
+            <version>2.4</version>
+        </dependency>
+        <dependency>
+            <groupId>commons-codec</groupId>
+            <artifactId>commons-codec</artifactId>
+            <version>1.7</version>
+        </dependency>
+        <dependency>
+            <groupId>commons-collections</groupId>
+            <artifactId>commons-collections</artifactId>
+            <version>3.2.1</version>
+        </dependency>
+        <dependency>
+            <groupId>dom4j</groupId>
+            <artifactId>dom4j</artifactId>
+            <version>1.6.1</version>
+        </dependency>
+        <dependency>
+            <groupId>com.mortennobel</groupId>
+            <artifactId>java-image-scaling</artifactId>
+            <version>0.8.5</version>
+        </dependency>
+        <dependency>
+            <groupId>javax.servlet</groupId>
+            <artifactId>javax.servlet-api</artifactId>
+            <version>3.0.1</version>
+        </dependency>		
+        <dependency>
+            <groupId>net.sf.opencsv</groupId>
+            <artifactId>opencsv</artifactId>
+            <version>2.3</version>
+        </dependency>
+        <dependency>
+            <groupId>jmimemagic</groupId>
+            <artifactId>jmimemagic</artifactId>
+            <version>0.1.2</version>
+            <exclusions>
+                <exclusion>
+                    <artifactId>xercesImpl</artifactId>
+                    <groupId>xerces</groupId>
+                </exclusion>
+            </exclusions>
+        </dependency>
+        <dependency>
+            <groupId>org.apache.commons</groupId>
+            <artifactId>commons-email</artifactId>
+            <version>1.2</version>
+        </dependency>
+        <dependency>
+            <groupId>com.google.code.gson</groupId>
+            <artifactId>gson</artifactId>
+            <version>2.2.2</version>
+        </dependency>
+        <dependency>
+            <groupId>org.fusesource.hawtdb</groupId>
+            <artifactId>hawtdb</artifactId>
+            <version>1.6</version>
+        </dependency>
+        <dependency>
+            <groupId>commons-jxpath</groupId>
+            <artifactId>commons-jxpath</artifactId>
+            <version>1.3</version>
+        </dependency>
+    </dependencies>
+
+    <build>
+        <plugins>
+            <plugin>
+                <groupId>org.apache.maven.plugins</groupId>
+                <artifactId>maven-compiler-plugin</artifactId>
+                <version>2.3.2</version>
+                <configuration>
+                    <source>1.6</source>
+                    <target>1.6</target>
+                    <encoding>${project.build.sourceEncoding}</encoding>
+                    <debug>true</debug>
+                </configuration>
+            </plugin>
+            <plugin>
+                <groupId>org.apache.maven.plugins</groupId>
+                <artifactId>maven-resources-plugin</artifactId>
+                <version>2.5</version>
+                <configuration>
+                    <encoding>${project.build.sourceEncoding}</encoding>
+                </configuration>
+            </plugin>
+        </plugins>
+        <resources>
+            <resource>
+                <directory>src/main/java</directory>
+                <includes>
+                    <include>**/*.properties</include>
+                </includes>
+            </resource>
+            <resource>
+                <directory>src/main/resources</directory>
+                <includes>
+                    <include>**/*</include>
+                </includes>
+            </resource>
+        </resources>
+    </build>
+
+    <licenses>
+        <license>
+            <name>GNU General Public License, Version 3</name>
+            <url>http://www.gnu.org/licenses/gpl-3.0-standalone.html</url>
+            <comments>
+                Copyright (C) 2010-2013 Axel Morgner, structr &lt;structr@structr.org&gt;
+
+                This file is part of structr &lt;http://structr.org&gt;.
+
+                structr is free software: you can redistribute it and/or modify
+                it under the terms of the GNU General Public License as published by
+                the Free Software Foundation, either version 3 of the License, or
+                (at your option) any later version.
+
+                structr is distributed in the hope that it will be useful,
+                but WITHOUT ANY WARRANTY; without even the implied warranty of
+                MERCHANTABILITY or FITNESS FOR A PARTICULAR PURPOSE.  See the
+                GNU General Public License for more details.
+
+                You should have received a copy of the GNU General Public License
+                along with structr.  If not, see &lt;http://www.gnu.org/licenses/&gt;.
+            </comments>
+        </license>
+    </licenses>
+
+    <scm>
+        <url>https://github.com/structr/structr/tree/master/structr/structr-core</url>
+    </scm>
+
+</project>