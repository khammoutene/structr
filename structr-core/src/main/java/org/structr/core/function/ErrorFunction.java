/**
 * Copyright (C) 2010-2018 Structr GmbH
 *
 * This file is part of Structr <http://structr.org>.
 *
 * Structr is free software: you can redistribute it and/or modify
 * it under the terms of the GNU General Public License as
 * published by the Free Software Foundation, either version 3 of the
 * License, or (at your option) any later version.
 *
 * Structr is distributed in the hope that it will be useful,
 * but WITHOUT ANY WARRANTY; without even the implied warranty of
 * MERCHANTABILITY or FITNESS FOR A PARTICULAR PURPOSE.  See the
 * GNU General Public License for more details.
 *
 * You should have received a copy of the GNU General Public License
 * along with Structr.  If not, see <http://www.gnu.org/licenses/>.
 */
package org.structr.core.function;

import org.structr.common.error.FrameworkException;
import org.structr.common.error.SemanticErrorToken;
import org.structr.core.GraphObject;
import org.structr.core.app.StructrApp;
import org.structr.core.property.PropertyKey;
import org.structr.schema.action.ActionContext;
import org.structr.schema.action.Function;

/**
 *
 */
public class ErrorFunction extends Function<Object, Object> {

	public static final String ERROR_MESSAGE_ERROR = "Usage: ${error(property, token[, detail])}. Example: ${error(\"name\", \"already_taken\"[, \"Another node with that name already exists\"])}";

	@Override
	public String getName() {
		return "error()";
	}

	@Override
	public Object apply(final ActionContext ctx, final Object caller, final Object[] sources) throws FrameworkException {

		Class entityType = null;
		String type = null;

		if (caller != null && caller instanceof GraphObject) {

			entityType = caller.getClass();
			type = ((GraphObject) caller).getType();
		}

		try {

			if (sources == null) {
				throw new IllegalArgumentException();
			}

			switch (sources.length) {

				case 2: {
					final PropertyKey key = StructrApp.getConfiguration().getPropertyKeyForJSONName(entityType, (String)sources[0]);
					ctx.raiseError(422, new SemanticErrorToken(type, key, (String)sources[1]));

					break;
				}

				case 3: {
					final PropertyKey key = StructrApp.getConfiguration().getPropertyKeyForJSONName(entityType, (String)sources[0]);
					ctx.raiseError(422, new SemanticErrorToken(type, key, (String)sources[1], sources[2]));

<<<<<<< HEAD
				case 2:
					{
						arrayHasLengthAndAllElementsNotNull(sources, 2);

						final PropertyKey key = StructrApp.key(entityType, sources[0].toString());
						ctx.raiseError(422, new SemanticErrorToken(type, key, sources[1].toString()));
						break;
					}
				case 3:
					{
						arrayHasLengthAndAllElementsNotNull(sources, 3);

						final PropertyKey key = StructrApp.key(entityType, sources[0].toString());
						ctx.raiseError(422, new SemanticErrorToken(type, key, sources[1].toString(), sources[2]));
						break;
					}
				default:
					logParameterError(caller, sources, ctx.isJavaScriptContext());
=======
>>>>>>> f54db020
					break;
				}

				default:
					throw new IllegalArgumentException();

			}

		} catch (final IllegalArgumentException e) {

			logParameterError(caller, sources, ctx.isJavaScriptContext());

			return usage(ctx.isJavaScriptContext());
		}

		return null;
	}

	@Override
	public String usage(boolean inJavaScriptContext) {
		return ERROR_MESSAGE_ERROR;
	}

	@Override
	public String shortDescription() {
		return "Signals an error to the caller";
	}

}<|MERGE_RESOLUTION|>--- conflicted
+++ resolved
@@ -69,27 +69,6 @@
 					final PropertyKey key = StructrApp.getConfiguration().getPropertyKeyForJSONName(entityType, (String)sources[0]);
 					ctx.raiseError(422, new SemanticErrorToken(type, key, (String)sources[1], sources[2]));
 
-<<<<<<< HEAD
-				case 2:
-					{
-						arrayHasLengthAndAllElementsNotNull(sources, 2);
-
-						final PropertyKey key = StructrApp.key(entityType, sources[0].toString());
-						ctx.raiseError(422, new SemanticErrorToken(type, key, sources[1].toString()));
-						break;
-					}
-				case 3:
-					{
-						arrayHasLengthAndAllElementsNotNull(sources, 3);
-
-						final PropertyKey key = StructrApp.key(entityType, sources[0].toString());
-						ctx.raiseError(422, new SemanticErrorToken(type, key, sources[1].toString(), sources[2]));
-						break;
-					}
-				default:
-					logParameterError(caller, sources, ctx.isJavaScriptContext());
-=======
->>>>>>> f54db020
 					break;
 				}
 
