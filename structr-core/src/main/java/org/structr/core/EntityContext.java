/**
 * Copyright (C) 2010-2013 Axel Morgner, structr <structr@structr.org>
 *
 * This file is part of structr <http://structr.org>.
 *
 * structr is free software: you can redistribute it and/or modify
 * it under the terms of the GNU Affero General Public License as
 * published by the Free Software Foundation, either version 3 of the
 * License, or (at your option) any later version.
 *
 * structr is distributed in the hope that it will be useful,
 * but WITHOUT ANY WARRANTY; without even the implied warranty of
 * MERCHANTABILITY or FITNESS FOR A PARTICULAR PURPOSE.  See the
 * GNU General Public License for more details.
 *
 * You should have received a copy of the GNU Affero General Public License
 * along with structr.  If not, see <http://www.gnu.org/licenses/>.
 */


package org.structr.core;

import org.structr.core.graph.NewIndexNodeCommand;
import org.structr.core.graph.NodeService;
import org.structr.core.graph.IndexRelationshipCommand;
import java.lang.reflect.Field;
import org.apache.commons.lang.StringUtils;

import org.neo4j.graphdb.Node;
import org.neo4j.graphdb.Relationship;
import org.neo4j.graphdb.RelationshipType;
import org.neo4j.graphdb.event.PropertyEntry;
import org.neo4j.graphdb.event.TransactionData;
import org.neo4j.graphdb.event.TransactionEventHandler;

import org.structr.common.CaseHelper;
import org.structr.core.property.PropertyKey;
import org.structr.common.SecurityContext;
import org.structr.common.error.ErrorBuffer;
import org.structr.common.error.FrameworkException;
import org.structr.core.entity.AbstractNode;
import org.structr.core.entity.AbstractRelationship;
import org.structr.core.entity.RelationshipMapping;
import org.structr.core.graph.NodeFactory;
import org.structr.core.graph.RelationshipFactory;

//~--- JDK imports ------------------------------------------------------------

import java.util.*;
import java.util.Map.Entry;
import java.util.concurrent.ConcurrentHashMap;
import java.util.logging.Level;
import java.util.logging.Logger;
import org.neo4j.graphdb.DynamicRelationshipType;
import org.structr.common.*;
import org.structr.core.property.GenericProperty;
import org.structr.core.property.PropertyMap;
import org.structr.core.module.ModuleService;
import org.structr.core.graph.NodeService.NodeIndex;
import org.structr.core.graph.NodeService.RelationshipIndex;

//~--- classes ----------------------------------------------------------------

/**
 * A global context for functional mappings between nodes and relationships,
 * property views and property validators.
 *
 * @author Axel Morgner
 * @author Christian Morgner
 */
public class EntityContext {

	private static final String COMBINED_RELATIONSHIP_KEY_SEP                                     = " ";
	private static final Logger logger                                                            = Logger.getLogger(EntityContext.class.getName());
//	private static final Map<Class, Set<PropertyKey>> globalWriteOncePropertyMap                  = new LinkedHashMap<Class, Set<PropertyKey>>();
	private static final Map<Class, Map<PropertyKey, Set<PropertyValidator>>> globalValidatorMap  = new LinkedHashMap<Class, Map<PropertyKey, Set<PropertyValidator>>>();
	private static final Map<Class, Map<String, Set<PropertyKey>>> globalSearchablePropertyMap    = new LinkedHashMap<Class, Map<String, Set<PropertyKey>>>();

	// This map contains a mapping from (sourceType, destType) -> Relation
	private static final Map<Class, Map<String, Set<PropertyKey>>> globalPropertyViewMap   = new LinkedHashMap<Class, Map<String, Set<PropertyKey>>>();
	private static final Map<Class, Map<String, PropertyKey>> globalClassDBNamePropertyMap = new LinkedHashMap<Class, Map<String, PropertyKey>>();
	private static final Map<Class, Map<String, PropertyKey>> globalClassJSNamePropertyMap = new LinkedHashMap<Class, Map<String, PropertyKey>>();

	// This map contains a mapping from (sourceType, propertyKey) -> Relation
	private static final Map<Class, Map<String, PropertyGroup>> globalAggregatedPropertyGroupMap                               = new LinkedHashMap<Class, Map<String, PropertyGroup>>();
	private static final Map<Class, Map<String, PropertyGroup>> globalPropertyGroupMap                                         = new LinkedHashMap<Class, Map<String, PropertyGroup>>();

	// This map contains view-dependent result set transformations
	private static final Map<Class, Map<String, ViewTransformation>> viewTransformations = new LinkedHashMap<Class, Map<String, ViewTransformation>>();
	
	// This set contains all known properties
	private static final Set<PropertyKey> globalKnownPropertyKeys                                           = new LinkedHashSet<PropertyKey>();
	private static final Map<Class, Set<Transformation<GraphObject>>> globalEntityCreationTransformationMap = new LinkedHashMap<Class, Set<Transformation<GraphObject>>>();
	private static final Map<String, String> normalizedEntityNameCache                                      = new LinkedHashMap<String, String>();
	private static final Set<StructrTransactionListener> transactionListeners                               = new LinkedHashSet<StructrTransactionListener>();
	private static final Set<TransactionNotifier> transactionNotifiers                                      = new LinkedHashSet();
	private static final Map<String, RelationshipMapping> globalRelationshipNameMap                         = new LinkedHashMap<String, RelationshipMapping>();
	private static final Map<String, Class> globalRelationshipClassMap                                      = new LinkedHashMap<String, Class>();
	private static final EntityContextModificationListener globalModificationListener                       = new EntityContextModificationListener();
	private static final Map<Long, FrameworkException> exceptionMap                                         = new LinkedHashMap<Long, FrameworkException>();
	private static final Map<Class, Set<Class>> interfaceMap                                                = new LinkedHashMap<Class, Set<Class>>();
	private static final Map<String, Class> reverseInterfaceMap                                             = new LinkedHashMap<String, Class>();
	private static Map<String, Class> cachedEntities                                                        = new LinkedHashMap<String, Class>();

	private static final Map<Long, TransactionChangeSet> globalChangeSets                                   = new ConcurrentHashMap<Long, TransactionChangeSet>();
	private static final ThreadLocal<SecurityContext> securityContextMap                                    = new ThreadLocal<SecurityContext>();
	private static final ThreadLocal<Long> transactionKeyMap                                                = new ThreadLocal<Long>();
	private static FactoryDefinition factoryDefinition                                                      = new DefaultFactoryDefinition();

	//~--- methods --------------------------------------------------------

	/**
	 * Initialize the entity context for the given class.
	 * This method sets defaults common for any class, f.e. registers any of its parent properties.
	 *
	 * @param type
	 */
	public static void init(Class type) {

		// 1. Register searchable keys of superclasses
		for (Enum index : NodeService.NodeIndex.values()) {

			String indexName                                           = index.name();
			Map<String, Set<PropertyKey>> searchablePropertyMapForType = getSearchablePropertyMapForType(type);
			Set<PropertyKey> searchablePropertySet                     = searchablePropertyMapForType.get(indexName);

			if (searchablePropertySet == null) {

				searchablePropertySet = new LinkedHashSet<PropertyKey>();

				searchablePropertyMapForType.put(indexName, searchablePropertySet);

			}

			Class localType = type.getSuperclass();

			while ((localType != null) &&!localType.equals(Object.class)) {

				Set<PropertyKey> superProperties = getSearchableProperties(localType, indexName);
				searchablePropertySet.addAll(superProperties);

				// include property sets from interfaces
				for(Class interfaceClass : getInterfacesForType(localType)) {
					searchablePropertySet.addAll(getSearchableProperties(interfaceClass, indexName));
				}

				// one level up :)
				localType = localType.getSuperclass();

			}
		}
	}

	public static void scanEntity(Object entity) {
		
		Map<Field, PropertyKey> allProperties = getFieldValuesOfType(PropertyKey.class, entity);
		Map<Field, View> views                = getFieldValuesOfType(View.class, entity);
		Class entityType                      = entity.getClass();

		for (Entry<Field, PropertyKey> entry : allProperties.entrySet()) {

			PropertyKey propertyKey = entry.getValue();
			Field field             = entry.getKey();
			Class declaringClass    = field.getDeclaringClass();
			
			if (declaringClass != null) {
				
				propertyKey.setDeclaringClass(declaringClass);
				registerProperty(declaringClass, propertyKey);
				
			}
			
			registerProperty(entityType, propertyKey);
		}
		
		for (Entry<Field, View> entry : views.entrySet()) {
			
			Field field = entry.getKey();
			View view   = entry.getValue();

			for (PropertyKey propertyKey : view.properties()) {

				// register field in view for entity class and declaring superclass
				registerPropertySet(field.getDeclaringClass(), view.name(), propertyKey);
				registerPropertySet(entityType, view.name(), propertyKey);
			}
		}
	}
	
	public static void registerProperty(Class type, PropertyKey propertyKey) {
		
		getClassDBNamePropertyMapForType(type).put(propertyKey.dbName(),   propertyKey);
		getClassJSNamePropertyMapForType(type).put(propertyKey.jsonName(), propertyKey);
		
		registerPropertySet(type, PropertyView.All, propertyKey);
		
		// inform property key of its registration
		propertyKey.registrationCallback(type);
	}
	
	/**
	 * Initialize the entity context with all classes from the module service,
	 */
	public static void init() {

		cachedEntities = Services.getService(ModuleService.class).getCachedNodeEntities();
	}

	/**
	 * Register a listener to receive notifications about modified entities.
	 * 
	 * @param listener the listener to register
	 */
	public static void registerTransactionListener(StructrTransactionListener listener) {
		transactionListeners.add(listener);
	}

	/**
	 * Unregister a transaction listener.
	 * 
	 * @param listener the listener to unregister
	 */
	public static void unregisterTransactionListener(StructrTransactionListener listener) {
		transactionListeners.remove(listener);
	}

	/**
	 * Register a notifier to receive notifications about modified entities after commit
	 * 
	 * @param notifier the notifier to register
	 */
	public static void registerTransactionNotifier(TransactionNotifier notifier) {
		transactionNotifiers.add(notifier);
	}

	/**
	 * Unregister a transaction notifier
	 * 
	 * @param notifier the notifier to unregister
	 */
	public static void unregisterTransactionNotifier(TransactionNotifier notifier) {
		transactionNotifiers.remove(notifier);
	}
	
	/**
	 * Register a transformation that will be applied to every newly created entity of a given type.
	 * 
	 * @param type the type of the entities for which the transformation should be applied
	 * @param transformation the transformation to apply on every entity
	 */
	public static void registerEntityCreationTransformation(Class type, Transformation<GraphObject> transformation) {
		getEntityCreationTransformationsForType(type).add(transformation);
	}

	/**
	 * Registers a property group for the given key of the given entity type. A property group can be
	 * used to combine a set of properties into an object. {@see PropertyGroup}
	 * 
	 * @param type the type of the entities for which the property group should be registered
	 * @param key the property key under which the property group should be visible
	 * @param propertyGroup the property group
	 */
	public static void registerPropertyGroup(Class type, PropertyKey key, PropertyGroup propertyGroup) {
		getPropertyGroupMapForType(type).put(key.dbName(), propertyGroup);
	}

	// ----- named relations -----
	/**
	 * Registers a relationship entity with the given name and type to be instantiated for relationships
	 * with type <code>relType</code> from <code>sourceType</code> to <code>destType</code>. Relationship
	 * entity types registered with this method will be instantiated when a database relationship with
	 * the given parameters are encountered.
	 * 
	 * @param relationName the name of the relationship as it should appear in the REST resource
	 * @param relationshipEntityType the type of the relationship entity
	 * @param sourceType the type of the source entity
	 * @param destType the type of the destination entity
	 * @param relType the relationship type
	 */
	public static void registerNamedRelation(String relationName, Class relationshipEntityType, Class sourceType, Class destType, RelationshipType relType) {

		globalRelationshipNameMap.put(relationName, new RelationshipMapping(relationName, sourceType, destType, relType));
		globalRelationshipClassMap.put(createCombinedRelationshipType(sourceType.getSimpleName(), relType.name(), destType.getSimpleName()), relationshipEntityType);
	}

	// ----- property set methods -----
	/**
	 * Registers the given set of property keys for the view with name <code>propertyView</code>
	 * and the given prefix of entities with the given type.
	 * 
	 * @param type the type of the entities for which the view will be registered
	 * @param propertyView the name of the property view for which the property set will be registered
	 * @param viewPrefix a string that will be prepended to all property keys in this view
	 * @param propertySet the set of property keys to register for the given view
	 */
	public static void registerPropertySet(Class type, String propertyView, PropertyKey... propertySet) {

		Map<String, Set<PropertyKey>> propertyViewMap = getPropertyViewMapForType(type);
		Set<PropertyKey> properties                   = propertyViewMap.get(propertyView);
		
		if (properties == null) {
			properties = new LinkedHashSet<PropertyKey>();
			propertyViewMap.put(propertyView, properties);
		}

		// add all properties from set
		properties.addAll(Arrays.asList(propertySet));
	}

	// ----- validator methods -----
	/**
	 * Registers a validator for the given property key of all entities of the given type.
	 * 
	 * @param type the type of the entities for which the validator should be registered
	 * @param propertyKey the property key under which the validator should be registered
	 * @param validatorClass the type of the validator to register
	 */
	public static <T> void registerPropertyValidator(Class type, PropertyKey<T> propertyKey, PropertyValidator<T> validator) {

		Map<PropertyKey, Set<PropertyValidator>> validatorMap = getPropertyValidatorMapForType(type);

		// fetch or create validator set
		Set<PropertyValidator> validators = validatorMap.get(propertyKey);

		if (validators == null) {

			validators = new LinkedHashSet<PropertyValidator>();

			validatorMap.put(propertyKey, validators);

		}

		validators.add(validator);
		
		// Automatically register the property key as searchable key,
		// so that the uniqueness validators work
		
		if (AbstractNode.class.isAssignableFrom(type)) {
			EntityContext.registerSearchableProperty(type, NodeIndex.keyword.name(), propertyKey);
		} else if (AbstractRelationship.class.isAssignableFrom(type)) {
			EntityContext.registerSearchableProperty(type, RelationshipIndex.rel_keyword.name(), propertyKey);
		}
		
	}


	// ----- searchable property map -----
	/**
	 * Registers the given set of properties of the given entity type to be stored
	 * in the given index.
	 * 
	 * @param type the entitiy type
	 * @param index the index
	 * @param keys the keys to be indexed
	 */
	public static void registerSearchablePropertySet(Class type, String index, PropertyKey... keys) {

		for (PropertyKey key : keys) {

			registerSearchableProperty(type, index, key);

		}
	}

	/**
	 * Registers the given property of the given entity type to be stored
	 * in the given index.
	 * 
	 * @param type the entitiy type
	 * @param index the index
	 * @param key the key to be indexed
	 */
	public static void registerSearchableProperty(Class type, String index, PropertyKey key) {

		Map<String, Set<PropertyKey>> searchablePropertyMapForType = getSearchablePropertyMapForType(type);
		Set<PropertyKey> searchablePropertySet                     = searchablePropertyMapForType.get(index);

		if (searchablePropertySet == null) {

			searchablePropertySet = new LinkedHashSet<PropertyKey>();

			searchablePropertyMapForType.put(index, searchablePropertySet);

		}

		key.registerSearchableProperties(searchablePropertySet);
	}

	// ----- private methods -----
	/**
	 * Tries to normalize (and singularize) the given string so that it resolves to
	 * an existing entity type.
	 * 
	 * @param possibleEntityString
	 * @return the normalized entity name in its singular form
	 */
	public static String normalizeEntityName(String possibleEntityString) {

		if (possibleEntityString == null) {

			return null;

		}
		
		if ("/".equals(possibleEntityString)) {
			
			return "/";
			
		}

                StringBuilder result = new StringBuilder();
                
		if (possibleEntityString.contains("/")) {

			String[] names           = StringUtils.split(possibleEntityString, "/");

			for (String possibleEntityName : names) {

				// CAUTION: this cache might grow to a very large size, as it
				// contains all normalized mappings for every possible
				// property key / entity name that is ever called.
				String normalizedType = normalizedEntityNameCache.get(possibleEntityName);

				if (normalizedType == null) {

					normalizedType = StringUtils.capitalize(CaseHelper.toUpperCamelCase(possibleEntityName));

					if (normalizedType.endsWith("ies")) {

						normalizedType = normalizedType.substring(0, normalizedType.length() - 3).concat("y");

					} else if (!normalizedType.endsWith("ss") && normalizedType.endsWith("s")) {

						logger.log(Level.FINEST, "Removing trailing plural 's' from type {0}", normalizedType);

						normalizedType = normalizedType.substring(0, normalizedType.length() - 1);

					}

					// logger.log(Level.INFO, "String {0} normalized to {1}", new Object[] { possibleEntityName, normalizedType });
					normalizedEntityNameCache.put(possibleEntityName, normalizedType);

				}

				result.append(normalizedType).append("/");

			}

			return StringUtils.removeEnd(result.toString(), "/");

		} else {

//                      CAUTION: this cache might grow to a very large size, as it
			// contains all normalized mappings for every possible
			// property key / entity name that is ever called.
			String normalizedType = normalizedEntityNameCache.get(possibleEntityString);

			if (normalizedType == null) {

				normalizedType = StringUtils.capitalize(CaseHelper.toUpperCamelCase(possibleEntityString));

				if (normalizedType.endsWith("ies")) {

					normalizedType = normalizedType.substring(0, normalizedType.length() - 3).concat("y");

				} else if (!normalizedType.endsWith("ss") && normalizedType.endsWith("s")) {

					logger.log(Level.FINEST, "Removing trailing plural 's' from type {0}", normalizedType);

					normalizedType = normalizedType.substring(0, normalizedType.length() - 1);

				}

				// logger.log(Level.INFO, "String {0} normalized to {1}", new Object[] { possibleEntityName, normalizedType });
				normalizedEntityNameCache.put(possibleEntityString, normalizedType);

			}

			return normalizedType;
		}
	}
	
	/**
	 * Converts a Java class name (entity name) into a valid REST resource name.
	 * 
	 * @param normalizedEntityName
	 * @return the given string in lowercase, with camel case occurences replaced by underscores
	 */
	public static String denormalizeEntityName(String normalizedEntityName) {
		
		StringBuilder buf = new StringBuilder();
		
		for (char c : normalizedEntityName.toCharArray()) {
			
			if (Character.isUpperCase(c) && buf.length() > 0) {
				buf.append("_");
			}
			
			buf.append(Character.toLowerCase(c));
		}
		
		return buf.toString();
	}

	public static String createCombinedRelationshipType(String oldCombinedRelationshipType, Class newDestType) {

		String[] parts = getPartsOfCombinedRelationshipType(oldCombinedRelationshipType);

		return createCombinedRelationshipType(parts[0], parts[1], newDestType.getSimpleName());
	}

	public static String createCombinedRelationshipType(Class sourceType, RelationshipType relType, Class destType) {
		
		if (sourceType != null && relType != null && destType != null) {
			
			return createCombinedRelationshipType(sourceType.getSimpleName(), relType.name(), destType.getSimpleName());
		}
		
		return "";
	}

	public static String createCombinedRelationshipType(String sourceType, String relType, String destType) {

		StringBuilder buf = new StringBuilder();

		buf.append(sourceType);
		buf.append(COMBINED_RELATIONSHIP_KEY_SEP);
		buf.append(relType);
		buf.append(COMBINED_RELATIONSHIP_KEY_SEP);
		buf.append(destType);

		return buf.toString();
	}
	
	public static void registerConvertedProperty(PropertyKey propertyKey) {
		globalKnownPropertyKeys.add(propertyKey);
	}

	//~--- get methods ----------------------------------------------------

	public static Class getEntityClassForRawType(final String rawType) {

		String normalizedEntityName = normalizeEntityName(rawType);

		if (cachedEntities.containsKey(normalizedEntityName)) {

			return (Class) cachedEntities.get(normalizedEntityName);

		}
		
		if (reverseInterfaceMap.containsKey(normalizedEntityName)) {

			return (Class) reverseInterfaceMap.get(normalizedEntityName);

		}

		return null;
	}

	public static RelationshipMapping getNamedRelation(String relationName) {
		return globalRelationshipNameMap.get(relationName);
	}
	
	private static Class getSourceType(final String combinedRelationshipType) {

		String sourceType = getPartsOfCombinedRelationshipType(combinedRelationshipType)[0];
		Class realType  = getEntityClassForRawType(sourceType);

		return realType;
	}
	
	private static RelationshipType getRelType(final String combinedRelationshipType) {
		String relType = getPartsOfCombinedRelationshipType(combinedRelationshipType)[1];
		return DynamicRelationshipType.withName(relType);
	}

	private static Class getDestType(final String combinedRelationshipType) {

		String destType = getPartsOfCombinedRelationshipType(combinedRelationshipType)[2];
		Class realType  = getEntityClassForRawType(destType);

		return realType;
	}

	private static String[] getPartsOfCombinedRelationshipType(final String combinedRelationshipType) {
		return StringUtils.split(combinedRelationshipType, COMBINED_RELATIONSHIP_KEY_SEP);
	}

	public static Class getNamedRelationClass(String sourceType, String destType, String relType) {
		return getNamedRelationClass(createCombinedRelationshipType(sourceType, relType, destType));
	}

	public static Class getNamedRelationClass(String combinedRelationshipType) {

		Class relEntity = globalRelationshipClassMap.get(combinedRelationshipType);
		if (relEntity == null) {

			Class sourceType         = getSourceType(combinedRelationshipType);
			Class destType           = getDestType(combinedRelationshipType);
			RelationshipType relType = getRelType(combinedRelationshipType);

			relEntity = getNamedRelationClass(sourceType, destType, relType);
		}
		
		return relEntity;
	}

	public static Class getNamedRelationClass(Class sourceType, Class destType, RelationshipType relType) {

		Class namedRelationClass = null;
		Class sourceSuperClass   = sourceType;
		Class destSuperClass     = destType;

		while ((namedRelationClass == null) && sourceSuperClass != null && destSuperClass != null && !Object.class.equals(sourceSuperClass) && !Object.class.equals(destSuperClass)) {

			namedRelationClass = globalRelationshipClassMap.get(createCombinedRelationshipType(sourceSuperClass, relType, destSuperClass));

			// check interfaces of dest class
			if (namedRelationClass == null) {
				
				for(Class interfaceClass : getInterfacesForType(destSuperClass)) {
					
					namedRelationClass = globalRelationshipClassMap.get(createCombinedRelationshipType(sourceSuperClass, relType, interfaceClass));
					if(namedRelationClass != null) {
						break;
					}
				}
			}
			// do not check superclass for source type
			// sourceSuperClass = sourceSuperClass.getSuperclass();
			// one level up
			destSuperClass = destSuperClass.getSuperclass();

		}

		if (namedRelationClass != null) {

			return namedRelationClass;

		}

		return globalRelationshipClassMap.get(createCombinedRelationshipType(sourceType, relType, destType));
	}

	public static Collection<RelationshipMapping> getNamedRelations() {
		return globalRelationshipNameMap.values();
	}

	public static Set<StructrTransactionListener> getTransactionListeners() {
		return transactionListeners;
	}
	
	public static Set<TransactionNotifier> getTransactionNotifiers() {
		return transactionNotifiers;
	}

	public static Set<Transformation<GraphObject>> getEntityCreationTransformations(Class type) {

		Set<Transformation<GraphObject>> transformations = new TreeSet<Transformation<GraphObject>>();
		Class localType                                  = type;

		// collect for all superclasses
		while (localType != null && !localType.equals(Object.class)) {

			transformations.addAll(getEntityCreationTransformationsForType(localType));

			localType = localType.getSuperclass();

		}

		return transformations;
	}

	// ----- property notions -----
	public static PropertyGroup getPropertyGroup(Class type, PropertyKey key) {
		return getPropertyGroup(type, key.dbName());
	}

	public static PropertyGroup getPropertyGroup(Class type, String key) {

		PropertyGroup group = getAggregatedPropertyGroupMapForType(type).get(key);
		if(group == null) {
			
			Class localType     = type;

			while(group == null && localType != null && !localType.equals(Object.class)) {

				group = getPropertyGroupMapForType(localType).get(key);

				if(group == null) {

					// try interfaces as well
					for(Class interfaceClass : getInterfacesForType(localType)) {

						group = getPropertyGroupMapForType(interfaceClass).get(key);
						if(group != null) {
							break;
						}
					}
				}

				localType = localType.getSuperclass();
			}
			
			getAggregatedPropertyGroupMapForType(type).put(key, group);
		}
		
		return group;
	}

	// ----- view transformations -----
	public static void registerViewTransformation(Class type, String view, ViewTransformation transformation) {
		getViewTransformationMapForType(type).put(view, transformation);
	}
	
	public static ViewTransformation getViewTransformation(Class type, String view) {
		return getViewTransformationMapForType(type).get(view);
	}
	
	private static Map<String, ViewTransformation> getViewTransformationMapForType(Class type) {
		
		Map<String, ViewTransformation> viewTransformationMap = viewTransformations.get(type);
		if(viewTransformationMap == null) {
			viewTransformationMap = new LinkedHashMap<String, ViewTransformation>();
			viewTransformations.put(type, viewTransformationMap);
		}
		
		return viewTransformationMap;
	}
	

	// ----- property set methods -----
	public static Set<String> getPropertyViews() {

		Set<String> views = new LinkedHashSet<String>();
		
		// add all existing views
		for (Map<String, Set<PropertyKey>> view : globalPropertyViewMap.values()) {
			views.addAll(view.keySet());
		}
		
		return Collections.unmodifiableSet(views);
	}
	
	public static Set<PropertyKey> getPropertySet(Class type, String propertyView) {

		Map<String, Set<PropertyKey>> propertyViewMap = getPropertyViewMapForType(type);
		Set<PropertyKey> properties                   = propertyViewMap.get(propertyView);

		if (properties == null) {
			properties = new LinkedHashSet<PropertyKey>();
		}
		
		// read-only
		return Collections.unmodifiableSet(properties);
	}
	
	public static PropertyKey getPropertyKeyForDatabaseName(Class type, String dbName) {
		return getPropertyKeyForDatabaseName(type, dbName, true);
	}
	
	public static PropertyKey getPropertyKeyForDatabaseName(Class type, String dbName, boolean createGeneric) {

		Map<String, PropertyKey> classDBNamePropertyMap = getClassDBNamePropertyMapForType(type);
		PropertyKey key                                 = classDBNamePropertyMap.get(dbName);
		
		if (key == null) {
			
			// first try: uuid
			if (GraphObject.uuid.dbName().equals(dbName)) {
				return GraphObject.uuid;
			}

			if (createGeneric) {
				key = new GenericProperty(dbName);
			}
		}
		
		return key;
	}
	
	public static PropertyKey getPropertyKeyForJSONName(Class type, String jsonName) {
		return getPropertyKeyForJSONName(type, jsonName, true);
	}
	
	public static PropertyKey getPropertyKeyForJSONName(Class type, String jsonName, boolean createIfNotFound) {

		if (jsonName == null) {
			return null;
		}

		Map<String, PropertyKey> classJSNamePropertyMap = getClassJSNamePropertyMapForType(type);
		PropertyKey key                                 = classJSNamePropertyMap.get(jsonName);
		
		if (key == null) {
			
			// first try: uuid
			if (GraphObject.uuid.dbName().equals(jsonName)) {
				
				return GraphObject.uuid;
			}

			if (createIfNotFound) {
				
				key = new GenericProperty(jsonName);
			}
		}
		
		return key;
	}

	public static Set<PropertyValidator> getPropertyValidators(final SecurityContext securityContext, Class type, PropertyKey propertyKey) {

		Set<PropertyValidator> validators                     = new LinkedHashSet<PropertyValidator>();
		Map<PropertyKey, Set<PropertyValidator>> validatorMap = null;
		Class localType                                       = type;

		// try all superclasses
		while (localType != null && !localType.equals(Object.class)) {

			validatorMap = getPropertyValidatorMapForType(localType);
			
			Set<PropertyValidator> classValidators = validatorMap.get(propertyKey);
			if(classValidators != null) {
				validators.addAll(validatorMap.get(propertyKey));
			}

			// try converters from interfaces as well
			for(Class interfaceClass : getInterfacesForType(localType)) {
				Set<PropertyValidator> interfaceValidators = getPropertyValidatorMapForType(interfaceClass).get(propertyKey);
				if(interfaceValidators != null) {
					validators.addAll(interfaceValidators);
				}
			}
			
//                      logger.log(Level.INFO, "Validator class {0} found for type {1}", new Object[] { clazz != null ? clazz.getSimpleName() : "null", localType } );
			// one level up :)
			localType = localType.getSuperclass();

		}

		return validators;
	}

	public static Set<PropertyKey> getSearchableProperties(Class type, String index) {

		Set<PropertyKey> searchablePropertyMap = getSearchablePropertyMapForType(type).get(index);
		if (searchablePropertyMap == null) {

			searchablePropertyMap = new HashSet<PropertyKey>();
		}

		return searchablePropertyMap;
	}

	private static Map<String, Set<PropertyKey>> getPropertyViewMapForType(Class type) {

		Map<String, Set<PropertyKey>> propertyViewMap = globalPropertyViewMap.get(type);

		if (propertyViewMap == null) {

			propertyViewMap = new LinkedHashMap<String, Set<PropertyKey>>();

			globalPropertyViewMap.put(type, propertyViewMap);

		}

		return propertyViewMap;
	}

	private static Map<String, PropertyKey> getClassDBNamePropertyMapForType(Class type) {

		Map<String, PropertyKey> classDBNamePropertyMap = globalClassDBNamePropertyMap.get(type);

		if (classDBNamePropertyMap == null) {

			classDBNamePropertyMap = new LinkedHashMap<String, PropertyKey>();

			globalClassDBNamePropertyMap.put(type, classDBNamePropertyMap);

		}

		return classDBNamePropertyMap;
	}

	private static Map<String, PropertyKey> getClassJSNamePropertyMapForType(Class type) {

		Map<String, PropertyKey> classJSNamePropertyMap = globalClassJSNamePropertyMap.get(type);

		if (classJSNamePropertyMap == null) {

			classJSNamePropertyMap = new LinkedHashMap<String, PropertyKey>();

			globalClassJSNamePropertyMap.put(type, classJSNamePropertyMap);

		}

		return classJSNamePropertyMap;
	}

	private static Map<PropertyKey, Set<PropertyValidator>> getPropertyValidatorMapForType(Class type) {

		Map<PropertyKey, Set<PropertyValidator>> validatorMap = globalValidatorMap.get(type);

		if (validatorMap == null) {

			validatorMap = new LinkedHashMap<PropertyKey, Set<PropertyValidator>>();

			globalValidatorMap.put(type, validatorMap);

		}

		return validatorMap;
	}

	public static Map<String, Set<PropertyKey>> getSearchablePropertyMapForType(Class type) {

		Map<String, Set<PropertyKey>> searchablePropertyMap = globalSearchablePropertyMap.get(type);

		if (searchablePropertyMap == null) {

			searchablePropertyMap = new LinkedHashMap<String, Set<PropertyKey>>();

			globalSearchablePropertyMap.put(type, searchablePropertyMap);

		}

		return searchablePropertyMap;
	}

	private static Map<String, PropertyGroup> getAggregatedPropertyGroupMapForType(Class type) {

		Map<String, PropertyGroup> groupMap = globalAggregatedPropertyGroupMap.get(type);

		if (groupMap == null) {

			groupMap = new LinkedHashMap<String, PropertyGroup>();

			globalAggregatedPropertyGroupMap.put(type, groupMap);

		}

		return groupMap;
	}

	private static Map<String, PropertyGroup> getPropertyGroupMapForType(Class type) {

		Map<String, PropertyGroup> groupMap = globalPropertyGroupMap.get(type);

		if (groupMap == null) {

			groupMap = new LinkedHashMap<String, PropertyGroup>();

			globalPropertyGroupMap.put(type, groupMap);

		}

		return groupMap;
	}

	private static Set<Transformation<GraphObject>> getEntityCreationTransformationsForType(Class type) {

		Set<Transformation<GraphObject>> transformations = globalEntityCreationTransformationMap.get(type);

		if (transformations == null) {

			transformations = new LinkedHashSet<Transformation<GraphObject>>();

			globalEntityCreationTransformationMap.put(type, transformations);

		}

		return transformations;
	}
	
	public static Set<Class> getInterfacesForType(Class type) {
		
		Set<Class> interfaces = interfaceMap.get(type);
		if(interfaces == null) {
			
			interfaces = new LinkedHashSet<Class>();
			interfaceMap.put(type, interfaces);
			
			for(Class iface : type.getInterfaces()) {

				reverseInterfaceMap.put(iface.getSimpleName(), iface);
				interfaces.add(iface);
			}
		}
		
		return interfaces;
	}
	
	public static EntityContextModificationListener getTransactionEventHandler() {
		return globalModificationListener;
	}

	public static synchronized FrameworkException getFrameworkException(Long transactionKey) {
		return exceptionMap.get(transactionKey);
	}

	public static boolean isKnownProperty(final PropertyKey key) {
		return globalKnownPropertyKeys.contains(key);
	}

	public static boolean isSearchableProperty(Class type, String index, PropertyKey key) {
		
		boolean isSearchable = getSearchableProperties(type, index).contains(key);
		
		return isSearchable;
	}

	public static FactoryDefinition getFactoryDefinition() {
		return factoryDefinition;
	}
	
	public static void registerFactoryDefinition(FactoryDefinition factory) {
		factoryDefinition = factory;
	}

	public static synchronized TransactionChangeSet getTransactionChangeSet(long transactionKey) {
		return globalChangeSets.get(transactionKey);
	}
	
	public static synchronized void clearTransactionData(long transactionKey) {

		securityContextMap.remove();
		transactionKeyMap.remove();
		globalChangeSets.remove(transactionKey);
	}
	
	public static synchronized void setSecurityContext(SecurityContext securityContext) {
		securityContextMap.set(securityContext);
	}

	public static synchronized void setTransactionKey(Long transactionKey) {
		transactionKeyMap.set(transactionKey);
	}
	
	private static ArrayList<Node> sortNodes(final Iterable<Node> it) {
		
		ArrayList<Node> list = new ArrayList<Node>();
		
		for (Node p : it) {
			
			list.add(p);
			
		}
		
		
		Collections.sort(list, new Comparator<Node>() {

			@Override
			public int compare(Node o1, Node o2) {
				Long id1 = o1.getId();
				Long id2 = o2.getId();
				return id1.compareTo(id2);
			}
		});
		
		return list;
		
	}
	
	private static ArrayList<Relationship> sortRelationships(final Iterable<Relationship> it) {
		
		ArrayList<Relationship> list = new ArrayList<Relationship>();
		
		for (Relationship p : it) {
			
			list.add(p);
			
		}
		
		
		Collections.sort(list, new Comparator<Relationship>() {

			@Override
			public int compare(Relationship o1, Relationship o2) {
				Long id1 = o1.getId();
				Long id2 = o2.getId();
				return id1.compareTo(id2);
			}
		});
		
		return list;
		
	}
	
	private static <T> Map<Field, T> getFieldValuesOfType(Class<T> entityType, Object entity) {
		
		Map<Field, T> fields   = new LinkedHashMap<Field, T>();
		Set<Class<?>> allTypes = getAllTypes(entity.getClass());
		
		for (Class<?> type : allTypes) {
			
			for (Field field : type.getDeclaredFields()) {

				if (entityType.isAssignableFrom(field.getType())) {

					try {
						fields.put(field, (T)field.get(entity));

					} catch(Throwable t) { }
				}
			}
		}
		
		return fields;
	}
	
	private static Set<Class<?>> getAllTypes(Class<?> type) {

		Set<Class<?>> types = new LinkedHashSet<Class<?>>();
		Class localType     = type;
			
		do {
			
			collectAllInterfaces(localType, types);
			types.add(localType);
			
			localType = localType.getSuperclass();

		} while (!localType.equals(Object.class));
		
		return types;
	}
	
	private static void collectAllInterfaces(Class<?> type, Set<Class<?>> interfaces) {

		if (interfaces.contains(type)) {
			return;
		}
		
		for (Class iface : type.getInterfaces()) {
			
			collectAllInterfaces(iface, interfaces);
			interfaces.add(iface);
		}
	}
	
	//~--- inner classes --------------------------------------------------

	// <editor-fold defaultstate="collapsed" desc="EntityContextModificationListener">
	/**
	 * Neo4j transaction event handler that implements the post-processing
	 * of nodes and relationships in structr. This class handles the
	 * change set of neo4j.
	 */
	public static class EntityContextModificationListener implements TransactionEventHandler<Long> {

		// ----- interface TransactionEventHandler -----
		@Override
		public Long beforeCommit(TransactionData data) throws Exception {

			Long transactionKeyValue = transactionKeyMap.get();
			
			if (transactionKeyValue == null) {
				return -1L;
			}
			
			long transactionKey = transactionKeyMap.get();
			
			// check if node service is ready
			if (!Services.isReady(NodeService.class)) {

				logger.log(Level.WARNING, "Node service is not ready yet.");

				return transactionKey;

			}

			SecurityContext securityContext                   = securityContextMap.get();
			SecurityContext superUserContext                  = SecurityContext.getSuperUserInstance();
			NewIndexNodeCommand indexNodeCommand              = Services.command(superUserContext, NewIndexNodeCommand.class);
			IndexRelationshipCommand indexRelationshipCommand = Services.command(superUserContext, IndexRelationshipCommand.class);

			try {

				Map<Relationship, Map<String, Object>> removedRelProperties = new LinkedHashMap<Relationship, Map<String, Object>>();
				Map<Node, Map<String, Object>> removedNodeProperties        = new LinkedHashMap<Node, Map<String, Object>>();
				RelationshipFactory relFactory                              = new RelationshipFactory(securityContext);
				TransactionChangeSet changeSet                              = new TransactionChangeSet();
				ErrorBuffer errorBuffer                                     = new ErrorBuffer();
				NodeFactory nodeFactory                                     = new NodeFactory(superUserContext);
				boolean hasError                                            = false;
				
				// store change set
				globalChangeSets.put(transactionKey, changeSet);

				// notify transaction listeners
				for (StructrTransactionListener listener : EntityContext.getTransactionListeners()) {
					listener.commitStarts(securityContext, transactionKey);
				}
				
				// collect properties
				hasError |= collectRemovedNodeProperties(securityContext, transactionKey, errorBuffer, data, changeSet, nodeFactory, removedNodeProperties);
				hasError |= collectRemovedRelationshipProperties(securityContext, transactionKey, errorBuffer, data, changeSet, relFactory, removedRelProperties);
				
				// call onCreation
				hasError |= callOnNodeCreation(securityContext, transactionKey, errorBuffer, data, changeSet, nodeFactory);
				hasError |= callOnRelationshipCreation(securityContext, transactionKey, errorBuffer, data, changeSet, relFactory, nodeFactory);
				
				// call onDeletion
				hasError |= callOnRelationshipDeletion(securityContext, transactionKey, errorBuffer, data, changeSet, relFactory, nodeFactory, removedRelProperties);
				hasError |= callOnNodeDeletion(securityContext, transactionKey, errorBuffer, data, changeSet, nodeFactory, removedNodeProperties);
				
				// call validators
				hasError |= callNodeValidators(securityContext, transactionKey, errorBuffer, data, changeSet, nodeFactory);
				hasError |= callRelationshipValidators(securityContext, transactionKey, errorBuffer, data, changeSet, relFactory);
				
				// call onModification
				hasError |= callOnNodeModification(securityContext, transactionKey, errorBuffer, changeSet, indexNodeCommand);
				hasError |= callOnRelationshipModification(securityContext, transactionKey, errorBuffer, changeSet, indexRelationshipCommand);
				
				// add created nodes to index
				for (AbstractNode node : changeSet.getCreatedNodes()) {
					indexNodeCommand.addNode(node);
				}

				// add created relationships to index
				for (AbstractRelationship rel : changeSet.getCreatedRelationships()) {
					indexRelationshipCommand.execute(rel);
				}

				if (hasError) {

					for (StructrTransactionListener listener : EntityContext.getTransactionListeners()) {
						listener.willRollback(securityContext, transactionKey);
					}

					throw new FrameworkException(422, errorBuffer);

				}

				for (StructrTransactionListener listener : EntityContext.getTransactionListeners()) {
					listener.commitFinishes(securityContext, transactionKey);
				}
				
				
			} catch (FrameworkException fex) {

				exceptionMap.put(transactionKey, fex);

				throw new IllegalStateException("Rollback");
			}

			return transactionKey;
		}

		@Override
		public void afterCommit(TransactionData data, Long transactionKey) {
		
			SecurityContext securityContext = securityContextMap.get();

			for (StructrTransactionListener listener : EntityContext.getTransactionListeners()) {
				listener.afterCommit(securityContext, transactionKey);
			}
		}

		@Override
		public void afterRollback(TransactionData data, Long transactionKey) {

			/* FIXME: needed??
			Throwable t = exceptionMap.get(transactionKey);

			if (t != null) {

				// thow
				throw new IllegalArgumentException(t);
			}
			*/
		}
			
		private boolean collectRemovedNodeProperties(SecurityContext securityContext, long transactionKey, ErrorBuffer errorBuffer, TransactionData data, TransactionChangeSet changeSet,
		                                   NodeFactory nodeFactory, Map<Node, Map<String, Object>> removedNodeProperties) throws FrameworkException {
			
			boolean hasError = false;

			for (PropertyEntry<Node> entry : data.removedNodeProperties()) {

				Node node                       = entry.entity();
				Map<String, Object> propertyMap = removedNodeProperties.get(node);

				if (propertyMap == null) {

					propertyMap = new LinkedHashMap<String, Object>();

					removedNodeProperties.put(node, propertyMap);

				}

				propertyMap.put(entry.key(), entry.previouslyCommitedValue());

				if (!data.isDeleted(node)) {

					AbstractNode modifiedNode = nodeFactory.instantiateNode(node, true, false);
					if (modifiedNode != null) {

						PropertyKey key = getPropertyKeyForDatabaseName(modifiedNode.getClass(), entry.key());

						// only send modification events for non-system properties
						if (!key.isSystemProperty()) {
							changeSet.nonSystemProperty();
						}

						changeSet.modify(modifiedNode);

						// notify registered listeners
						for (StructrTransactionListener listener : EntityContext.getTransactionListeners()) {
							hasError |= !listener.propertyRemoved(securityContext, transactionKey, errorBuffer, modifiedNode, key, entry.previouslyCommitedValue());
						}
					}

				}
			}
			
			return hasError;
		}
			
		private boolean collectRemovedRelationshipProperties(SecurityContext securityContext, long transactionKey, ErrorBuffer errorBuffer, TransactionData data, TransactionChangeSet changeSet,
		                                   RelationshipFactory relFactory, Map<Relationship, Map<String, Object>> removedRelProperties) throws FrameworkException {
			
			boolean hasError = false;

			for (PropertyEntry<Relationship> entry : data.removedRelationshipProperties()) {

				Relationship rel                = entry.entity();
				Map<String, Object> propertyMap = removedRelProperties.get(rel);

				if (propertyMap == null) {

					propertyMap = new LinkedHashMap<String, Object>();

					removedRelProperties.put(rel, propertyMap);

				}

				propertyMap.put(entry.key(), entry.previouslyCommitedValue());

				if (!data.isDeleted(rel)) {

					AbstractRelationship modifiedRel = relFactory.instantiateRelationship(securityContext, rel);
					if (modifiedRel != null) {

						PropertyKey key = getPropertyKeyForDatabaseName(modifiedRel.getClass(), entry.key());

						// only send modification events for non-system properties
						if (!key.isSystemProperty()) {
							changeSet.nonSystemProperty();
						}

						changeSet.modify(modifiedRel);

						// notify registered listeners
						for (StructrTransactionListener listener : EntityContext.getTransactionListeners()) {
							hasError |= !listener.propertyRemoved(securityContext, transactionKey, errorBuffer, modifiedRel, key, entry.previouslyCommitedValue());
						}
					}
				}

			}
			
			return hasError;
		}
		
		private boolean callOnNodeCreation(SecurityContext securityContext, long transactionKey, ErrorBuffer errorBuffer, TransactionData data, TransactionChangeSet changeSet,
		                                   NodeFactory nodeFactory) throws FrameworkException {
			
			boolean hasError = false;
						
			for (Node node : sortNodes(data.createdNodes())) {

				AbstractNode entity = nodeFactory.instantiateNode(node, true, false);
				if (entity != null) {

					hasError |= !entity.beforeCreation(securityContext, errorBuffer);

					changeSet.create(entity);

					// notify registered listeners
					for (StructrTransactionListener listener : EntityContext.getTransactionListeners()) {
						hasError |= !listener.graphObjectCreated(securityContext, transactionKey, errorBuffer, entity);
					}
				}

			}
			
			return hasError;
		}
		
		private boolean callOnRelationshipCreation(SecurityContext securityContext, long transactionKey, ErrorBuffer errorBuffer, TransactionData data, TransactionChangeSet changeSet,
		                                   RelationshipFactory relFactory, NodeFactory nodeFactory) throws FrameworkException {
			
			boolean hasError = false;
			
			for (Relationship rel : sortRelationships(data.createdRelationships())) {

				AbstractRelationship entity = relFactory.instantiateRelationship(securityContext, rel);
				if (entity != null) {

					hasError |= !entity.beforeCreation(securityContext, errorBuffer);

					changeSet.create(entity);

					// notify registered listeners
					for (StructrTransactionListener listener : EntityContext.getTransactionListeners()) {
						hasError |= !listener.graphObjectCreated(securityContext, transactionKey, errorBuffer, entity);
					}

					try {
						AbstractNode startNode = nodeFactory.instantiateNode(rel.getStartNode());
						RelationshipType relationshipType = entity.getRelType();

						if (startNode != null) {

							changeSet.modifyRelationshipEndpoint(startNode, relationshipType);
						}

						AbstractNode endNode = nodeFactory.instantiateNode(rel.getEndNode());
						if (endNode != null) {

							changeSet.modifyRelationshipEndpoint(endNode, relationshipType);
						}

					} catch(Throwable t) {}
				}

			}

			return hasError;
		}
			
		private boolean callOnRelationshipDeletion(SecurityContext securityContext, long transactionKey, ErrorBuffer errorBuffer, TransactionData data, TransactionChangeSet changeSet,
		                                   RelationshipFactory relFactory, NodeFactory nodeFactory, Map<Relationship, Map<String, Object>> removedRelProperties) throws FrameworkException {
			
			boolean hasError = false;
			
			for (Relationship rel : data.deletedRelationships()) {

				AbstractRelationship entity = relFactory.instantiateRelationship(securityContext, rel);
				if (entity != null) {

					// convertFromInput properties
					PropertyMap properties = PropertyMap.databaseTypeToJavaType(securityContext, entity, removedRelProperties.get(rel));

					hasError |= !entity.beforeDeletion(securityContext, errorBuffer, properties);

					// notify registered listeners
					for (StructrTransactionListener listener : EntityContext.getTransactionListeners()) {
						hasError |= !listener.graphObjectDeleted(securityContext, transactionKey, errorBuffer, entity, properties);
					}

					changeSet.delete(entity);

					try {
						AbstractNode startNode = nodeFactory.instantiateNode(rel.getStartNode());
						RelationshipType relationshipType = entity.getRelType();

						if (startNode != null) {

							changeSet.modifyRelationshipEndpoint(startNode, relationshipType);
						}

						AbstractNode endNode = nodeFactory.instantiateNode(rel.getEndNode());
						if (endNode != null) {

							changeSet.modifyRelationshipEndpoint(endNode, relationshipType);
						}

					} catch(Throwable ignore) {}
				}

			}
			
			return hasError;
		}
		
		private boolean callOnNodeDeletion(SecurityContext securityContext, long transactionKey, ErrorBuffer errorBuffer, TransactionData data, TransactionChangeSet changeSet,
		                                   NodeFactory nodeFactory, Map<Node, Map<String, Object>> removedNodeProperties) throws FrameworkException {
			
			boolean hasError = false;

			for (Node node : data.deletedNodes()) {

<<<<<<< HEAD
				Map<String, Object> removedProperties = removedNodeProperties.get(node);
				if (removedProperties != null) {
					
					String type = (String)removedProperties.get(AbstractNode.type.dbName());
					if (type != null) {
=======
				String type = (String)removedNodeProperties.get(node).get(AbstractNode.type.dbName());
				AbstractNode entity = nodeFactory.instantiateDummyNode(type);
>>>>>>> a7ddff67

						AbstractNode entity = nodeFactory.createDummyNode(type);
						if (entity != null) {

							PropertyMap properties = PropertyMap.databaseTypeToJavaType(securityContext, entity, removedNodeProperties.get(node));

							hasError |= !entity.beforeDeletion(securityContext, errorBuffer, properties);

							// notify registered listeners
							for(StructrTransactionListener listener : EntityContext.getTransactionListeners()) {
								hasError |= !listener.graphObjectDeleted(securityContext, transactionKey, errorBuffer, entity, properties);
							}

							changeSet.delete(entity);
						}
					}
				}
			}

			return hasError;	
		}
		
		private boolean callNodeValidators(SecurityContext securityContext, long transactionKey, ErrorBuffer errorBuffer, TransactionData data, TransactionChangeSet changeSet,
		                                   NodeFactory nodeFactory) throws FrameworkException {
			
			boolean hasError = false;

			for (PropertyEntry<Node> entry : data.assignedNodeProperties()) {

				AbstractNode nodeEntity = nodeFactory.instantiateNode(entry.entity(), true, false);
				if (nodeEntity != null) {

					PropertyKey key  = getPropertyKeyForDatabaseName(nodeEntity.getClass(), entry.key());
					Object value     = entry.value();

					// only send modification events for non-system properties
					if (!key.isSystemProperty()) {

						changeSet.nonSystemProperty();
						changeSet.modify(nodeEntity);
					}

					// iterate over validators
					// FIXME: synthetic property key
					Set<PropertyValidator> validators = EntityContext.getPropertyValidators(securityContext, nodeEntity.getClass(), key);

					if (validators != null) {

						for (PropertyValidator validator : validators) {

							hasError |= !(validator.isValid(nodeEntity, key, value, errorBuffer));

						}

					}

					// notify registered listeners
					for (StructrTransactionListener listener : EntityContext.getTransactionListeners()) {
						hasError |= !listener.propertyModified(securityContext, transactionKey, errorBuffer, nodeEntity, key, entry.previouslyCommitedValue(), value);
					}
				}
			}

			return hasError;
			
		}
		
		private boolean callRelationshipValidators(SecurityContext securityContext, long transactionKey, ErrorBuffer errorBuffer, TransactionData data, TransactionChangeSet changeSet,
		                                           RelationshipFactory relFactory) throws FrameworkException {

			boolean hasError = false;
			
			for (PropertyEntry<Relationship> entry : data.assignedRelationshipProperties()) {

				AbstractRelationship relEntity    = relFactory.instantiateRelationship(securityContext, entry.entity());
				if (relEntity != null) {

					PropertyKey key = getPropertyKeyForDatabaseName(relEntity.getClass(), entry.key());
					Object value    = entry.value();

					// only send modification events for non-system properties
					if (!key.isSystemProperty()) {
						changeSet.nonSystemProperty();
						changeSet.modify(relEntity);
					}

					// iterate over validators
					// FIXME: synthetic property key
					Set<PropertyValidator> validators = EntityContext.getPropertyValidators(securityContext, relEntity.getClass(), key);

					if (validators != null) {

						for (PropertyValidator validator : validators) {

							hasError |= !(validator.isValid(relEntity, key, value, errorBuffer));

						}

					}

					// notify registered listeners
					for (StructrTransactionListener listener : EntityContext.getTransactionListeners()) {
						hasError |= !listener.propertyModified(securityContext, transactionKey, errorBuffer, relEntity, key, entry.previouslyCommitedValue(), value);
					}
				}
			}

			return hasError;
		}
		
		private boolean callOnNodeModification(SecurityContext securityContext, long transactionKey, ErrorBuffer errorBuffer, TransactionChangeSet changeSet,
		                                       NewIndexNodeCommand indexNodeCommand) throws FrameworkException {
			
			boolean hasError = false;
			
			for (AbstractNode node : changeSet.getModifiedNodes()) {

				hasError |= !node.beforeModification(securityContext, errorBuffer);

				// notify registered listeners
				for (StructrTransactionListener listener : EntityContext.getTransactionListeners()) {
					hasError |= !listener.graphObjectModified(securityContext, transactionKey, errorBuffer, node);
				}

				indexNodeCommand.updateNode(node);
			}

			return hasError;
		}
	
		
		private boolean callOnRelationshipModification(SecurityContext securityContext, long transactionKey, ErrorBuffer errorBuffer, TransactionChangeSet changeSet,
		                                               IndexRelationshipCommand indexRelationshipCommand) throws FrameworkException {
				
			boolean hasError = false;
			
			for (AbstractRelationship rel : changeSet.getModifiedRelationships()) {

				hasError |= !rel.beforeModification(securityContext, errorBuffer);

				// notify registered listeners
				for (StructrTransactionListener listener : EntityContext.getTransactionListeners()) {
					hasError |= !listener.graphObjectModified(securityContext, transactionKey, errorBuffer, rel);
				}

				indexRelationshipCommand.execute(rel);
			}

			return hasError;
		}
	}
	// </editor-fold>
}<|MERGE_RESOLUTION|>--- conflicted
+++ resolved
@@ -1483,32 +1483,21 @@
 
 			for (Node node : data.deletedNodes()) {
 
-<<<<<<< HEAD
-				Map<String, Object> removedProperties = removedNodeProperties.get(node);
-				if (removedProperties != null) {
-					
-					String type = (String)removedProperties.get(AbstractNode.type.dbName());
-					if (type != null) {
-=======
 				String type = (String)removedNodeProperties.get(node).get(AbstractNode.type.dbName());
 				AbstractNode entity = nodeFactory.instantiateDummyNode(type);
->>>>>>> a7ddff67
-
-						AbstractNode entity = nodeFactory.createDummyNode(type);
-						if (entity != null) {
-
-							PropertyMap properties = PropertyMap.databaseTypeToJavaType(securityContext, entity, removedNodeProperties.get(node));
-
-							hasError |= !entity.beforeDeletion(securityContext, errorBuffer, properties);
-
-							// notify registered listeners
-							for(StructrTransactionListener listener : EntityContext.getTransactionListeners()) {
-								hasError |= !listener.graphObjectDeleted(securityContext, transactionKey, errorBuffer, entity, properties);
-							}
-
-							changeSet.delete(entity);
-						}
+
+				if (entity != null) {
+
+					PropertyMap properties = PropertyMap.databaseTypeToJavaType(securityContext, entity, removedNodeProperties.get(node));
+
+					hasError |= !entity.beforeDeletion(securityContext, errorBuffer, properties);
+
+					// notify registered listeners
+					for(StructrTransactionListener listener : EntityContext.getTransactionListeners()) {
+						hasError |= !listener.graphObjectDeleted(securityContext, transactionKey, errorBuffer, entity, properties);
 					}
+
+					changeSet.delete(entity);
 				}
 			}
 
