/**
 * Copyright (C) 2010-2019 Structr GmbH
 *
 * This file is part of Structr <http://structr.org>.
 *
 * Structr is free software: you can redistribute it and/or modify
 * it under the terms of the GNU General Public License as
 * published by the Free Software Foundation, either version 3 of the
 * License, or (at your option) any later version.
 *
 * Structr is distributed in the hope that it will be useful,
 * but WITHOUT ANY WARRANTY; without even the implied warranty of
 * MERCHANTABILITY or FITNESS FOR A PARTICULAR PURPOSE.  See the
 * GNU General Public License for more details.
 *
 * You should have received a copy of the GNU General Public License
 * along with Structr.  If not, see <http://www.gnu.org/licenses/>.
 */
package org.structr.core;

import java.io.File;
import java.io.IOException;
import java.lang.management.ManagementFactory;
import java.net.URI;
import java.text.SimpleDateFormat;
import java.util.Collections;
import java.util.Date;
import java.util.LinkedHashMap;
import java.util.LinkedHashSet;
import java.util.LinkedList;
import java.util.List;
import java.util.Map;
import java.util.Map.Entry;
import java.util.Set;
import java.util.concurrent.ConcurrentHashMap;
import java.util.concurrent.ExecutorService;
import java.util.concurrent.Executors;
<<<<<<< HEAD
import java.util.concurrent.locks.ReentrantReadWriteLock;
=======
import java.util.concurrent.TimeUnit;
>>>>>>> bfaaed25
import java.util.stream.Collectors;
import org.apache.commons.lang3.StringUtils;
import org.slf4j.Logger;
import org.slf4j.LoggerFactory;
import org.structr.api.DatabaseService;
import org.structr.api.config.Setting;
import org.structr.api.config.Settings;
import org.structr.api.service.Command;
import org.structr.api.service.InitializationCallback;
import org.structr.api.service.LicenseManager;
import org.structr.api.service.RunnableService;
import org.structr.api.service.Service;
import org.structr.api.service.ServiceDependency;
import org.structr.api.service.StructrServices;
import org.structr.common.Permission;
import org.structr.common.Permissions;
import org.structr.common.SecurityContext;
import org.structr.common.VersionHelper;
import org.structr.common.error.ErrorBuffer;
import org.structr.core.app.StructrApp;
import org.structr.core.graph.FlushCachesCommand;
import org.structr.core.graph.NodeService;
import org.structr.schema.ConfigurationProvider;
import org.structr.schema.SchemaService;
import org.structr.util.StructrLicenseManager;

public class Services implements StructrServices {

	private static final Logger logger                                   = LoggerFactory.getLogger(StructrApp.class.getName());

	// Configuration constants
	public static final String LOG_SERVICE_INTERVAL                      = "structr.logging.interval";
	public static final String LOG_SERVICE_THRESHOLD                     = "structr.logging.threshold";
	public static final String WS_INDENTATION                            = "ws.indentation";

	// singleton instance
	private static String jvmIdentifier                = ManagementFactory.getRuntimeMXBean().getName();
	private static final long licenseCheckInterval     = TimeUnit.HOURS.toMillis(2);
	private static Services singletonInstance          = null;
	private static boolean testingModeDisabled         = false;
	private static boolean calculateHierarchy          = false;
	private static boolean updateIndexConfiguration    = false;
	private static Boolean cachedTestingFlag           = null;
	private static long lastLicenseCheck               = 0L;

	// non-static members
	private final Map<Class, Map<String, Service>> serviceCache = new ConcurrentHashMap<>(10, 0.9f, 8);
	private final Set<Permission> permissionsForOwnerlessNodes  = new LinkedHashSet<>();
	private final Map<Class, String> activeServiceNames         = new LinkedHashMap<>();
	private final Map<String, Class> registeredServiceClasses   = new LinkedHashMap<>();
	private final List<InitializationCallback> callbacks        = new LinkedList<>();
	private final Map<String, Object> attributes                = new ConcurrentHashMap<>(10, 0.9f, 8);
	private final ReentrantReadWriteLock reloading              = new ReentrantReadWriteLock(true);
	private LicenseManager licenseManager                       = null;
	private ConfigurationProvider configuration                 = null;
	private boolean initializationDone                          = false;
	private boolean overridingSchemaTypesAllowed                = true;
	private boolean shuttingDown                                = false;
	private boolean shutdownDone                                = false;

	private Services() { }

	public static Services getInstance() {

		if (singletonInstance == null) {

			singletonInstance = new Services();
			singletonInstance.initialize();
		}

		if (System.currentTimeMillis() > lastLicenseCheck + licenseCheckInterval) {

			singletonInstance.checkLicense();
			lastLicenseCheck = System.currentTimeMillis();
		}

		return singletonInstance;
	}

	/**
	 * Creates and returns a command of the given <code>type</code>. If a command is
	 * found, the corresponding service will be discovered and activated.
	 *
	 * @param <T>
	 * @param securityContext
	 * @param commandType the runtime type of the desired command
	 * @return the command
	 */
	public <T extends Command> T command(final SecurityContext securityContext, final Class<T> commandType) {

		try {

			final T command          = commandType.newInstance();
			final Class serviceClass = command.getServiceClass();
			final String serviceName = getNameOfActiveService(serviceClass);

			// inject security context first
			command.setArgument("securityContext", securityContext);

			if (serviceClass != null) {

				// search for already running service..
				Service service = getService(serviceClass, serviceName);
				if (service == null) {

					// start service
					startService(serviceClass);

					// reload service
					service = getService(serviceClass, serviceName);

					if (serviceClass.equals(NodeService.class)) {

						logger.debug("(Re-)Started NodeService, (re-)compiling dynamic schema");
						SchemaService.reloadSchema(new ErrorBuffer(), null);
					}

				}

				if (service != null) {

					logger.debug("Initializing command ", commandType.getName());
					service.injectArguments(command);
				}
			}

			command.initialized();

			return command;

		} catch (Throwable t) {

			logger.error("Exception while creating command {}", commandType.getName());
		}

		return null;
	}

	private void initialize() {

		// read structr.conf
		final String configFileName = "structr.conf";
		final File configFile       = new File(configFileName);

		if (Services.isTesting()) {

			// simulate fully configured system
			logger.info("Starting Structr for testing (structr.conf will be ignored)..");

		} else if (configFile.exists()) {

			logger.info("Reading {}..", configFileName);
			Settings.loadConfiguration(configFileName);

		} else {

			// write structr.conf with random superadmin password
			logger.info("Writing {}..", configFileName);

			try {
				Settings.storeConfiguration(configFileName);

			} catch (IOException ioex) {
				logger.warn("Unable to write {}: {}", configFileName, ioex.getMessage());
			}
		}

		doInitialize();
	}

	private void doInitialize() {

		if (!isTesting()) {

			// read license
			licenseManager = new StructrLicenseManager(Settings.getBasePath() + "license.key");
		}

		// if configuration is not yet established, instantiate it
		// this is the place where the service classes get the
		// opportunity to modify the default configuration
		getConfigurationProvider();

		// do simple heap size check
		final Runtime runtime = Runtime.getRuntime();
		final long max        = runtime.maxMemory() / 1024 / 1024 / 1024;
		final int processors  = runtime.availableProcessors();

		logger.info("{} processors available, {} GB max heap memory", processors, max);
		if (max < 8) {

			logger.warn("Maximum heap size is smaller than recommended, this can lead to problems with large databases!");
			logger.warn("Please configure AT LEAST 8 GBs of heap memory using -Xmx8g.");
		}

		final List<Class> configuredServiceClasses = getCongfiguredServiceClasses();

		logger.info("Starting services: {}", configuredServiceClasses.stream().map(Class::getSimpleName).collect(Collectors.toList()));

		// initialize other services
		for (final Class serviceClass : configuredServiceClasses) {

			startService(serviceClass);
		}

		logger.info("{} service(s) processed", serviceCache.size());
		logger.info("Registering shutdown hook.");

		// register shutdown hook
		Runtime.getRuntime().addShutdownHook(new Thread() {

			@Override
			public void run() {

				shutdown();
			}
		});

		// create admin users in all services that are active
		for (final NodeService nodeService : getServices(NodeService.class).values()) {

			nodeService.createAdminUser();
		}

		// read permissions for ownerless nodes
		final String configForOwnerlessNodes = Settings.OwnerlessNodes.getValue();
		if (StringUtils.isNotBlank(configForOwnerlessNodes)) {

			for (final String permission : configForOwnerlessNodes.split("[, ]+")) {

				final String trimmed = permission.trim();
				if (StringUtils.isNotBlank(trimmed)) {

					final Permission val = Permissions.valueOf(trimmed);
					if (val != null) {

						permissionsForOwnerlessNodes.add(val);

					} else {

						logger.warn("Invalid permisson {}, ignoring.", trimmed);
					}
				}
			}

		} else {

			// default
			permissionsForOwnerlessNodes.add(Permission.read);
		}

		// only run initialization callbacks if Structr was started with
		// a configuration file, i.e. when this is NOT this first start.
		try {
			final ExecutorService service = Executors.newSingleThreadExecutor();
			service.submit(new Runnable() {

				@Override
				public void run() {

					// wait a second
					try { Thread.sleep(100); } catch (Throwable ignore) {}

					// call initialization callbacks from a different thread
					for (final InitializationCallback callback : singletonInstance.callbacks) {
						callback.initializationDone();
					}
				}

			}).get();

		} catch (Throwable t) {
			logger.warn("Exception while executing post-initialization tasks", t);
		}

		logger.info("Started Structr {}", VersionHelper.getFullVersionInfo());

		// Don't use logger here because start/stop scripts rely on this line.
		System.out.println(new SimpleDateFormat("yyyy-MM-dd HH:mm:ss.ms").format(new Date()) + "  ---------------- Initialization complete ----------------");

		setOverridingSchemaTypesAllowed(false);

		initializationDone = true;
	}

	@Override
	public void registerInitializationCallback(final InitializationCallback callback) {

		callbacks.add(callback);

		// callbacks need to be sorted by priority
		Collections.sort(callbacks, (o1, o2) -> { return Integer.valueOf(o1.priority()).compareTo(o2.priority()); });
	}

	@Override
	public LicenseManager getLicenseManager() {
		return licenseManager;
	}

	public boolean isShutdownDone() {
		return shutdownDone;
	}

	public boolean isShuttingDown() {
		return shuttingDown;
	}

	public boolean isInitialized() {
		return initializationDone;
	}

	public boolean isOverridingSchemaTypesAllowed() {
		return overridingSchemaTypesAllowed;
	}

	public void setOverridingSchemaTypesAllowed(final boolean allow) {
		overridingSchemaTypesAllowed = allow;
	}


	public void shutdown() {

		if (shuttingDown || !initializationDone) {

			return;
		}

		shuttingDown = true;

		if (!shutdownDone) {

			System.out.println("INFO: Shutting down...");

			final List<Class> configuredServiceClasses = getCongfiguredServiceClasses();
			final List<Class> reverseServiceClassNames = new LinkedList<>(configuredServiceClasses);
			Collections.reverse(reverseServiceClassNames);

			for (final Class serviceClass : reverseServiceClassNames) {
				shutdownServices(serviceClass);
			}

			if (!serviceCache.isEmpty()) {

				System.out.println("Not all services were removed: " + serviceCache);
				serviceCache.clear();
			}

			// shut down configuration provider
			configuration.shutdown();

			// clear singleton instance
			singletonInstance = null;

			System.out.println("INFO: Shutdown complete");

			// signal shutdown is complete
			shutdownDone = true;
		}

	}

	/**
	 * Registers a service, enabling the service layer to automatically start
	 * autorun servies.
	 *
	 * @param serviceClass the service class to register
	 */
	public void registerServiceClass(final Class serviceClass) {

		registeredServiceClasses.put(serviceClass.getSimpleName(), serviceClass);

		// make it possible to select options in configuration editor
		Settings.Services.addAvailableOption(serviceClass.getSimpleName());
	}

	public Class getServiceClassForName(final String serviceClassName) {
		return registeredServiceClasses.get(serviceClassName);
	}

	public ConfigurationProvider getConfigurationProvider() {

		// instantiate configuration provider
		if (configuration == null) {

			final String configurationClass = Settings.Configuration.getValue();

			// when executing tests, the configuration class may already exist,
			// so we don't instantiate it again since all the entities are already
			// known to the ClassLoader and we would miss the code in all the static
			// initializers.
			try {

				configuration = (ConfigurationProvider)Class.forName(configurationClass).newInstance();
				configuration.initialize(licenseManager);

			} catch (Throwable t) {

				logger.error("Unable to instantiate configration provider of type {}: {}", configurationClass, t);
			}
		}

		return configuration;
	}

	/**
	 * Store an attribute value in the service config
	 *
	 * @param name
	 * @param value
	 */
	public void setAttribute(final String name, final Object value) {
		synchronized (attributes) {
			attributes.put(name, value);
		}
	}

	/**
	 * Retrieve attribute value from service config
	 *
	 * @param name
	 * @return attribute
	 */
	public Object getAttribute(final String name) {
		return attributes.get(name);
	}

	/**
	 * Remove attribute value from service config
	 *
	 * @param name
	 */
	public void removeAttribute(final String name) {
		attributes.remove(name);
	}

	public void startService(final Class serviceClass) {

		boolean waitAndRetry = true;
		boolean isVital      = false;

		if (!getCongfiguredServiceClasses().contains(serviceClass)) {

			logger.warn("Service {} is not listed in {}, will not be started.", serviceClass.getName(), "configured.services");
			return;
		}

		logger.info("Creating {}..", serviceClass.getSimpleName());

		try {

			final Service service = (Service) serviceClass.newInstance();

			if (licenseManager != null && !licenseManager.isValid(service)) {

				logger.error("Configured service {} is not part of the currently licensed Structr Edition.", serviceClass.getSimpleName());
				return;
			}

			final String serviceName = Settings.getOrCreateStringSetting(serviceClass.getSimpleName(), "active").getValue("default");
			final int retryDelay     = service.getRetryDelay();
			int retryCount           = service.getRetryCount();
			isVital                  = service.isVital();

			setActiveServiceName(serviceClass, serviceName);

			while (waitAndRetry && retryCount-- > 0) {

				waitAndRetry = service.waitAndRetry();

				try {

					if (service.initialize(this, serviceName)) {

						if (service instanceof RunnableService) {

							RunnableService runnableService = (RunnableService) service;

							if (runnableService.runOnStartup()) {

								// start RunnableService and cache it
								runnableService.startService();
							}
						}

						if (service.isRunning()) {

							// cache service instance
							addService(serviceClass, service, serviceName);
						}

						// initialization callback
						service.initialized();

						// abort wait and retry loop
						waitAndRetry = false;

					} else if (isVital && !waitAndRetry) {

						checkVitalService(serviceClass, null);
					}

				} catch (Throwable t) {

					logger.warn("Service {} failed to start: {}", serviceClass.getSimpleName(), t.getMessage());

					if (isVital && !waitAndRetry) {
						checkVitalService(serviceClass, t);
					}
				}

				if (waitAndRetry) {

					if (retryCount > 0) {

						logger.warn("Retrying in {} seconds..", retryDelay);
						Thread.sleep(retryDelay * 1000);

					} else {

						if (isVital) {
							checkVitalService(serviceClass, null);
						}
					}
				}
			}

		} catch (Throwable t) {

			if (isVital) {
				checkVitalService(serviceClass, t);
			}
		}
	}

	private <T extends Service> void shutdownServices(final Class<T> serviceClass) {

		for (final Entry<String, T> entry : getServices(serviceClass).entrySet()) {

			shutdownService(entry.getValue(), entry.getKey());
		}
	}

	private void shutdownService(final Service service, final String name) {

		try {

			if (service instanceof RunnableService) {

				RunnableService runnableService = (RunnableService) service;

				if (runnableService.isRunning()) {
					runnableService.stopService();
				}
			}

			service.shutdown();

		} catch (Throwable t) {

			System.out.println("WARNING: Failed to shut down " + service.getName() + ": " + t.getMessage());
		}

		// remove from service cache
		removeService(service.getClass(), name);
	}

	/**
	 * Return all registered services
	 *
	 * @return list of services
	 */
	public List<Class> getRegisteredServiceClasses() {
		return new LinkedList<>(registeredServiceClasses.values());
	}

	@Override
	public <T extends Service> T getService(final Class<T> type, final String name) {

		final T service = getServices(type).get(name);
		if (service == null) {

			// try to start service
			startService(type);
		}

		return service;
	}

	@Override
	public <T extends Service> Map<String, T> getServices(final Class<T> type) {

		Map<String, Service> serviceMap = serviceCache.get(type);
		if (serviceMap == null) {

			serviceMap = new ConcurrentHashMap<>();
			serviceCache.put(type, serviceMap);
		}

		return (Map)serviceMap;
	}

	@Override
	public DatabaseService getDatabaseService() {

		try {

			reloading.readLock().lock();

			final String name             = getNameOfActiveService(NodeService.class);
			final NodeService nodeService = getService(NodeService.class, name);
			if (nodeService != null) {

				return nodeService.getDatabaseService();
			}

		} finally {

			reloading.readLock().unlock();
		}

		return null;
	}

	/**
	 * Return true if the given service is ready to be used,
         * means initialized and running.
	 *
	 * @param serviceClass
	 * @param name
	 * @return isReady
	 */
	public boolean isReady(final Class serviceClass, final String name) {

		final Service service = (Service)getServices(serviceClass).get(name);
		return (service != null && service.isRunning());
	}

	public Set<String> getResources() {

		final Set<String> resources = new LinkedHashSet<>();

		// scan through structr.conf and try to identify module-specific classes
		for (final Setting setting : Settings.getSettings()) {

			final Object configurationValue = setting.getValue();
			if (configurationValue != null) {

				for (final String value : configurationValue.toString().split("[\\s ,;]+")) {

					try {

						// try to load class and find source code origin
						final Class candidate = Class.forName(value);
						if (!candidate.getName().startsWith("org.structr")) {

							final String codeLocation = candidate.getProtectionDomain().getCodeSource().getLocation().toString();
							if (codeLocation.startsWith("file:") && codeLocation.endsWith(".jar") || codeLocation.endsWith(".war")) {

								final File file = new File(URI.create(codeLocation));
								if (file.exists()) {

									resources.add(file.getAbsolutePath());
								}
							}
						}

					} catch (Throwable ignore) { }
				}
			}
		}

		return resources;
	}

	public List<Class> getCongfiguredServiceClasses() {

		final String[] names                  = Settings.Services.getValue("").split("[ ,]+");
		final Map<Class, Class> dependencyMap = new LinkedHashMap<>();
		final List<Class> classes             = new LinkedList<>();

		for (final String name : names) {

			final String trimmed = name.trim();
			if (StringUtils.isNotBlank(trimmed)) {

				final Class serviceClass = getServiceClassForName(name);
				if (serviceClass != null ) {

					classes.add(serviceClass);
				}
			}
		}

		// extract annotation information for service dependency tree
		for (final Class service : classes) {

			final ServiceDependency annotation = (ServiceDependency)service.getAnnotation(ServiceDependency.class);
			if (annotation != null) {

				final Class dependency = annotation.value();
				if (dependency != null) {

					dependencyMap.put(service, dependency);
				}

			} else {

				// warn user
				if (!NodeService.class.equals(service)) {
					logger.warn("Service {} does not have @ServiceDependency annotation, this is likely a bug.", service);
				}
			}
		}

		// sort classes according to dependency order..
		classes.sort((s1, s2) -> {

			final Integer level1 = recursiveGetHierarchyLevel(dependencyMap, new LinkedHashSet<>(), s1, 0);
			final Integer level2 = recursiveGetHierarchyLevel(dependencyMap, new LinkedHashSet<>(), s2, 0);

			return level1.compareTo(level2);
		});

		return classes;
	}

	// ----- static methods -----
	/**
	 * Tries to parse the given String to an int value, returning
	 * defaultValue on error.
	 *
	 * @param value the source String to parse
	 * @param defaultValue the default value that will be returned when parsing fails
	 * @return the parsed value or the given default value when parsing fails
	 */
	public static int parseInt(String value, int defaultValue) {

		if (StringUtils.isBlank(value)) {
			return defaultValue;
		}

		try {
			return Integer.parseInt(value);
		} catch (NumberFormatException ignore) {}

		return defaultValue;
	}

	public static boolean parseBoolean(String value, boolean defaultValue) {

		if (StringUtils.isBlank(value)) {
			return defaultValue;
		}

		try {
			return Boolean.parseBoolean(value);
		} catch(Throwable ignore) {}

		return defaultValue;
	}

	public static int getGlobalSessionTimeout() {

		return Settings.SessionTimeout.getValue();
	}

	public static Set<Permission> getPermissionsForOwnerlessNodes() {
		return getInstance().permissionsForOwnerlessNodes;
	}

	public String getEdition() {

		if (licenseManager != null) {
			return licenseManager.getEdition();
		}

		return "Community";
	}

	public void setActiveServiceName(final Class type, final String name) {
		activeServiceNames.put(type, name);
	}

	public void activateService(final Class type, final String name) {

		try {

			reloading.writeLock().lock();

			FlushCachesCommand.flushAll();

			shutdownServices(type);

			setActiveServiceName(type, name);

			startService(type);

			// reload schema..
			SchemaService.reloadSchema(new ErrorBuffer(), null);

		} finally {

			reloading.writeLock().unlock();
		}
	}

	public <T extends Service> String getNameOfActiveService(final Class<T> type) {

		final String name = activeServiceNames.get(type);
		if (name != null) {

			return name;
		}

		return "default";
	}

	public static void enableCalculateHierarchy() {
		calculateHierarchy = true;
	}

	public static void enableUpdateIndexConfiguration() {
		updateIndexConfiguration = true;
	}

	public static void disableTestingMode() {
		testingModeDisabled      = true;
		calculateHierarchy       = true;
		updateIndexConfiguration = true;
	}

	public static boolean calculateHierarchy() {
		return calculateHierarchy;
	}

	public static boolean updateIndexConfiguration() {
		return updateIndexConfiguration;
	}

	public static boolean isTesting() {

		if (testingModeDisabled) {
			return false;
		}

		if (cachedTestingFlag != null) {
			return cachedTestingFlag;
		}

		for (final StackTraceElement[] stackTraces : Thread.getAllStackTraces().values()) {

			for (final StackTraceElement elem : stackTraces) {

				if (elem.getClassName().startsWith("org.junit.")) {
					cachedTestingFlag = true;
					return true;
				}

				if (elem.getClassName().startsWith("org.testng.")) {
					cachedTestingFlag = true;
					return true;
				}
			}
		}

		cachedTestingFlag = false;
		return false;
	}

	public static String getJVMIdentifier() {
		return jvmIdentifier;
	}

	// ----- private methods -----
	private void checkVitalService(final Class service, final Throwable t) {

		if (t != null) {

			logger.error("Vital service {} failed to start with {}, aborting.", service.getSimpleName(), t.getMessage() );
			System.err.println("Vital service " + service.getSimpleName() + " failed to start with " + t.getMessage() + ", aborting.");

		} else {

			logger.error("Vital service {} failed to start, aborting.", service.getSimpleName() );
			System.err.println("Vital service " + service.getSimpleName() + " failed to start, aborting.");

		}
		System.exit(1);
	}

	private int recursiveGetHierarchyLevel(final Map<Class, Class> dependencyMap, final Set<String> alreadyCalculated, final Class c, final int depth) {

		// stop at level 20
		if (depth > 20) {
			return 20;
		}

		Class dependency = dependencyMap.get(c);
		if (dependency == null) {

			return 0;

		} else  {

			// recurse upwards
			return recursiveGetHierarchyLevel(dependencyMap, alreadyCalculated, dependency, depth + 1) + 1;
		}
	}

<<<<<<< HEAD
	private void removeService(final Class type, final String name) {
		getServices(type).remove(name);
	}

	private void addService(final Class type, final Service service, final String name) {
		getServices(type).put(name, service);
=======
	private void checkLicense() {
		
		if (licenseManager != null) {
			licenseManager.refresh();
		}
>>>>>>> bfaaed25
	}
}<|MERGE_RESOLUTION|>--- conflicted
+++ resolved
@@ -35,11 +35,8 @@
 import java.util.concurrent.ConcurrentHashMap;
 import java.util.concurrent.ExecutorService;
 import java.util.concurrent.Executors;
-<<<<<<< HEAD
 import java.util.concurrent.locks.ReentrantReadWriteLock;
-=======
 import java.util.concurrent.TimeUnit;
->>>>>>> bfaaed25
 import java.util.stream.Collectors;
 import org.apache.commons.lang3.StringUtils;
 import org.slf4j.Logger;
@@ -949,19 +946,18 @@
 		}
 	}
 
-<<<<<<< HEAD
 	private void removeService(final Class type, final String name) {
 		getServices(type).remove(name);
 	}
 
 	private void addService(final Class type, final Service service, final String name) {
 		getServices(type).put(name, service);
-=======
+	}
+	
 	private void checkLicense() {
 		
 		if (licenseManager != null) {
 			licenseManager.refresh();
 		}
->>>>>>> bfaaed25
 	}
 }