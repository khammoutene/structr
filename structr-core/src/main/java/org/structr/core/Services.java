--- conflicted
+++ resolved
@@ -865,7 +865,6 @@
 		return "Community";
 	}
 
-<<<<<<< HEAD
 	public void setActiveServiceName(final Class type, final String name) {
 
 		if ("default".equals(name)) {
@@ -918,12 +917,6 @@
 		return "default";
 	}
 
-	public static void enableCalculateHierarchy() {
-		calculateHierarchy = true;
-	}
-
-=======
->>>>>>> a9b620ab
 	public static void enableUpdateIndexConfiguration() {
 		updateIndexConfiguration = true;
 	}
