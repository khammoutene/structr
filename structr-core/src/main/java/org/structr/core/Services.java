--- conflicted
+++ resolved
@@ -85,11 +85,8 @@
 	private final Set<String> configuredServiceClasses         = new LinkedHashSet<>();
 	private ConfigurationProvider configuration                = null;
 	private boolean initializationDone                         = false;
-<<<<<<< HEAD
 	private boolean hasConfigFile                              = false;
-=======
 	private boolean overridingSchemaTypesAllowed               = true;
->>>>>>> 83739c68
 	private boolean shutdownDone                               = false;
 	private String configuredServiceNames                      = null;
 	private String configurationClass                          = null;
