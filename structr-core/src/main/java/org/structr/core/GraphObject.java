/**
 * Copyright (C) 2010-2018 Structr GmbH
 *
 * This file is part of Structr <http://structr.org>.
 *
 * Structr is free software: you can redistribute it and/or modify
 * it under the terms of the GNU General Public License as
 * published by the Free Software Foundation, either version 3 of the
 * License, or (at your option) any later version.
 *
 * Structr is distributed in the hope that it will be useful,
 * but WITHOUT ANY WARRANTY; without even the implied warranty of
 * MERCHANTABILITY or FITNESS FOR A PARTICULAR PURPOSE.  See the
 * GNU General Public License for more details.
 *
 * You should have received a copy of the GNU General Public License
 * along with Structr.  If not, see <http://www.gnu.org/licenses/>.
 */
package org.structr.core;

import java.util.Date;
import java.util.Iterator;
import java.util.List;
import java.util.Map;
import java.util.Map.Entry;
import java.util.Set;
import org.slf4j.Logger;
import org.slf4j.LoggerFactory;
import org.structr.api.Predicate;
import org.structr.api.graph.PropertyContainer;
import org.structr.cmis.CMISInfo;
import org.structr.common.PropertyView;
import org.structr.common.SecurityContext;
import org.structr.common.error.ErrorBuffer;
import org.structr.common.error.FrameworkException;
import org.structr.core.app.StructrApp;
import org.structr.core.converter.PropertyConverter;
import org.structr.core.entity.AbstractNode;
import org.structr.core.entity.AbstractRelationship;
import org.structr.core.graph.CreationContainer;
import org.structr.core.graph.ModificationQueue;
import org.structr.core.graph.NodeInterface;
import org.structr.core.graph.RelationshipInterface;
import org.structr.core.graph.TransactionCommand;
import org.structr.core.property.BooleanProperty;
import org.structr.core.property.ISO8601DateProperty;
import org.structr.core.property.Property;
import org.structr.core.property.PropertyKey;
import org.structr.core.property.PropertyMap;
import org.structr.core.property.StringProperty;
import org.structr.core.property.TypeProperty;
import org.structr.core.property.UuidProperty;
import org.structr.schema.action.ActionContext;


/**
 * A common base class for {@link AbstractNode} and {@link AbstractRelationship}.
 *
 *
 */
public interface GraphObject {

	static final Logger logger = LoggerFactory.getLogger(GraphObject.class);

	static final String SYSTEM_CATEGORY     = "System";
	static final String VISIBILITY_CATEGORY = "Visibility";

<<<<<<< HEAD
	public static final Property<String>  base                        = new StringProperty("base").partOfBuiltInSchema();
	public static final Property<String>  type                        = new TypeProperty().partOfBuiltInSchema();
	public static final Property<String>  id                          = new UuidProperty().partOfBuiltInSchema();

	public static final Property<Date>    createdDate                 = new ISO8601DateProperty("createdDate").systemInternal().indexed().unvalidated().writeOnce().partOfBuiltInSchema();
	public static final Property<String>  createdBy                   = new StringProperty("createdBy").readOnly().writeOnce().unvalidated().partOfBuiltInSchema();

	public static final Property<Date>    lastModifiedDate            = new ISO8601DateProperty("lastModifiedDate").systemInternal().passivelyIndexed().unvalidated().partOfBuiltInSchema();
	public static final Property<String>  lastModifiedBy              = new StringProperty("lastModifiedBy").systemInternal().unvalidated().partOfBuiltInSchema();

	public static final Property<Boolean> visibleToPublicUsers        = new BooleanProperty("visibleToPublicUsers").passivelyIndexed().category(VISIBILITY_CATEGORY).partOfBuiltInSchema();
	public static final Property<Boolean> visibleToAuthenticatedUsers = new BooleanProperty("visibleToAuthenticatedUsers").passivelyIndexed().category(VISIBILITY_CATEGORY).partOfBuiltInSchema();
	public static final Property<String>  structrChangeLog            = new StringProperty("structrChangeLog").unvalidated().readOnly().partOfBuiltInSchema();
=======
	public static final Property<String>  base                        = new StringProperty("base");
	public static final Property<String>  type                        = new TypeProperty().category(SYSTEM_CATEGORY);
	public static final Property<String>  id                          = new UuidProperty().category(SYSTEM_CATEGORY);

	public static final Property<Date>    createdDate                 = new ISO8601DateProperty("createdDate").systemInternal().indexed().unvalidated().writeOnce().category(SYSTEM_CATEGORY);
	public static final Property<String>  createdBy                   = new StringProperty("createdBy").readOnly().writeOnce().unvalidated().category(SYSTEM_CATEGORY);

	public static final Property<Date>    lastModifiedDate            = new ISO8601DateProperty("lastModifiedDate").systemInternal().passivelyIndexed().unvalidated().category(SYSTEM_CATEGORY);
	public static final Property<String>  lastModifiedBy              = new StringProperty("lastModifiedBy").systemInternal().unvalidated().category(SYSTEM_CATEGORY);

	public static final Property<Boolean> visibleToPublicUsers        = new BooleanProperty("visibleToPublicUsers").passivelyIndexed().category(VISIBILITY_CATEGORY);
	public static final Property<Boolean> visibleToAuthenticatedUsers = new BooleanProperty("visibleToAuthenticatedUsers").passivelyIndexed().category(VISIBILITY_CATEGORY);
	public static final Property<Date>    visibilityStartDate         = new ISO8601DateProperty("visibilityStartDate").category(VISIBILITY_CATEGORY);
	public static final Property<Date>    visibilityEndDate           = new ISO8601DateProperty("visibilityEndDate").category(VISIBILITY_CATEGORY);
	public static final Property<String>  structrChangeLog            = new StringProperty("structrChangeLog").unvalidated().readOnly().category(SYSTEM_CATEGORY);
>>>>>>> 2f0909a1

	// ----- methods common to both types -----
	/**
	 * Returns the database ID of this graph object.
	 *
	 * @return the database ID
	 */
	public long getId();

	/**
	 * Returns the database ID of this graph object as a string.
	 *
	 * @return the database ID as a string
	 */

	default String getIdString() {
		return Long.toString(getId());
	}

	/**
	 * Returns the UUID of this graph object.
	 *
	 * @return the UUID
	 */
	public String getUuid();

	/**
	 * Returns the type of this graph object.
	 *
	 * @return the type
	 */
	public String getType();

	/**
	 * Sets the security context to be used by this entity.
	 *
	 * @param securityContext
	 */
	public void setSecurityContext(final SecurityContext securityContext);

	/**
	 * Returns the SecurityContext associated with this instance.
	 *
	 * @return the security context
	 */
	public SecurityContext getSecurityContext();

	/**
	 * Returns the underlying property container for this graph object.
	 *
	 * @return property container
	 */
	public PropertyContainer getPropertyContainer();

	/**
	 * Returns the property set for the given view as an Iterable.
	 *
	 * @param propertyView
	 * @return the property set for the given view
	 */
	public Set<PropertyKey> getPropertyKeys(String propertyView);

	/**
	 * Sets the property with the given key to the given value.
	 *
	 * @param <T>
	 * @param key the property key to set
	 * @param value the value to set
	 * @return the relationship(s), if one or more are created
	 * @throws FrameworkException
	 */
	public <T> Object setProperty(final PropertyKey<T> key, T value) throws FrameworkException;

	/**
	 * Sets the given properties.
	 *
	 * @param securityContext
	 * @param properties
	 * @throws FrameworkException
	 */
	default void setProperties(final SecurityContext securityContext, final PropertyMap properties) throws FrameworkException {

		final CreationContainer container = new CreationContainer(this);

		boolean atLeastOnePropertyChanged = false;

		for (final Entry<PropertyKey, Object> attr : properties.entrySet()) {

			final PropertyKey key = attr.getKey();
			final Object value    = attr.getValue();

			if (key.indexable(value)) {

				final Object oldValue = getProperty(key);
				if ( !value.equals(oldValue) ) {

					atLeastOnePropertyChanged = true;

					// bulk set possible, store in container
					key.setProperty(securityContext, container, value);

					if (isNode()) {

						if (!key.isUnvalidated()) {

							TransactionCommand.nodeModified(securityContext.getCachedUser(), (AbstractNode)this, key, getProperty(key), value);
						}

						if (key instanceof TypeProperty) {

							if (this instanceof NodeInterface) {

								final Class type = StructrApp.getConfiguration().getNodeEntityClass((String)value);

								TypeProperty.updateLabels(StructrApp.getInstance().getDatabaseService(), (NodeInterface)this, type);
							}
						}

					} else if (isRelationship()) {

						if (!key.isUnvalidated()) {

							TransactionCommand.relationshipModified(securityContext.getCachedUser(), (AbstractRelationship)this, key, getProperty(key), value);
						}

						if (key instanceof TypeProperty) {

							if (this instanceof NodeInterface) {

								final Class type = StructrApp.getConfiguration().getNodeEntityClass((String)value);

								TypeProperty.updateLabels(StructrApp.getInstance().getDatabaseService(), (NodeInterface)this, type);
							}
						}
					}
				}

			} else {

				// bulk set NOT possible, set on entity
				if (key.isSystemInternal()) {
					unlockSystemPropertiesOnce();
				}

				setProperty(key, value);
			}
		}

		if (atLeastOnePropertyChanged) {

			// set primitive values directly for better performance
			getPropertyContainer().setProperties(container.getData());
		}
	}

	default void addToIndex() {

		for (PropertyKey key : StructrApp.getConfiguration().getPropertySet(getEntityType(), PropertyView.All)) {

			if (key.isIndexed()) {

				final PropertyConverter converter = key.databaseConverter(getSecurityContext(), this);
				if (converter != null) {

					try {

						// index converted value
						key.index(this, converter.convert(this.getProperty(key)));

					} catch (FrameworkException ex) {

						logger.warn("Unable to convert property {} of type {}: {}", key.dbName(), getClass().getSimpleName(), ex.getMessage());
						logger.warn("Exception", ex);
					}

				} else {

					// index unconverted value
					key.index(this);
				}
			}
		}
	}

	default void filterIndexableForCreation(final SecurityContext securityContext, final PropertyMap src, final CreationContainer indexable, final PropertyMap filtered) throws FrameworkException {

		for (final Iterator<Entry<PropertyKey, Object>> iterator = src.entrySet().iterator(); iterator.hasNext();) {

			final Entry<PropertyKey, Object> attr = iterator.next();
			final PropertyKey key                 = attr.getKey();
			final Object value                    = attr.getValue();

			if (key.indexable(value) && !key.isReadOnly() && !key.isSystemInternal() && !key.isUnvalidated()) {

				// value can be set directly, move to creation container
				key.setProperty(securityContext, indexable, value);
				iterator.remove();

				// store value to do notifications later
				filtered.put(key, value);
			}
		}
	}

	/**
	 * Returns the (converted, validated, transformed, etc.) property for the given
	 * property key.
	 *
	 * @param <T>
	 * @param propertyName the property key to retrieve the value for
	 * @return the converted, validated, transformed property value
	 */
	default public <T> T getProperty(final String propertyName) {

		final PropertyKey<T> key = StructrApp.getConfiguration().getPropertyKeyForJSONName(getClass(), propertyName, false);
		if (key != null) {

			return getProperty(key);
		}

		throw new IllegalArgumentException("Invalid property key " + propertyName + " for type " + getClass().getSimpleName());
	}

	/**
	 * Returns the (converted, validated, transformed, etc.) property for the given
	 * property key.
	 *
	 * @param <T>
	 * @param propertyKey the property key to retrieve the value for
	 * @return the converted, validated, transformed property value
	 */
	public <T> T getProperty(final PropertyKey<T> propertyKey);

	/**
	 * Returns the (converted, validated, transformed, etc.) property for the given
	 * property key with the given filter applied to it.
	 *
	 * @param <T>
	 * @param propertyKey the property key to retrieve the value for
	 * @param filter the filter to apply to all properties
	 * @return the converted, validated, transformed property value
	 */
	public <T> T getProperty(final PropertyKey<T> propertyKey, final Predicate<GraphObject> filter);

	/**
	 * Returns the property value for the given key as a Comparable
	 *
	 * @param <T>
	 * @param key the property key to retrieve the value for
	 * @return the property value for the given key as a Comparable
	 */
	public <T> Comparable getComparableProperty(final PropertyKey<T> key);

	/**
	 * Removes the property value for the given key from this graph object.
	 *
	 * @param key the key to remove the value for
	 * @throws FrameworkException
	 */
	public void removeProperty(final PropertyKey key) throws FrameworkException;

	/**
	 * Returns the default sort key for this entity.
	 *
	 * @return the default sort key
	 */
	public PropertyKey getDefaultSortKey();

	/**
	 * Returns the default sort order for this entity.
	 *
	 * @return the default sort order
	 */
	public String getDefaultSortOrder();

	/**
	 * Unlock all system properties in this entity for a single <code>setProperty</code>
	 * call.
	 */
	public void unlockSystemPropertiesOnce();

	/**
	 * Unlock all read-only properties in this entity for a single <code>setProperty</code>
	 * call.
	 */
	public void unlockReadOnlyPropertiesOnce();


	public boolean isValid(ErrorBuffer errorBuffer);


	/**
	 * Called when an entity of this type is created in the database. This method can cause
	 * the underlying transaction to be rolled back in case of an error, either by throwing
	 * an exception, or by returning false.
	 *
	 * @param securityContext the context in which the creation takes place
	 * @param errorBuffer the error buffer to put error tokens into
	 * @throws FrameworkException
	 */
	public void onCreation(final SecurityContext securityContext, final ErrorBuffer errorBuffer) throws FrameworkException;

	/**
	 * Called when an entity of this type is modified. This method can cause the underlying
	 * transaction to be rolled back in case of an error, either by throwing an exception,
	 * or by returning false.
	 *
	 * @param securityContext the context in which the modification takes place
	 * @param errorBuffer the error buffer to put error tokens into
	 * @param modificationQueue the modification queue that triggered this call to onModification
	 * @throws FrameworkException
	 */
	public void onModification(final SecurityContext securityContext, final ErrorBuffer errorBuffer, final ModificationQueue modificationQueue) throws FrameworkException;

	/**
	 * Called when an entity of this type is deleted. This method can cause the underlying
	 * transaction to be rolled back in case of an error, either by throwing an exception,
	 * or by returning false.
	 *
	 * @param securityContext the context in which the deletion takes place
	 * @param errorBuffer the error buffer to put error tokens into
	 * @param properties
	 * @throws FrameworkException
	 */
	public void onDeletion(final SecurityContext securityContext, final ErrorBuffer errorBuffer, final PropertyMap properties) throws FrameworkException;

	/**
	 * Called when an entity was successfully created. Please note that this method
	 * will need to create its own toplevel transaction and can NOT cause the creation
	 * transaction to be rolled back.
	 *
	 * @param securityContext the context in which the creation took place
	 */
	public void afterCreation(final SecurityContext securityContext);

	/**
	 * Called when an entity was successfully modified. Please note that this method
	 * will need to create its own toplevel transaction and can NOT cause the modification
	 * transaction to be rolled back.
	 *
	 * @param securityContext the context in which the modification took place
	 */
	public void afterModification(final SecurityContext securityContext);

	/**
	 * Called when an entity was successfully deleted. Please note that this method
	 * has no access to the database entity since it is called _after_ the successful
	 * deletion.
	 *
	 * @param securityContext the context in which the deletion took place
	 * @param properties
	 */
	public void afterDeletion(final SecurityContext securityContext, final PropertyMap properties);

	/**
	 * Called when the owner of this entity was successfully modified. Please note
	 * that this method will run in its own toplevel transaction and can NOT prevent
	 * the owner modification.
	 *
	 * @param securityContext the context in which the owner modification took place
	 */
	public void ownerModified(final SecurityContext securityContext);

	/**
	 * Called when the permissions of this entity were successfully modified. Please note
	 * that this method will run in its own toplevel transaction and can NOT prevent the
	 * permission modification.
	 *
	 * @param securityContext the context in which the permission modification took place
	 */
	public void securityModified(final SecurityContext securityContext);

	/**
	 * Called when the location of this entity was successfully modified. Please note
	 * that this method will run in its own toplevel transaction and can NOT prevent the
	 * permission modification.
	 *
	 * @param securityContext the context in which the location modification took place
	 */
	public void locationModified(final SecurityContext securityContext);

	/**
	 * Called when a non-local modification occurred in the neighbourhood of this node.
	 *
	 * @param securityContext
	 */
	public void propagatedModification(final SecurityContext securityContext);

	public void updateInIndex();
	public void removeFromIndex();
	public void indexPassiveProperties();

	public String getPropertyWithVariableReplacement(final ActionContext renderContext, final PropertyKey<String> key) throws FrameworkException;
	public Object evaluate(final ActionContext actionContext, final String key, final String defaultValue) throws FrameworkException;
	public Object invokeMethod(final String methodName, final Map<String, Object> parameters, final boolean throwExceptionForUnknownMethods) throws FrameworkException;

	Class getEntityType();

	// ----- Cloud synchronization and replication -----
	/**
	 * Returns a list of objects that are part of this GraphObject's synchronization set.
	 * Caution: most implementations of this method may add null objects to the list.
	 *
	 * @return
	 * @throws FrameworkException
	 */
	public List<GraphObject> getSyncData() throws FrameworkException;

	public boolean isNode();
	public boolean isRelationship();

	public NodeInterface getSyncNode();
	public RelationshipInterface getSyncRelationship();

	// ----- CMIS support -----
	/**
	 * Returns information for CMIS support, may be null to signal that
	 * this entity does not represent a supported CMIS type. Implementations
	 * of this method can assume that all CMISInfo methods will be called
	 * in a Neo4j transaction.
	 *
	 * @return a CMIS info object or null
	 */
	public CMISInfo getCMISInfo();
}<|MERGE_RESOLUTION|>--- conflicted
+++ resolved
@@ -65,37 +65,19 @@
 	static final String SYSTEM_CATEGORY     = "System";
 	static final String VISIBILITY_CATEGORY = "Visibility";
 
-<<<<<<< HEAD
 	public static final Property<String>  base                        = new StringProperty("base").partOfBuiltInSchema();
-	public static final Property<String>  type                        = new TypeProperty().partOfBuiltInSchema();
-	public static final Property<String>  id                          = new UuidProperty().partOfBuiltInSchema();
-
-	public static final Property<Date>    createdDate                 = new ISO8601DateProperty("createdDate").systemInternal().indexed().unvalidated().writeOnce().partOfBuiltInSchema();
-	public static final Property<String>  createdBy                   = new StringProperty("createdBy").readOnly().writeOnce().unvalidated().partOfBuiltInSchema();
-
-	public static final Property<Date>    lastModifiedDate            = new ISO8601DateProperty("lastModifiedDate").systemInternal().passivelyIndexed().unvalidated().partOfBuiltInSchema();
-	public static final Property<String>  lastModifiedBy              = new StringProperty("lastModifiedBy").systemInternal().unvalidated().partOfBuiltInSchema();
-
-	public static final Property<Boolean> visibleToPublicUsers        = new BooleanProperty("visibleToPublicUsers").passivelyIndexed().category(VISIBILITY_CATEGORY).partOfBuiltInSchema();
-	public static final Property<Boolean> visibleToAuthenticatedUsers = new BooleanProperty("visibleToAuthenticatedUsers").passivelyIndexed().category(VISIBILITY_CATEGORY).partOfBuiltInSchema();
-	public static final Property<String>  structrChangeLog            = new StringProperty("structrChangeLog").unvalidated().readOnly().partOfBuiltInSchema();
-=======
-	public static final Property<String>  base                        = new StringProperty("base");
-	public static final Property<String>  type                        = new TypeProperty().category(SYSTEM_CATEGORY);
-	public static final Property<String>  id                          = new UuidProperty().category(SYSTEM_CATEGORY);
-
-	public static final Property<Date>    createdDate                 = new ISO8601DateProperty("createdDate").systemInternal().indexed().unvalidated().writeOnce().category(SYSTEM_CATEGORY);
-	public static final Property<String>  createdBy                   = new StringProperty("createdBy").readOnly().writeOnce().unvalidated().category(SYSTEM_CATEGORY);
-
-	public static final Property<Date>    lastModifiedDate            = new ISO8601DateProperty("lastModifiedDate").systemInternal().passivelyIndexed().unvalidated().category(SYSTEM_CATEGORY);
-	public static final Property<String>  lastModifiedBy              = new StringProperty("lastModifiedBy").systemInternal().unvalidated().category(SYSTEM_CATEGORY);
-
-	public static final Property<Boolean> visibleToPublicUsers        = new BooleanProperty("visibleToPublicUsers").passivelyIndexed().category(VISIBILITY_CATEGORY);
-	public static final Property<Boolean> visibleToAuthenticatedUsers = new BooleanProperty("visibleToAuthenticatedUsers").passivelyIndexed().category(VISIBILITY_CATEGORY);
-	public static final Property<Date>    visibilityStartDate         = new ISO8601DateProperty("visibilityStartDate").category(VISIBILITY_CATEGORY);
-	public static final Property<Date>    visibilityEndDate           = new ISO8601DateProperty("visibilityEndDate").category(VISIBILITY_CATEGORY);
-	public static final Property<String>  structrChangeLog            = new StringProperty("structrChangeLog").unvalidated().readOnly().category(SYSTEM_CATEGORY);
->>>>>>> 2f0909a1
+	public static final Property<String>  type                        = new TypeProperty().partOfBuiltInSchema().category(SYSTEM_CATEGORY);
+	public static final Property<String>  id                          = new UuidProperty().partOfBuiltInSchema().category(SYSTEM_CATEGORY);
+
+	public static final Property<Date>    createdDate                 = new ISO8601DateProperty("createdDate").systemInternal().indexed().unvalidated().writeOnce().partOfBuiltInSchema().category(SYSTEM_CATEGORY);
+	public static final Property<String>  createdBy                   = new StringProperty("createdBy").readOnly().writeOnce().unvalidated().partOfBuiltInSchema().category(SYSTEM_CATEGORY);
+
+	public static final Property<Date>    lastModifiedDate            = new ISO8601DateProperty("lastModifiedDate").systemInternal().passivelyIndexed().unvalidated().partOfBuiltInSchema().category(SYSTEM_CATEGORY);
+	public static final Property<String>  lastModifiedBy              = new StringProperty("lastModifiedBy").systemInternal().unvalidated().partOfBuiltInSchema().category(SYSTEM_CATEGORY);
+
+	public static final Property<Boolean> visibleToPublicUsers        = new BooleanProperty("visibleToPublicUsers").passivelyIndexed().category(VISIBILITY_CATEGORY).partOfBuiltInSchema().category(SYSTEM_CATEGORY);
+	public static final Property<Boolean> visibleToAuthenticatedUsers = new BooleanProperty("visibleToAuthenticatedUsers").passivelyIndexed().category(VISIBILITY_CATEGORY).partOfBuiltInSchema().category(SYSTEM_CATEGORY);
+	public static final Property<String>  structrChangeLog            = new StringProperty("structrChangeLog").unvalidated().readOnly().partOfBuiltInSchema().category(SYSTEM_CATEGORY);
 
 	// ----- methods common to both types -----
 	/**
