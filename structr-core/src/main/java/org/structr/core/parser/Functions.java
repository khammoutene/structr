--- conflicted
+++ resolved
@@ -125,126 +125,6 @@
 
 	public static final String NULL_STRING = "___NULL___";
 
-<<<<<<< HEAD
-	public static final String ERROR_MESSAGE_MD5 = "Usage: ${md5(string)}. Example: ${md5(this.email)}";
-	public static final String ERROR_MESSAGE_ERROR = "Usage: ${error(...)}. Example: ${error(\"base\", \"must_equal\", int(5))}";
-	public static final String ERROR_MESSAGE_UPPER = "Usage: ${upper(string)}. Example: ${upper(this.nickName)}";
-	public static final String ERROR_MESSAGE_LOWER = "Usage: ${lower(string)}. Example: ${lower(this.email)}";
-	public static final String ERROR_MESSAGE_JOIN = "Usage: ${join(collection, separator)}. Example: ${join(this.names, \",\")}";
-	public static final String ERROR_MESSAGE_CONCAT = "Usage: ${concat(values...)}. Example: ${concat(this.firstName, this.lastName)}";
-	public static final String ERROR_MESSAGE_SPLIT = "Usage: ${split(value)}. Example: ${split(this.commaSeparatedItems)}";
-	public static final String ERROR_MESSAGE_ABBR = "Usage: ${abbr(longString, maxLength)}. Example: ${abbr(this.title, 20)}";
-	public static final String ERROR_MESSAGE_CAPITALIZE = "Usage: ${capitalize(string)}. Example: ${capitalize(this.nickName)}";
-	public static final String ERROR_MESSAGE_TITLEIZE = "Usage: ${titleize(string, separator}. (Default separator is \" \") Example: ${titleize(this.lowerCamelCaseString, \"_\")}";
-	public static final String ERROR_MESSAGE_NUM = "Usage: ${num(string)}. Example: ${num(this.numericalStringValue)}";
-	public static final String ERROR_MESSAGE_INT = "Usage: ${int(string)}. Example: ${int(this.numericalStringValue)}";
-	public static final String ERROR_MESSAGE_RANDOM = "Usage: ${random(num)}. Example: ${set(this, \"password\", random(8))}";
-	public static final String ERROR_MESSAGE_RINT = "Usage: ${rint(range)}. Example: ${rint(1000)}";
-	public static final String ERROR_MESSAGE_INDEX_OF = "Usage: ${index_of(string, word)}. Example: ${index_of(this.name, \"the\")}";
-	public static final String ERROR_MESSAGE_CONTAINS = "Usage: ${contains(string, word)}. Example: ${contains(this.name, \"the\")}";
-	public static final String ERROR_MESSAGE_SUBSTRING = "Usage: ${substring(string, start, length)}. Example: ${substring(this.name, 19, 3)}";
-	public static final String ERROR_MESSAGE_LENGTH = "Usage: ${length(string)}. Example: ${length(this.name)}";
-	public static final String ERROR_MESSAGE_REPLACE = "Usage: ${replace(template, source)}. Example: ${replace(\"${this.id}\", this)}";
-	public static final String ERROR_MESSAGE_CLEAN = "Usage: ${clean(string)}. Example: ${clean(this.stringWithNonWordChars)}";
-	public static final String ERROR_MESSAGE_URLENCODE = "Usage: ${urlencode(string)}. Example: ${urlencode(this.email)}";
-	public static final String ERROR_MESSAGE_ESCAPE_JS = "Usage: ${escape_javascript(string)}. Example: ${escape_javascript(this.name)}";
-	public static final String ERROR_MESSAGE_ESCAPE_JSON = "Usage: ${escape_json(string)}. Example: ${escape_json(this.name)}";
-	public static final String ERROR_MESSAGE_IF = "Usage: ${if(condition, trueValue, falseValue)}. Example: ${if(empty(this.name), this.nickName, this.name)}";
-	public static final String ERROR_MESSAGE_EMPTY = "Usage: ${empty(string)}. Example: ${if(empty(possibleEmptyString), \"empty\", \"non-empty\")}";
-	public static final String ERROR_MESSAGE_EQUAL = "Usage: ${equal(value1, value2)}. Example: ${equal(this.children.size, 0)}";
-	public static final String ERROR_MESSAGE_ADD = "Usage: ${add(values...)}. Example: ${add(1, 2, 3, this.children.size)}";
-	public static final String ERROR_MESSAGE_INT_SUM = "Usage: ${int_sum(list)}. Example: ${int_sum(extract(this.children, \"number\"))}";
-	public static final String ERROR_MESSAGE_DOUBLE_SUM = "Usage: ${double_sum(list)}. Example: ${double_sum(extract(this.children, \"amount\"))}";
-	public static final String ERROR_MESSAGE_IS_COLLECTION = "Usage: ${is_collection(value)}. Example: ${is_collection(this)}";
-	public static final String ERROR_MESSAGE_IS_ENTITY = "Usage: ${is_entity(value)}. Example: ${is_entity(this)}";
-	public static final String ERROR_MESSAGE_EXTRACT = "Usage: ${extract(list, propertyName)}. Example: ${extract(this.children, \"amount\")}";
-	public static final String ERROR_MESSAGE_FILTER = "Usage: ${filter(list, expression)}. Example: ${filter(this.children, gt(size(data.children), 0))}";
-	public static final String ERROR_MESSAGE_MERGE = "Usage: ${merge(list1, list2, list3, ...)}. Example: ${merge(this.children, this.siblings)}";
-	public static final String ERROR_MESSAGE_COMPLEMENT = "Usage: ${complement(list1, list2, list3, ...)}. (The resulting list contains no duplicates) Example: ${complement(allUsers, me)} => List of all users except myself";
-	public static final String ERROR_MESSAGE_UNWIND = "Usage: ${unwind(list1, ...)}. Example: ${unwind(this.children)}";
-	public static final String ERROR_MESSAGE_SORT = "Usage: ${sort(list1, key [, true])}. Example: ${sort(this.children, \"name\")}";
-	public static final String ERROR_MESSAGE_LT = "Usage: ${lt(value1, value2)}. Example: ${if(lt(this.children, 2), \"Less than two\", \"Equal to or more than two\")}";
-	public static final String ERROR_MESSAGE_GT = "Usage: ${gt(value1, value2)}. Example: ${if(gt(this.children, 2), \"More than two\", \"Equal to or less than two\")}";
-	public static final String ERROR_MESSAGE_LTE = "Usage: ${lte(value1, value2)}. Example: ${if(lte(this.children, 2), \"Equal to or less than two\", \"More than two\")}";
-	public static final String ERROR_MESSAGE_GTE = "Usage: ${gte(value1, value2)}. Example: ${if(gte(this.children, 2), \"Equal to or more than two\", \"Less than two\")}";
-	public static final String ERROR_MESSAGE_SUBT = "Usage: ${subt(value1, value)}. Example: ${subt(5, 2)}";
-	public static final String ERROR_MESSAGE_MULT = "Usage: ${mult(value1, value)}. Example: ${mult(5, 2)}";
-	public static final String ERROR_MESSAGE_QUOT = "Usage: ${quot(value1, value)}. Example: ${quot(5, 2)}";
-	public static final String ERROR_MESSAGE_ROUND = "Usage: ${round(value1 [, decimalPlaces])}. Example: ${round(2.345678, 2)}";
-	public static final String ERROR_MESSAGE_MAX = "Usage: ${max(value1, value2)}. Example: ${max(this.children, 10)}";
-	public static final String ERROR_MESSAGE_MIN = "Usage: ${min(value1, value2)}. Example: ${min(this.children, 5)}";
-	public static final String ERROR_MESSAGE_CONFIG = "Usage: ${config(keyFromStructrConf)}. Example: ${config(\"base.path\")}";
-	public static final String ERROR_MESSAGE_CONFIG_JS = "Usage: ${{Structr.config(keyFromStructrConf)}}. Example: ${{Structr.config(\"base.path\")}}";
-	public static final String ERROR_MESSAGE_DATE_FORMAT = "Usage: ${date_format(value, pattern)}. Example: ${date_format(this.creationDate, \"yyyy-MM-dd'T'HH:mm:ssZ\")}";
-	public static final String ERROR_MESSAGE_DATE_FORMAT_JS = "Usage: ${{Structr.date_format(value, pattern)}}. Example: ${{Structr.date_format(Structr.get('this').creationDate, \"yyyy-MM-dd'T'HH:mm:ssZ\")}}";
-	public static final String ERROR_MESSAGE_PARSE_DATE = "Usage: ${parse_date(value, pattern)}. Example: ${parse_format(\"2014-01-01\", \"yyyy-MM-dd\")}";
-	public static final String ERROR_MESSAGE_PARSE_DATE_JS = "Usage: ${{Structr.parse_date(value, pattern)}}. Example: ${{Structr.parse_format(\"2014-01-01\", \"yyyy-MM-dd\")}}";
-	public static final String ERROR_MESSAGE_NUMBER_FORMAT = "Usage: ${number_format(value, ISO639LangCode, pattern)}. Example: ${number_format(12345.6789, 'en', '#,##0.00')}";
-	public static final String ERROR_MESSAGE_NUMBER_FORMAT_JS = "Usage: ${{Structr.number_format(value, ISO639LangCode, pattern)}}. Example: ${{Structr.number_format(12345.6789, 'en', '#,##0.00')}}";
-	public static final String ERROR_MESSAGE_TEMPLATE = "Usage: ${template(name, locale, source)}. Example: ${template(\"TEXT_TEMPLATE_1\", \"en_EN\", this)}";
-	public static final String ERROR_MESSAGE_TEMPLATE_JS = "Usage: ${{Structr.template(name, locale, source)}}. Example: ${{Structr.template(\"TEXT_TEMPLATE_1\", \"en_EN\", Structr.get('this'))}}";
-	public static final String ERROR_MESSAGE_NOT = "Usage: ${not(bool1, bool2)}. Example: ${not(\"true\", \"true\")}";
-	public static final String ERROR_MESSAGE_AND = "Usage: ${and(bool1, bool2)}. Example: ${and(\"true\", \"true\")}";
-	public static final String ERROR_MESSAGE_OR = "Usage: ${or(bool1, bool2)}. Example: ${or(\"true\", \"true\")}";
-	public static final String ERROR_MESSAGE_GET = "Usage: ${get(entity, propertyKey)}. Example: ${get(this, \"children\")}";
-	public static final String ERROR_MESSAGE_GET_OR_NULL = "Usage: ${get_or_null(entity, propertyKey)}. Example: ${get_or_null(this, \"children\")}";
-	public static final String ERROR_MESSAGE_GET_OR_NULL_JS = "Usage: ${{Structr.getOrNull(entity, propertyKey)}}. Example: ${{Structr.getOrNull(this, \"children\")}}";
-	public static final String ERROR_MESSAGE_GET_ENTITY = "Cannot evaluate first argument to entity, must be entity or single element list of entities.";
-	public static final String ERROR_MESSAGE_SIZE = "Usage: ${size(collection)}. Example: ${size(this.children)}";
-	public static final String ERROR_MESSAGE_FIRST = "Usage: ${first(collection)}. Example: ${first(this.children)}";
-	public static final String ERROR_MESSAGE_LAST = "Usage: ${last(collection)}. Example: ${last(this.children)}";
-	public static final String ERROR_MESSAGE_NTH = "Usage: ${nth(collection)}. Example: ${nth(this.children, 2)}";
-	public static final String ERROR_MESSAGE_GET_COUNTER = "Usage: ${get_counter(level)}. Example: ${get_counter(1)}";
-	public static final String ERROR_MESSAGE_INC_COUNTER = "Usage: ${inc_counter(level, [resetLowerLevels])}. Example: ${inc_counter(1, true)}";
-	public static final String ERROR_MESSAGE_RESET_COUNTER = "Usage: ${reset_counter(level)}. Example: ${reset_counter(1)}";
-	public static final String ERROR_MESSAGE_MERGE_PROPERTIES = "Usage: ${merge_properties(source, target , mergeKeys...)}. Example: ${merge_properties(this, parent, \"eMail\")}";
-	public static final String ERROR_MESSAGE_KEYS = "Usage: ${keys(entity, viewName)}. Example: ${keys(this, \"ui\")}";
-	public static final String ERROR_MESSAGE_EACH = "Usage: ${each(collection, expression)}. Example: ${each(this.children, \"set(this, \"email\", lower(get(this.email))))\")}";
-	public static final String ERROR_MESSAGE_STORE = "Usage: ${store(key, value)}. Example: ${store('tmpUser', this.owner)}";
-	public static final String ERROR_MESSAGE_STORE_JS = "Usage: ${{Structr.store(key, value)}}. Example: ${{Structr.store('tmpUser', Structr.get('this').owner)}}";
-	public static final String ERROR_MESSAGE_RETRIEVE = "Usage: ${retrieve(key)}. Example: ${retrieve('tmpUser')}";
-	public static final String ERROR_MESSAGE_RETRIEVE_JS = "Usage: ${{Structr.retrieve(key)}}. Example: ${{Structr.retrieve('tmpUser')}}";
-	public static final String ERROR_MESSAGE_PRINT = "Usage: ${print(objects...)}. Example: ${print(this.name, \"test\")}";
-	public static final String ERROR_MESSAGE_PRINT_JS = "Usage: ${{Structr.print(objects...)}}. Example: ${{Structr.print(Structr.get('this').name, \"test\")}}";
-	public static final String ERROR_MESSAGE_LOG = "Usage: ${log(string)}. Example ${log('Hello World!')}";
-	public static final String ERROR_MESSAGE_LOG_JS = "Usage: ${{Structr.log(string)}}. Example ${{Structr.log('Hello World!')}}";
-	public static final String ERROR_MESSAGE_READ = "Usage: ${read(filename)}. Example: ${read(\"text.xml\")}";
-	public static final String ERROR_MESSAGE_WRITE = "Usage: ${write(filename, value)}. Example: ${write(\"text.txt\", this.name)}";
-	public static final String ERROR_MESSAGE_APPEND = "Usage: ${append(filename, value)}. Example: ${append(\"test.txt\", this.name)}";
-	public static final String ERROR_MESSAGE_XML = "Usage: ${xml(xmlSource)}. Example: ${xpath(xml(this.xmlSource), \"/test/testValue\")}";
-	public static final String ERROR_MESSAGE_XPATH = "Usage: ${xpath(xmlDocument, expression)}. Example: ${xpath(xml(this.xmlSource), \"/test/testValue\")}";
-	public static final String ERROR_MESSAGE_SET = "Usage: ${set(entity, propertyKey, value)}. Example: ${set(this, \"email\", lower(this.email))}";
-	public static final String ERROR_MESSAGE_SET_PRIVILEGED = "Usage: ${set_privileged(entity, propertyKey, value)}. Example: ${set_privileged(this, \"email\", lower(this.email))}";
-	public static final String ERROR_MESSAGE_SET_PRIVILEGED_JS = "Usage: ${{Structr.setPrvileged(entity, propertyKey, value)}}. Example: ${{Structr.setPrivileged(Structr.this, \"email\", lower(Structr.this.email))}}";
-	public static final String ERROR_MESSAGE_SEND_PLAINTEXT_MAIL = "Usage: ${send_plaintext_mail(fromAddress, fromName, toAddress, toName, subject, content)}.";
-	public static final String ERROR_MESSAGE_SEND_HTML_MAIL = "Usage: ${send_html_mail(fromAddress, fromName, toAddress, toName, subject, content)}.";
-	public static final String ERROR_MESSAGE_GEOCODE = "Usage: ${geocode(street, city, country)}. Example: ${set(this, geocode(this.street, this.city, this.country))}";
-	public static final String ERROR_MESSAGE_FIND = "Usage: ${find(type, key, value)}. Example: ${find(\"User\", \"email\", \"tester@test.com\"}";
-	public static final String ERROR_MESSAGE_SEARCH = "Usage: ${search(type, key, value)}. Example: ${search(\"User\", \"name\", \"abc\")}";
-	public static final String ERROR_MESSAGE_SEARCH_JS = "Usage: ${{Structr.search(type, key, value)}}. Example: ${{Structr.search(\"User\", \"name\", \"abc\")}}";
-	public static final String ERROR_MESSAGE_CREATE = "Usage: ${create(type, key, value)}. Example: ${create(\"Feedback\", \"text\", this.text)}";
-	public static final String ERROR_MESSAGE_CREATE_JS = "Usage: ${{Structr.create(type, {key: value})}}. Example: ${{Structr.create(\"Feedback\", {text: \"Structr is awesome.\"})}}";
-	public static final String ERROR_MESSAGE_DELETE = "Usage: ${delete(entity)}. Example: ${delete(this)}";
-	public static final String ERROR_MESSAGE_CACHE = "Usage: ${cache(key, timeout, valueExpression)}. Example: ${cache('value', 60, GET('http://rate-limited-URL.com'))}";
-	public static final String ERROR_MESSAGE_GRANT = "Usage: ${grant(principal, node, permissions)}. Example: ${grant(me, this, 'read, write, delete'))}";
-	public static final String ERROR_MESSAGE_GRANT_JS = "Usage: ${{Structr.grant(principal, node, permissions)}}. Example: ${{Structr.grant(Structr.get('me'), Structr.this, 'read, write, delete'))}}";
-	public static final String ERROR_MESSAGE_REVOKE = "Usage: ${revoke(principal, node, permissions)}. Example: ${revoke(me, this, 'write, delete'))}";
-	public static final String ERROR_MESSAGE_REVOKE_JS = "Usage: ${{Structr.revoke(principal, node, permissions)}}. Example: ${{Structr.revoke(Structr.('me'), Structr.this, 'write, delete'))}}";
-	public static final String ERROR_MESSAGE_UNLOCK_READONLY_PROPERTIES_ONCE = "Usage: ${unlock_readonly_properties_once(node)}. Example ${unlock_readonly_properties_once, this}";
-	public static final String ERROR_MESSAGE_UNLOCK_READONLY_PROPERTIES_ONCE_JS = "Usage: ${{Structr.unlock_readonly_properties_once(node)}}. Example ${{Structr.unlock_readonly_properties_once, Structr.get('this')}}";
-	public static final String ERROR_MESSAGE_CALL = "Usage: ${call(key [, payloads...]}. Example ${call('myEvent')}";
-	public static final String ERROR_MESSAGE_CALL_JS = "Usage: ${{Structr.call(key [, payloads...]}}. Example ${{Structr.call('myEvent')}}";
-	public static final String ERROR_MESSAGE_IS_LOCALE = "Usage: ${is_locale(locales...)}";
-	public static final String ERROR_MESSAGE_EXEC = "Usage: ${exec(fileName [, parameters...]}. Example ${exec('/usr/local/bin/my_script.sh')}";
-	public static final String ERROR_MESSAGE_EXEC_JS = "Usage: ${{Structr.exec(fileName [, parameters...]}}. Example ${{Structr.exec('/usr/local/bin/my_script.sh')}}";
-	public static final String ERROR_MESSAGE_IS_LOCALE_JS = "Usage: ${{Structr.isLocale(locales...}}. Example ${{Structr.isLocale('de_DE', 'de_AT', 'de_CH')}}";
-	public static final String ERROR_MESSAGE_CYPHER = "Usage: ${cypher('MATCH (n) RETURN n')}";
-	public static final String ERROR_MESSAGE_CYPHER_JS = "Usage: ${{Structr.cypher(query)}}. Example ${{Structr.cypher('MATCH (n) RETURN n')}}";
-	public static final String ERROR_MESSAGE_LOCALIZE = "Usage: ${localize(key[, domain])}. Example ${localize('HELLO_WORLD', 'myDomain')}";
-	public static final String ERROR_MESSAGE_LOCALIZE_JS = "Usage: ${{Structr.localize(key[, domain])}}. Example ${{Structr.localize('HELLO_WORLD', 'myDomain')}}";
-	public static final String ERROR_MESSAGE_PROPERTY_INFO = "Usage: ${property_info(type, name)}. Example ${property_info('User', 'name')}";
-	public static final String ERROR_MESSAGE_PROPERTY_INFO_JS = "Usage: ${Structr.propertyInfo(type, name)}. Example ${Structr.propertyInfo('User', 'name')}";
-=======
 	public static final String ERROR_MESSAGE_MD5                                 = "Usage: ${md5(string)}. Example: ${md5(this.email)}";
 	public static final String ERROR_MESSAGE_ERROR                               = "Usage: ${error(...)}. Example: ${error(\"base\", \"must_equal\", int(5))}";
 	public static final String ERROR_MESSAGE_UPPER                               = "Usage: ${upper(string)}. Example: ${upper(this.nickName)}";
@@ -371,28 +251,27 @@
 	public static final String ERROR_MESSAGE_LOCALIZE_JS                         = "Usage: ${{Structr.localize(key[, domain])}}. Example ${{Structr.localize('HELLO_WORLD', 'myDomain')}}";
 	public static final String ERROR_MESSAGE_PROPERTY_INFO                       = "Usage: ${property_info(type, name)}. Example ${property_info('User', 'name')}";
 	public static final String ERROR_MESSAGE_PROPERTY_INFO_JS                    = "Usage: ${Structr.propertyInfo(type, name)}. Example ${Structr.propertyInfo('User', 'name')}";
->>>>>>> d0aaba72
 
 	// Special functions for relationships
-	public static final String ERROR_MESSAGE_INSTANTIATE = "Usage: ${instantiate(node)}. Example: ${instantiate(result.node)}";
-	public static final String ERROR_MESSAGE_INCOMING = "Usage: ${incoming(entity [, relType])}. Example: ${incoming(this, 'PARENT_OF')}";
-	public static final String ERROR_MESSAGE_INCOMING_JS = "Usage: ${{Structr.incoming(entity [, relType])}}. Example: ${{Structr.incoming(Structr.this, 'PARENT_OF')}}";
-	public static final String ERROR_MESSAGE_OUTGOING = "Usage: ${outgoing(entity [, relType])}. Example: ${outgoing(this, 'PARENT_OF')}";
-	public static final String ERROR_MESSAGE_OUTGOING_JS = "Usage: ${{Structr.outgoing(entity [, relType])}}. Example: ${{outgoing(Structr.this, 'PARENT_OF')}}";
-	public static final String ERROR_MESSAGE_HAS_RELATIONSHIP = "Usage: ${has_relationship(entity1, entity2 [, relType])}. Example: ${has_relationship(me, user, 'FOLLOWS')} (ignores direction of the relationship)";
-	public static final String ERROR_MESSAGE_HAS_RELATIONSHIP_JS = "Usage: ${{Structr.has_relationship(entity1, entity2 [, relType])}}. Example: ${{Structr.has_relationship(Structr.get('me'), user, 'FOLLOWS')}} (ignores direction of the relationship)";
-	public static final String ERROR_MESSAGE_HAS_OUTGOING_RELATIONSHIP = "Usage: ${has_outgoing_relationship(from, to [, relType])}. Example: ${has_outgoing_relationship(me, user, 'FOLLOWS')}";
-	public static final String ERROR_MESSAGE_HAS_OUTGOING_RELATIONSHIP_JS = "Usage: ${{Structr.has_outgoing_relationship(from, to [, relType])}}. Example: ${{Structr.has_outgoing_relationship(Structr.get('me'), user, 'FOLLOWS')}}";
-	public static final String ERROR_MESSAGE_HAS_INCOMING_RELATIONSHIP = "Usage: ${has_incoming_relationship(from, to [, relType])}. Example: ${has_incoming_relationship(me, user, 'FOLLOWS')}";
-	public static final String ERROR_MESSAGE_HAS_INCOMING_RELATIONSHIP_JS = "Usage: ${{Structr.has_incoming_relationship(from, to [, relType])}}. Example: ${{Structr.has_incoming_relationship(Structr.get('me'), user, 'FOLLOWS')}}";
-	public static final String ERROR_MESSAGE_GET_RELATIONSHIPS = "Usage: ${get_relationships(entity1, entity2 [, relType])}. Example: ${get_relationships(me, user, 'FOLLOWS')}  (ignores direction of the relationship)";
-	public static final String ERROR_MESSAGE_GET_RELATIONSHIPS_JS = "Usage: ${{Structr.get_relationships(entity1, entity2 [, relType])}}. Example: ${{Structr.get_relationships(Structr.get('me'), user, 'FOLLOWS')}}  (ignores direction of the relationship)";
-	public static final String ERROR_MESSAGE_GET_OUTGOING_RELATIONSHIPS = "Usage: ${get_outgoing_relationships(from, to [, relType])}. Example: ${get_outgoing_relationships(me, user, 'FOLLOWS')}";
-	public static final String ERROR_MESSAGE_GET_OUTGOING_RELATIONSHIPS_JS = "Usage: ${{Structr.get_outgoing_relationships(from, to [, relType])}}. Example: ${{Structr.get_outgoing_relationships(Structr.get('me'), user, 'FOLLOWS')}}";
-	public static final String ERROR_MESSAGE_GET_INCOMING_RELATIONSHIPS = "Usage: ${get_incoming_relationships(from, to [, relType])}. Example: ${get_incoming_relationships(me, user, 'FOLLOWS')}";
-	public static final String ERROR_MESSAGE_GET_INCOMING_RELATIONSHIPS_JS = "Usage: ${{Structr.get_incoming_relationships(from, to [, relType])}}. Example: ${{Structr.get_incoming_relationships(Structr.get('me'), user, 'FOLLOWS')}}";
-	public static final String ERROR_MESSAGE_CREATE_RELATIONSHIP = "Usage: ${create_relationship(from, to, relType)}. Example: ${create_relationship(me, user, 'FOLLOWS')} (Relationshiptype has to exist)";
-	public static final String ERROR_MESSAGE_CREATE_RELATIONSHIP_JS = "Usage: ${{Structr.create_relationship(from, to, relType)}}. Example: ${{Structr.create_relationship(Structr.get('me'), user, 'FOLLOWS')}} (Relationshiptype has to exist)";
+	public static final String ERROR_MESSAGE_INSTANTIATE                         = "Usage: ${instantiate(node)}. Example: ${instantiate(result.node)}";
+	public static final String ERROR_MESSAGE_INCOMING                            = "Usage: ${incoming(entity [, relType])}. Example: ${incoming(this, 'PARENT_OF')}";
+	public static final String ERROR_MESSAGE_INCOMING_JS                         = "Usage: ${{Structr.incoming(entity [, relType])}}. Example: ${{Structr.incoming(Structr.this, 'PARENT_OF')}}";
+	public static final String ERROR_MESSAGE_OUTGOING                            = "Usage: ${outgoing(entity [, relType])}. Example: ${outgoing(this, 'PARENT_OF')}";
+	public static final String ERROR_MESSAGE_OUTGOING_JS                         = "Usage: ${{Structr.outgoing(entity [, relType])}}. Example: ${{outgoing(Structr.this, 'PARENT_OF')}}";
+	public static final String ERROR_MESSAGE_HAS_RELATIONSHIP                    = "Usage: ${has_relationship(entity1, entity2 [, relType])}. Example: ${has_relationship(me, user, 'FOLLOWS')} (ignores direction of the relationship)";
+	public static final String ERROR_MESSAGE_HAS_RELATIONSHIP_JS                 = "Usage: ${{Structr.has_relationship(entity1, entity2 [, relType])}}. Example: ${{Structr.has_relationship(Structr.get('me'), user, 'FOLLOWS')}} (ignores direction of the relationship)";
+	public static final String ERROR_MESSAGE_HAS_OUTGOING_RELATIONSHIP           = "Usage: ${has_outgoing_relationship(from, to [, relType])}. Example: ${has_outgoing_relationship(me, user, 'FOLLOWS')}";
+	public static final String ERROR_MESSAGE_HAS_OUTGOING_RELATIONSHIP_JS        = "Usage: ${{Structr.has_outgoing_relationship(from, to [, relType])}}. Example: ${{Structr.has_outgoing_relationship(Structr.get('me'), user, 'FOLLOWS')}}";
+	public static final String ERROR_MESSAGE_HAS_INCOMING_RELATIONSHIP           = "Usage: ${has_incoming_relationship(from, to [, relType])}. Example: ${has_incoming_relationship(me, user, 'FOLLOWS')}";
+	public static final String ERROR_MESSAGE_HAS_INCOMING_RELATIONSHIP_JS        = "Usage: ${{Structr.has_incoming_relationship(from, to [, relType])}}. Example: ${{Structr.has_incoming_relationship(Structr.get('me'), user, 'FOLLOWS')}}";
+	public static final String ERROR_MESSAGE_GET_RELATIONSHIPS                   = "Usage: ${get_relationships(entity1, entity2 [, relType])}. Example: ${get_relationships(me, user, 'FOLLOWS')}  (ignores direction of the relationship)";
+	public static final String ERROR_MESSAGE_GET_RELATIONSHIPS_JS                = "Usage: ${{Structr.get_relationships(entity1, entity2 [, relType])}}. Example: ${{Structr.get_relationships(Structr.get('me'), user, 'FOLLOWS')}}  (ignores direction of the relationship)";
+	public static final String ERROR_MESSAGE_GET_OUTGOING_RELATIONSHIPS          = "Usage: ${get_outgoing_relationships(from, to [, relType])}. Example: ${get_outgoing_relationships(me, user, 'FOLLOWS')}";
+	public static final String ERROR_MESSAGE_GET_OUTGOING_RELATIONSHIPS_JS       = "Usage: ${{Structr.get_outgoing_relationships(from, to [, relType])}}. Example: ${{Structr.get_outgoing_relationships(Structr.get('me'), user, 'FOLLOWS')}}";
+	public static final String ERROR_MESSAGE_GET_INCOMING_RELATIONSHIPS          = "Usage: ${get_incoming_relationships(from, to [, relType])}. Example: ${get_incoming_relationships(me, user, 'FOLLOWS')}";
+	public static final String ERROR_MESSAGE_GET_INCOMING_RELATIONSHIPS_JS       = "Usage: ${{Structr.get_incoming_relationships(from, to [, relType])}}. Example: ${{Structr.get_incoming_relationships(Structr.get('me'), user, 'FOLLOWS')}}";
+	public static final String ERROR_MESSAGE_CREATE_RELATIONSHIP                 = "Usage: ${create_relationship(from, to, relType)}. Example: ${create_relationship(me, user, 'FOLLOWS')} (Relationshiptype has to exist)";
+	public static final String ERROR_MESSAGE_CREATE_RELATIONSHIP_JS              = "Usage: ${{Structr.create_relationship(from, to, relType)}}. Example: ${{Structr.create_relationship(Structr.get('me'), user, 'FOLLOWS')}} (Relationshiptype has to exist)";
 
 	public static Function<Object, Object> get(final String name) {
 		return functions.get(name);
