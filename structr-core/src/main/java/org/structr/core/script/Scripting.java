--- conflicted
+++ resolved
@@ -43,13 +43,9 @@
 import org.structr.schema.action.ActionContext;
 import org.structr.schema.parser.DatePropertyParser;
 
-<<<<<<< HEAD
-import java.util.*;
-=======
 import java.awt.*;
 import java.util.*;
 import java.util.List;
->>>>>>> 42dd2cb3
 import java.util.regex.Matcher;
 import java.util.regex.Pattern;
 import java.util.stream.Collectors;
@@ -232,16 +228,6 @@
 		final String entityType        = entity != null ? (entity.getClass().getSimpleName() + ".") : "";
 		final String entityName        = entity != null ? entity.getProperty(AbstractNode.name) : null;
 		final String entityDescription = entity != null ? ( StringUtils.isNotBlank(entityName) ? "\"" + entityName + "\":" : "" ) + entity.getUuid() : "anonymous";
-<<<<<<< HEAD
-
-		Context context = ContextFactory.getContext("js", actionContext, entity);
-
-		try {
-			Object result = PolyglotWrapper.unwrap(actionContext, context.eval("js", embedInFunction(snippet.getSource())));
-
-			return result;
-		} catch (Exception ex) {
-=======
 
 		// Clear output buffer
 		actionContext.clear();
@@ -278,7 +264,6 @@
 
 			return result;
 		} catch (Throwable ex) {
->>>>>>> 42dd2cb3
 
 			throw new FrameworkException(422, ex.getMessage());
 		}
@@ -317,9 +302,17 @@
 		try {
 
 			final Context context = ContextFactory.getContext(engineName, actionContext, entity);
-<<<<<<< HEAD
 
 			final StringBuilder wrappedScript = new StringBuilder();
+
+			// Clear output buffer
+			actionContext.clear();
+
+			if (actionContext.hasError()) {
+				// Reset error buffer
+				actionContext.getErrorBuffer().getErrorTokens().clear();
+				actionContext.getErrorBuffer().setStatus(0);
+			}
 
 			switch (engineName) {
 				case "R":
@@ -338,37 +331,6 @@
 
 			context.eval(engineName, wrappedScript.toString());
 
-			return PolyglotWrapper.unwrap(actionContext, context.getBindings(engineName).getMember("main").execute());
-=======
-
-			final StringBuilder wrappedScript = new StringBuilder();
-
-			// Clear output buffer
-			actionContext.clear();
-
-			if (actionContext.hasError()) {
-				// Reset error buffer
-				actionContext.getErrorBuffer().getErrorTokens().clear();
-				actionContext.getErrorBuffer().setStatus(0);
-			}
-
-			switch (engineName) {
-				case "R":
-					wrappedScript.append("main <- function() {");
-					wrappedScript.append(script);
-					wrappedScript.append("}\n");
-					break;
-				case "python":
-					// Prepend tabs
-					final String tabPrependedScript = Arrays.stream(script.trim().split("\n")).map(line -> "	" + line).collect(Collectors.joining("\n"));
-					wrappedScript.append("def main():\n");
-					wrappedScript.append(tabPrependedScript);
-					wrappedScript.append("\n");
-					break;
-			}
-
-			context.eval(engineName, wrappedScript.toString());
-
 			final Object result = PolyglotWrapper.unwrap(actionContext, context.getBindings(engineName).getMember("main").execute());
 
 			if (actionContext.hasError()) {
@@ -392,7 +354,6 @@
 			}
 
 			return result;
->>>>>>> 42dd2cb3
 		} catch (PolyglotException ex) {
 
 			throw new FrameworkException(422, ex.getMessage());
