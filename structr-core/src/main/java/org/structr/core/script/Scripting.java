--- conflicted
+++ resolved
@@ -220,53 +220,6 @@
 		final String entityType        = entity != null ? (entity.getClass().getSimpleName() + ".") : "";
 		final String entityName        = entity != null ? entity.getProperty(AbstractNode.name) : null;
 		final String entityDescription = entity != null ? ( StringUtils.isNotBlank(entityName) ? "\"" + entityName + "\":" : "" ) + entity.getUuid() : "anonymous";
-<<<<<<< HEAD
-=======
-		final Context scriptingContext = Scripting.setupJavascriptContext();
-
-		try {
-
-			final ScriptableObject scope = scriptingContext.initStandardObjects();
-			final StructrScriptable scriptable = new StructrScriptable(actionContext, entity, scriptingContext);
-
-			// don't wrap Java primitives
-			scriptingContext.getWrapFactory().setJavaPrimitiveWrap(false);
-
-			scriptable.setParentScope(scope);
-
-			// register Structr scriptable
-			scope.put("Structr", scope, scriptable);
-			scope.put("$",       scope, scriptable); // shortcut for "Structr"
-
-			// clear output buffer
-			actionContext.clear();
-
-			// compile or use provided script
-			Script compiledScript = snippet.getCompiledScript();
-			if (compiledScript == null) {
-
-				final String sourceLocation     = entityType + snippet.getName() + " [" + entityDescription + "]";
-				final String embeddedSourceCode = embedInFunction(snippet);
-
-				compiledScript = compileOrGetCached(scriptingContext, embeddedSourceCode, sourceLocation, 1);
-			}
-
-			Object extractedValue = compiledScript.exec(scriptingContext, scope);
-
-			if (scriptable.hasException()) {
-				throw scriptable.getException();
-			}
-
-			// prioritize written output over result returned from method
-			final String output = actionContext.getOutput();
-			if (output != null && !output.isEmpty()) {
-				extractedValue = output;
-			}
-
-			if (extractedValue == null || extractedValue == Undefined.instance) {
-				extractedValue = scriptable.unwrap(scope.get("_structrMainResult", scope));
-			}
->>>>>>> a624ff39
 
 		final Context context = Context.newBuilder("js")
 				.allowPolyglotAccess(StructrPolyglotAccessProvider.getPolyglotAccessConfig())
@@ -372,49 +325,24 @@
 
 	}
 
-<<<<<<< HEAD
+
+	private static String embedInFunction(final Snippet snippet) {
+
+		if (snippet.embed()) {
+
+			return embedInFunction(snippet.getSource());
+		}
+	}
+
 	private static String embedInFunction(final String source) {
-=======
-	public static Context setupJavascriptContext() {
-
-		final Context scriptingContext = new ContextFactory().enterContext();
-
-		// enable some optimizations..
-		scriptingContext.setLanguageVersion(Context.VERSION_ES6);
-		scriptingContext.setInstructionObserverThreshold(0);
-		scriptingContext.setGenerateObserverCount(false);
-		scriptingContext.setGeneratingDebug(true);
-
-		return scriptingContext;
-	}
-
-	public static void destroyJavascriptContext() {
-		Context.exit();
-	}
-
-	private static String embedInFunction(final Snippet snippet) {
-
-		if (snippet.embed()) {
-
-			final StringBuilder buf = new StringBuilder();
->>>>>>> a624ff39
-
-			buf.append("function main() { ");
-			buf.append(snippet.getSource());
-			buf.append("\n}\n");
-			buf.append("\n\nvar _structrMainResult = main();");
-
-<<<<<<< HEAD
+
+		StringBuilder buf = new StringBuilder();
 		buf.append("function main() { ");
 		buf.append(source);
 		buf.append("\n}\n");
 		buf.append("\n\nmain();");
-=======
-			return buf.toString();
-		}
->>>>>>> a624ff39
-
-		return snippet.getSource();
+
+		return buf.toString();
 	}
 
 	// this is only public to be testable :(
