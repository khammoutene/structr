/*
 * Copyright (C) 2010-2020 Structr GmbH
 *
 * This file is part of Structr <http://structr.org>.
 *
 * Structr is free software: you can redistribute it and/or modify
 * it under the terms of the GNU General Public License as
 * published by the Free Software Foundation, either version 3 of the
 * License, or (at your option) any later version.
 *
 * Structr is distributed in the hope that it will be useful,
 * but WITHOUT ANY WARRANTY; without even the implied warranty of
 * MERCHANTABILITY or FITNESS FOR A PARTICULAR PURPOSE.  See the
 * GNU General Public License for more details.
 *
 * You should have received a copy of the GNU General Public License
 * along with Structr.  If not, see <http://www.gnu.org/licenses/>.
 */
package org.structr.core.script;

import org.apache.commons.lang3.StringUtils;
import org.graalvm.polyglot.Context;
import org.graalvm.polyglot.PolyglotException;
import org.mozilla.javascript.NativeObject;
import org.slf4j.Logger;
import org.slf4j.LoggerFactory;
import org.structr.api.config.Settings;
import org.structr.api.util.Iterables;
import org.structr.common.SecurityContext;
import org.structr.common.error.ErrorToken;
import org.structr.common.error.FrameworkException;
import org.structr.common.error.ScriptingError;
import org.structr.common.error.UnlicensedScriptException;
import org.structr.core.GraphObject;
import org.structr.core.GraphObjectMap;
import org.structr.core.entity.AbstractNode;
import org.structr.core.function.Functions;
import org.structr.core.property.DateProperty;
import org.structr.core.script.polyglot.AccessProvider;
import org.structr.core.script.polyglot.StructrBinding;
import org.structr.core.script.polyglot.PolyglotWrapper;
import org.structr.core.script.polyglot.context.ContextFactory;
import org.structr.schema.action.ActionContext;
import org.structr.schema.parser.DatePropertyParser;

import java.awt.*;
import java.util.*;
import java.util.List;
import java.util.regex.Matcher;
import java.util.regex.Pattern;
import java.util.stream.Collectors;

public class Scripting {

	private static final Logger logger                       = LoggerFactory.getLogger(Scripting.class.getName());
	private static final Pattern ScriptEngineExpression      = Pattern.compile("^\\$\\{(\\w+)\\{(.*)\\}\\}$", Pattern.DOTALL);
	//private static final Map<String, Script> compiledScripts = Collections.synchronizedMap(new LRUMap<>(10000));

	public static String replaceVariables(final ActionContext actionContext, final GraphObject entity, final Object rawValue) throws FrameworkException {
		return replaceVariables(actionContext, entity, rawValue, false);
	}

	public static String replaceVariables(final ActionContext actionContext, final GraphObject entity, final Object rawValue, final boolean returnNullValueForEmptyResult) throws FrameworkException {

		if (rawValue == null) {

			return null;
		}

		// don't parse empty values
		if (StringUtils.isEmpty(rawValue.toString())) {

			return "";
		}

		boolean valueWasNull = true;
		String value;

		if (rawValue instanceof String) {

			value = (String) rawValue;

			// this is a very important check here, the ActionContext can be set to "raw" mode
			if (!actionContext.returnRawValue()) {

				final List<Tuple> replacements = new LinkedList<>();

				for (final String expression : extractScripts(value)) {

					try {

						final Object extractedValue = evaluate(actionContext, entity, expression, "script source");
						String partValue            = extractedValue != null ? formatToDefaultDateOrString(extractedValue) : "";

						// non-null value?
						valueWasNull &= extractedValue == null;

						if (partValue != null) {

							replacements.add(new Tuple(expression, partValue));

						} else {

							if (!value.equals(expression)) {
								replacements.add(new Tuple(expression, ""));
							}
						}

					} catch (UnlicensedScriptException ex) {
						ex.log(logger);
					}
				}

				// apply replacements
				for (final Tuple tuple : replacements) {

					// only replace a single occurrence at a time!
					value = StringUtils.replaceOnce(value, tuple.key, tuple.value);
				}
			}

		} else if (rawValue instanceof Boolean) {

			value = Boolean.toString((Boolean) rawValue);

		} else {

			value = rawValue.toString();
		}

		if (returnNullValueForEmptyResult && valueWasNull && StringUtils.isBlank(value)) {
			return null;
		}

		return value;
	}

	/**
	 * Evaluate the given script according to the parsing conventions: ${} will try to evaluate
	 * Structr script, ${{}} means Javascript, ${ENGINE{}} means calling a script interpreter for ENGINE
	 *
	 * @param actionContext the action context
	 * @param entity the entity - may not be null because internal functions will fetch the security context from it
	 * @param input the scripting input
	 * @param methodName the name of the method for error logging
	 *
	 * @return
	 * @throws FrameworkException
	 * @throws UnlicensedScriptException
	 */
	public static Object evaluate(final ActionContext actionContext, final GraphObject entity, final String input, final String methodName) throws FrameworkException, UnlicensedScriptException {

		final String expression = StringUtils.strip(input);
		boolean isJavascript    = expression.startsWith("${{") && expression.endsWith("}}");
		final int prefixOffset  = isJavascript ? 1 : 0;
		String source           = expression.substring(2 + prefixOffset, expression.length() - (1 + prefixOffset));

		if (source.length() <= 0) {
			return null;
		}

		String engine = "";
		boolean isScriptEngine = false;

		if (!isJavascript) {

			final Matcher matcher = ScriptEngineExpression.matcher(expression);
			if (matcher.matches()) {

				engine = matcher.group(1);
				source = matcher.group(2);

				logger.debug("Scripting engine {} requested.", engine);

				isJavascript   = StringUtils.isBlank(engine) || "JavaScript".equals(engine);
				isScriptEngine = !isJavascript && StringUtils.isNotBlank(engine);
			}
		}

		actionContext.setJavaScriptContext(isJavascript);

		// temporarily disable notifications for scripted actions

		boolean enableTransactionNotifactions = false;

		final SecurityContext securityContext = actionContext.getSecurityContext();
		if (securityContext != null) {

			enableTransactionNotifactions = securityContext.doTransactionNotifications();

			securityContext.setDoTransactionNotifications(false);
		}

		if (isScriptEngine) {

			return evaluateScript(actionContext, entity, engine, source);

		} else if (isJavascript) {

			final Object result = evaluateJavascript(actionContext, entity, new Snippet(methodName, source));

			if (enableTransactionNotifactions && securityContext != null) {
				securityContext.setDoTransactionNotifications(true);
			}

			return result;

		} else {

			Object extractedValue = Functions.evaluate(actionContext, entity, source);
			final String value    = extractedValue != null ? extractedValue.toString() : "";
			final String output   = actionContext.getOutput();

			if (StringUtils.isEmpty(value) && output != null && !output.isEmpty()) {
				extractedValue = output;
			}

			if (enableTransactionNotifactions && securityContext != null) {
				securityContext.setDoTransactionNotifications(true);
			}

			return extractedValue;
		}
	}

	public static Object evaluateJavascript(final ActionContext actionContext, final GraphObject entity, final Snippet snippet) throws FrameworkException {

		final String entityType        = entity != null ? (entity.getClass().getSimpleName() + ".") : "";
		final String entityName        = entity != null ? entity.getProperty(AbstractNode.name) : null;
		final String entityDescription = entity != null ? ( StringUtils.isNotBlank(entityName) ? "\"" + entityName + "\":" : "" ) + entity.getUuid() : "anonymous";

		// Clear output buffer
		actionContext.clear();

		if (actionContext.hasError()) {
			// Reset error buffer
			actionContext.getErrorBuffer().getErrorTokens().clear();
			actionContext.getErrorBuffer().setStatus(0);
		}

		Context context = ContextFactory.getContext("js", actionContext, entity);

		try {
			Object result = PolyglotWrapper.unwrap(actionContext, context.eval("js", embedInFunction(snippet.getSource())));

			if (actionContext.hasError()) {

				for (ErrorToken errorToken : actionContext.getErrorBuffer().getErrorTokens()) {

					if (errorToken instanceof ScriptingError) {

						throw ((ScriptingError)errorToken).getRootCause();
					}
				}

				throw new FrameworkException(422, "Server-side scripting error", actionContext.getErrorBuffer());
			}

			final String outputBuffer = actionContext.getOutput();
			if (outputBuffer != null && !outputBuffer.isEmpty()) {

				return outputBuffer;
			}

<<<<<<< HEAD
			return result;
		} catch (Throwable ex) {

			throw new FrameworkException(422, ex.getMessage());
=======
			return result != null ? result : "";
		} catch (Throwable ex) {

			throw new FrameworkException(422, ex.getMessage(), new ScriptingError(ex));
>>>>>>> cff41204
		}

	}


	private static String getExceptionMessage (final ActionContext actionContext) {

		final StringBuilder sb = new StringBuilder("Exception in Scripting context");

		if (Settings.LogJSExcpetionRequest.getValue()) {

			sb.append(" (");

			final String requestInfo = actionContext.getRequestInfoForVerboseJavaScriptExceptionLog();

			if (requestInfo != null) {

				sb.append(requestInfo);

			} else {

				sb.append("no request information available for this scripting error");
			}

			sb.append(")");
		}

		return sb.toString();
	}

	// ----- private methods -----
	private static Object evaluateScript(final ActionContext actionContext, final GraphObject entity, final String engineName, final String script) throws FrameworkException {

		try {

			final Context context = ContextFactory.getContext(engineName, actionContext, entity);

			final StringBuilder wrappedScript = new StringBuilder();

			// Clear output buffer
			actionContext.clear();

			if (actionContext.hasError()) {
				// Reset error buffer
				actionContext.getErrorBuffer().getErrorTokens().clear();
				actionContext.getErrorBuffer().setStatus(0);
			}

			switch (engineName) {
				case "R":
					wrappedScript.append("main <- function() {");
					wrappedScript.append(script);
					wrappedScript.append("}\n");
					break;
				case "python":
					// Prepend tabs
					final String tabPrependedScript = Arrays.stream(script.trim().split("\n")).map(line -> "	" + line).collect(Collectors.joining("\n"));
					wrappedScript.append("def main():\n");
					wrappedScript.append(tabPrependedScript);
					wrappedScript.append("\n");
					break;
			}

			context.eval(engineName, wrappedScript.toString());

			final Object result = PolyglotWrapper.unwrap(actionContext, context.getBindings(engineName).getMember("main").execute());

			if (actionContext.hasError()) {

				for (ErrorToken errorToken : actionContext.getErrorBuffer().getErrorTokens()) {

					if (errorToken instanceof ScriptingError) {

						throw ((ScriptingError)errorToken).getRootCause();
					}
				}

				throw new FrameworkException(422, "Server-side scripting error", actionContext.getErrorBuffer());
			}

			// Prefer explicitly printed output over actual result
			final String outputBuffer = actionContext.getOutput();
			if (outputBuffer != null && !outputBuffer.isEmpty()) {

				return outputBuffer;
			}

<<<<<<< HEAD
			return result;
		} catch (PolyglotException ex) {

			throw new FrameworkException(422, ex.getMessage());
		} catch (Throwable ex) {

			throw new FrameworkException(422, ex.getMessage());
=======
			return result != null ? result : "";
		} catch (PolyglotException ex) {

			throw new FrameworkException(422, ex.getMessage(), new ScriptingError(ex));
		} catch (Throwable ex) {

			throw new FrameworkException(422, ex.getMessage(), new ScriptingError(ex));
>>>>>>> cff41204
		}

	}


	private static String embedInFunction(final Snippet snippet) {

		if (snippet.embed()) {

			return embedInFunction(snippet.getSource());
		}

		return snippet.getSource();
	}

	private static String embedInFunction(final String source) {

		StringBuilder buf = new StringBuilder();
		buf.append("function main() { ");
		buf.append(source);
		buf.append("\n}\n");
		buf.append("\n\nmain();");

		return buf.toString();
	}

	// this is only public to be testable :(
	public static List<String> extractScripts(final String source) {

		final List<String> otherParts  = new LinkedList<>();
		final List<String> expressions = new LinkedList<>();
		final StringBuilder buffer     = new StringBuilder();
		final int length               = source.length();
		boolean inComment              = false;
		boolean inSingleQuotes         = false;
		boolean inDoubleQuotes         = false;
		boolean inTemplate             = false;
		boolean hasSlash               = false;
		boolean hasBackslash           = false;
		boolean hasDollar              = false;
		int level                      = 0;
		int start                      = 0;
		int end                        = 0;

		for (int i=0; i<length; i++) {

			final char c = source.charAt(i);

			buffer.append(c);

			switch (c) {

				case '\\':
					hasBackslash = true;
					break;

				case '\'':
					if (inTemplate && !inDoubleQuotes && !hasBackslash && !inComment) {
						inSingleQuotes = !inSingleQuotes;
					}
					hasDollar = false;
					hasBackslash = false;
					break;

				case '\"':
					if (inTemplate && !inSingleQuotes && !hasBackslash && !inComment) {
						inDoubleQuotes = !inDoubleQuotes;
					}
					hasDollar = false;
					hasBackslash = false;
					break;

				case '$':
					if (!inComment) {
						hasDollar = true;
						hasBackslash = false;
					}
					break;

				case '{':
					if (!inTemplate && hasDollar && !inComment) {

						inTemplate = true;
						start = i-1;

					} else if (inTemplate && !inSingleQuotes && !inDoubleQuotes && !inComment) {
						level++;
					}

					hasDollar = false;
					hasBackslash = false;
					break;

				case '}':

					if (!inSingleQuotes && !inDoubleQuotes && inTemplate && !inComment && level-- == 0) {

						inTemplate = false;
						end = i+1;

						expressions.add(source.substring(start, end));

						level = 0;

					} else {

						otherParts.add(buffer.toString());
						buffer.setLength(0);
					}
					hasDollar = false;
					hasBackslash = false;
					break;

				case '/':

					if (inTemplate && !inComment && !inSingleQuotes && !inDoubleQuotes) {

						if (hasSlash) {

							inComment = true;
							hasSlash  = false;

						} else {

							hasSlash = true;
						}
					}
					break;

				case '\r':
				case '\n':
					inComment = false;
					break;

				default:
					hasDollar = false;
					hasBackslash = false;
					break;
			}
		}

		return expressions;
	}

	public static String formatToDefaultDateOrString(final Object value) {

		if (value instanceof Date) {

			return DatePropertyParser.format((Date) value, DateProperty.getDefaultFormat());

		} else if (value instanceof Iterable) {

			return Iterables.toList((Iterable)value).toString();

		} else if (value instanceof NativeObject) {

			return StructrScriptable.formatForLogging(value);

		} else {

			return value.toString();

		}
	}

	public static String formatForLogging(final Object value) {

		if (value == null) {

			return "null";

		} else if (value instanceof Date) {

			return DatePropertyParser.format((Date) value, DateProperty.getDefaultFormat());

		} else if (value instanceof Iterable) {

			final StringBuilder buf = new StringBuilder();
			final Iterable iterable = (Iterable)value;

			buf.append("[");

			for (final Iterator it = iterable.iterator(); it.hasNext();) {

				buf.append(Scripting.formatToDefaultDateOrString(it.next()));

				if (it.hasNext()) {
					buf.append(", ");
				}
			}

			buf.append("]");

			return buf.toString();

		} else if (value instanceof GraphObject && !(value instanceof GraphObjectMap)) {

			final StringBuilder buf = new StringBuilder();
			final GraphObject obj   = (GraphObject)value;
			final String name       = obj.getProperty(AbstractNode.name);

			buf.append(obj.getType());
			buf.append("(");

			if (StringUtils.isNotBlank(name)) {

				buf.append(name);
				buf.append(", ");
			}

			buf.append(obj.getUuid());
			buf.append(")");

			return buf.toString();

		} else if (value instanceof NativeObject) {

			return StructrScriptable.formatForLogging(value);

		} else {

			return value.toString();

		}
	}

	// ----- nested classes -----
	private static class Tuple {

		public String key = null;
		public String value = null;

		public Tuple(final String key, final String value) {
			this.key = key;
			this.value = value;
		}
	}

	public static void main(final String[] args) {

		extractScripts("blah${'blah'}test");
	}

}<|MERGE_RESOLUTION|>--- conflicted
+++ resolved
@@ -262,17 +262,10 @@
 				return outputBuffer;
 			}
 
-<<<<<<< HEAD
-			return result;
-		} catch (Throwable ex) {
-
-			throw new FrameworkException(422, ex.getMessage());
-=======
 			return result != null ? result : "";
 		} catch (Throwable ex) {
 
 			throw new FrameworkException(422, ex.getMessage(), new ScriptingError(ex));
->>>>>>> cff41204
 		}
 
 	}
@@ -360,15 +353,6 @@
 				return outputBuffer;
 			}
 
-<<<<<<< HEAD
-			return result;
-		} catch (PolyglotException ex) {
-
-			throw new FrameworkException(422, ex.getMessage());
-		} catch (Throwable ex) {
-
-			throw new FrameworkException(422, ex.getMessage());
-=======
 			return result != null ? result : "";
 		} catch (PolyglotException ex) {
 
@@ -376,7 +360,6 @@
 		} catch (Throwable ex) {
 
 			throw new FrameworkException(422, ex.getMessage(), new ScriptingError(ex));
->>>>>>> cff41204
 		}
 
 	}
