/**
 * Copyright (C) 2010-2017 Structr GmbH
 *
 * This file is part of Structr <http://structr.org>.
 *
 * Structr is free software: you can redistribute it and/or modify
 * it under the terms of the GNU General Public License as
 * published by the Free Software Foundation, either version 3 of the
 * License, or (at your option) any later version.
 *
 * Structr is distributed in the hope that it will be useful,
 * but WITHOUT ANY WARRANTY; without even the implied warranty of
 * MERCHANTABILITY or FITNESS FOR A PARTICULAR PURPOSE.  See the
 * GNU General Public License for more details.
 *
 * You should have received a copy of the GNU General Public License
 * along with Structr.  If not, see <http://www.gnu.org/licenses/>.
 */
package org.structr.core.script;

import java.io.StringWriter;
import java.util.Collections;
import java.util.Date;
import java.util.LinkedList;
import java.util.List;
import java.util.Map;
import java.util.regex.Matcher;
import java.util.regex.Pattern;
import javax.script.Bindings;
import javax.script.ScriptContext;
import javax.script.ScriptEngine;
import javax.script.ScriptEngineManager;
import javax.script.ScriptException;
import org.apache.commons.collections4.map.LRUMap;
import org.apache.commons.lang.StringUtils;
import org.mozilla.javascript.Context;
import org.mozilla.javascript.ContextFactory;
import org.mozilla.javascript.Script;
import org.mozilla.javascript.Scriptable;
import org.mozilla.javascript.Undefined;
import org.renjin.script.RenjinScriptEngine;
import org.slf4j.Logger;
import org.slf4j.LoggerFactory;
import org.structr.common.error.FrameworkException;
import org.structr.common.error.UnlicensedException;
import org.structr.core.GraphObject;
import org.structr.core.entity.AbstractNode;
import org.structr.core.function.Functions;
import org.structr.core.property.DateProperty;
import org.structr.schema.action.ActionContext;
import org.structr.schema.parser.DatePropertyParser;

/**
 *
 *
 */
public class Scripting {

	private static final Logger logger                       = LoggerFactory.getLogger(Scripting.class.getName());
	private static final Pattern ScriptEngineExpression      = Pattern.compile("^\\$\\{(\\w+)\\{(.*)\\}\\}$", Pattern.DOTALL);
	private static final Map<String, Script> compiledScripts = Collections.synchronizedMap(new LRUMap<>(10000));

	public static String replaceVariables(final ActionContext actionContext, final GraphObject entity, final Object rawValue) throws FrameworkException {

		if (rawValue == null) {

			return null;
		}

		String value;

		if (rawValue instanceof String) {

			value = (String) rawValue;

			if (!actionContext.returnRawValue()) {

				final List<Tuple> replacements = new LinkedList<>();

				for (final String expression : extractScripts(value)) {

					try {

						final Object extractedValue = evaluate(actionContext, entity, expression, "script source");
						String partValue            = extractedValue != null ? formatToDefaultDateOrString(extractedValue) : "";

						if (partValue != null) {

							replacements.add(new Tuple(expression, partValue));

						} else {

							// If the whole expression should be replaced, and partValue is null
							// replace it by null to make it possible for HTML attributes to not be rendered
							// and avoid something like ... selected="" ... which is interpreted as selected==true by
							// all browsers
							if (!value.equals(expression)) {
								replacements.add(new Tuple(expression, ""));
							}
						}

					} catch (UnlicensedException ex) {
						ex.log(logger);
					}
				}

				// apply replacements
				for (final Tuple tuple : replacements) {

					// only replace a single occurrence at a time!
					value = StringUtils.replaceOnce(value, tuple.key, tuple.value);
				}
			}

		} else if (rawValue instanceof Boolean) {

			value = Boolean.toString((Boolean) rawValue);

		} else {

			value = rawValue.toString();

		}

		// return literal null
		if (Functions.NULL_STRING.equals(value)) {
			return null;
		}

		return value;
	}

	/**
	 * Evaluate the given script according to the parsing conventions: ${} will try to evaluate
	 * Structr script, ${{}} means Javascript, ${ENGINE{}} means calling a script interpreter for ENGINE
	 *
	 * @param actionContext the action context
	 * @param entity the entity - may not be null because internal functions will fetch the security context from it
	 * @param expression the scripting expression
	 * @param methodName the name of the method for error logging
	 *
	 * @return
	 * @throws FrameworkException
	 * @throws UnlicensedException
	 */
	public static Object evaluate(final ActionContext actionContext, final GraphObject entity, final String expression, final String methodName) throws FrameworkException, UnlicensedException {

		boolean isJavascript   = expression.startsWith("${{") && expression.endsWith("}}");
		final int prefixOffset = isJavascript ? 1 : 0;
		String source          = expression.substring(2 + prefixOffset, expression.length() - (1 + prefixOffset));

		String engine = "";
		boolean isScriptEngine = false;

		if (!isJavascript) {

			final Matcher matcher = ScriptEngineExpression.matcher(expression);
			if (matcher.matches()) {

				engine = matcher.group(1);
				source = matcher.group(2);

				logger.info("Scripting engine {} requested.", engine);

				isJavascript   = StringUtils.isBlank(engine) || "JavaScript".equals(engine);
				isScriptEngine = !isJavascript && StringUtils.isNotBlank(engine);
			}
		}

		actionContext.setJavaScriptContext(isJavascript);

		if (isScriptEngine) {

			return evaluateScript(actionContext, entity, engine, source);

		} else if (isJavascript) {

			return evaluateJavascript(actionContext, entity, source, methodName);

		} else {

			Object extractedValue = Functions.evaluate(actionContext, entity, source);
			final String value    = extractedValue != null ? extractedValue.toString() : "";
			final String output   = actionContext.getOutput();

			if (StringUtils.isEmpty(value) && output != null && !output.isEmpty()) {
				extractedValue = output;
			}

			return extractedValue;
		}
	}

	private static Object evaluateScript(final ActionContext actionContext, final GraphObject entity, final String engineName, final String script) throws FrameworkException {

		final ScriptEngineManager manager = new ScriptEngineManager();
		final ScriptEngine engine = manager.getEngineByName(engineName);

		if (engine == null) {
			throw new RuntimeException(engineName + " script engine could not be initialized. Check class path.");
		}

		final ScriptContext scriptContext = engine.getContext();
		final Bindings bindings           = new StructrScriptBindings(actionContext, entity);

		if (!(engine instanceof RenjinScriptEngine)) {
			scriptContext.setBindings(bindings, ScriptContext.GLOBAL_SCOPE);
		}

		StringWriter output = new StringWriter();
		scriptContext.setWriter(output);

		try {

			engine.eval(script);

			Object extractedValue = output.toString();

			return extractedValue;

		} catch (final ScriptException e) {

			logger.error("Error while processing {} script: {}", engineName, script, e);
		}

		return null;

	}

	private static Object evaluateJavascript(final ActionContext actionContext, final GraphObject entity, final String script, final String methodName) throws FrameworkException {

		final String entityName        = entity != null ? entity.getProperty(AbstractNode.name) : null;
		final String entityDescription = entity != null ? ( StringUtils.isNotBlank(entityName) ? "\"" + entityName + "\":" : "" ) + entity.getUuid() : "anonymous";
		final Context scriptingContext = Scripting.setupJavascriptContext();

		try {

<<<<<<< HEAD
			final Scriptable scope             = scriptingContext.initStandardObjects();
=======
			// enable some optimizations..
			//scriptingContext.setLanguageVersion(Context.VERSION_1_8);
			scriptingContext.setLanguageVersion(Context.VERSION_1_2);
			scriptingContext.setOptimizationLevel(9);
			scriptingContext.setInstructionObserverThreshold(0);
			scriptingContext.setGenerateObserverCount(false);
			scriptingContext.setGeneratingDebug(true);

			final Scriptable scope = scriptingContext.initStandardObjects();
>>>>>>> fa7a041c
			final StructrScriptable scriptable = new StructrScriptable(actionContext, entity, scriptingContext);

			scriptable.setParentScope(scope);

			// register Structr scriptable
			scope.put("Structr", scope, scriptable);

			// clear output buffer
			actionContext.clear();

			final String sourceLocation     = methodName + " [" + entityDescription + "], line ";
			final String embeddedSourceCode = embedInFunction(actionContext, script);
			final Script compiledScript     = compileOrGetCached(scriptingContext, embeddedSourceCode, sourceLocation, 1);

			Object extractedValue = compiledScript.exec(scriptingContext, scope);

			if (scriptable.hasException()) {
				throw scriptable.getException();
			}

			// prioritize written output over result returned from method
			final String output = actionContext.getOutput();
			if (output != null && !output.isEmpty()) {
				extractedValue = output;
			}

			if (extractedValue == null || extractedValue == Undefined.instance) {
				extractedValue = scriptable.unwrap(scope.get("_structrMainResult", scope));
			}

			if (extractedValue == null || extractedValue == Undefined.instance) {
				extractedValue = "";
			}

			return extractedValue;

		} catch (final FrameworkException fex) {

			// just throw the FrameworkException so we dont lose the information contained
			throw fex;

		} catch (final Throwable t) {

			// if any other kind of Throwable is encountered throw a new FrameworkException and be done with it
			logger.warn("", t);
			throw new FrameworkException(422, t.getMessage());

		} finally {

			Scripting.destroyJavascriptContext();
		}
	}

	public static Context setupJavascriptContext() {

		final Context scriptingContext = new ContextFactory().enterContext();

		// enable some optimizations..
		scriptingContext.setLanguageVersion(Context.VERSION_1_2);
		scriptingContext.setOptimizationLevel(9);
		scriptingContext.setInstructionObserverThreshold(0);
		scriptingContext.setGenerateObserverCount(false);

		return scriptingContext;
	}

	public static void destroyJavascriptContext() {
		Context.exit();
	}

	private static String embedInFunction(final ActionContext actionContext, final String source) {

		final StringBuilder buf = new StringBuilder();

		buf.append("function main() { ");
		buf.append(source);
		buf.append("\n}\n");
		buf.append("\n\nvar _structrMainResult = main();");

		return buf.toString();
	}

	private static Script compileOrGetCached(final Context context, final String source, final String sourceName, final int lineNo) {

		synchronized (compiledScripts) {

			Script script = compiledScripts.get(source);
			if (script == null) {

				script = context.compileString(source, sourceName, lineNo, null);
				compiledScripts.put(source, script);
			}

			return script;
		}
	}

	// this is only public to be testable :(
	public static List<String> extractScripts(final String source) {

		final List<String> expressions = new LinkedList<>();
		final int length               = source.length();
		boolean inSingleQuotes         = false;
		boolean inDoubleQuotes         = false;
		boolean inTemplate             = false;
		boolean hasDollar              = false;
		int level                      = 0;
		int start                      = 0;
		int end                        = 0;

		for (int i=0; i<length; i++) {

			final char c = source.charAt(i);

			switch (c) {

				case '\'':
					if (inTemplate) {
						inSingleQuotes = !inSingleQuotes;
					}
					hasDollar = false;
					break;

				case '\"':
					if (inTemplate) {
						inDoubleQuotes = !inDoubleQuotes;
					}
					hasDollar = false;
					break;

				case '$':
					hasDollar = true;
					break;

				case '{':
					if (!inTemplate && hasDollar) {

						inTemplate = true;
						start = i-1;

					} else if (inTemplate && !inSingleQuotes && !inDoubleQuotes) {
						level++;
					}

					hasDollar = false;
					break;

				case '}':

					if (!inSingleQuotes && !inDoubleQuotes && inTemplate && level-- == 0) {

						inTemplate = false;
						end = i+1;

						expressions.add(source.substring(start, end));

						level = 0;
					}
					hasDollar = false;
					break;

				default:
					hasDollar = false;
					break;
			}
		}

		return expressions;
	}

	public static String formatToDefaultDateOrString(final Object value) {

		if (value instanceof Date) {

			return DatePropertyParser.format((Date) value, DateProperty.getDefaultFormat());

		} else {

			return value.toString();

		}
	}

	// ----- nested classes -----
	private static class Tuple {

		public String key = null;
		public String value = null;

		public Tuple(final String key, final String value) {
			this.key = key;
			this.value = value;
		}
	}
}<|MERGE_RESOLUTION|>--- conflicted
+++ resolved
@@ -235,11 +235,7 @@
 
 		try {
 
-<<<<<<< HEAD
-			final Scriptable scope             = scriptingContext.initStandardObjects();
-=======
 			// enable some optimizations..
-			//scriptingContext.setLanguageVersion(Context.VERSION_1_8);
 			scriptingContext.setLanguageVersion(Context.VERSION_1_2);
 			scriptingContext.setOptimizationLevel(9);
 			scriptingContext.setInstructionObserverThreshold(0);
@@ -247,7 +243,6 @@
 			scriptingContext.setGeneratingDebug(true);
 
 			final Scriptable scope = scriptingContext.initStandardObjects();
->>>>>>> fa7a041c
 			final StructrScriptable scriptable = new StructrScriptable(actionContext, entity, scriptingContext);
 
 			scriptable.setParentScope(scope);
