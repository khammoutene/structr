--- conflicted
+++ resolved
@@ -323,15 +323,9 @@
 		return null;
 	}
 
-<<<<<<< HEAD
-	public Object getIndexValue(final Object value);
-	public boolean isPropertyTypeIndexable(final SecurityContext securityContext);
-	public boolean isPropertyValueIndexable(final SecurityContext securityContext, final Object value);
-=======
 	Object getIndexValue(final Object value);
 	boolean isPropertyTypeIndexable();
 	boolean isPropertyValueIndexable(final Object value);
->>>>>>> 90610ac3
 
 	SearchAttribute getSearchAttribute(final SecurityContext securityContext, final Occurrence occur, final T searchValue, final boolean exactMatch, final Query query);
 	void extractSearchableAttribute(final SecurityContext securityContext, final HttpServletRequest request, final boolean exactMatch, final Query query) throws FrameworkException;
