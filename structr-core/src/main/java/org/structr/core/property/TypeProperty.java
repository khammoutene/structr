--- conflicted
+++ resolved
@@ -86,9 +86,9 @@
 		final Set<String> intersection = new LinkedHashSet<>();
 		final Set<String> toRemove     = new LinkedHashSet<>();
 		final Set<String> toAdd        = new LinkedHashSet<>();
-		final Node dbNode             = node.getNode();
-		final List<Label> labels      = Iterables.toList(dbNode.getLabels());
-		Class singleLabelType         = inputType;
+		final Node dbNode              = node.getNode();
+		final List<String> labels      = Iterables.toList(dbNode.getLabels());
+		Class singleLabelType          = inputType;
 
 		// include optional tenant identifier when modifying labels
 		final String tenantIdentifier = graphDb.getTenantIdentifier();
@@ -100,22 +100,18 @@
 		// initialize type property from single label on unknown nodes
 		if (node instanceof GenericNode && labels.size() == 1 && !dbNode.hasProperty("type")) {
 
-			final String singleLabelTypeName = labels.get(0).name();
+			final String singleLabelTypeName = labels.get(0);
 			final Class typeCandidate        = StructrApp.getConfiguration().getNodeEntityClass(singleLabelTypeName);
 
 			if (typeCandidate != null) {
 				singleLabelType = typeCandidate;
 			}
 
-			dbNode.setProperty("type", labels.get(0).name());
+			dbNode.setProperty("type", labels.get(0));
 		}
 
 		// collect labels that are already present on a node
-<<<<<<< HEAD
-		for (final String label : dbNode.getLabels()) {
-=======
-		for (final Label label : labels) {
->>>>>>> 121b3e2e
+		for (final String label : labels) {
 			toRemove.add(label);
 		}
 
