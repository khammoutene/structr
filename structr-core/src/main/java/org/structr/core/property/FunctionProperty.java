/**
 * Copyright (C) 2010-2019 Structr GmbH
 *
 * This file is part of Structr <http://structr.org>.
 *
 * Structr is free software: you can redistribute it and/or modify
 * it under the terms of the GNU General Public License as
 * published by the Free Software Foundation, either version 3 of the
 * License, or (at your option) any later version.
 *
 * Structr is distributed in the hope that it will be useful,
 * but WITHOUT ANY WARRANTY; without even the implied warranty of
 * MERCHANTABILITY or FITNESS FOR A PARTICULAR PURPOSE.  See the
 * GNU General Public License for more details.
 *
 * You should have received a copy of the GNU General Public License
 * along with Structr.  If not, see <http://www.gnu.org/licenses/>.
 */
package org.structr.core.property;

import java.util.Date;
import org.slf4j.Logger;
import org.slf4j.LoggerFactory;
import org.structr.api.Predicate;
import org.structr.api.search.SortType;
import org.structr.common.SecurityContext;
import org.structr.common.error.FrameworkException;
import org.structr.core.GraphObject;
import org.structr.core.app.StructrApp;
import org.structr.core.converter.PropertyConverter;
import org.structr.core.entity.SchemaProperty;
import org.structr.core.script.Scripting;
import org.structr.schema.action.ActionContext;

/**
 *
 *
 */
public class FunctionProperty<T> extends Property<T> {

	private static final Logger logger            = LoggerFactory.getLogger(FunctionProperty.class.getName());
	private static final BooleanProperty pBoolean = new BooleanProperty("pBoolean");
	private static final IntProperty pInt         = new IntProperty("pInt");
	private static final LongProperty pLong       = new LongProperty("pLong");
	private static final DoubleProperty pDouble   = new DoubleProperty("pDouble");
	private static final DateProperty pDate       = new DateProperty("pDate");

	public FunctionProperty(final String name) {
		super(name);
	}

	public FunctionProperty(final String name, final String dbName) {
		super(name, dbName);
	}

	@Override
	public Property<T> indexed() {

		super.indexed();
		super.passivelyIndexed();

		return this;
	}

	@Override
	public Property<T> setSourceUuid(final String sourceUuid) {
		this.sourceUuid = sourceUuid;
		return this;
	}

	@Override
	public Class relatedType() {
		return null;
	}

	@Override
	public T getProperty(final SecurityContext securityContext, final GraphObject obj, final boolean applyConverter) {
		return getProperty(securityContext, obj, applyConverter, null);
	}

	@Override
	public T getProperty(final SecurityContext securityContext, final GraphObject target, final boolean applyConverter, final Predicate<GraphObject> predicate) {

		try {

			if (!securityContext.doInnerCallbacks()) {
				return null;
			}

			final GraphObject obj     = PropertyMap.unwrap(target);
			final String readFunction = getReadFunction();

			if (obj != null) {

				// ignore empty read function, don't log error message (it's not an error)
				if (readFunction != null) {

					if (cachingEnabled) {

						Object cachedValue = securityContext.getContextStore().retrieveFunctionPropertyResult(obj.getUuid(), jsonName);

						if (cachedValue != null) {
							return (T) cachedValue;
						}
					}

					final ActionContext actionContext = new ActionContext(securityContext);

					// don't ignore predicate
					actionContext.setPredicate(predicate);

					Object result = Scripting.evaluate(actionContext, obj, "${".concat(readFunction).concat("}"), "getProperty(" + jsonName + ")");

					securityContext.getContextStore().storeFunctionPropertyResult(obj.getUuid(), jsonName, result);

					return (T)result;
				}

			} else {

				logger.warn("Unable to evaluate function property {}, object was null.", jsonName());
			}

		} catch (Throwable t) {

			t.printStackTrace();
			logger.warn("Exception while evaluating read function in Function property \"{}\"", jsonName());
		}

		return null;
	}

	@Override
	public boolean isCollection() {
		return false;
	}

	@Override
	public SortType getSortType() {
		return SortType.Default;
	}

	@Override
	public Class valueType() {

		if (typeHint != null) {

			switch (typeHint.toLowerCase()) {

				case "boolean": return Boolean.class;
				case "string":  return String.class;
				case "int":     return Integer.class;
				case "long":    return Long.class;
				case "double":  return Double.class;
				case "date":    return Date.class;
			}
		}

		return Object.class;
	}

	@Override
	public Object fixDatabaseProperty(Object value) {
		return value;
	}

	@Override
	public String typeName() {
		return valueType().getSimpleName();
	}


	private PropertyConverter getDatabaseConverter(final SecurityContext securityContext) {
		if (typeHint != null) {

			PropertyConverter converter = null;

			switch (typeHint.toLowerCase()) {

				case "boolean": converter = pBoolean.databaseConverter(securityContext); break;
				case "int":     converter = pInt.databaseConverter(securityContext); break;
				case "long":    converter = pLong.databaseConverter(securityContext); break;
				case "double":  converter = pDouble.databaseConverter(securityContext); break;
				case "date":    converter = pDate.databaseConverter(securityContext); break;
			}

			return converter;
		}
		return null;
	}

	@Override
	public PropertyConverter<T, ?> databaseConverter(SecurityContext securityContext) {
<<<<<<< HEAD
		return databaseConverter(securityContext, null);
=======
		return getDatabaseConverter(securityContext);
>>>>>>> 7d430c66
	}

	@Override
	public PropertyConverter<T, ?> databaseConverter(SecurityContext securityContext, GraphObject entity) {
<<<<<<< HEAD

		PropertyConverter converter = null;

		if (typeHint != null) {

			switch (typeHint.toLowerCase()) {

				case "boolean": converter = pBoolean.inputConverter(securityContext); break;
				case "int":     converter = pInt.inputConverter(securityContext); break;
				case "long":    converter = pLong.inputConverter(securityContext); break;
				case "double":  converter = pDouble.inputConverter(securityContext); break;
				case "date":    converter = pDate.inputConverter(securityContext); break;
			}
		}

		return converter;
=======
		return getDatabaseConverter(securityContext);
>>>>>>> 7d430c66
	}

	@Override
	public PropertyConverter<?, T> inputConverter(SecurityContext securityContext) {
		return getDatabaseConverter(securityContext);
	}

	@Override
	public Object setProperty(final SecurityContext securityContext, final GraphObject target, final T value) throws FrameworkException {

		final ActionContext ctx = new ActionContext(securityContext);
		final GraphObject obj   = PropertyMap.unwrap(target);
		final String func       = getWriteFunction();
		T result                = null;

		if (func != null) {

			try {

				if (!securityContext.doInnerCallbacks()) {
					return null;
				}

				ctx.setConstant("value", value);

				result = (T)Scripting.evaluate(ctx, obj, "${".concat(func).concat("}"), "setProperty(" + jsonName + ")");

			} catch (FrameworkException fex) {

				// catch and re-throw FrameworkExceptions
				throw fex;

			} catch (Throwable t) {

				logger.warn("Exception while evaluating write function in Function property \"{}\": {}", jsonName(), t.getMessage());
			}
		}

		if (ctx.hasError()) {

			throw new FrameworkException(422, "Server-side scripting error", ctx.getErrorBuffer());
		}

		return result;
	}

	@Override
	public Property<T> format(final String format) {
		this.readFunction = format;
		return this;
	}

	@Override
	public T convertSearchValue(final SecurityContext securityContext, final String requestParameter) throws FrameworkException {
		if (typeHint != null) {

			PropertyConverter converter = null;

			switch (typeHint.toLowerCase()) {

				case "boolean": converter = pBoolean.inputConverter(securityContext); break;
				case "int":     converter = pInt.inputConverter(securityContext); break;
				case "long":    converter = pLong.inputConverter(securityContext); break;
				case "double":  converter = pDouble.inputConverter(securityContext); break;
				case "date":    converter = pDate.inputConverter(securityContext); break;
			}

			if (converter != null) {

				return (T)converter.convert(requestParameter);
			}
		}

		// fallback
		return super.convertSearchValue(securityContext, requestParameter);
	}

	// ----- private methods -----
	private String getReadFunction() throws FrameworkException {
		return getCachedSourceCode(sourceUuid, SchemaProperty.readFunction, this.readFunction);
	}

	private String getWriteFunction() throws FrameworkException {
		return getCachedSourceCode(sourceUuid, SchemaProperty.writeFunction, this.writeFunction);
	}

	public String getCachedSourceCode(final String uuid, final PropertyKey<String> key, final String defaultValue) throws FrameworkException {

		final SchemaProperty property = StructrApp.getInstance().get(SchemaProperty.class, uuid);
		if (property != null) {

			final String value = property.getProperty(key);
			if (value != null) {

				return value;
			}
		}

		return defaultValue;
	}
}<|MERGE_RESOLUTION|>--- conflicted
+++ resolved
@@ -191,20 +191,69 @@
 
 	@Override
 	public PropertyConverter<T, ?> databaseConverter(SecurityContext securityContext) {
-<<<<<<< HEAD
-		return databaseConverter(securityContext, null);
-=======
 		return getDatabaseConverter(securityContext);
->>>>>>> 7d430c66
 	}
 
 	@Override
 	public PropertyConverter<T, ?> databaseConverter(SecurityContext securityContext, GraphObject entity) {
-<<<<<<< HEAD
-
-		PropertyConverter converter = null;
-
+		return getDatabaseConverter(securityContext);
+	}
+
+	@Override
+	public PropertyConverter<?, T> inputConverter(SecurityContext securityContext) {
+		return getDatabaseConverter(securityContext);
+	}
+
+	@Override
+	public Object setProperty(final SecurityContext securityContext, final GraphObject target, final T value) throws FrameworkException {
+
+		final ActionContext ctx = new ActionContext(securityContext);
+		final GraphObject obj   = PropertyMap.unwrap(target);
+		final String func       = getWriteFunction();
+		T result                = null;
+
+		if (func != null) {
+
+			try {
+
+				if (!securityContext.doInnerCallbacks()) {
+					return null;
+				}
+
+				ctx.setConstant("value", value);
+
+				result = (T)Scripting.evaluate(ctx, obj, "${".concat(func).concat("}"), "setProperty(" + jsonName + ")");
+
+			} catch (FrameworkException fex) {
+
+				// catch and re-throw FrameworkExceptions
+				throw fex;
+
+			} catch (Throwable t) {
+
+				logger.warn("Exception while evaluating write function in Function property \"{}\": {}", jsonName(), t.getMessage());
+			}
+		}
+
+		if (ctx.hasError()) {
+
+			throw new FrameworkException(422, "Server-side scripting error", ctx.getErrorBuffer());
+		}
+
+		return result;
+	}
+
+	@Override
+	public Property<T> format(final String format) {
+		this.readFunction = format;
+		return this;
+	}
+
+	@Override
+	public T convertSearchValue(final SecurityContext securityContext, final String requestParameter) throws FrameworkException {
 		if (typeHint != null) {
+
+			PropertyConverter converter = null;
 
 			switch (typeHint.toLowerCase()) {
 
@@ -214,78 +263,6 @@
 				case "double":  converter = pDouble.inputConverter(securityContext); break;
 				case "date":    converter = pDate.inputConverter(securityContext); break;
 			}
-		}
-
-		return converter;
-=======
-		return getDatabaseConverter(securityContext);
->>>>>>> 7d430c66
-	}
-
-	@Override
-	public PropertyConverter<?, T> inputConverter(SecurityContext securityContext) {
-		return getDatabaseConverter(securityContext);
-	}
-
-	@Override
-	public Object setProperty(final SecurityContext securityContext, final GraphObject target, final T value) throws FrameworkException {
-
-		final ActionContext ctx = new ActionContext(securityContext);
-		final GraphObject obj   = PropertyMap.unwrap(target);
-		final String func       = getWriteFunction();
-		T result                = null;
-
-		if (func != null) {
-
-			try {
-
-				if (!securityContext.doInnerCallbacks()) {
-					return null;
-				}
-
-				ctx.setConstant("value", value);
-
-				result = (T)Scripting.evaluate(ctx, obj, "${".concat(func).concat("}"), "setProperty(" + jsonName + ")");
-
-			} catch (FrameworkException fex) {
-
-				// catch and re-throw FrameworkExceptions
-				throw fex;
-
-			} catch (Throwable t) {
-
-				logger.warn("Exception while evaluating write function in Function property \"{}\": {}", jsonName(), t.getMessage());
-			}
-		}
-
-		if (ctx.hasError()) {
-
-			throw new FrameworkException(422, "Server-side scripting error", ctx.getErrorBuffer());
-		}
-
-		return result;
-	}
-
-	@Override
-	public Property<T> format(final String format) {
-		this.readFunction = format;
-		return this;
-	}
-
-	@Override
-	public T convertSearchValue(final SecurityContext securityContext, final String requestParameter) throws FrameworkException {
-		if (typeHint != null) {
-
-			PropertyConverter converter = null;
-
-			switch (typeHint.toLowerCase()) {
-
-				case "boolean": converter = pBoolean.inputConverter(securityContext); break;
-				case "int":     converter = pInt.inputConverter(securityContext); break;
-				case "long":    converter = pLong.inputConverter(securityContext); break;
-				case "double":  converter = pDouble.inputConverter(securityContext); break;
-				case "date":    converter = pDate.inputConverter(securityContext); break;
-			}
 
 			if (converter != null) {
 
