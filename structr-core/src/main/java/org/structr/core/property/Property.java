--- conflicted
+++ resolved
@@ -32,7 +32,6 @@
 import org.apache.lucene.search.BooleanClause;
 import org.apache.lucene.search.BooleanClause.Occur;
 import org.neo4j.graphdb.Node;
-import org.neo4j.graphdb.NotFoundException;
 import org.neo4j.graphdb.Relationship;
 import org.neo4j.graphdb.index.Index;
 import org.structr.common.SecurityContext;
@@ -371,28 +370,6 @@
 
 					try {
 
-<<<<<<< HEAD
-						index.remove(dbNode, dbName);
-						
-						if (value != null && !StringUtils.isBlank(value.toString())) {
-							
-							try {
-							
-								index.add(dbNode, dbName, value);
-								
-							} catch (NotFoundException e) {
-								
-								logger.log(Level.WARNING, "Could not add node to layer", e.getMessage());
-								
-							}
-							
-						} else if (isIndexedWhenEmpty()) {
-							
-							value = getValueForEmptyFields();
-							if (value != null) {
-								
-								index.add(dbNode, dbName, value);
-=======
 						synchronized (index) {
 
 							index.remove(dbNode, dbName);
@@ -407,7 +384,6 @@
 
 									index.add(dbNode, dbName, value);
 								}
->>>>>>> 6c5d98b3
 							}
 						}
 
