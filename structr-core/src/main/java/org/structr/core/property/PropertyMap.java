/**
 * Copyright (C) 2010-2015 Morgner UG (haftungsbeschränkt)
 *
 * This file is part of Structr <http://structr.org>.
 *
 * Structr is free software: you can redistribute it and/or modify
 * it under the terms of the GNU General Public License as
 * published by the Free Software Foundation, either version 3 of the
 * License, or (at your option) any later version.
 *
 * Structr is distributed in the hope that it will be useful,
 * but WITHOUT ANY WARRANTY; without even the implied warranty of
 * MERCHANTABILITY or FITNESS FOR A PARTICULAR PURPOSE.  See the
 * GNU General Public License for more details.
 *
 * You should have received a copy of the GNU General Public License
 * along with Structr.  If not, see <http://www.gnu.org/licenses/>.
 */
package org.structr.core.property;

import java.util.Collection;
import java.util.Comparator;
import java.util.LinkedHashMap;
import java.util.Map;
import java.util.Map.Entry;
import java.util.Set;
import java.util.TreeMap;
import java.util.logging.Level;
import java.util.logging.Logger;
import org.apache.chemistry.opencmis.commons.PropertyIds;
import org.apache.chemistry.opencmis.commons.data.Properties;
import org.apache.chemistry.opencmis.commons.data.PropertyData;
import org.structr.common.SecurityContext;
import org.structr.common.error.FrameworkException;
import org.structr.core.GraphObject;
import org.structr.core.app.StructrApp;
import org.structr.core.converter.PropertyConverter;
import org.structr.core.entity.AbstractNode;
import org.structr.schema.ConfigurationProvider;
import org.structr.schema.SchemaHelper;

/**
 * A container for properties and their values that is used for input/output and database
 * conversion.
 *
 * @author Christian Morgner
 */
public class PropertyMap {

	private static final Logger logger      = Logger.getLogger(PropertyMap.class.getName());
	private static final Map<String, String> CMIS_PROPERTY_MAPPING = new LinkedHashMap<>();

	static {

		CMIS_PROPERTY_MAPPING.put(PropertyIds.OBJECT_ID,      "id");
		CMIS_PROPERTY_MAPPING.put(PropertyIds.NAME,           "name");
		CMIS_PROPERTY_MAPPING.put(PropertyIds.OBJECT_TYPE_ID, "type");
	}

	protected Map<PropertyKey, Object> properties = new LinkedHashMap<>();

	public PropertyMap() {
	}

	public PropertyMap(PropertyMap source) {

		for (Entry<PropertyKey, Object> entry : source.entrySet()) {
			properties.put(entry.getKey(), entry.getValue());
		}
	}

	@Override
	public String toString() {
		return properties.toString();
	}

	public int size() {
		return properties.size();
	}

	public boolean isEmpty() {
		return properties.isEmpty();
	}

	public <T> boolean containsKey(PropertyKey<T> key) {
		return properties.containsKey(key);
	}

	public boolean containsValue(Object value) {
		return properties.containsValue(value);
	}

	public <T> T get(PropertyKey<T> key) {
		return (T)properties.get(key);
	}

	public <T> T put(PropertyKey<T> key, T value) {
		return (T)properties.put(key, value);
	}

	public <T> T remove(PropertyKey<T> key) {
		return (T)properties.remove(key);
	}

	public void clear() {
		properties.clear();
	}

	public Set<PropertyKey> keySet() {
		return properties.keySet();
	}

	public Collection<Object> values() {
		return properties.values();
	}

	public Set<Entry<PropertyKey, Object>> entrySet() {
		return properties.entrySet();
	}

	public Map<PropertyKey, Object> getRawMap() {
		return properties;
	}

	/**
	 * Calculates a hash code for the contents of this PropertyMap.
	 *
	 * @param comparableKeys the set of property keys to use for hash code calculation, or null to use the whole keySet
	 * @param includeSystemProperties whether to include system properties in the calculatio9n
	 * @return hash code
	 */
	public int contentHashCode(Set<PropertyKey> comparableKeys, boolean includeSystemProperties) {

		Map<PropertyKey, Object> sortedMap = new TreeMap<>(new PropertyKeyComparator());
		int hashCode                       = 42;

		sortedMap.putAll(properties);

		if (comparableKeys == null) {

			// calculate hash code for all properties in this map
			for (Entry<PropertyKey, Object> entry : sortedMap.entrySet()) {

				if (includeSystemProperties || !entry.getKey().isUnvalidated()) {

					hashCode ^= entry.hashCode();
				}
			}

		} else {

			for (Entry<PropertyKey, Object> entry : sortedMap.entrySet()) {

				PropertyKey key = entry.getKey();

				if (comparableKeys.contains(key)) {

					if (includeSystemProperties || !key.isUnvalidated()) {

						hashCode ^= entry.hashCode();
					}
				}
			}
		}


		return hashCode;
	}

	// ----- static methods -----
	public static PropertyMap javaTypeToDatabaseType(SecurityContext securityContext, GraphObject entity, Map<String, Object> source) throws FrameworkException {

		PropertyMap resultMap = new PropertyMap();
<<<<<<< HEAD

=======
>>>>>>> f021c3ec
		if (source != null) {

			for (Entry<String, Object> entry : source.entrySet()) {

				String key   = entry.getKey();
				Object value = entry.getValue();

				if (key != null) {

					PropertyKey propertyKey     = StructrApp.getConfiguration().getPropertyKeyForDatabaseName(entity.getClass(), key);
					PropertyConverter converter = propertyKey.databaseConverter(securityContext, entity);

					if (converter != null) {

						try {
							Object propertyValue = converter.convert(value);
							resultMap.put(propertyKey, propertyValue);

						} catch(ClassCastException cce) {

							throw new FrameworkException(422, "Invalid JSON input for key " + propertyKey.jsonName() + ", expected a JSON " + propertyKey.typeName() + ".");
						}

					} else {

						resultMap.put(propertyKey, value);
					}
				}
			}
		}

		return resultMap;
	}

	public static PropertyMap databaseTypeToJavaType(SecurityContext securityContext, GraphObject entity, Map<String, Object> source) throws FrameworkException {

		PropertyMap resultMap = new PropertyMap();
		Class entityType      = entity.getClass();

		if (source != null) {

			for (Entry<String, Object> entry : source.entrySet()) {

				String key   = entry.getKey();
				Object value = entry.getValue();

				if (key != null) {

					PropertyKey propertyKey     = StructrApp.getConfiguration().getPropertyKeyForDatabaseName(entityType, key);
					PropertyConverter converter = propertyKey.databaseConverter(securityContext, entity);

					if (converter != null) {

						try {
							Object propertyValue = converter.revert(value);
							resultMap.put(propertyKey, propertyValue);

						} catch(ClassCastException cce) {

							throw new FrameworkException(422, "Invalid JSON input for key " + propertyKey.jsonName() + ", expected a JSON " + propertyKey.typeName() + ".");
						}

					} else {

						resultMap.put(propertyKey, value);
					}
				}
			}
		}

		return resultMap;
	}

	public static PropertyMap databaseTypeToJavaType(SecurityContext securityContext, Class<? extends GraphObject> entityType, Map<String, Object> source) throws FrameworkException {

		PropertyMap resultMap = new PropertyMap();

		if (source != null) {

			for (Entry<String, Object> entry : source.entrySet()) {

				String key   = entry.getKey();
				Object value = entry.getValue();

				if (key != null) {

					PropertyKey propertyKey     = StructrApp.getConfiguration().getPropertyKeyForDatabaseName(entityType, key);
					PropertyConverter converter = propertyKey.databaseConverter(securityContext);

					if (converter != null) {

						try {
							Object propertyValue = converter.revert(value);
							resultMap.put(propertyKey, propertyValue);

						} catch(ClassCastException cce) {

							throw new FrameworkException(422, "Invalid JSON input for key " + propertyKey.jsonName() + ", expected a JSON " + propertyKey.typeName() + ".");
						}

					} else {

						resultMap.put(propertyKey, value);
					}
				}
			}
		}

		return resultMap;
	}

	public static PropertyMap inputTypeToJavaType(SecurityContext securityContext, Map<String, Object> source) throws FrameworkException {

		if (source != null) {

			Object typeName = source.get(AbstractNode.type.jsonName());
			if (typeName != null) {

				Class<? extends GraphObject> type = SchemaHelper.getEntityClassForRawType(typeName.toString());
				if (type != null) {

					return inputTypeToJavaType(securityContext, type, source);

				} else {

					logger.log(Level.WARNING, "No entity type found for raw type {0}", typeName);
				}

			} else {

				logger.log(Level.WARNING, "No entity type found in source map: {0}", source);
			}
		}

		return fallbackPropertyMap(source);
	}

	public static PropertyMap inputTypeToJavaType(SecurityContext securityContext, Class<? extends GraphObject> entity, Map<String, Object> source) throws FrameworkException {

		PropertyMap resultMap = new PropertyMap();
		if (source != null) {

			// caution, source can be null when an empty nested property group is encountered!
			for (Entry<String, Object> entry : source.entrySet()) {

				String key   = entry.getKey();
				Object value = entry.getValue();

				if (key != null) {

					PropertyKey propertyKey     = StructrApp.getConfiguration().getPropertyKeyForJSONName(entity, key);
					PropertyConverter converter = propertyKey.inputConverter(securityContext);

					if (converter != null) {

						try {

							// test
							converter.setContext(source);

							Object propertyValue = converter.convert(value);
							resultMap.put(propertyKey, propertyValue);

						} catch(ClassCastException cce) {

							throw new FrameworkException(422, "Invalid JSON input for key " + propertyKey.jsonName() + ", expected a JSON " + propertyKey.typeName() + ".");
						}

					} else {

						resultMap.put(propertyKey, value);
					}
				}
			}
		}

		return resultMap;
	}

	public static Map<String, Object> javaTypeToInputType(SecurityContext securityContext, Class<? extends GraphObject> entity, PropertyMap properties) throws FrameworkException {

		Map<String, Object> inputTypedProperties = new LinkedHashMap<>();

		for(Entry<PropertyKey, Object> entry : properties.entrySet()) {

			PropertyKey propertyKey     = entry.getKey();
			PropertyConverter converter = propertyKey.inputConverter(securityContext);

			if (converter != null) {

				try {
					Object propertyValue = converter.revert(entry.getValue());
					inputTypedProperties.put(propertyKey.jsonName(), propertyValue);

				} catch(ClassCastException cce) {

					throw new FrameworkException(422, "Invalid JSON input for key " + propertyKey.jsonName() + ", expected a JSON " + propertyKey.typeName() + ".");
				}

			} else {

				inputTypedProperties.put(propertyKey.jsonName(), entry.getValue());
			}
		}

		return inputTypedProperties;
	}

	public static PropertyMap cmisTypeToJavaType(final SecurityContext securityContext, final Class type, final Properties properties) throws FrameworkException {

		final Map<String, PropertyData<?>> map = properties.getProperties();
		final ConfigurationProvider config     = StructrApp.getConfiguration();
		final PropertyMap propertyMap          = new PropertyMap();

		for (final Entry<String, PropertyData<?>> entry : map.entrySet()) {

			final PropertyData<?> propertyValue = entry.getValue();
			Object value                        = propertyValue.getFirstValue();
			String key                          = entry.getKey();

			// convert CMIS properties to Structr properties
			if (CMIS_PROPERTY_MAPPING.containsKey(key)) {
				key = CMIS_PROPERTY_MAPPING.get(key);
			}

			final PropertyKey propertyKey = config.getPropertyKeyForJSONName(type, key, false);
			if (propertyKey != null) {

				final PropertyConverter converter = propertyKey.inputConverter(securityContext);
				if (converter != null) {

					value = converter.convert(value);
				}

				propertyMap.put(propertyKey, value);

			} else {

				throw new FrameworkException(500, "Invalid property key " + key + " for type " + type.getSimpleName() + " provided.");
			}
		}

		return propertyMap;
	}

	private static PropertyMap fallbackPropertyMap(Map<String, Object> source) {

		PropertyMap map = new PropertyMap();

		logger.log(Level.SEVERE, "Using GenericProperty for input {0}", source);
		//Thread.dumpStack();

		if (source != null) {


			for (Entry<String, Object> entry : source.entrySet()) {

				String key   = entry.getKey();
				Object value = entry.getValue();

				if (key != null && value != null) {

					map.put(new GenericProperty(key), value);
				}
			}
		}

		return map;
	}

	private static class PropertyKeyComparator implements Comparator<PropertyKey> {

		@Override
		public int compare(PropertyKey o1, PropertyKey o2) {
			return o1.jsonName().compareTo(o2.jsonName());
		}
	}
}<|MERGE_RESOLUTION|>--- conflicted
+++ resolved
@@ -171,10 +171,6 @@
 	public static PropertyMap javaTypeToDatabaseType(SecurityContext securityContext, GraphObject entity, Map<String, Object> source) throws FrameworkException {
 
 		PropertyMap resultMap = new PropertyMap();
-<<<<<<< HEAD
-
-=======
->>>>>>> f021c3ec
 		if (source != null) {
 
 			for (Entry<String, Object> entry : source.entrySet()) {
