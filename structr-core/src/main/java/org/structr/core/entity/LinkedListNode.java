--- conflicted
+++ resolved
@@ -21,17 +21,11 @@
 import org.neo4j.graphdb.Node;
 import org.structr.common.error.FrameworkException;
 import org.structr.core.Services;
-<<<<<<< HEAD
 import org.structr.core.app.App;
 import org.structr.core.app.StructrApp;
-=======
->>>>>>> 9da82200
 import org.structr.core.entity.relationship.AbstractListSiblings;
 import org.structr.core.graph.CreateRelationshipCommand;
-import org.structr.core.graph.DeleteRelationshipCommand;
 import org.structr.core.graph.RelationshipInterface;
-import org.structr.core.graph.StructrTransaction;
-import org.structr.core.graph.TransactionCommand;
 import org.structr.core.property.PropertyKey;
 import org.structr.core.property.PropertyMap;
 import org.structr.core.property.StringProperty;
@@ -104,11 +98,7 @@
 
 			app.beginTx();
 
-<<<<<<< HEAD
 			linkNodes(getSiblingLinkType(), newElement, currentElement);
-=======
-					linkNodes(getSiblingLinkType(), newElement, currentElement);
->>>>>>> 9da82200
 
 			app.commitTx();
 
@@ -116,19 +106,11 @@
 
 			app.beginTx();
 
-<<<<<<< HEAD
 			// delete old relationship
 			unlinkNodes(getSiblingLinkType(), previousElement, currentElement);
 					
 			linkNodes(getSiblingLinkType(), previousElement, newElement);
 			linkNodes(getSiblingLinkType(), newElement, currentElement);
-=======
-					// delete old relationship
-					unlinkNodes(getSiblingLinkType(), previousElement, currentElement);
-					
-					linkNodes(getSiblingLinkType(), previousElement, newElement);
-					linkNodes(getSiblingLinkType(), newElement, currentElement);
->>>>>>> 9da82200
 
 			app.commitTx();
 		}
@@ -142,11 +124,8 @@
 	 * @param newElement the new element
 	 */
 	public void listInsertAfter(final T currentElement, final T newElement) throws FrameworkException {
-<<<<<<< HEAD
 
 		final App app = StructrApp.getInstance(securityContext);
-=======
->>>>>>> 9da82200
 
 		if (currentElement.getId() == newElement.getId()) {
 			throw new IllegalStateException("Cannot link a node to itself!");
@@ -157,31 +136,15 @@
 
 			app.beginTx();
 
-<<<<<<< HEAD
 			linkNodes(getSiblingLinkType(), currentElement, newElement);
-=======
-					linkNodes(getSiblingLinkType(), currentElement, newElement);
->>>>>>> 9da82200
 
 			app.commitTx();
 
 		} else {
 
-<<<<<<< HEAD
 			app.beginTx();
 			
 			unlinkNodes(getSiblingLinkType(), currentElement, next);
-=======
-			// not-so-trivial: insert new element between current node and successor
-			Services.command(securityContext, TransactionCommand.class).execute(new StructrTransaction() {
-				@Override
-				public Object execute() throws FrameworkException {
-
-					unlinkNodes(getSiblingLinkType(), currentElement, next);
-
-					linkNodes(getSiblingLinkType(), currentElement, newElement);
-					linkNodes(getSiblingLinkType(), newElement, next);
->>>>>>> 9da82200
 
 			linkNodes(getSiblingLinkType(), currentElement, newElement);
 			linkNodes(getSiblingLinkType(), newElement, next);
@@ -198,10 +161,7 @@
 	 */
 	public void listRemove(final T currentElement) throws FrameworkException {
 		
-<<<<<<< HEAD
 		final App app           = StructrApp.getInstance(securityContext);
-=======
->>>>>>> 9da82200
 		final T previousElement = listGetPrevious(currentElement);
 		final T nextElement     = listGetNext(currentElement);
 
@@ -210,18 +170,10 @@
 			app.beginTx();
 			
 			if (previousElement != null) {
-<<<<<<< HEAD
-=======
-
->>>>>>> 9da82200
 				unlinkNodes(getSiblingLinkType(), previousElement, currentElement);
 			}
 
 			if (nextElement != null) {
-<<<<<<< HEAD
-=======
-
->>>>>>> 9da82200
 				unlinkNodes(getSiblingLinkType(), currentElement, nextElement);
 			}
 			
@@ -235,13 +187,9 @@
 
 			if (previousNode != null && nextNode != null) {
 
-<<<<<<< HEAD
 				app.beginTx();
 				linkNodes(getSiblingLinkType(), previousElement, nextElement);
 				app.commitTx();
-=======
-				linkNodes(getSiblingLinkType(), previousElement, nextElement);
->>>>>>> 9da82200
 			}
 
 		}
@@ -260,32 +208,15 @@
 	}
 	
 	private void unlinkNodes(final Class<R> linkType, final T startNode, final T endNode) throws FrameworkException {
-<<<<<<< HEAD
 		
 		final App app = StructrApp.getInstance(securityContext);
-=======
->>>>>>> 9da82200
 		
 		app.beginTx();
 		
 		for (RelationshipInterface rel : startNode.getRelationships(linkType)) {
 
-<<<<<<< HEAD
 			if (rel != null && rel.getTargetNode().equals(endNode)) {
 				app.delete(rel);
-=======
-			@Override
-			public Object execute() throws FrameworkException {
-
-				for (RelationshipInterface rel : startNode.getRelationships(linkType)) {
-					
-					if (rel != null && rel.getTargetNode().equals(endNode)) {
-						cmd.execute(rel);
-					}
-				}
-				
-				return null;
->>>>>>> 9da82200
 			}
 		}
 		
