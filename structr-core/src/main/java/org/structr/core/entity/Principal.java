/**
 * Copyright (C) 2010-2018 Structr GmbH
 *
 * This file is part of Structr <http://structr.org>.
 *
 * Structr is free software: you can redistribute it and/or modify
 * it under the terms of the GNU General Public License as
 * published by the Free Software Foundation, either version 3 of the
 * License, or (at your option) any later version.
 *
 * Structr is distributed in the hope that it will be useful,
 * but WITHOUT ANY WARRANTY; without even the implied warranty of
 * MERCHANTABILITY or FITNESS FOR A PARTICULAR PURPOSE.  See the
 * GNU General Public License for more details.
 *
 * You should have received a copy of the GNU General Public License
 * along with Structr.  If not, see <http://www.gnu.org/licenses/>.
 */
package org.structr.core.entity;

import java.net.URI;
import java.util.ArrayList;
import java.util.LinkedList;
import java.util.List;
import org.apache.commons.lang3.ArrayUtils;
import org.structr.api.Predicate;
import org.structr.api.graph.Node;
import org.structr.common.AccessControllable;
import org.structr.common.EMailValidator;
import org.structr.common.LowercaseTransformator;
import org.structr.common.PropertyView;
import org.structr.common.error.FrameworkException;
import org.structr.core.app.StructrApp;
import org.structr.core.auth.HashHelper;
import org.structr.core.entity.relationship.PrincipalOwnsNode;
import org.structr.core.graph.NodeInterface;
import org.structr.core.property.EndNodes;
import org.structr.core.property.Property;
import org.structr.core.property.PropertyKey;
import org.structr.schema.SchemaService;
import org.structr.schema.json.JsonObjectType;
import org.structr.schema.json.JsonSchema;

public interface Principal extends NodeInterface, AccessControllable {

<<<<<<< HEAD
	static class Impl { static {

		final JsonSchema schema          = SchemaService.getDynamicSchema();
		final JsonObjectType principal   = schema.addType("Principal");
		final JsonObjectType favoritable = (JsonObjectType)schema.getType("Favoritable");

		principal.setImplements(URI.create("https://structr.org/v1.1/definitions/Principal"));

		principal.addBooleanProperty("isAdmin").setReadOnly(true);
		principal.addBooleanProperty("blocked", PropertyView.Public);

		// FIXME: indexedWhenEmpty() is not possible here, but needed?
		principal.addStringArrayProperty("sessionIds").setIndexed(true);

		principal.addStringProperty("sessionData");

		principal.addStringProperty("eMail")
			.setIndexed(true)
			.setUnique(true)
			.addValidator(EMailValidator.class.getName())
			.addTransformer(LowercaseTransformator.class.getName());

		principal.addPasswordProperty("password");

		principal.addStringProperty("salt");
		principal.addStringProperty("locale");
		principal.addStringProperty("publicKey");
		principal.addStringProperty("proxyUrl");
		principal.addStringProperty("proxyUsername");
		principal.addStringProperty("proxyPassword");

		//type.addStringArrayProperty("sessionIds");
		principal.addStringArrayProperty("publicKeys");

		principal.addPropertyGetter("locale", String.class);
		principal.addPropertyGetter("sessionData", String.class);
		principal.addPropertyGetter("favorites", List.class);
		principal.addPropertyGetter("groups", List.class);
		principal.addPropertyGetter("eMail", String.class);

		principal.addPropertySetter("sessionData", String.class);
		principal.addPropertySetter("favorites", List.class);
		principal.addPropertySetter("password", String.class);
		principal.addPropertySetter("isAdmin", Boolean.TYPE);
		principal.addPropertySetter("eMail", String.class);
		principal.addPropertySetter("salt", String.class);

		principal.overrideMethod("shouldSkipSecurityRelationships", false, "return false;");
		principal.overrideMethod("isAdmin",                         false, "return getProperty(isAdminProperty);");
		principal.overrideMethod("isBlocked",                       false, "return getProperty(blockedProperty);");
		principal.overrideMethod("getParents",                      false, "return " + Principal.class.getName() + ".getParents(this);");
		principal.overrideMethod("isValidPassword",                 false, "return " + Principal.class.getName() + ".isValidPassword(this, arg0);");
		principal.overrideMethod("addSessionId",                    false, Principal.class.getName() + ".addSessionId(this, arg0);");
		principal.overrideMethod("removeSessionId",                 false, Principal.class.getName() + ".removeSessionId(this, arg0);");

		// override getProperty
		principal.addMethod("getProperty")
			.setReturnType("<T> T")
			.addParameter("arg0", PropertyKey.class.getName() + "<T>")
			.addParameter("arg1", Predicate.class.getName() + "<GraphObject>")
			.setSource("if (arg0.equals(passwordProperty) || arg0.equals(saltProperty)) { return (T)Principal.HIDDEN; } else { return super.getProperty(arg0, arg1); }");

		// create relationships
		principal.relate(favoritable, "FAVORITE", Relation.Cardinality.ManyToMany, "favoriteUsers", "favorites");
	}}

	public static final Object HIDDEN                            = "****** HIDDEN ******";
	public static final String SUPERUSER_ID                      = "00000000000000000000000000000000";
	public static final String ANONYMOUS                         = "anonymous";
	public static final String ANYONE                            = "anyone";

	public static final Property<List<NodeInterface>> ownedNodes = new EndNodes<>("ownedNodes", PrincipalOwnsNode.class);
=======
	static final String PERMISSION_CATEGORY = "Permissions";
	static final String PROXY_CATEGORY      = "Proxies";
	
	public static final String SUPERUSER_ID =                    "00000000000000000000000000000000";
	public static final String ANONYMOUS                         = "anonymous";
	public static final String ANYONE                            = "anyone";

	public static final Property<String[]> sessionIds            = new ArrayProperty("sessionIds", String.class).indexedWhenEmpty().category(PERMISSION_CATEGORY);
	public static final Property<String> sessionData             = new StringProperty("sessionData");
	public static final Property<List<NodeInterface>> ownedNodes = new EndNodes<>("ownedNodes", PrincipalOwnsNode.class);
	public static final Property<Boolean> blocked                = new BooleanProperty("blocked").category(PERMISSION_CATEGORY);
	public static final Property<String> eMail                   = new LowercaseStringProperty("eMail").cmis().indexed();
	public static final Property<String> password                = new PasswordProperty("password");
	public static final Property<String> salt                    = new StringProperty("salt");
	public static final Property<Boolean> isAdmin                = new BooleanProperty("isAdmin").indexed().readOnly().category(PERMISSION_CATEGORY);
	public static final Property<String> locale                  = new StringProperty("locale");
	public static final Property<String> publicKey               = new StringProperty("publicKey").category(PERMISSION_CATEGORY);
	public static final Property<String[]> publicKeys            = new ArrayProperty("publicKeys", String.class).category(PERMISSION_CATEGORY);
	public static final Property<String> proxyUrl                = new StringProperty("proxyUrl").category(PROXY_CATEGORY);
	public static final Property<String> proxyUsername           = new StringProperty("proxyUsername").category(PROXY_CATEGORY);
	public static final Property<String> proxyPassword           = new StringProperty("proxyPassword").category(PROXY_CATEGORY);
	
	public static final Property<String> customPermissionQueryRead          = new StringProperty("customPermissionQueryRead").category(PERMISSION_CATEGORY);
	public static final Property<String> customPermissionQueryWrite         = new StringProperty("customPermissionQueryWrite").category(PERMISSION_CATEGORY);
	public static final Property<String> customPermissionQueryDelete        = new StringProperty("customPermissionQueryDelete").category(PERMISSION_CATEGORY);
	public static final Property<String> customPermissionQueryAccessControl = new StringProperty("customPermissionQueryAccessControl").category(PERMISSION_CATEGORY);
>>>>>>> 2f0909a1

	List<Favoritable> getFavorites();
	List<Principal> getParents();
	List<Group> getGroups();

	boolean isValidPassword(final String password);

	void addSessionId(final String sessionId);
	void removeSessionId(final String sessionId);

	String getSessionData();
	String getEMail();
	void setSessionData(final String sessionData) throws FrameworkException;

	boolean isAdmin();
	boolean isBlocked();
	boolean shouldSkipSecurityRelationships();

	void setFavorites(final List<Favoritable> favorites) throws FrameworkException;
	void setIsAdmin(final boolean isAdmin) throws FrameworkException;
	void setPassword(final String password) throws FrameworkException;
	void setEMail(final String eMail) throws FrameworkException;
	void setSalt(final String salt) throws FrameworkException;

	String getLocale();

	public static List<Principal> getParents(final Principal principal) {

		final List<Principal> parents          = new LinkedList<>();
		final PropertyKey<List<Principal>> key = StructrApp.key(Principal.class, "groups");
		final List<Principal> list             = principal.getProperty(key);

		for (final Principal parent : list) {

			if (parent != null) {
				parents.add(parent);
			}
		}

		return parents;
	}

	public static void addSessionId(final Principal principal, final String sessionId) {

		try {

			final PropertyKey<String[]> key = StructrApp.key(Principal.class, "sessionIds");
			final String[] ids              = principal.getProperty(key);

			if (ids != null) {

				if (!ArrayUtils.contains(ids, sessionId)) {

					principal.setProperty(key, (String[]) ArrayUtils.add(principal.getProperty(key), sessionId));
				}

			} else {

				principal.setProperty(key, new String[] {  sessionId } );
			}


		} catch (FrameworkException ex) {
			logger.error("Could not add sessionId " + sessionId + " to array of sessionIds", ex);
		}
	}

	public static void removeSessionId(final Principal principal, final String sessionId) {

		try {

			final PropertyKey<String[]> key = StructrApp.key(Principal.class, "sessionIds");
			final String[] ids              = principal.getProperty(key);
			List<String> newSessionIds      = new ArrayList<>();

			if (ids != null) {

				for (final String id : ids) {

					if (!id.equals(sessionId)) {

						newSessionIds.add(id);
					}
				}
			}

			principal.setProperty(key, (String[]) newSessionIds.toArray(new String[0]));

		} catch (FrameworkException ex) {
			logger.error("Could not remove sessionId " + sessionId + " from array of sessionIds", ex);
		}
	}

	public static boolean isValidPassword(final Principal principal, final String password) {

		final String encryptedPasswordFromDatabase = getEncryptedPassword(principal);
		if (encryptedPasswordFromDatabase != null) {

			final String encryptedPasswordToCheck = HashHelper.getHash(password, getSalt(principal));

			if (encryptedPasswordFromDatabase.equals(encryptedPasswordToCheck)) {
				return true;
			}
		}

		return false;
	}

	public static String getEncryptedPassword(final Principal principal) {

		final Node dbNode = principal.getNode();
		if (dbNode.hasProperty("password")) {

			return (String)dbNode.getProperty("password");
		}

		return null;
	}

	public static String getSalt(final Principal principal) {

		final Node dbNode = principal.getNode();
		if (dbNode.hasProperty("salt")) {

			return (String) dbNode.getProperty("salt");
		}

		return null;
	}
}


/*

	@Override
	public boolean isValid(final ErrorBuffer errorBuffer) {

		boolean valid = true;

		valid &= ValidationHelper.isValidStringNotBlank(this, name, errorBuffer);
		valid &= ValidationHelper.isValidUniqueProperty(this, eMail, errorBuffer);

		final String _eMail = getProperty(eMail);
		if (_eMail != null) {

			// verify that the address contains at least the @ character,
			// which is a requirement for it to be distinguishable from
			// a user name, so email addresses can less easily interfere
			// with user names.
			if (!_eMail.contains("@")) {

				valid = false;

				errorBuffer.add(new SemanticErrorToken(getClass().getSimpleName(), eMail, "must_contain_at_character", _eMail));
			}
		}

		return valid;
	}

public abstract class AbstractUser extends AbstractNode implements Principal {

	private static final Logger logger = LoggerFactory.getLogger(AbstractUser.class.getName());
	private Boolean cachedIsAdminFlag  = null;

	@Override
	public boolean isValid(ErrorBuffer errorBuffer) {

		boolean valid = true;

		// call default method of principal
		valid &= Principal.super.isValid(errorBuffer);
		valid &= super.isValid(errorBuffer);

		return valid;
	}

	@Override
	public boolean isAdmin() {

		if (cachedIsAdminFlag == null) {

			cachedIsAdminFlag = getProperty(Principal.isAdmin);
			if (cachedIsAdminFlag == null) {

				cachedIsAdminFlag = false;
			}
		}

		return cachedIsAdminFlag;
	}

	@Override
	public List<Principal> getParents() {

		List<Principal> parents         = new LinkedList<>();

		for (Groups rel : getIncomingRelationships(Groups.class)) {

			if (rel != null && rel.getSourceNode() != null) {

				parents.add(rel.getSourceNode());

			}
		}

		return parents;
	}

	@Override
	public <T> T getProperty(final PropertyKey<T> key, final Predicate<GraphObject> predicate) {

		if (password.equals(key) || salt.equals(key)) {

			return (T) HIDDEN;

		} else {

			return super.getProperty(key, predicate);

		}

	}

	@Override
	public Set<String> getAllowedPermissions() {
		return null;
	}

	@Override
	public Set<String> getDeniedPermissions() {
		return null;
	}

	@Override
	public boolean shouldSkipSecurityRelationships() {
		return false;
	}
}
*/<|MERGE_RESOLUTION|>--- conflicted
+++ resolved
@@ -43,7 +43,6 @@
 
 public interface Principal extends NodeInterface, AccessControllable {
 
-<<<<<<< HEAD
 	static class Impl { static {
 
 		final JsonSchema schema          = SchemaService.getDynamicSchema();
@@ -116,34 +115,6 @@
 	public static final String ANYONE                            = "anyone";
 
 	public static final Property<List<NodeInterface>> ownedNodes = new EndNodes<>("ownedNodes", PrincipalOwnsNode.class);
-=======
-	static final String PERMISSION_CATEGORY = "Permissions";
-	static final String PROXY_CATEGORY      = "Proxies";
-	
-	public static final String SUPERUSER_ID =                    "00000000000000000000000000000000";
-	public static final String ANONYMOUS                         = "anonymous";
-	public static final String ANYONE                            = "anyone";
-
-	public static final Property<String[]> sessionIds            = new ArrayProperty("sessionIds", String.class).indexedWhenEmpty().category(PERMISSION_CATEGORY);
-	public static final Property<String> sessionData             = new StringProperty("sessionData");
-	public static final Property<List<NodeInterface>> ownedNodes = new EndNodes<>("ownedNodes", PrincipalOwnsNode.class);
-	public static final Property<Boolean> blocked                = new BooleanProperty("blocked").category(PERMISSION_CATEGORY);
-	public static final Property<String> eMail                   = new LowercaseStringProperty("eMail").cmis().indexed();
-	public static final Property<String> password                = new PasswordProperty("password");
-	public static final Property<String> salt                    = new StringProperty("salt");
-	public static final Property<Boolean> isAdmin                = new BooleanProperty("isAdmin").indexed().readOnly().category(PERMISSION_CATEGORY);
-	public static final Property<String> locale                  = new StringProperty("locale");
-	public static final Property<String> publicKey               = new StringProperty("publicKey").category(PERMISSION_CATEGORY);
-	public static final Property<String[]> publicKeys            = new ArrayProperty("publicKeys", String.class).category(PERMISSION_CATEGORY);
-	public static final Property<String> proxyUrl                = new StringProperty("proxyUrl").category(PROXY_CATEGORY);
-	public static final Property<String> proxyUsername           = new StringProperty("proxyUsername").category(PROXY_CATEGORY);
-	public static final Property<String> proxyPassword           = new StringProperty("proxyPassword").category(PROXY_CATEGORY);
-	
-	public static final Property<String> customPermissionQueryRead          = new StringProperty("customPermissionQueryRead").category(PERMISSION_CATEGORY);
-	public static final Property<String> customPermissionQueryWrite         = new StringProperty("customPermissionQueryWrite").category(PERMISSION_CATEGORY);
-	public static final Property<String> customPermissionQueryDelete        = new StringProperty("customPermissionQueryDelete").category(PERMISSION_CATEGORY);
-	public static final Property<String> customPermissionQueryAccessControl = new StringProperty("customPermissionQueryAccessControl").category(PERMISSION_CATEGORY);
->>>>>>> 2f0909a1
 
 	List<Favoritable> getFavorites();
 	List<Principal> getParents();
