/**
 * Copyright (C) 2010-2018 Structr GmbH
 *
 * This file is part of Structr <http://structr.org>.
 *
 * Structr is free software: you can redistribute it and/or modify
 * it under the terms of the GNU General Public License as
 * published by the Free Software Foundation, either version 3 of the
 * License, or (at your option) any later version.
 *
 * Structr is distributed in the hope that it will be useful,
 * but WITHOUT ANY WARRANTY; without even the implied warranty of
 * MERCHANTABILITY or FITNESS FOR A PARTICULAR PURPOSE.  See the
 * GNU General Public License for more details.
 *
 * You should have received a copy of the GNU General Public License
 * along with Structr.  If not, see <http://www.gnu.org/licenses/>.
 */
package org.structr.core.entity;

import java.net.URI;
<<<<<<< HEAD
import java.util.ArrayList;
import java.util.Date;
=======
import java.util.Arrays;
import java.util.HashSet;
>>>>>>> b63fffc6
import java.util.List;
import java.util.Set;
import org.apache.commons.lang3.ArrayUtils;
import org.structr.api.Predicate;
import org.structr.api.graph.Node;
import org.structr.common.AccessControllable;
import org.structr.common.EMailValidator;
import org.structr.common.LowercaseTransformator;
import org.structr.common.PropertyView;
import org.structr.common.error.FrameworkException;
import org.structr.core.app.StructrApp;
import org.structr.core.auth.HashHelper;
import org.structr.core.entity.relationship.PrincipalOwnsNode;
import org.structr.core.graph.NodeInterface;
import org.structr.core.property.EndNodes;
import org.structr.core.property.Property;
import org.structr.core.property.PropertyKey;
import org.structr.schema.SchemaService;
import org.structr.schema.json.JsonObjectType;
import org.structr.schema.json.JsonSchema;

public interface Principal extends NodeInterface, AccessControllable {

	static class Impl { static {

		final JsonSchema schema          = SchemaService.getDynamicSchema();
		final JsonObjectType principal   = schema.addType("Principal");
		final JsonObjectType favoritable = (JsonObjectType)schema.getType("Favoritable");

		principal.setImplements(URI.create("https://structr.org/v1.1/definitions/Principal"));
		principal.setCategory("core");

		principal.addBooleanProperty("isAdmin").setIndexed(true).setReadOnly(true);
		principal.addBooleanProperty("blocked", PropertyView.Ui);

		// FIXME: indexedWhenEmpty() is not possible here, but needed?
		principal.addStringArrayProperty("sessionIds").setIndexed(true);

		principal.addStringProperty("sessionData");

		principal.addStringProperty("eMail")
			.setIndexed(true)
			.setUnique(true)
			.addValidator(EMailValidator.class.getName())
			.addTransformer(LowercaseTransformator.class.getName());

		principal.addPasswordProperty("password");
                principal.addDateProperty("passwordChangeDate");
                principal.addIntegerProperty("passwordAttempts");
                
                principal.addPropertySetter("passwordChangeDate", Date.class);
                principal.addPropertyGetter("passwordChangeDate", Date.class);
                principal.addPropertySetter("passwordAttempts", Integer.class);
                principal.addPropertyGetter("passwordAttempts", Integer.class);
                
                // Two Factor Authentication Attributes
                principal.addStringProperty("twoFactorSecret");
                principal.addStringProperty("twoFactorToken").setIndexed(true);
                principal.addStringProperty("twoFactorImageUrl");
                principal.addBooleanProperty("twoFactorUser");
                principal.addStringProperty("twoFactorCode");
                
                principal.addPropertySetter("twoFactorUser", Boolean.TYPE);
                principal.addPropertyGetter("twoFactorUser", Boolean.TYPE);
                principal.addPropertySetter("twoFactorSecret", String.class);
                principal.addPropertyGetter("twoFactorSecret", String.class);
                principal.addPropertySetter("twoFactorToken", String.class);
                principal.addPropertyGetter("twoFactorToken", String.class);
                principal.addPropertySetter("twoFactorImageUrl", String.class);
                principal.addPropertyGetter("twoFactorImageUrl", String.class);
                principal.addPropertySetter("twoFactorCode", String.class);
                principal.addPropertyGetter("twoFactorCode", String.class);
                
		principal.addStringProperty("salt");
		principal.addStringProperty("locale");
		principal.addStringProperty("publicKey");
		principal.addStringProperty("proxyUrl");
		principal.addStringProperty("proxyUsername");
		principal.addStringProperty("proxyPassword");

		//type.addStringArrayProperty("sessionIds");
		principal.addStringArrayProperty("publicKeys");

		principal.addStringProperty("customPermissionQueryRead");
		principal.addStringProperty("customPermissionQueryWrite");
		principal.addStringProperty("customPermissionQueryDelete");
		principal.addStringProperty("customPermissionQueryAccessControl");

		principal.addPropertyGetter("locale", String.class);
		principal.addPropertyGetter("sessionData", String.class);
		principal.addPropertyGetter("favorites", List.class);
		principal.addPropertyGetter("groups", List.class);
		principal.addPropertyGetter("eMail", String.class);

		principal.addPropertySetter("sessionData", String.class);
		principal.addPropertySetter("favorites", List.class);
		principal.addPropertySetter("password", String.class);
		principal.addPropertySetter("isAdmin", Boolean.TYPE);
		principal.addPropertySetter("eMail", String.class);
		principal.addPropertySetter("salt", String.class);

		principal.overrideMethod("shouldSkipSecurityRelationships", false, "return false;");
		principal.overrideMethod("isAdmin",                         false, "return getProperty(isAdminProperty);");
		principal.overrideMethod("isBlocked",                       false, "return getProperty(blockedProperty);");
		principal.overrideMethod("getParents",                      false, "return " + Principal.class.getName() + ".getParents(this);");
		principal.overrideMethod("isValidPassword",                 false, "return " + Principal.class.getName() + ".isValidPassword(this, arg0);");
		principal.overrideMethod("addSessionId",                    false, Principal.class.getName() + ".addSessionId(this, arg0);");
		principal.overrideMethod("removeSessionId",                 false, Principal.class.getName() + ".removeSessionId(this, arg0);");

		// override getProperty
		principal.addMethod("getProperty")
			.setReturnType("<T> T")
			.addParameter("arg0", PropertyKey.class.getName() + "<T>")
			.addParameter("arg1", Predicate.class.getName() + "<GraphObject>")
			.setSource("if (arg0.equals(passwordProperty) || arg0.equals(saltProperty)) { return (T)Principal.HIDDEN; } else { return super.getProperty(arg0, arg1); }");

		// create relationships
		principal.relate(favoritable, "FAVORITE", Relation.Cardinality.ManyToMany, "favoriteUsers", "favorites");
	}}

	public static final Object HIDDEN                            = "****** HIDDEN ******";
	public static final String SUPERUSER_ID                      = "00000000000000000000000000000000";
	public static final String ANONYMOUS                         = "anonymous";
	public static final String ANYONE                            = "anyone";

	public static final Property<List<NodeInterface>> ownedNodes = new EndNodes<>("ownedNodes", PrincipalOwnsNode.class);

	List<Favoritable> getFavorites();
	List<Principal> getParents();
	List<Group> getGroups();

	boolean isValidPassword(final String password);

	void addSessionId(final String sessionId);
	void removeSessionId(final String sessionId);

	String getSessionData();
	String getEMail();
	void setSessionData(final String sessionData) throws FrameworkException;

	boolean isAdmin();
	boolean isBlocked();
	boolean shouldSkipSecurityRelationships();
        
	void setFavorites(final List<Favoritable> favorites) throws FrameworkException;
	void setIsAdmin(final boolean isAdmin) throws FrameworkException;
	void setPassword(final String password) throws FrameworkException;
	void setEMail(final String eMail) throws FrameworkException;
	void setSalt(final String salt) throws FrameworkException;

	String getLocale();

	public static List<Principal> getParents(final Principal principal) {
		return principal.getProperty(StructrApp.key(Principal.class, "groups"));
	}

	public static void addSessionId(final Principal principal, final String sessionId) {

		try {

			final PropertyKey<String[]> key = StructrApp.key(Principal.class, "sessionIds");
			final String[] ids              = principal.getProperty(key);

			if (ids != null) {

				if (!ArrayUtils.contains(ids, sessionId)) {

					principal.setProperty(key, (String[]) ArrayUtils.add(principal.getProperty(key), sessionId));
				}

			} else {

				principal.setProperty(key, new String[] {  sessionId } );
			}


		} catch (FrameworkException ex) {
			logger.error("Could not add sessionId " + sessionId + " to array of sessionIds", ex);
		}
	}

	public static void removeSessionId(final Principal principal, final String sessionId) {

		try {

			final PropertyKey<String[]> key = StructrApp.key(Principal.class, "sessionIds");
			final String[] ids              = principal.getProperty(key);
			Set<String> sessionIds          = new HashSet<>(Arrays.asList(ids));

			sessionIds.remove(sessionId);

			principal.setProperty(key, (String[]) sessionIds.toArray(new String[0]));

		} catch (FrameworkException ex) {
			logger.error("Could not remove sessionId " + sessionId + " from array of sessionIds", ex);
		}
	}

	public static boolean isValidPassword(final Principal principal, final String password) {

		final String encryptedPasswordFromDatabase = getEncryptedPassword(principal);
		if (encryptedPasswordFromDatabase != null) {

			final String encryptedPasswordToCheck = HashHelper.getHash(password, getSalt(principal));

			if (encryptedPasswordFromDatabase.equals(encryptedPasswordToCheck)) {
				return true;
			}
		}

		return false;
	}

	public static String getEncryptedPassword(final Principal principal) {

		final Node dbNode = principal.getNode();
		if (dbNode.hasProperty("password")) {

			return (String)dbNode.getProperty("password");
		}

		return null;
	}

	public static String getSalt(final Principal principal) {

		final Node dbNode = principal.getNode();
		if (dbNode.hasProperty("salt")) {

			return (String) dbNode.getProperty("salt");
		}

		return null;
	}
}


/*

	@Override
	public boolean isValid(final ErrorBuffer errorBuffer) {

		boolean valid = true;

		valid &= ValidationHelper.isValidStringNotBlank(this, name, errorBuffer);
		valid &= ValidationHelper.isValidUniqueProperty(this, eMail, errorBuffer);

		final String _eMail = getProperty(eMail);
		if (_eMail != null) {

			// verify that the address contains at least the @ character,
			// which is a requirement for it to be distinguishable from
			// a user name, so email addresses can less easily interfere
			// with user names.
			if (!_eMail.contains("@")) {

				valid = false;

				errorBuffer.add(new SemanticErrorToken(getClass().getSimpleName(), eMail, "must_contain_at_character", _eMail));
			}
		}

		return valid;
	}

public abstract class AbstractUser extends AbstractNode implements Principal {

	private static final Logger logger = LoggerFactory.getLogger(AbstractUser.class.getName());
	private Boolean cachedIsAdminFlag  = null;

	@Override
	public boolean isValid(ErrorBuffer errorBuffer) {

		boolean valid = true;

		// call default method of principal
		valid &= Principal.super.isValid(errorBuffer);
		valid &= super.isValid(errorBuffer);

		return valid;
	}

	@Override
	public boolean isAdmin() {

		if (cachedIsAdminFlag == null) {

			cachedIsAdminFlag = getProperty(Principal.isAdmin);
			if (cachedIsAdminFlag == null) {

				cachedIsAdminFlag = false;
			}
		}

		return cachedIsAdminFlag;
	}

	@Override
	public List<Principal> getParents() {

		List<Principal> parents         = new LinkedList<>();

		for (Groups rel : getIncomingRelationships(Groups.class)) {

			if (rel != null && rel.getSourceNode() != null) {

				parents.add(rel.getSourceNode());

			}
		}

		return parents;
	}

	@Override
	public <T> T getProperty(final PropertyKey<T> key, final Predicate<GraphObject> predicate) {

		if (password.equals(key) || salt.equals(key)) {

			return (T) HIDDEN;

		} else {

			return super.getProperty(key, predicate);

		}

	}

	@Override
	public Set<String> getAllowedPermissions() {
		return null;
	}

	@Override
	public Set<String> getDeniedPermissions() {
		return null;
	}

	@Override
	public boolean shouldSkipSecurityRelationships() {
		return false;
	}
}
*/<|MERGE_RESOLUTION|>--- conflicted
+++ resolved
@@ -19,13 +19,9 @@
 package org.structr.core.entity;
 
 import java.net.URI;
-<<<<<<< HEAD
-import java.util.ArrayList;
 import java.util.Date;
-=======
 import java.util.Arrays;
 import java.util.HashSet;
->>>>>>> b63fffc6
 import java.util.List;
 import java.util.Set;
 import org.apache.commons.lang3.ArrayUtils;
@@ -75,19 +71,19 @@
 		principal.addPasswordProperty("password");
                 principal.addDateProperty("passwordChangeDate");
                 principal.addIntegerProperty("passwordAttempts");
-                
+
                 principal.addPropertySetter("passwordChangeDate", Date.class);
                 principal.addPropertyGetter("passwordChangeDate", Date.class);
                 principal.addPropertySetter("passwordAttempts", Integer.class);
                 principal.addPropertyGetter("passwordAttempts", Integer.class);
-                
+
                 // Two Factor Authentication Attributes
                 principal.addStringProperty("twoFactorSecret");
                 principal.addStringProperty("twoFactorToken").setIndexed(true);
                 principal.addStringProperty("twoFactorImageUrl");
                 principal.addBooleanProperty("twoFactorUser");
                 principal.addStringProperty("twoFactorCode");
-                
+
                 principal.addPropertySetter("twoFactorUser", Boolean.TYPE);
                 principal.addPropertyGetter("twoFactorUser", Boolean.TYPE);
                 principal.addPropertySetter("twoFactorSecret", String.class);
@@ -98,7 +94,7 @@
                 principal.addPropertyGetter("twoFactorImageUrl", String.class);
                 principal.addPropertySetter("twoFactorCode", String.class);
                 principal.addPropertyGetter("twoFactorCode", String.class);
-                
+
 		principal.addStringProperty("salt");
 		principal.addStringProperty("locale");
 		principal.addStringProperty("publicKey");
@@ -169,7 +165,7 @@
 	boolean isAdmin();
 	boolean isBlocked();
 	boolean shouldSkipSecurityRelationships();
-        
+
 	void setFavorites(final List<Favoritable> favorites) throws FrameworkException;
 	void setIsAdmin(final boolean isAdmin) throws FrameworkException;
 	void setPassword(final String password) throws FrameworkException;
