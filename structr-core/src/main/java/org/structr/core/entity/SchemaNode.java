/**
 * Copyright (C) 2010-2014 Morgner UG (haftungsbeschränkt)
 *
 * This file is part of Structr <http://structr.org>.
 *
 * Structr is free software: you can redistribute it and/or modify
 * it under the terms of the GNU Affero General Public License as
 * published by the Free Software Foundation, either version 3 of the
 * License, or (at your option) any later version.
 *
 * Structr is distributed in the hope that it will be useful,
 * but WITHOUT ANY WARRANTY; without even the implied warranty of
 * MERCHANTABILITY or FITNESS FOR A PARTICULAR PURPOSE.  See the
 * GNU General Public License for more details.
 *
 * You should have received a copy of the GNU Affero General Public License
 * along with Structr.  If not, see <http://www.gnu.org/licenses/>.
 */
package org.structr.core.entity;

import java.util.Collections;
import java.util.Comparator;
import java.util.EnumMap;
import java.util.LinkedHashMap;
import java.util.LinkedHashSet;
import java.util.LinkedList;
import java.util.List;
import java.util.Map;
import java.util.Map.Entry;
import java.util.Set;
import org.neo4j.helpers.collection.Iterables;
import org.structr.common.PropertyView;
import org.structr.common.Syncable;
import org.structr.common.ValidationHelper;
import org.structr.common.View;
import org.structr.common.error.ErrorBuffer;
import org.structr.common.error.FrameworkException;
import org.structr.core.entity.relationship.SchemaRelationship;
import org.structr.core.graph.NodeInterface;
import org.structr.core.graph.RelationshipInterface;
import org.structr.core.property.EndNodes;
import org.structr.core.property.Property;
import org.structr.core.property.PropertyKey;
import org.structr.core.property.PropertyMap;
import org.structr.core.property.StartNodes;
import org.structr.core.property.StringProperty;
import org.structr.schema.Schema;
import org.structr.schema.SchemaHelper;
import org.structr.schema.SchemaNotion;
import org.structr.schema.action.ActionEntry;
import org.structr.schema.action.Actions;

/**
 *
 * @author Christian Morgner
 */
public class SchemaNode extends AbstractSchemaNode implements Schema, Syncable {

	public static final Property<List<SchemaNode>>  relatedTo        = new EndNodes<>("relatedTo", SchemaRelationship.class, new SchemaNotion(SchemaNode.class));
	public static final Property<List<SchemaNode>>  relatedFrom      = new StartNodes<>("relatedFrom", SchemaRelationship.class, new SchemaNotion(SchemaNode.class));
	public static final Property<String>            extendsClass     = new StringProperty("extendsClass").indexed();
	public static final Property<String>            defaultSortKey   = new StringProperty("defaultSortKey");
	public static final Property<String>            defaultSortOrder = new StringProperty("defaultSortOrder");

	public static final View defaultView = new View(SchemaNode.class, PropertyView.Public,
		name, extendsClass, relatedTo, relatedFrom, defaultSortKey, defaultSortOrder
	);

	public static final View uiView = new View(SchemaNode.class, PropertyView.Ui,
		name, extendsClass, relatedTo, relatedFrom, defaultSortKey, defaultSortOrder
	);

	private Set<String> dynamicViews = new LinkedHashSet<>();

	@Override
	public Iterable<PropertyKey> getPropertyKeys(final String propertyView) {

		final List<PropertyKey> propertyKeys = new LinkedList<>(Iterables.toList(super.getPropertyKeys(propertyView)));

		// add "custom" property keys as String properties
		for (final String key : SchemaHelper.getProperties(getNode())) {

			final PropertyKey newKey = new StringProperty(key);
			newKey.setDeclaringClass(getClass());

			propertyKeys.add(newKey);
		}

		Collections.sort(propertyKeys, new Comparator<PropertyKey>() {

			@Override
			public int compare(PropertyKey o1, PropertyKey o2) {
				return o1.jsonName().compareTo(o2.jsonName());
			}
		});

		return new LinkedHashSet<>(propertyKeys);
	}

	@Override
	public String getSource(final ErrorBuffer errorBuffer) throws FrameworkException {

		final Map<Actions.Type, List<ActionEntry>> saveActions = new EnumMap<>(Actions.Type.class);
		final Map<String, Set<String>> viewProperties          = new LinkedHashMap<>();
		final Set<String> existingPropertyNames                = new LinkedHashSet<>();
		final Set<String> validators                           = new LinkedHashSet<>();
		final Set<String> enums                                = new LinkedHashSet<>();
		final StringBuilder src                                = new StringBuilder();
		final Class baseType                                   = AbstractNode.class;
		final String _className                                = getProperty(name);
		final String _extendsClass                             = getProperty(extendsClass);

		src.append("package org.structr.dynamic;\n\n");

		SchemaHelper.formatImportStatements(src, baseType);


		String superClass = _extendsClass != null ? _extendsClass : baseType.getSimpleName();

		src.append("public class ").append(_className).append(" extends ").append(superClass).append(" {\n\n");

		// output related node definitions, collect property views
		for (final SchemaRelationship outRel : getOutgoingRelationships(SchemaRelationship.class)) {

			final String propertyName = outRel.getPropertyName(_className, existingPropertyNames, true);

			//outRel.setProperty(SchemaRelationship.targetJsonName, propertyName);

			src.append(outRel.getPropertySource(propertyName, true));
			//existingPropertyNames.clear();
			addPropertyNameToViews(propertyName, viewProperties);

		}

		// output related node definitions, collect property views
		for (final SchemaRelationship inRel : getIncomingRelationships(SchemaRelationship.class)) {

			final String propertyName = inRel.getPropertyName(_className, existingPropertyNames, false);

			//inRel.setProperty(SchemaRelationship.sourceJsonName, propertyName);

			src.append(inRel.getPropertySource(propertyName, false));
			//existingPropertyNames.clear();
			addPropertyNameToViews(propertyName, viewProperties);

		}

		// extract properties from node
		src.append(SchemaHelper.extractProperties(this, validators, enums, viewProperties, saveActions, errorBuffer));

		// output possible enum definitions
		for (final String enumDefition : enums) {
			src.append(enumDefition);
		}

		for (Entry<String, Set<String>> entry :viewProperties.entrySet()) {

			final String viewName  = entry.getKey();
			final Set<String> view = entry.getValue();

			if (!view.isEmpty()) {
				dynamicViews.add(viewName);
				SchemaHelper.formatView(src, _className, viewName, viewName, view);
			}
		}

		if (getProperty(defaultSortKey) != null) {

			String order = getProperty(defaultSortOrder);
			if (order == null || "desc".equals(order)) {
				order = "GraphObjectComparator.DESCENDING";
			} else {
				order = "GraphObjectComparator.ASCENDING";
			}

			src.append("\n\t@Override\n");
			src.append("\tpublic PropertyKey getDefaultSortKey() {\n");
			src.append("\t\treturn ").append(getProperty(defaultSortKey)).append("Property;\n");
			src.append("\t}\n");

			src.append("\n\t@Override\n");
			src.append("\tpublic String getDefaultSortOrder() {\n");
			src.append("\t\treturn ").append(order).append(";\n");
			src.append("\t}\n");
		}

		SchemaHelper.formatValidators(src, validators);
		SchemaHelper.formatSaveActions(src, saveActions);

		src.append("}\n");

		return src.toString();
	}

	@Override
	public Set<String> getViews() {
		return dynamicViews;
	}

	@Override
	public boolean isValid(final ErrorBuffer errorBuffer) {

		return ValidationHelper.checkStringMatchesRegex(this, name, "[A-Z][a-zA-Z0-9_]+", errorBuffer);
<<<<<<< HEAD

	}

=======

	}

>>>>>>> 6c5d27db
	@Override
	public String getMultiplicity(final String propertyNameToCheck) {

		final Set<String> existingPropertyNames = new LinkedHashSet<>();
		final String _className                 = getProperty(name);

		for (final SchemaRelationship outRel : getOutgoingRelationships(SchemaRelationship.class)) {

			if (propertyNameToCheck.equals(outRel.getPropertyName(_className, existingPropertyNames, true))) {
				return outRel.getMultiplicity(true);
			}
<<<<<<< HEAD
		}

=======
		}

		// output related node definitions, collect property views
		for (final SchemaRelationship inRel : getIncomingRelationships(SchemaRelationship.class)) {

			if (propertyNameToCheck.equals(inRel.getPropertyName(_className, existingPropertyNames, false))) {
				return inRel.getMultiplicity(false);
			}
		}

		return null;
	}

	@Override
	public String getRelatedType(final String propertyNameToCheck) {

		final Set<String> existingPropertyNames = new LinkedHashSet<>();
		final String _className                 = getProperty(name);

		for (final SchemaRelationship outRel : getOutgoingRelationships(SchemaRelationship.class)) {

			if (propertyNameToCheck.equals(outRel.getPropertyName(_className, existingPropertyNames, true))) {
				return outRel.getSchemaNodeTargetType();
			}
		}

>>>>>>> 6c5d27db
		// output related node definitions, collect property views
		for (final SchemaRelationship inRel : getIncomingRelationships(SchemaRelationship.class)) {

			if (propertyNameToCheck.equals(inRel.getPropertyName(_className, existingPropertyNames, false))) {
<<<<<<< HEAD
				return inRel.getMultiplicity(false);
=======
				return inRel.getSchemaNodeSourceType();
>>>>>>> 6c5d27db
			}
		}

		return null;
	}

<<<<<<< HEAD
	@Override
	public String getRelatedType(final String propertyNameToCheck) {

		final Set<String> existingPropertyNames = new LinkedHashSet<>();
		final String _className                 = getProperty(name);

		for (final SchemaRelationship outRel : getOutgoingRelationships(SchemaRelationship.class)) {

			if (propertyNameToCheck.equals(outRel.getPropertyName(_className, existingPropertyNames, true))) {
				return outRel.getSchemaNodeTargetType();
			}
		}

		// output related node definitions, collect property views
		for (final SchemaRelationship inRel : getIncomingRelationships(SchemaRelationship.class)) {

			if (propertyNameToCheck.equals(inRel.getPropertyName(_className, existingPropertyNames, false))) {
				return inRel.getSchemaNodeSourceType();
			}
		}

		return null;
	}


	// ----- private methods -----
	private void addPropertyNameToViews(final String propertyName, final Map<String, Set<String>> viewProperties) {
		//SchemaHelper.addPropertyToView(PropertyView.Public, propertyName, viewProperties);
		SchemaHelper.addPropertyToView(PropertyView.Ui, propertyName, viewProperties);
	}

	// ----- interface Syncable -----
	@Override
	public List<Syncable> getSyncData() {
		return Collections.emptyList();
	}

	@Override
	public boolean isNode() {
		return true;
	}

	@Override
	public boolean isRelationship() {
		return false;
	}

	@Override
	public NodeInterface getSyncNode() {
		return this;
	}

	@Override
	public RelationshipInterface getSyncRelationship() {
		return null;
	}

	@Override
	public void updateFromPropertyMap(final PropertyMap properties) throws FrameworkException {


=======

	// ----- private methods -----
	private void addPropertyNameToViews(final String propertyName, final Map<String, Set<String>> viewProperties) {
		//SchemaHelper.addPropertyToView(PropertyView.Public, propertyName, viewProperties);
		SchemaHelper.addPropertyToView(PropertyView.Ui, propertyName, viewProperties);
	}

	// ----- interface Syncable -----
	@Override
	public List<Syncable> getSyncData() {

		final List<Syncable> data = new LinkedList<>();

		// outgoing relationships
		for (final SchemaRelationship rel : getOutgoingRelationships(SchemaRelationship.class)) {
			data.add(rel);
		}

		// incoming relationships
		for (final SchemaRelationship rel : getIncomingRelationships(SchemaRelationship.class)) {
			data.add(rel);
		}

		return data;
	}

	@Override
	public boolean isNode() {
		return true;
	}

	@Override
	public boolean isRelationship() {
		return false;
	}

	@Override
	public NodeInterface getSyncNode() {
		return this;
	}

	@Override
	public RelationshipInterface getSyncRelationship() {
		return null;
	}

	@Override
	public void updateFromPropertyMap(final PropertyMap properties) throws FrameworkException {

		// update all properties that exist in the source map
		for (final Entry<PropertyKey, Object> entry : properties.entrySet()) {

			setProperty(entry.getKey(), entry.getValue());
		}
>>>>>>> 6c5d27db
	}
}<|MERGE_RESOLUTION|>--- conflicted
+++ resolved
@@ -201,15 +201,9 @@
 	public boolean isValid(final ErrorBuffer errorBuffer) {
 
 		return ValidationHelper.checkStringMatchesRegex(this, name, "[A-Z][a-zA-Z0-9_]+", errorBuffer);
-<<<<<<< HEAD
-
-	}
-
-=======
-
-	}
-
->>>>>>> 6c5d27db
+
+	}
+
 	@Override
 	public String getMultiplicity(final String propertyNameToCheck) {
 
@@ -221,10 +215,6 @@
 			if (propertyNameToCheck.equals(outRel.getPropertyName(_className, existingPropertyNames, true))) {
 				return outRel.getMultiplicity(true);
 			}
-<<<<<<< HEAD
-		}
-
-=======
 		}
 
 		// output related node definitions, collect property views
@@ -238,36 +228,6 @@
 		return null;
 	}
 
-	@Override
-	public String getRelatedType(final String propertyNameToCheck) {
-
-		final Set<String> existingPropertyNames = new LinkedHashSet<>();
-		final String _className                 = getProperty(name);
-
-		for (final SchemaRelationship outRel : getOutgoingRelationships(SchemaRelationship.class)) {
-
-			if (propertyNameToCheck.equals(outRel.getPropertyName(_className, existingPropertyNames, true))) {
-				return outRel.getSchemaNodeTargetType();
-			}
-		}
-
->>>>>>> 6c5d27db
-		// output related node definitions, collect property views
-		for (final SchemaRelationship inRel : getIncomingRelationships(SchemaRelationship.class)) {
-
-			if (propertyNameToCheck.equals(inRel.getPropertyName(_className, existingPropertyNames, false))) {
-<<<<<<< HEAD
-				return inRel.getMultiplicity(false);
-=======
-				return inRel.getSchemaNodeSourceType();
->>>>>>> 6c5d27db
-			}
-		}
-
-		return null;
-	}
-
-<<<<<<< HEAD
 	@Override
 	public String getRelatedType(final String propertyNameToCheck) {
 
@@ -302,44 +262,6 @@
 	// ----- interface Syncable -----
 	@Override
 	public List<Syncable> getSyncData() {
-		return Collections.emptyList();
-	}
-
-	@Override
-	public boolean isNode() {
-		return true;
-	}
-
-	@Override
-	public boolean isRelationship() {
-		return false;
-	}
-
-	@Override
-	public NodeInterface getSyncNode() {
-		return this;
-	}
-
-	@Override
-	public RelationshipInterface getSyncRelationship() {
-		return null;
-	}
-
-	@Override
-	public void updateFromPropertyMap(final PropertyMap properties) throws FrameworkException {
-
-
-=======
-
-	// ----- private methods -----
-	private void addPropertyNameToViews(final String propertyName, final Map<String, Set<String>> viewProperties) {
-		//SchemaHelper.addPropertyToView(PropertyView.Public, propertyName, viewProperties);
-		SchemaHelper.addPropertyToView(PropertyView.Ui, propertyName, viewProperties);
-	}
-
-	// ----- interface Syncable -----
-	@Override
-	public List<Syncable> getSyncData() {
 
 		final List<Syncable> data = new LinkedList<>();
 
@@ -384,6 +306,5 @@
 
 			setProperty(entry.getKey(), entry.getValue());
 		}
->>>>>>> 6c5d27db
 	}
 }