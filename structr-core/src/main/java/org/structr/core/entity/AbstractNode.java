--- conflicted
+++ resolved
@@ -1323,2069 +1323,8 @@
 
 			results.addAll(Arrays.asList((Object[])partialResult));
 
-<<<<<<< HEAD
-=======
-			}
-
-			@Override
-			public String usage() {
-				return ERROR_MESSAGE_URLENCODE;
-			}
-
-		});
-		functions.put("if", new Function<Object, Object>() {
-
-			@Override
-			public Object apply(ActionContext ctx, final NodeInterface entity, final Object[] sources) throws FrameworkException {
-
-				if (sources[0] == null || sources.length < 3) {
-
-					return "";
-				}
-
-				if ("true".equals(sources[0]) || Boolean.TRUE.equals(sources[0])) {
-
-					return sources[1];
-
-				} else {
-
-					return sources[2];
-				}
-
-			}
-
-			@Override
-			public String usage() {
-				return ERROR_MESSAGE_IF;
-			}
-
-		});
-		functions.put("do", new Function<Object, Object>() {
-
-			@Override
-			public Object apply(ActionContext ctx, final NodeInterface entity, final Object[] sources) throws FrameworkException {
-
-				if (sources[0] == null || sources.length < 3) {
-
-					return "";
-				}
-
-				final AbstractNode node = (AbstractNode)entity;
-
-				if ("true".equals(sources[0]) || Boolean.TRUE.equals(sources[0])) {
-
-					node.extractFunctions(entity.getSecurityContext(), ctx, sources[1].toString());
-
-				} else {
-
-					node.extractFunctions(entity.getSecurityContext(), ctx, sources[2].toString());
-				}
-
-				return "";
-			}
-
-			@Override
-			public String usage() {
-				return ERROR_MESSAGE_DO;
-			}
-
-		});
-		functions.put("empty", new Function<Object, Object>() {
-
-			@Override
-			public Object apply(ActionContext ctx, final NodeInterface entity, final Object[] sources) throws FrameworkException {
-
-				if (sources[0] == null || StringUtils.isEmpty(sources[0].toString())) {
-
-					return true;
-
-				} else {
-					return false;
-				}
-
-			}
-
-			@Override
-			public String usage() {
-				return ERROR_MESSAGE_EMPTY;
-			}
-
-		});
-		functions.put("equal", new Function<Object, Object>() {
-
-			@Override
-			public Object apply(ActionContext ctx, final NodeInterface entity, final Object[] sources) throws FrameworkException {
-
-				logger.log(Level.FINE, "Length: {0}", sources.length);
-
-				if (sources.length < 2) {
-
-					return true;
-				}
-
-				logger.log(Level.FINE, "Comparing {0} to {1}", new java.lang.Object[]{sources[0], sources[1]});
-
-				if (sources[0] == null && sources[1] == null) {
-					return true;
-				}
-
-				if (sources[0] == null || sources[1] == null) {
-					return false;
-				}
-
-				return valueEquals(sources[0], sources[1]);
-			}
-
-			@Override
-			public String usage() {
-				return ERROR_MESSAGE_EQUAL;
-			}
-
-		});
-		functions.put("add", new Function<Object, Object>() {
-
-			@Override
-			public Object apply(ActionContext ctx, final NodeInterface entity, final Object[] sources) throws FrameworkException {
-
-				Double result = 0.0;
-
-				if (sources != null) {
-
-					for (Object i : sources) {
-
-						if (i != null) {
-
-							try {
-
-								result += Double.parseDouble(i.toString());
-
-							} catch (Throwable t) {
-
-								return t.getMessage();
-
-							}
-
-						} else {
-
-							result += 0.0;
-						}
-					}
-
-				}
-
-				return result;
-
-			}
-
-			@Override
-			public String usage() {
-				return ERROR_MESSAGE_ADD;
-			}
-
-		});
-		functions.put("double_sum", new Function<Object, Object>() {
-
-			@Override
-			public Object apply(ActionContext ctx, final NodeInterface entity, final Object[] sources) throws FrameworkException {
-
-				double result = 0.0;
-
-				if (arrayHasLengthAndAllElementsNotNull(sources, 1)) {
-
-					if (sources[0] instanceof Collection) {
-
-						for (final Number num : (Collection<Number>)sources[0]) {
-
-							result += num.doubleValue();
-						}
-					}
-				}
-
-				return result;
-
-			}
-
-			@Override
-			public String usage() {
-				return ERROR_MESSAGE_DOUBLE_SUM;
-			}
-
-		});
-		functions.put("int_sum", new Function<Object, Object>() {
-
-			@Override
-			public Object apply(ActionContext ctx, final NodeInterface entity, final Object[] sources) throws FrameworkException {
-
-				int result = 0;
-
-				if (arrayHasLengthAndAllElementsNotNull(sources, 1)) {
-
-					if (sources[0] instanceof Collection) {
-
-						for (final Number num : (Collection<Number>)sources[0]) {
-
-							result += num.intValue();
-						}
-					}
-				}
-
-				return result;
-
-			}
-
-			@Override
-			public String usage() {
-				return ERROR_MESSAGE_INT_SUM;
-			}
-
-		});
-		functions.put("extract", new Function<Object, Object>() {
-
-			@Override
-			public Object apply(ActionContext ctx, final NodeInterface entity, final Object[] sources) throws FrameworkException {
-
-				if (arrayHasLengthAndAllElementsNotNull(sources, 1)) {
-
-					// no property key given, maybe we should extract a list of lists?
-					if (sources[0] instanceof Collection) {
-
-						final List extraction = new LinkedList();
-
-						for (final Object obj : (Collection)sources[0]) {
-
-							if (obj instanceof Collection) {
-
-								extraction.addAll((Collection)obj);
-							}
-						}
-
-						return extraction;
-					}
-
-
-
-				} else if (arrayHasLengthAndAllElementsNotNull(sources, 2)) {
-
-					if (sources[0] instanceof Collection && sources[1] instanceof String) {
-
-						final ConfigurationProvider config = StructrApp.getConfiguration();
-						final List extraction              = new LinkedList();
-						final String keyName               = (String)sources[1];
-
-						for (final Object obj : (Collection)sources[0]) {
-
-							if (obj instanceof GraphObject) {
-
-								final PropertyKey key = config.getPropertyKeyForJSONName(obj.getClass(), keyName);
-								final Object value = ((GraphObject)obj).getProperty(key);
-								if (value != null) {
-
-									extraction.add(value);
-								}
-							}
-						}
-
-						return extraction;
-					}
-				}
-
-				return null;
-
-			}
-
-			@Override
-			public String usage() {
-				return ERROR_MESSAGE_EXTRACT;
-			}
-
-		});
-		functions.put("merge", new Function<Object, Object>() {
-
-			@Override
-			public Object apply(ActionContext ctx, final NodeInterface entity, final Object[] sources) throws FrameworkException {
-
-				final List list = new ArrayList();
-				for (final Object source : sources) {
-
-					if (source instanceof Collection) {
-
-						// filter null objects
-						for (Object obj : (Collection)source) {
-							if (obj != null) {
-
-								list.add(obj);
-							}
-						}
-
-					} else if (source != null) {
-
-						list.add(source);
-					}
-				}
-
-				return list;
-			}
-
-			@Override
-			public String usage() {
-				return ERROR_MESSAGE_MERGE;
-			}
-
-		});
-		functions.put("sort", new Function<Object, Object>() {
-
-			@Override
-			public Object apply(ActionContext ctx, final NodeInterface entity, final Object[] sources) throws FrameworkException {
-
-				if (arrayHasMinLengthAndAllElementsNotNull(sources, 2)) {
-
-					if (sources[0] instanceof List && sources[1] instanceof String) {
-
-						final List list         = (List)sources[0];
-						final String sortKey    = sources[1].toString();
-						final Iterator iterator = list.iterator();
-
-						if (iterator.hasNext()) {
-
-							final Object firstElement = iterator.next();
-							if (firstElement instanceof GraphObject) {
-
-								final Class type          = firstElement.getClass();
-								final PropertyKey key     = StructrApp.getConfiguration().getPropertyKeyForJSONName(type, sortKey);
-								final boolean descending  = sources.length == 3 && sources[2] != null && "true".equals(sources[2].toString());
-
-								if (key != null) {
-
-									List<GraphObject> sortCollection = (List<GraphObject>)list;
-									Collections.sort(sortCollection, new GraphObjectComparator(key, descending));
-								}
-							}
-
-						}
-					}
-				}
-
-				return sources[0];
-			}
-
-			@Override
-			public String usage() {
-				return ERROR_MESSAGE_SORT;
-			}
-
-		});
-		functions.put("lt", new Function<Object, Object>() {
-
-			@Override
-			public Object apply(ActionContext ctx, final NodeInterface entity, final Object[] sources) throws FrameworkException {
-
-				String result = "";
-
-				if (arrayHasLengthAndAllElementsNotNull(sources, 2)) {
-
-					double value1 = AbstractNode.getDoubleForComparison(sources[0]);
-					double value2 = AbstractNode.getDoubleForComparison(sources[1]);
-
-					return value1 < value2;
-				}
-
-				return result;
-
-			}
-
-			@Override
-			public String usage() {
-				return ERROR_MESSAGE_LT;
-			}
-		});
-		functions.put("gt", new Function<Object, Object>() {
-
-			@Override
-			public Object apply(ActionContext ctx, final NodeInterface entity, final Object[] sources) throws FrameworkException {
-
-				String result = "";
-
-				if (arrayHasLengthAndAllElementsNotNull(sources, 2)) {
-
-					double value1 = AbstractNode.getDoubleForComparison(sources[0]);
-					double value2 = AbstractNode.getDoubleForComparison(sources[1]);
-
-					return value1 > value2;
-				}
-
-				return result;
-
-			}
-
-			@Override
-			public String usage() {
-				return ERROR_MESSAGE_GT;
-			}
-		});
-		functions.put("lte", new Function<Object, Object>() {
-
-			@Override
-			public Object apply(ActionContext ctx, final NodeInterface entity, final Object[] sources) throws FrameworkException {
-
-				String result = "";
-
-				if (arrayHasLengthAndAllElementsNotNull(sources, 2)) {
-
-					double value1 = AbstractNode.getDoubleForComparison(sources[0]);
-					double value2 = AbstractNode.getDoubleForComparison(sources[1]);
-
-					return value1 <= value2;
-				}
-
-				return result;
-
-			}
-
-			@Override
-			public String usage() {
-				return ERROR_MESSAGE_LTE;
-			}
-		});
-		functions.put("gte", new Function<Object, Object>() {
-
-			@Override
-			public Object apply(ActionContext ctx, final NodeInterface entity, final Object[] sources) throws FrameworkException {
-
-				String result = "";
-
-				if (arrayHasLengthAndAllElementsNotNull(sources, 2)) {
-
-					double value1 = AbstractNode.getDoubleForComparison(sources[0]);
-					double value2 = AbstractNode.getDoubleForComparison(sources[1]);
-
-					return value1 >= value2;
-				}
-
-				return result;
-
-			}
-
-			@Override
-			public String usage() {
-				return ERROR_MESSAGE_GTE;
-			}
-		});
-		functions.put("subt", new Function<Object, Object>() {
-
-			@Override
-			public Object apply(ActionContext ctx, final NodeInterface entity, final Object[] sources) throws FrameworkException {
-
-				if (arrayHasMinLengthAndAllElementsNotNull(sources, 2)) {
-
-					try {
-
-						Double result = Double.parseDouble(sources[0].toString());
-
-						for (int i = 1; i < sources.length; i++) {
-
-							result -= Double.parseDouble(sources[i].toString());
-
-						}
-
-						return result;
-
-					} catch (Throwable t) {
-
-						return t.getMessage();
-
-					}
-				}
-
-				return "";
-
-			}
-
-			@Override
-			public String usage() {
-				return ERROR_MESSAGE_SUBT;
-			}
-		});
-		functions.put("mult", new Function<Object, Object>() {
-
-			@Override
-			public Object apply(ActionContext ctx, final NodeInterface entity, final Object[] sources) throws FrameworkException {
-
-				Double result = 1.0d;
-
-				if (sources != null) {
-
-					for (Object i : sources) {
-
-						try {
-
-							result *= Double.parseDouble(i.toString());
-
-						} catch (Throwable t) {
-
-							return t.getMessage();
-
-						}
-					}
-
-				}
-
-				return result;
-
-			}
-
-			@Override
-			public String usage() {
-				return ERROR_MESSAGE_MULT;
-			}
-		});
-		functions.put("quot", new Function<Object, Object>() {
-
-			@Override
-			public Object apply(ActionContext ctx, final NodeInterface entity, final Object[] sources) throws FrameworkException {
-
-				if (arrayHasLengthAndAllElementsNotNull(sources, 2)) {
-
-					try {
-
-						return Double.parseDouble(sources[0].toString()) / Double.parseDouble(sources[1].toString());
-
-					} catch (Throwable t) {
-
-						return t.getMessage();
-
-					}
-
-				} else {
-
-					if (sources != null) {
-
-						if (sources.length > 0 && sources[0] != null) {
-							return Double.valueOf(sources[0].toString());
-						}
-
-						return "";
-					}
-				}
-
-				return "";
-			}
-
-			@Override
-			public String usage() {
-				return ERROR_MESSAGE_QUOT;
-			}
-		});
-		functions.put("round", new Function<Object, Object>() {
-
-			@Override
-			public Object apply(ActionContext ctx, final NodeInterface entity, final Object[] sources) throws FrameworkException {
-
-				if (arrayHasLengthAndAllElementsNotNull(sources, 2)) {
-
-					if (StringUtils.isBlank(sources[0].toString())) {
-						return "";
-					}
-
-					try {
-
-						Double f1 = Double.parseDouble(sources[0].toString());
-						double f2 = Math.pow(10, (Double.parseDouble(sources[1].toString())));
-						long r = Math.round(f1 * f2);
-
-						return (double) r / f2;
-
-					} catch (Throwable t) {
-
-						return t.getMessage();
-
-					}
-
-				} else {
-
-					return "";
-				}
-			}
-
-			@Override
-			public String usage() {
-				return ERROR_MESSAGE_ROUND;
-			}
-		});
-		functions.put("max", new Function<Object, Object>() {
-
-			@Override
-			public Object apply(ActionContext ctx, final NodeInterface entity, final Object[] sources) throws FrameworkException {
-
-				Object result   = "";
-				String errorMsg = "ERROR! Usage: ${max(val1, val2)}. Example: ${max(5,10)}";
-
-				if (arrayHasLengthAndAllElementsNotNull(sources, 2)) {
-
-					try {
-						result = Math.max(Double.parseDouble(sources[0].toString()), Double.parseDouble(sources[1].toString()));
-
-					} catch (Throwable t) {
-
-						logger.log(Level.WARNING, "Could not determine max() of {0} and {1}", new Object[]{sources[0], sources[1]});
-						result = errorMsg;
-					}
-
-				} else {
-
-					result = "";
-				}
-
-				return result;
-
-			}
-
-			@Override
-			public String usage() {
-				return ERROR_MESSAGE_MAX;
-			}
-		});
-		functions.put("min", new Function<Object, Object>() {
-
-			@Override
-			public Object apply(ActionContext ctx, final NodeInterface entity, final Object[] sources) throws FrameworkException {
-
-				Object result   = "";
-				String errorMsg = "ERROR! Usage: ${min(val1, val2)}. Example: ${min(5,10)}";
-
-				if (arrayHasLengthAndAllElementsNotNull(sources, 2)) {
-
-					try {
-						result = Math.min(Double.parseDouble(sources[0].toString()), Double.parseDouble(sources[1].toString()));
-
-					} catch (Throwable t) {
-
-						logger.log(Level.WARNING, "Could not determine min() of {0} and {1}", new Object[]{sources[0], sources[1]});
-						result = errorMsg;
-					}
-
-				} else {
-
-					result = "";
-				}
-
-				return result;
-
-			}
-
-			@Override
-			public String usage() {
-				return ERROR_MESSAGE_MIN;
-			}
-		});
-		functions.put("config", new Function<Object, Object>() {
-
-			@Override
-			public Object apply(ActionContext ctx, final NodeInterface entity, final Object[] sources) throws FrameworkException {
-
-				if (arrayHasMinLengthAndAllElementsNotNull(sources, 1)) {
-
-					final String configKey    = sources[0].toString();
-					final String defaultValue = sources.length >= 2 ? sources[1].toString() : "";
-
-					return StructrApp.getConfigurationValue(configKey, defaultValue);
-				}
-
-				return "";
-			}
-
-			@Override
-			public String usage() {
-				return ERROR_MESSAGE_CONFIG;
-			}
-		});
-		functions.put("date_format", new Function<Object, Object>() {
-
-			@Override
-			public Object apply(ActionContext ctx, final NodeInterface entity, final Object[] sources) throws FrameworkException {
-
-				if (sources == null || sources != null && sources.length != 2) {
-					return ERROR_MESSAGE_DATE_FORMAT;
-				}
-
-				if (arrayHasLengthAndAllElementsNotNull(sources, 2)) {
-
-					Date date = null;
-
-					if (sources[0] instanceof Date) {
-
-						date = (Date)sources[0];
-
-					} else {
-
-						try {
-
-							// parse with format from IS
-							date = new SimpleDateFormat(ISO8601DateProperty.PATTERN).parse(sources[0].toString());
-
-						} catch (ParseException ex) {
-							ex.printStackTrace();
-						}
-
-					}
-
-					// format with given pattern
-					return new SimpleDateFormat(sources[1].toString()).format(date);
-				}
-
-				return "";
-			}
-
-			@Override
-			public String usage() {
-				return ERROR_MESSAGE_DATE_FORMAT;
-			}
-		});
-		functions.put("parse_date", new Function<Object, Object>() {
-
-			@Override
-			public Object apply(ActionContext ctx, final NodeInterface entity, final Object[] sources) throws FrameworkException {
-
-				if (sources == null || sources != null && sources.length != 2) {
-					return ERROR_MESSAGE_PARSE_DATE;
-				}
-
-				if (arrayHasLengthAndAllElementsNotNull(sources, 2)) {
-
-					String dateString = sources[0].toString();
-
-					if (StringUtils.isBlank(dateString)) {
-						return "";
-					}
-
-					String pattern = sources[1].toString();
-
-					try {
-						// parse with format from IS
-						return new SimpleDateFormat(pattern).parse(dateString);
-
-					} catch (ParseException ex) {
-						logger.log(Level.WARNING, "Could not parse date " + dateString + " and format it to pattern " + pattern, ex);
-					}
-
-				}
-
-				return "";
-			}
-
-			@Override
-			public String usage() {
-				return ERROR_MESSAGE_PARSE_DATE;
-			}
-		});
-		functions.put("number_format", new Function<Object, Object>() {
-
-			@Override
-			public Object apply(ActionContext ctx, final NodeInterface entity, final Object[] sources) throws FrameworkException {
-
-				if (sources == null || sources != null && sources.length != 3) {
-					return ERROR_MESSAGE_NUMBER_FORMAT;
-				}
-
-				if (arrayHasLengthAndAllElementsNotNull(sources, 3)) {
-
-					if (StringUtils.isBlank(sources[0].toString())) {
-						return "";
-					}
-
-					try {
-
-						Double val = Double.parseDouble(sources[0].toString());
-						String langCode = sources[1].toString();
-						String pattern = sources[2].toString();
-
-						return new DecimalFormat(pattern, DecimalFormatSymbols.getInstance(Locale.forLanguageTag(langCode))).format(val);
-
-					} catch (Throwable t) { 	}
-				}
-
-				return "";
-			}
-
-			@Override
-			public String usage() {
-				return ERROR_MESSAGE_NUMBER_FORMAT;
-			}
-		});
-		functions.put("template", new Function<Object, Object>() {
-
-			@Override
-			public Object apply(ActionContext ctx, final NodeInterface entity, final Object[] sources) throws FrameworkException {
-
-				if (sources == null || sources != null && sources.length != 3) {
-					return ERROR_MESSAGE_TEMPLATE;
-				}
-
-				if (arrayHasLengthAndAllElementsNotNull(sources, 3) && sources[2] instanceof AbstractNode) {
-
-					final App app                       = StructrApp.getInstance(entity.getSecurityContext());
-					final String name                   = sources[0].toString();
-					final String locale                 = sources[1].toString();
-					final MailTemplate template         = app.nodeQuery(MailTemplate.class).andName(name).and(MailTemplate.locale, locale).getFirst();
-					final AbstractNode templateInstance = (AbstractNode)sources[2];
-
-					if (template != null) {
-
-						final String text = template.getProperty(MailTemplate.text);
-						if (text != null) {
-
-							// recursive replacement call, be careful here
-							return templateInstance.replaceVariables(entity.getSecurityContext(), ctx, text);
-						}
-					}
-				}
-
-				return "";
-			}
-
-			@Override
-			public String usage() {
-				return ERROR_MESSAGE_TEMPLATE;
-			}
-		});
-		functions.put("not", new Function<Object, Object>() {
-
-			@Override
-			public Object apply(ActionContext ctx, final NodeInterface entity, final Object[] sources) throws FrameworkException {
-
-				if (arrayHasMinLengthAndAllElementsNotNull(sources, 1)) {
-
-					return !("true".equals(sources[0].toString()) || Boolean.TRUE.equals(sources[0]));
-
-				}
-
-				return true;
-			}
-
-			@Override
-			public String usage() {
-				return ERROR_MESSAGE_NOT;
-			}
-
-		});
-		functions.put("and", new Function<Object, Object>() {
-
-			@Override
-			public Object apply(ActionContext ctx, final NodeInterface entity, final Object[] sources) throws FrameworkException {
-
-				boolean result = true;
-
-				if (sources != null) {
-
-					if (sources.length < 2) {
-						return usage();
-					}
-
-					for (Object i : sources) {
-
-						if (i != null) {
-
-							try {
-
-								result &= "true".equals(i.toString()) || Boolean.TRUE.equals(i);
-
-							} catch (Throwable t) {
-
-								return t.getMessage();
-
-							}
-
-						} else {
-
-							// null is false
-							return false;
-						}
-					}
-
-				}
-
-				return result;
-			}
-
-			@Override
-			public String usage() {
-				return ERROR_MESSAGE_AND;
-			}
-
-		});
-		functions.put("or", new Function<Object, Object>() {
-
-			@Override
-			public Object apply(ActionContext ctx, final NodeInterface entity, final Object[] sources) throws FrameworkException {
-
-				boolean result = false;
-
-				if (sources != null) {
-
-					if (sources.length < 2) {
-						return usage();
-					}
-
-					for (Object i : sources) {
-
-						if (i != null) {
-
-							try {
-
-								result |= "true".equals(i.toString()) || Boolean.TRUE.equals(i);
-
-							} catch (Throwable t) {
-
-								return t.getMessage();
-
-							}
-
-						} else {
-
-							// null is false
-							result |= false;
-						}
-					}
-
-				}
-
-				return result;
-			}
-
-			@Override
-			public String usage() {
-				return ERROR_MESSAGE_OR;
-			}
-		});
-		functions.put("get", new Function<Object, Object>() {
-
-			@Override
-			public Object apply(ActionContext ctx, final NodeInterface entity, final Object[] sources) throws FrameworkException {
-
-				if (arrayHasLengthAndAllElementsNotNull(sources, 2)) {
-
-					NodeInterface node = null;
-
-					if (sources[0] instanceof NodeInterface) {
-						node = (NodeInterface)sources[0];
-					}
-
-					if (sources[0] instanceof List) {
-
-						final List list = (List)sources[0];
-						if (list.size() == 1 && list.get(0) instanceof NodeInterface) {
-
-							node = (NodeInterface)list.get(0);
-						}
-					}
-
-					if (node != null) {
-
-						final String keyName     = sources[1].toString();
-						final PropertyKey key    = StructrApp.getConfiguration().getPropertyKeyForJSONName(node.getClass(), keyName);
-
-						if (key != null) {
-							return node.getProperty(key);
-						}
-
-						return "";
-
-					} else {
-
-						return ERROR_MESSAGE_GET_ENTITY;
-					}
-				}
-
-				return usage();
-			}
-
-			@Override
-			public String usage() {
-				return ERROR_MESSAGE_GET;
-			}
-		});
-		functions.put("first", new Function<Object, Object>() {
-
-			@Override
-			public Object apply(ActionContext ctx, final NodeInterface entity, final Object[] sources) throws FrameworkException {
-
-				if (arrayHasLengthAndAllElementsNotNull(sources, 1) && sources[0] instanceof List && !((List)sources[0]).isEmpty()) {
-					return ((List)sources[0]).get(0);
-				}
-
-				return null;
-			}
-
-			@Override
-			public String usage() {
-				return ERROR_MESSAGE_FIRST;
-			}
-		});
-		functions.put("last", new Function<Object, Object>() {
-
-			@Override
-			public Object apply(ActionContext ctx, final NodeInterface entity, final Object[] sources) throws FrameworkException {
-
-				if (arrayHasLengthAndAllElementsNotNull(sources, 1) &&  sources[0] instanceof List && !((List)sources[0]).isEmpty()) {
-
-					final List list = (List)sources[0];
-					return list.get(list.size() - 1);
-				}
-
-				return "";
-			}
-
-			@Override
-			public String usage() {
-				return ERROR_MESSAGE_LAST;
-			}
-		});
-		functions.put("nth", new Function<Object, Object>() {
-
-			@Override
-			public Object apply(ActionContext ctx, final NodeInterface entity, final Object[] sources) throws FrameworkException {
-
-				if (arrayHasLengthAndAllElementsNotNull(sources, 2) && sources[0] instanceof List && !((List)sources[0]).isEmpty()) {
-
-					final List list = (List)sources[0];
-					final int pos   = Double.valueOf(sources[1].toString()).intValue();
-					final int size  = list.size();
-
-					return list.get(Math.min(Math.max(0, pos), size));
-				}
-
-				return "";
-			}
-
-			@Override
-			public String usage() {
-				return ERROR_MESSAGE_NTH;
-			}
-		});
-		functions.put("eval", new Function<Object, Object>() {
-
-			@Override
-			public Object apply(ActionContext ctx, final NodeInterface entity, final Object[] sources) throws FrameworkException {
-
-				for (Object i : sources) {
-
-					if (i != null && i instanceof String) {
-
-						final AbstractNode node = (AbstractNode)entity;
-						node.extractFunctions(entity.getSecurityContext(), ctx, i.toString());
-					}
-				}
-
-				return "";
-			}
-
-			@Override
-			public String usage() {
-				return ERROR_MESSAGE_EVAL;
-			}
-		});
-		functions.put("merge_properties", new Function<Object, Object>() {
-
-			@Override
-			public Object apply(ActionContext ctx, final NodeInterface entity, final Object[] sources) throws FrameworkException {
-
-				if (arrayHasMinLengthAndAllElementsNotNull(sources, 2) && sources[0] instanceof GraphObject && sources[1] instanceof GraphObject) {
-
-					final ConfigurationProvider config = StructrApp.getConfiguration();
-					final Set<PropertyKey> mergeKeys   = new LinkedHashSet<>();
-					final GraphObject source           = (GraphObject)sources[0];
-					final GraphObject target           = (GraphObject)sources[1];
-					final int paramCount               = sources.length;
-
-					for (int i=2; i<paramCount; i++) {
-
-						final String keyName     = sources[i].toString();
-						final PropertyKey key    = config.getPropertyKeyForJSONName(target.getClass(), keyName);
-
-						mergeKeys.add(key);
-					}
-
-					for (final PropertyKey key : mergeKeys) {
-
-						final Object sourceValue = source.getProperty(key);
-						if (sourceValue != null) {
-
-							target.setProperty(key, sourceValue);
-						}
-
-					}
-				}
-
-				return "";
-			}
-
-			@Override
-			public String usage() {
-				return ERROR_MESSAGE_MERGE_PROPERTIES;
-			}
-		});
-		functions.put("each", new Function<Object, Object>() {
-
-			@Override
-			public Object apply(ActionContext ctx, final NodeInterface entity, final Object[] sources) throws FrameworkException {
-
-				if (arrayHasLengthAndAllElementsNotNull(sources, 2) && sources[0] instanceof List) {
-
-					final List list         = (List)sources[0];
-					final String expr       = sources[1].toString();
-					final AbstractNode node = (AbstractNode)entity;
-
-					for (final Object obj : list) {
-
-						node.extractFunctions(entity.getSecurityContext(), new ActionContext(entity, obj), expr);
-					}
-				}
-
-				return "";
-			}
-
-			@Override
-			public String usage() {
-				return ERROR_MESSAGE_EACH;
-			}
-		});
-
-		// ----- BEGIN functions with side effects -----
-		functions.put("print", new Function<Object, Object>() {
-
-			@Override
-			public Object apply(ActionContext ctx, final NodeInterface entity, final Object[] sources) throws FrameworkException {
-
-				if (sources != null) {
-
-					for (Object i : sources) {
-
-						System.out.print(i);
-					}
-
-					System.out.println();
-				}
-
-				return "";
-			}
-
-			@Override
-			public String usage() {
-				return ERROR_MESSAGE_PRINT;
-			}
-		});
-		functions.put("read", new Function<Object, Object>() {
-
-			@Override
-			public Object apply(ActionContext ctx, final NodeInterface entity, final Object[] sources) throws FrameworkException {
-
-				if (arrayHasLengthAndAllElementsNotNull(sources, 1)) {
-
-					try {
-						final String sandboxFilename = AbstractNode.getSandboxFileName(sources[0].toString());
-						if (sandboxFilename != null) {
-
-							final File file = new File(sandboxFilename);
-							if (file.exists() && file.length() < 10000000) {
-
-								try (final FileInputStream fis = new FileInputStream(file)) {
-
-									return IOUtils.toString(fis, "utf-8");
-								}
-							}
-						}
-
-					} catch (IOException ioex) {
-						ioex.printStackTrace();
-					}
-				}
-
-				return "";
-			}
-
-			@Override
-			public String usage() {
-				return ERROR_MESSAGE_READ;
-			}
-		});
-		functions.put("write", new Function<Object, Object>() {
-
-			@Override
-			public Object apply(ActionContext ctx, final NodeInterface entity, final Object[] sources) throws FrameworkException {
-
-				if (arrayHasMinLengthAndAllElementsNotNull(sources, 1)) {
-
-					try {
-						final String sandboxFilename = AbstractNode.getSandboxFileName(sources[0].toString());
-						if (sandboxFilename != null) {
-
-							final File file = new File(sandboxFilename);
-							if (!file.exists()) {
-
-								try (final Writer writer = new OutputStreamWriter(new FileOutputStream(file, false))) {
-
-									for (int i=1; i<sources.length; i++) {
-										if (sources[i] != null) {
-											IOUtils.write(sources[i].toString(), writer);
-										}
-									}
-
-									writer.flush();
-								}
-
-							} else {
-
-								logger.log(Level.SEVERE, "Trying to overwrite an existing file, please use append() for that purpose.");
-							}
-						}
-
-					} catch (IOException ioex) {
-						ioex.printStackTrace();
-					}
-				}
-
-				return "";
-			}
-
-			@Override
-			public String usage() {
-				return ERROR_MESSAGE_WRITE;
-			}
-		});
-		functions.put("append", new Function<Object, Object>() {
-
-			@Override
-			public Object apply(ActionContext ctx, final NodeInterface entity, final Object[] sources) throws FrameworkException {
-
-				if (arrayHasMinLengthAndAllElementsNotNull(sources, 1)) {
-
-					try {
-						final String sandboxFilename = AbstractNode.getSandboxFileName(sources[0].toString());
-						if (sandboxFilename != null) {
-
-							final File file = new File(sandboxFilename);
-
-							try (final Writer writer = new OutputStreamWriter(new FileOutputStream(file, true))) {
-
-								for (int i=1; i<sources.length; i++) {
-									IOUtils.write(sources[i].toString(), writer);
-								}
-
-								writer.flush();
-							}
-						}
-
-					} catch (IOException ioex) {
-						ioex.printStackTrace();
-					}
-				}
-
-				return "";
-			}
-
-			@Override
-			public String usage() {
-				return ERROR_MESSAGE_APPEND;
-			}
-		});
-		functions.put("xml", new Function<Object, Object>() {
-
-			@Override
-			public Object apply(ActionContext ctx, final NodeInterface entity, final Object[] sources) throws FrameworkException {
-
-				if (arrayHasLengthAndAllElementsNotNull(sources, 1) && sources[0] instanceof String) {
-
-					try {
-
-						final DocumentBuilder builder = DocumentBuilderFactory.newInstance().newDocumentBuilder();
-						if (builder != null) {
-
-							final String xml          = (String)sources[0];
-							final StringReader reader = new StringReader(xml);
-							final InputSource src     = new InputSource(reader);
-
-							return builder.parse(src);
-						}
-
-					} catch (IOException | SAXException | ParserConfigurationException ex) {
-						ex.printStackTrace();
-					}
-				}
-
-				return "";
-			}
-
-			@Override
-			public String usage() {
-				return ERROR_MESSAGE_XML;
-			}
-		});
-		functions.put("xpath", new Function<Object, Object>() {
-
-			@Override
-			public Object apply(ActionContext ctx, final NodeInterface entity, final Object[] sources) throws FrameworkException {
-
-				if (arrayHasMinLengthAndAllElementsNotNull(sources, 2) && sources[0] instanceof Document) {
-
-					try {
-
-						XPath xpath = XPathFactory.newInstance().newXPath();
-						return xpath.evaluate(sources[1].toString(), sources[0], XPathConstants.STRING);
-
-					} catch (XPathExpressionException ioex) {
-						ioex.printStackTrace();
-					}
-				}
-
-				return "";
-			}
-
-			@Override
-			public String usage() {
-				return ERROR_MESSAGE_XPATH;
-			}
-		});
-		functions.put("set", new Function<Object, Object>() {
-
-			@Override
-			public Object apply(ActionContext ctx, final NodeInterface entity, final Object[] sources) throws FrameworkException {
-
-				if (arrayHasMinLengthAndAllElementsNotNull(sources, 2)) {
-
-					if (sources[0] instanceof NodeInterface) {
-
-						final NodeInterface source            = (NodeInterface)sources[0];
-						final Map<String, Object> properties  = new LinkedHashMap<>();
-						final SecurityContext securityContext = source.getSecurityContext();
-						final Gson gson                       = new GsonBuilder().create();
-						final Class type                      = source.getClass();
-						final int sourceCount                 = sources.length;
-
-						if (sources.length == 3 && sources[2] != null && sources[1].toString().matches("[a-zA-Z0-9_]+")) {
-
-							properties.put(sources[1].toString(), sources[2]);
-
-						} else {
-
-							// we either have and odd number of items, or two multi-value items.
-							for (int i=1; i<sourceCount; i++) {
-
-								properties.putAll(deserialize(gson, sources[i].toString()));
-							}
-						}
-
-						// store values in entity
-						final PropertyMap map = PropertyMap.inputTypeToJavaType(securityContext, type, properties);
-						for (final Entry<PropertyKey, Object> entry : map.entrySet()) {
-
-							source.setProperty(entry.getKey(), entry.getValue());
-						}
-
-					} else {
-
-						throw new FrameworkException(422, "Invalid use of builtin method set, usage: set(entity, params..)");
-					}
-
-				}
-
-				return "";
-			}
-
-			@Override
-			public String usage() {
-				return ERROR_MESSAGE_SET;
-			}
-		});
-		functions.put("send_plaintext_mail", new Function<Object, Object>() {
-
-			@Override
-			public Object apply(ActionContext ctx, final NodeInterface entity, final Object[] sources) throws FrameworkException {
-
-				if (arrayHasLengthAndAllElementsNotNull(sources, 6)) {
-
-					final String from        = sources[0].toString();
-					final String fromName    = sources[1].toString();
-					final String to          = sources[2].toString();
-					final String toName      = sources[3].toString();
-					final String subject     = sources[4].toString();
-					final String textContent = sources[5].toString();
-
-					try {
-						MailHelper.sendSimpleMail(from, fromName, to, toName, null, null, from, subject, textContent);
-
-					} catch (EmailException eex) {
-						eex.printStackTrace();
-					}
-				}
-
-				return "";
-			}
-
-			@Override
-			public String usage() {
-				return ERROR_MESSAGE_SEND_PLAINTEXT_MAIL;
-			}
-		});
-		functions.put("send_html_mail", new Function<Object, Object>() {
-
-			@Override
-			public Object apply(ActionContext ctx, final NodeInterface entity, final Object[] sources) throws FrameworkException {
-
-				if (arrayHasMinLengthAndAllElementsNotNull(sources, 6)) {
-
-					final String from        = sources[0].toString();
-					final String fromName    = sources[1].toString();
-					final String to          = sources[2].toString();
-					final String toName      = sources[3].toString();
-					final String subject     = sources[4].toString();
-					final String htmlContent = sources[5].toString();
-					String textContent       = "";
-
-					if (sources.length == 7) {
-						textContent = sources[6].toString();
-					}
-
-					try {
-						MailHelper.sendHtmlMail(from, fromName, to, toName, null, null, from, subject, htmlContent, textContent);
-
-					} catch (EmailException eex) {
-						eex.printStackTrace();
-					}
-				}
-
-				return "";
-			}
-
-			@Override
-			public String usage() {
-				return ERROR_MESSAGE_SEND_HTML_MAIL;
-			}
-		});
-		functions.put("geocode", new Function<Object, Object>() {
-
-			@Override
-			public Object apply(ActionContext ctx, final NodeInterface entity, final Object[] sources) throws FrameworkException {
-
-				if (arrayHasLengthAndAllElementsNotNull(sources, 3)) {
-
-					final Gson gson      = new GsonBuilder().create();
-					final String street  = sources[0].toString();
-					final String city    = sources[1].toString();
-					final String country = sources[2].toString();
-
-					GeoCodingResult result = GeoHelper.geocode(street, null, null, city, null, country);
-					if (result != null) {
-
-						final Map<String, Object> map = new LinkedHashMap<>();
-
-						map.put("latitude", result.getLatitude());
-						map.put("longitude", result.getLongitude());
-
-						return serialize(gson, map);
-					}
-
-				}
-
-				return "";
-			}
-
-			@Override
-			public String usage() {
-				return ERROR_MESSAGE_GEOCODE;
-			}
-		});
-		functions.put("find", new Function<Object, Object>() {
-
-			@Override
-			public Object apply(ActionContext ctx, final NodeInterface entity, final Object[] sources) throws FrameworkException {
-
-				if (sources != null) {
-
-					final SecurityContext securityContext = entity.getSecurityContext();
-					final ConfigurationProvider config    = StructrApp.getConfiguration();
-					final Query query                     = StructrApp.getInstance(securityContext).nodeQuery();
-
-					// the type to query for
-					Class type = null;
-
-					if (sources.length >= 1 && sources[0] != null) {
-
-						type  = config.getNodeEntityClass(sources[0].toString());
-						if (type != null) {
-
-							query.andTypes(type);
-						}
-					}
-
-					switch (sources.length) {
-
-						case 7: // third (key,value) tuple
-
-							final PropertyKey key3 = config.getPropertyKeyForJSONName(type, sources[5].toString());
-							if (key3 != null) {
-
-								// throw exception if key is not indexed (otherwise the user will never know)
-								if (!key3.isSearchable()) {
-									throw new FrameworkException(400, "Search key " + key3.jsonName() + " is not indexed.");
-								}
-
-								final PropertyConverter inputConverter = key3.inputConverter(securityContext);
-								Object value                           = sources[6].toString();
-
-								if (inputConverter != null) {
-
-									value = inputConverter.convert(value);
-								}
-
-								query.and(key3, value);
-							}
-
-						case 5: // second (key,value) tuple
-
-							final PropertyKey key2 = config.getPropertyKeyForJSONName(type, sources[3].toString());
-							if (key2 != null) {
-
-								// throw exception if key is not indexed (otherwise the user will never know)
-								if (!key2.isSearchable()) {
-									throw new FrameworkException(400, "Search key " + key2.jsonName() + " is not indexed.");
-								}
-
-								final PropertyConverter inputConverter = key2.inputConverter(securityContext);
-								Object value                           = sources[4].toString();
-
-								if (inputConverter != null) {
-
-									value = inputConverter.convert(value);
-								}
-
-								query.and(key2, value);
-							}
-
-						case 3: // (key,value) tuple
-
-							final PropertyKey key1 = config.getPropertyKeyForJSONName(type, sources[1].toString());
-							if (key1 != null) {
-
-								// throw exception if key is not indexed (otherwise the user will never know)
-								if (!key1.isSearchable()) {
-									throw new FrameworkException(400, "Search key " + key1.jsonName() + " is not indexed.");
-								}
-
-								final PropertyConverter inputConverter = key1.inputConverter(securityContext);
-								Object value                           = sources[2].toString();
-
-								if (inputConverter != null) {
-
-									value = inputConverter.convert(value);
-								}
-
-								query.and(key1, value);
-							}
-							break;
-					}
-
-					// return search results
-					return query.getAsList();
-				}
-
-				return "";
-			}
-
-			@Override
-			public String usage() {
-				return ERROR_MESSAGE_FIND;
-			}
-		});
-		functions.put("create", new Function<Object, Object>() {
-
-			@Override
-			public Object apply(ActionContext ctx, final NodeInterface entity, final Object[] sources) throws FrameworkException {
-
-				if (sources != null) {
-
-					final SecurityContext securityContext = entity.getSecurityContext();
-					final App app                         = StructrApp.getInstance(securityContext);
-					final ConfigurationProvider config    = StructrApp.getConfiguration();
-					PropertyMap propertyMap               = new PropertyMap();
-
-					// the type to query for
-					Class type = null;
-
-					if (sources.length >= 1 && sources[0] != null) {
-
-
-						type  = config.getNodeEntityClass(sources[0].toString());
-
-						if (type.equals(entity.getClass())) {
-							throw new FrameworkException(422, "Cannot create() entity of the same type in save action.");
-						}
-					}
-
-					switch (sources.length) {
-
-						case 7: // third (key,value) tuple
-
-							final PropertyKey key3 = config.getPropertyKeyForJSONName(type, sources[5].toString());
-							if (key3 != null) {
-
-								// throw exception if key is not indexed (otherwise the user will never know)
-								if (!key3.isSearchable()) {
-									throw new FrameworkException(400, "Search key " + key3.jsonName() + " is not indexed.");
-								}
-
-								final PropertyConverter inputConverter = key3.inputConverter(securityContext);
-								Object value                           = sources[6].toString();
-
-								if (inputConverter != null) {
-
-									value = inputConverter.convert(value);
-								}
-
-								propertyMap.put(key3, value);
-							}
-
-						case 5: // second (key,value) tuple
-
-							final PropertyKey key2 = config.getPropertyKeyForJSONName(type, sources[3].toString());
-							if (key2 != null) {
-
-								// throw exception if key is not indexed (otherwise the user will never know)
-								if (!key2.isSearchable()) {
-									throw new FrameworkException(400, "Search key " + key2.jsonName() + " is not indexed.");
-								}
-
-								final PropertyConverter inputConverter = key2.inputConverter(securityContext);
-								Object value                           = sources[4].toString();
-
-								if (inputConverter != null) {
-
-									value = inputConverter.convert(value);
-								}
-
-								propertyMap.put(key2, value);
-							}
-
-						case 3: // (key,value) tuple
-
-							final PropertyKey key1 = config.getPropertyKeyForJSONName(type, sources[1].toString());
-							if (key1 != null) {
-
-								// throw exception if key is not indexed (otherwise the user will never know)
-								if (!key1.isSearchable()) {
-									throw new FrameworkException(400, "Search key " + key1.jsonName() + " is not indexed.");
-								}
-
-								final PropertyConverter inputConverter = key1.inputConverter(securityContext);
-								Object value                           = sources[2].toString();
-
-								if (inputConverter != null) {
-
-									value = inputConverter.convert(value);
-								}
-
-								propertyMap.put(key1, value);
-							}
-							break;
-					}
-
-					if (type != null) {
-
-						app.create(type, propertyMap);
-
-					} else {
-
-						throw new FrameworkException(422, "Unknown type in create() save action.");
-					}
-
-				}
-
-				return "";
-			}
-
-			@Override
-			public String usage() {
-				return ERROR_MESSAGE_CREATE;
-			}
-		});
-		functions.put("delete", new Function<Object, Object>() {
-
-			@Override
-			public Object apply(ActionContext ctx, final NodeInterface entity, final Object[] sources) throws FrameworkException {
-
-				if (sources != null) {
-
-					final App app = StructrApp.getInstance(entity.getSecurityContext());
-					for (final Object obj : sources) {
-
-						if (obj instanceof NodeInterface) {
-
-							app.delete((NodeInterface)obj);
-							continue;
-						}
-
-						if (obj instanceof RelationshipInterface) {
-
-							app.delete((RelationshipInterface)obj);
-							continue;
-						}
-					}
-				}
-
-				return "";
-			}
-
-			@Override
-			public String usage() {
-				return ERROR_MESSAGE_DELETE;
-			}
-		});
-	}
-
-	public String getPropertyWithVariableReplacement(SecurityContext securityContext, ActionContext renderContext, PropertyKey<String> key) throws FrameworkException {
-
-		return replaceVariables(securityContext, renderContext, getProperty(key));
-
-	}
-
-	public String replaceVariables(final SecurityContext securityContext, final ActionContext actionContext, final Object rawValue) throws FrameworkException {
-
-		String value = null;
-
-		if (rawValue == null) {
-
-			return null;
-
-		}
-
-		if (rawValue instanceof String) {
-
-			value = (String) rawValue;
-
-			if (!actionContext.returnRawValue(securityContext)) {
-
-				// re-use matcher from previous calls
-				Matcher matcher = threadLocalTemplateMatcher.get();
-
-				matcher.reset(value);
-
-				while (matcher.find()) {
-
-					String group          = matcher.group();
-					String source         = group.substring(2, group.length() - 1);
-					Object extractedValue = extractFunctions(securityContext, actionContext, source);
-
-					if (extractedValue == null) {
-						extractedValue = "";
-					}
-
-					String partValue = StringUtils.remove(extractedValue.toString(), "\\");
-					if (partValue != null) {
-
-						value = value.replace(group, partValue);
-
-					} else {
-
-						// If the whole expression should be replaced, and partValue is null
-						// replace it by null to make it possible for HTML attributes to not be rendered
-						// and avoid something like ... selected="" ... which is interpreted as selected==true by
-						// all browsers
-						value = value.equals(group) ? null : value.replace(group, "");
-					}
-				}
-
-			}
-
-		} else if (rawValue instanceof Boolean) {
-
-			value = Boolean.toString((Boolean) rawValue);
-
 		} else {
 
-			value = rawValue.toString();
-
-		}
-
-		// return literal null
-		if (NULL_STRING.equals(value)) {
-			return null;
-		}
-
-		return value;
-
-	}
-
-	public Object extractFunctions(SecurityContext securityContext, ActionContext actionContext, String source) throws FrameworkException {
-
-		if ("null".equals(source)) {
-			return NULL_STRING;
-		}
-
-		// re-use matcher from previous calls
-		Matcher functionMatcher = threadLocalFunctionMatcher.get();
-
-		functionMatcher.reset(source);
-
-		if (functionMatcher.matches()) {
-
-			String functionGroup = functionMatcher.group(1);
-			String parameter     = functionMatcher.group(2);
-			String functionName  = functionGroup.substring(0, functionGroup.length());
-
-			final Function<Object, Object> function = functions.get(functionName);
-			final List results                      = new ArrayList();
-
-			if (function != null) {
-
-				// return usage string if no parameter is present
-				if (parameter == null || parameter.isEmpty()) {
-					return function.usage();
-				}
-
-				if (parameter.contains(",")) {
-
-					final String[] parameters = split(parameter);
-
-					// collect results from comma-separated function parameter
-					for (int i = 0; i < parameters.length; i++) {
-
-						addAll(results, extractFunctions(securityContext, actionContext, StringUtils.strip(parameters[i])));
-					}
-
-					return function.apply(actionContext, this, results.toArray());
-
-				} else {
-
-					addAll(results, extractFunctions(securityContext, actionContext, StringUtils.strip(parameter)));
-
-					return function.apply(actionContext, this, results.toArray());
-
-				}
-			}
-
-		}
-
-		// if any of the following conditions match, the literal source value is returned
-		if (source.startsWith("\"") && source.endsWith("\"")) {
-
-			return source.substring(1, source.length() - 1);
-
-		} else if (source.startsWith("'") && source.endsWith("'")) {
-
-			return source.substring(1, source.length() - 1);
-
-		} else if (StringUtils.isNotBlank(source) && isNumeric(source)) {
-
-			// return numeric value
-			return Double.parseDouble(source);
-
-		} else {
-
-			// return property key
-			return actionContext.getReferencedProperty(securityContext, this, source);
-		}
-	}
-
-	protected String[] split(final String source) {
-
-		ArrayList<String> tokens = new ArrayList<>(20);
-		boolean inDoubleQuotes = false;
-		boolean inSingleQuotes = false;
-		boolean ignoreNext = false;
-		int len = source.length();
-		int level = 0;
-		StringBuilder currentToken = new StringBuilder(len);
-
-		for (int i = 0; i < len; i++) {
-
-			char c = source.charAt(i);
-
-			// do not strip away separators in nested functions!
-			if ((level != 0) || (c != ',')) {
-
-				currentToken.append(c);
-			}
-
-			if (ignoreNext) {
-
-				ignoreNext = false;
-				continue;
-
-			}
-
-			switch (c) {
-
-				case '\\':
-
-					ignoreNext = true;
-
-					break;
-
-				case '(':
-					level++;
-
-					break;
-
-				case ')':
-					level--;
-
-					break;
-
-				case '"':
-					if (inDoubleQuotes) {
-
-						inDoubleQuotes = false;
-
-						level--;
-
-					} else {
-
-						inDoubleQuotes = true;
-
-						level++;
-
-					}
-
-					break;
-
-				case '\'':
-					if (inSingleQuotes) {
-
-						inSingleQuotes = false;
-
-						level--;
-
-					} else {
-
-						inSingleQuotes = true;
-
-						level++;
-
-					}
-
-					break;
-
-				case ',':
-					if (level == 0) {
-
-						tokens.add(currentToken.toString().trim());
-						currentToken.setLength(0);
-
-					}
-
-					break;
-
-			}
-
-		}
-
-		if (currentToken.length() > 0) {
-
-			tokens.add(currentToken.toString().trim());
-		}
-
-		return tokens.toArray(new String[0]);
-
-	}
-
-	protected static String encodeURL(final String source) {
-
-		try {
-			return URLEncoder.encode(source, "UTF-8");
-
-		} catch (UnsupportedEncodingException ex) {
-
-			logger.log(Level.WARNING, "Unsupported Encoding", ex);
-		}
-
-		// fallback, unencoded
-		return source;
-	}
-
-	protected static String serialize(final Gson gson, final Map<String, Object> map) {
-		return gson.toJson(map, new TypeToken<Map<String, String>>() { }.getType());
-	}
-
-	protected static Map<String, Object> deserialize(final Gson gson, final String source) {
-		return gson.fromJson(source, new TypeToken<Map<String, Object>>() { }.getType());
-	}
-
-	protected static boolean isNumeric(final String source) {
-		return threadLocalDoubleMatcher.get().reset(source).matches();
-	}
-
-	protected static Integer parseInt(final Object source) {
-
-		if (source instanceof Integer) {
-
-			return ((Integer)source);
-		}
-
-		if (source instanceof Number) {
-
-			return ((Number)source).intValue();
-		}
-
-		if (source instanceof String) {
-
-			return Integer.parseInt((String)source);
-		}
-
-		return null;
-	}
-
-	protected static boolean valueEquals(final Object obj1, final Object obj2) {
-
-		if (obj1 instanceof Number && obj2 instanceof Number) {
-
-			return ((Number)obj1).doubleValue() == ((Number)obj2).doubleValue();
-		}
-
-		return obj1.equals(obj2);
-	}
-
-	protected static String getSandboxFileName(final String source) throws IOException {
-
-		final File sandboxFile = new File(source);
-		final String fileName  = sandboxFile.getName();
-		final String basePath  = StructrApp.getConfigurationValue(Services.BASE_PATH);
-
-		if (!basePath.isEmpty()) {
-
-			final String defaultExchangePath = basePath.endsWith("/") ? basePath.concat("exchange") : basePath.concat("/exchange");
-			String exchangeDir               = StructrApp.getConfigurationValue(Services.DATA_EXCHANGE_PATH, defaultExchangePath);
-
-			if (!exchangeDir.endsWith("/")) {
-				exchangeDir = exchangeDir.concat("/");
-			}
-
-			// create exchange directory
-			final File dir = new File(exchangeDir);
-			if (!dir.exists()) {
-
-				dir.mkdirs();
-			}
-
-			// return sandboxed file name
-			return exchangeDir.concat(fileName);
-
-
-		} else {
-
-			logger.log(Level.WARNING, "Unable to determine base.path from structr.conf, no data input/output possible.");
-		}
-
-		return null;
-	}
-
-	// ----- private methods -----
-	private void addAll(final List results, final Object partialResult) {
-
-		if (partialResult instanceof Object[]) {
-
-			results.addAll(Arrays.asList((Object[])partialResult));
-
->>>>>>> 035501f0
-		} else {
-
 			results.add(partialResult);
 		}
 	}
