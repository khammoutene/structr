/**
 * Copyright (C) 2010-2014 Morgner UG (haftungsbeschränkt)
 *
 * This file is part of Structr <http://structr.org>.
 *
 * Structr is free software: you can redistribute it and/or modify
 * it under the terms of the GNU Affero General Public License as
 * published by the Free Software Foundation, either version 3 of the
 * License, or (at your option) any later version.
 *
 * Structr is distributed in the hope that it will be useful,
 * but WITHOUT ANY WARRANTY; without even the implied warranty of
 * MERCHANTABILITY or FITNESS FOR A PARTICULAR PURPOSE.  See the
 * GNU General Public License for more details.
 *
 * You should have received a copy of the GNU Affero General Public License
 * along with Structr.  If not, see <http://www.gnu.org/licenses/>.
 */
package org.structr.core.entity;

import java.util.ArrayList;
import java.util.Arrays;
import java.util.Date;
import java.util.Iterator;
import java.util.LinkedHashMap;
import java.util.LinkedHashSet;
import java.util.LinkedList;
import java.util.List;
import java.util.Map;
import java.util.Set;
import java.util.logging.Level;
import java.util.logging.Logger;
import org.apache.commons.codec.digest.DigestUtils;
import org.apache.commons.lang3.StringUtils;
import org.neo4j.graphdb.Direction;
import org.neo4j.graphdb.Node;
import org.neo4j.graphdb.PropertyContainer;
import org.neo4j.graphdb.Relationship;
import org.neo4j.graphdb.RelationshipType;
import org.neo4j.graphdb.index.Index;
import org.structr.common.AccessControllable;
import org.structr.common.GraphObjectComparator;
import org.structr.common.Permission;
import org.structr.common.PropertyView;
import org.structr.common.SecurityContext;
import org.structr.common.ValidationHelper;
import org.structr.common.View;
import org.structr.common.error.ErrorBuffer;
import org.structr.common.error.FrameworkException;
import org.structr.common.error.NullArgumentToken;
import org.structr.common.error.ReadOnlyPropertyToken;
import org.structr.core.GraphObject;
import org.structr.core.IterableAdapter;
import org.structr.core.Ownership;
import org.structr.core.Services;
import org.structr.core.app.StructrApp;
import org.structr.core.converter.PropertyConverter;
import org.structr.core.entity.relationship.PrincipalOwnsNode;
import org.structr.core.graph.NodeInterface;
import org.structr.core.graph.NodeRelationshipStatisticsCommand;
import org.structr.core.graph.NodeService;
import org.structr.core.graph.RelationshipFactory;
<<<<<<< HEAD
import org.structr.core.graph.Tx;
=======
>>>>>>> 6c5d27db
import org.structr.core.property.PropertyKey;
import org.structr.core.property.PropertyMap;
import org.structr.schema.SchemaHelper;
import org.structr.schema.action.ActionContext;

//~--- classes ----------------------------------------------------------------

/**
 * Abstract base class for all node entities in structr.
 *
 * @author Axel Morgner
 * @author Christian Morgner
 */
public abstract class AbstractNode implements NodeInterface, AccessControllable {

	private static final Logger logger                                        = Logger.getLogger(AbstractNode.class.getName());
	private static final Map<Class, Object> relationshipTemplateInstanceCache = new LinkedHashMap<>();

	public static final View defaultView = new View(AbstractNode.class, PropertyView.Public, id, type);

	public static final View uiView = new View(AbstractNode.class, PropertyView.Ui,
		id, name, owner, type, createdBy, deleted, hidden, createdDate, lastModifiedDate, visibleToPublicUsers, visibleToAuthenticatedUsers, visibilityStartDate, visibilityEndDate
	);

	protected PropertyMap cachedConvertedProperties  = new PropertyMap();
	protected PropertyMap cachedRawProperties        = new PropertyMap();
	protected Class entityType                       = getClass();
	protected Principal cachedOwnerNode              = null;

	// request parameters
	protected SecurityContext securityContext        = null;
	private boolean readOnlyPropertiesUnlocked       = false;

	// reference to database node
	protected String cachedUuid = null;
	protected Node dbNode;

	//~--- constructors ---------------------------------------------------

	public AbstractNode() {}

	public AbstractNode(SecurityContext securityContext, final Node dbNode) {

		init(securityContext, dbNode);

	}

	//~--- methods --------------------------------------------------------

	@Override
	public void onNodeCreation() {
	}

	@Override
	public void onNodeInstantiation() {
	}

	@Override
	public void onNodeDeletion() {
	}

	@Override
	public final void init(final SecurityContext securityContext, final Node dbNode) {

		this.dbNode          = dbNode;
		this.securityContext = securityContext;
	}

	@Override
	public void setSecurityContext(SecurityContext securityContext) {
		this.securityContext = securityContext;
	}

	@Override
	public SecurityContext getSecurityContext() {
		return securityContext;
	}

	@Override
	public boolean equals(final Object o) {

		if (o == null) {

			return false;
		}

		if (!(o instanceof AbstractNode)) {

			return false;
		}

		return (new Integer(this.hashCode()).equals(new Integer(o.hashCode())));

	}

	@Override
	public int hashCode() {

		if (this.dbNode == null) {

			return (super.hashCode());
		}

		return Long.valueOf(dbNode.getId()).hashCode();

	}

	@Override
	public int compareTo(final NodeInterface node) {

		if(node == null) {
			return -1;
		}


		String name = getName();

		if(name == null) {
			return -1;
		}


		String nodeName = node.getName();

		if(nodeName == null) {
			return -1;
		}

		return name.compareTo(nodeName);
	}

	/**
	 * Implement standard toString() method
	 */
	@Override
	public String toString() {

//		if (dbNode == null) {
//
//			return "AbstractNode with null database node";
//		}
//
//		try (final Tx tx = StructrApp.getInstance(securityContext).tx()) {
//
//			String name = dbNode.hasProperty(AbstractNode.name.dbName())
//				      ? (String) dbNode.getProperty(AbstractNode.name.dbName())
//				      : "<null name>";
//			String type = dbNode.hasProperty(AbstractNode.type.dbName())
//				      ? (String) dbNode.getProperty(AbstractNode.type.dbName())
//				      : "<AbstractNode>";
//			String id   = dbNode.hasProperty(GraphObject.id.dbName())
//				      ? (String) dbNode.getProperty(GraphObject.id.dbName())
//				      : Long.toString(dbNode.getId());
//
//			return name + " (" + type + "," + id + ")";
//
//		} catch (Throwable ignore) {
//			logger.log(Level.WARNING, ignore.getMessage());
//		}
//
//		return "<AbstractNode>";
		
		return getUuid();

	}

	/**
	 * Can be used to permit the setting of a read-only
	 * property once. The lock will be restored automatically
	 * after the next setProperty operation. This method exists
	 * to prevent automatic set methods from setting a read-only
	 * property while allowing a manual set method to override this
	 * default behaviour.
	 */
	@Override
	public void unlockReadOnlyPropertiesOnce() {

		this.readOnlyPropertiesUnlocked = true;

	}

	@Override
	public void removeProperty(final PropertyKey key) throws FrameworkException {

		if (this.dbNode != null) {

			if (key == null) {

				logger.log(Level.SEVERE, "Tried to set property with null key (action was denied)");

				return;

			}

			// check for read-only properties
			if (key.isReadOnly()) {

				// allow super user to set read-only properties
				if (readOnlyPropertiesUnlocked || securityContext.isSuperUser()) {

					// permit write operation once and
					// lock read-only properties again
					readOnlyPropertiesUnlocked = false;
				} else {

					throw new FrameworkException(this.getType(), new ReadOnlyPropertyToken(key));
				}

			}

			dbNode.removeProperty(key.dbName());

			// remove from index
			removeFromIndex(key);
		}

	}

	//~--- get methods ----------------------------------------------------

	@Override
	public PropertyKey getDefaultSortKey() {
		return AbstractNode.name;
	}

	@Override
	public String getDefaultSortOrder() {
		return GraphObjectComparator.ASCENDING;
	}

	@Override
	public String getType() {
		return getProperty(AbstractNode.type);
	}

	@Override
	public PropertyContainer getPropertyContainer() {
		return dbNode;
	}

	/**
	 * Get name from underlying db node
	 *
	 * If name is null, return node id as fallback
	 */
	@Override
	public String getName() {

		String name = getProperty(AbstractNode.name);
		if (name == null) {
			name = getNodeId().toString();
		}

		return name;
	}

	/**
	 * Get id from underlying db
	 */
	@Override
	public long getId() {

		if (dbNode == null) {

			return -1;
		}

		return dbNode.getId();

	}

	@Override
	public String getUuid() {

		return getProperty(GraphObject.id);

	}

	public Long getNodeId() {

		return getId();

	}

	public String getIdString() {

		return Long.toString(getId());

	}

	/**
	 * Indicates whether this node is visible to public users.
	 *
	 * @return whether this node is visible to public users
	 */
	public boolean getVisibleToPublicUsers() {
		return getProperty(visibleToPublicUsers);
	}

	/**
	 * Indicates whether this node is visible to authenticated users.
	 *
	 * @return whether this node is visible to authenticated users
	 */
	public boolean getVisibleToAuthenticatedUsers() {
		return getProperty(visibleToPublicUsers);
	}

	/**
	 * Indicates whether this node is hidden.
	 *
	 * @return whether this node is hidden
	 */
	public boolean getHidden() {
		return getProperty(hidden);
	}

	/**
	 * Indicates whether this node is deleted.
	 *
	 * @return whether this node is deleted
	 */
	public boolean getDeleted() {
		return getProperty(deleted);
	}

	/**
	 * Returns the property set for the given view as an Iterable.
	 *
	 * @param propertyView
	 * @return the property set for the given view
	 */
	@Override
	public Iterable<PropertyKey> getPropertyKeys(final String propertyView) {

		// check for custom view in content-type field
		if (securityContext != null && securityContext.hasCustomView()) {

			final Set<PropertyKey> keys  = new LinkedHashSet<>(StructrApp.getConfiguration().getPropertySet(entityType, propertyView));
			final Set<String> customView = securityContext.getCustomView();

			for (Iterator<PropertyKey> it = keys.iterator(); it.hasNext();) {
				if (!customView.contains(it.next().jsonName())) {

					it.remove();
				}
			}

			return keys;
		}

		// this is the default if no application/json; properties=[...] content-type header is present on the request
		return StructrApp.getConfiguration().getPropertySet(entityType, propertyView);
	}

	/**
	 * Return property value which is used for indexing.
	 *
	 * This is useful f.e. to filter markup from HTML to index only text,
	 * or to get dates as long values.
	 *
	 * @param key
	 * @return
	 */
	@Override
	public Object getPropertyForIndexing(final PropertyKey key) {

		Object value = getProperty(key, false, null);
		if (value != null) {
			return value;
		}

		return getProperty(key);
	}

	/**
	 * Returns the (converted, validated, transformed, etc.) property for the given
	 * property key.
	 *
	 * @param propertyKey the property key to retrieve the value for
	 * @return the converted, validated, transformed property value
	 */
	@Override
	public <T> T getProperty(final PropertyKey<T> key) {
		return getProperty(key, true, null);
	}

	@Override
	public <T> T getProperty(final PropertyKey<T> key, final org.neo4j.helpers.Predicate<GraphObject> predicate) {
		return getProperty(key, true, predicate);
	}

	private <T> T getProperty(final PropertyKey<T> key, boolean applyConverter, final org.neo4j.helpers.Predicate<GraphObject> predicate) {

		// early null check, this should not happen...
		if (key == null || key.dbName() == null) {
			return null;
		}

		return key.getProperty(securityContext, this, applyConverter, predicate);
	}

	public String getPropertyMD5(final PropertyKey key) {

		Object value = getProperty(key);

		if (value instanceof String) {

			return DigestUtils.md5Hex((String) value);
		} else if (value instanceof byte[]) {

			return DigestUtils.md5Hex((byte[]) value);
		}

		logger.log(Level.WARNING, "Could not create MD5 hex out of value {0}", value);

		return null;

	}

	/**
	 * Returns the property value for the given key as a List of Strings,
	 * split on [\r\n].
	 *
	 * @param key the property key to retrieve the value for
	 * @return the property value for the given key as a List of Strings
	 */
	public List<String> getStringListProperty(final PropertyKey<List<String>> key) {

		Object propertyValue = getProperty(key);
		List<String> result  = new LinkedList<>();

		if (propertyValue == null) {

			return null;
		}

		if (propertyValue instanceof String) {

			// Split by carriage return / line feed
			String[] values = StringUtils.split(((String) propertyValue), "\r\n");

			result = Arrays.asList(values);
		} else if (propertyValue instanceof String[]) {

			String[] values = (String[]) propertyValue;

			result = Arrays.asList(values);

		}

		return result;

	}

	/**
	 * Returns the property value for the given key as an Array of Strings.
	 *
	 * @param key the property key to retrieve the value for
	 * @return the property value for the given key as an Array of Strings
	 */
	public String getStringArrayPropertyAsString(final PropertyKey<String[]> key) {

		Object propertyValue = getProperty(key);
		StringBuilder result = new StringBuilder();

		if (propertyValue instanceof String[]) {

			int i           = 0;
			String[] values = (String[]) propertyValue;

			for (String value : values) {

				result.append(value);

				if (i < values.length - 1) {

					result.append("\r\n");
				}

			}

		}

		return result.toString();

	}

	/**
	 * Returns the property value for the given key as a Comparable
	 *
	 * @param key the property key to retrieve the value for
	 * @return the property value for the given key as a Comparable
	 */
	@Override
	public <T> Comparable getComparableProperty(final PropertyKey<T> key) {

		if (key != null) {

			final T propertyValue = getProperty(key);

			// check property converter
			PropertyConverter<T, ?> converter = key.databaseConverter(securityContext, this);
			if (converter != null) {

				try {
					return converter.convertForSorting(propertyValue);

				} catch (Throwable t) {

					t.printStackTrace();

					logger.log(Level.WARNING, "Unable to convert property {0} of type {1}: {2}", new Object[] {
						key.dbName(),
						getClass().getSimpleName(),
						t.getMessage()
					});
				}
			}

			// conversion failed, may the property value itself is comparable
			if(propertyValue instanceof Comparable) {
				return (Comparable)propertyValue;
			}

			// last try: convertFromInput to String to make comparable
			if(propertyValue != null) {
				return propertyValue.toString();
			}
		}

		return null;
	}

	/**
	 * Returns the property value for the given key as a Iterable
	 *
	 * @param propertyKey the property key to retrieve the value for
	 * @return the property value for the given key as a Iterable
	 */
	public Iterable getIterableProperty(final PropertyKey<? extends Iterable> propertyKey) {
		return (Iterable)getProperty(propertyKey);
	}

	/**
	 * Returns a list of related nodes for which a modification propagation is configured
	 * via the relationship. Override this method to return a set of nodes that should
	 * receive propagated modifications.
	 *
	 * @return a set of nodes to which modifications should be propagated
	 */
	public Set<AbstractNode> getNodesForModificationPropagation() {
		return null;
	}

	/**
	 * Returns database node.
	 *
	 * @return the database node
	 */
	@Override
	public Node getNode() {

		return dbNode;

	}

	private <A extends NodeInterface, B extends NodeInterface, T extends Target, R extends Relation<A, B, ManyStartpoint<A>, T>> Iterable<R> getIncomingRelationshipsAsSuperUser(final Class<R> type) {

		final RelationshipFactory<R> factory = new RelationshipFactory<>(SecurityContext.getSuperUserInstance());
		final R template                     = getRelationshipForType(type);

		return new IterableAdapter<>(template.getSource().getRawSource(SecurityContext.getSuperUserInstance(), dbNode, null), factory);
	}

	/**
	 * Return the (cached) incoming relationship between this node and the
	 * given principal which holds the security information.
	 *
	 * @param p
	 * @return incoming security relationship
	 */
	@Override
	public Security getSecurityRelationship(final Principal p) {

		if (p == null) {

			return null;
		}

		for (Security r : getIncomingRelationshipsAsSuperUser(Security.class)) {

			if (p.equals(r.getSourceNode())) {

				return r;

			}
		}

		return null;

	}

	@Override
	public <R extends AbstractRelationship> Iterable<R> getRelationships() {
		return new IterableAdapter<>(dbNode.getRelationships(), new RelationshipFactory<R>(securityContext));
	}

	@Override
	public <A extends NodeInterface, B extends NodeInterface, S extends Source, T extends Target, R extends Relation<A, B, S, T>> Iterable<R> getRelationships(final Class<R> type) {

		final RelationshipFactory<R> factory = new RelationshipFactory<>(securityContext);
		final R template                     = getRelationshipForType(type);
		final Direction direction            = template.getDirectionForType(entityType);
		final RelationshipType relType       = template;

		return new IterableAdapter<>(dbNode.getRelationships(relType, direction), factory);
	}

	@Override
	public <A extends NodeInterface, B extends NodeInterface, T extends Target, R extends Relation<A, B, OneStartpoint<A>, T>> R getIncomingRelationship(final Class<R> type) {

		final RelationshipFactory<R> factory = new RelationshipFactory<>(securityContext);
		final R template                     = getRelationshipForType(type);
		final Relationship relationship      = template.getSource().getRawSource(securityContext, dbNode, null);

		if (relationship != null) {
			return factory.adapt(relationship);
		}

		return null;
	}

	@Override
	public <A extends NodeInterface, B extends NodeInterface, T extends Target, R extends Relation<A, B, ManyStartpoint<A>, T>> Iterable<R> getIncomingRelationships(final Class<R> type) {

		final RelationshipFactory<R> factory = new RelationshipFactory<>(securityContext);
		final R template                     = getRelationshipForType(type);

		return new IterableAdapter<>(template.getSource().getRawSource(securityContext, dbNode, null), factory);
	}

	@Override
	public <A extends NodeInterface, B extends NodeInterface, S extends Source, R extends Relation<A, B, S, OneEndpoint<B>>> R getOutgoingRelationship(final Class<R> type) {

		final RelationshipFactory<R> factory = new RelationshipFactory<>(securityContext);
		final R template                     = getRelationshipForType(type);
		final Relationship relationship      = template.getTarget().getRawSource(securityContext, dbNode, null);

		if (relationship != null) {
			return factory.adapt(relationship);
		}

		return null;
	}

	@Override
	public <A extends NodeInterface, B extends NodeInterface, S extends Source, R extends Relation<A, B, S, ManyEndpoint<B>>> Iterable<R> getOutgoingRelationships(final Class<R> type) {

		final RelationshipFactory<R> factory = new RelationshipFactory<>(securityContext);
		final R template                     = getRelationshipForType(type);

		return new IterableAdapter<>(template.getTarget().getRawSource(securityContext, dbNode, null), factory);
	}

	@Override
	public <R extends AbstractRelationship> Iterable<R> getIncomingRelationships() {
		return new IterableAdapter<>(dbNode.getRelationships(Direction.INCOMING), new RelationshipFactory<R>(securityContext));
	}

	@Override
	public <R extends AbstractRelationship> Iterable<R> getOutgoingRelationships() {
		return new IterableAdapter<>(dbNode.getRelationships(Direction.OUTGOING), new RelationshipFactory<R>(securityContext));
	}

	/**
	 * Return statistical information on all relationships of this node
	 *
	 * @param dir
	 * @return number of relationships
	 */
	public Map<RelationshipType, Long> getRelationshipInfo(final Direction dir) throws FrameworkException {
		return StructrApp.getInstance(securityContext).command(NodeRelationshipStatisticsCommand.class).execute(this, dir);
	}

	/**
	 * Returns the owner node of this node, following an INCOMING OWNS relationship.
	 *
	 * @return the owner node of this node
	 */
	@Override
	public Principal getOwnerNode() {

		if (cachedOwnerNode == null) {

			final Ownership ownership = getIncomingRelationshipAsSuperUser(PrincipalOwnsNode.class);
			if (ownership != null) {

				Principal principal = ownership.getSourceNode();
				cachedOwnerNode = (Principal) principal;
			}
		}

		return cachedOwnerNode;
	}


	/**
	 * Returns the database ID of the owner node of this node.
	 *
	 * @return the database ID of the owner node of this node
	 */
	public Long getOwnerId() {

		return getOwnerNode().getId();

	}

	/**
	 * Return a list with the connected principals (user, group, role)
	 * @return
	 */
	public List<Principal> getSecurityPrincipals() {

		List<Principal> principalList = new LinkedList<>();

		// check any security relationships
		for (Security r : getIncomingRelationshipsAsSuperUser(Security.class)) {

			// check security properties
			Principal principalNode = r.getSourceNode();

			principalList.add(principalNode);
		}

		return principalList;

	}

	private <A extends NodeInterface, B extends NodeInterface, T extends Target, R extends Relation<A, B, OneStartpoint<A>, T>> R getIncomingRelationshipAsSuperUser(final Class<R> type) {

		final RelationshipFactory<R> factory = new RelationshipFactory<>(SecurityContext.getSuperUserInstance());
		final R template                     = getRelationshipForType(type);
		final Relationship relationship      = template.getSource().getRawSource(SecurityContext.getSuperUserInstance(), dbNode, null);

		if (relationship != null) {
			return factory.adapt(relationship);
		}

		return null;
	}

	/**
	 * Return true if this node has a relationship of given type and direction.
	 *
	 * @param type
	 * @return
	 */
	public <A extends NodeInterface, B extends NodeInterface, S extends Source, T extends Target> boolean hasRelationship(final Class<? extends Relation<A, B, S, T>> type) {
		return this.getRelationships(type).iterator().hasNext();
	}

	public <A extends NodeInterface, B extends NodeInterface, S extends Source, T extends Target, R extends Relation<A, B, S, T>> boolean hasIncomingRelationships(final Class<R> type) {
		return getRelationshipForType(type).getSource().hasElements(securityContext, dbNode, null);
	}

	public <A extends NodeInterface, B extends NodeInterface, S extends Source, T extends Target, R extends Relation<A, B, S, T>> boolean hasOutgoingRelationships(final Class<R> type) {
		return getRelationshipForType(type).getTarget().hasElements(securityContext, dbNode, null);
	}

	// ----- interface AccessControllable -----
	@Override
	public boolean isGranted(final Permission permission, final Principal principal) {

		if (principal == null) {

			return false;
		}

		// just in case ...
		if (permission == null) {

			return false;
		}

		// superuser
		if (principal instanceof SuperUser) {

			return true;
		}

		// user has full control over his/her own user node
		if (this.equals(principal)) {

			return true;
		}

		Security r = getSecurityRelationship(principal);

		if ((r != null) && r.isAllowed(permission)) {

			return true;
		}

		// Now check possible parent principals
		for (Principal parent : principal.getParents()) {

			if (isGranted(permission, parent)) {

				return true;
			}

		}

		return false;

	}

	@Override
	public boolean onCreation(SecurityContext securityContext, ErrorBuffer errorBuffer) throws FrameworkException {
		return isValid(errorBuffer);
	}

	@Override
	public boolean onModification(SecurityContext securityContext, ErrorBuffer errorBuffer) throws FrameworkException {
		return isValid(errorBuffer);
	}

	@Override
	public boolean onDeletion(SecurityContext securityContext, ErrorBuffer errorBuffer, PropertyMap properties) throws FrameworkException {
		return true;
	}

	@Override
	public void afterCreation(SecurityContext securityContext) {
	}

	@Override
	public void afterModification(SecurityContext securityContext) {
	}

	@Override
	public void afterDeletion(SecurityContext securityContext, PropertyMap properties) {
	}

	@Override
	public void ownerModified(SecurityContext securityContext) {
	}

	@Override
	public void securityModified(SecurityContext securityContext) {
	}

	@Override
	public void locationModified(SecurityContext securityContext) {
	}

	@Override
	public void propagatedModification(SecurityContext securityContext) {
	}

	@Override
	public boolean isValid(ErrorBuffer errorBuffer) {

		boolean error = false;

		error |= ValidationHelper.checkStringNotBlank(this, id, errorBuffer);
		error |= ValidationHelper.checkStringNotBlank(this, type, errorBuffer);

		return !error;

	}

	@Override
	public boolean isVisibleToPublicUsers() {

		return getVisibleToPublicUsers();

	}

	@Override
	public boolean isVisibleToAuthenticatedUsers() {

		return getProperty(visibleToAuthenticatedUsers);

	}

	@Override
	public boolean isNotHidden() {

		return !getHidden();

	}

	@Override
	public boolean isHidden() {

		return getHidden();

	}

	@Override
	public Date getVisibilityStartDate() {
		return getProperty(visibilityStartDate);
	}

	@Override
	public Date getVisibilityEndDate() {
		return getProperty(visibilityEndDate);
	}

	@Override
	public Date getCreatedDate() {
		return getProperty(createdDate);
	}

	@Override
	public Date getLastModifiedDate() {
		return getProperty(lastModifiedDate);
	}

	// ----- end interface AccessControllable -----
	public boolean isNotDeleted() {

		return !getDeleted();

	}

	@Override
	public boolean isDeleted() {

		return getDeleted();

	}

	/**
	 * Return true if node is the root node
	 *
	 * @return
	 */
	public boolean isRootNode() {

		return getId() == 0;

	}

	public boolean isVisible() {

		return securityContext.isVisible(this);

	}

	//~--- set methods ----------------------------------------------------

	/**
	 * Split String value and set as String[] property in database backend
	 *
	 * @param key
	 * @param value
	 *
	 */
	public void setPropertyAsStringArray(final PropertyKey<String[]> key, final String value) throws FrameworkException {

		String[] values = StringUtils.split(((String) value), "\r\n");

		setProperty(key, values);

	}

	/**
	 * Store a non-persistent value in this entity.
	 *
	 * @param key
	 * @param value
	 */
	public void setTemporaryProperty(final PropertyKey key, Object value) {
		cachedConvertedProperties.put(key, value);
		cachedRawProperties.put(key, value);
	}

	/**
	 * Retrieve a previously stored non-persistent value from this entity.
	 * @param key
	 * @return
	 */
	public Object getTemporaryProperty(final PropertyKey key) {
		return cachedConvertedProperties.get(key);
	}

	/**
	 * Set a property in database backend. This method needs to be wrappend into
	 * a StructrTransaction, otherwise Neo4j will throw a NotInTransactionException!
	 * Set property only if value has changed.
	 *
	 * @param <T>
	 * @param key
	 * @throws org.structr.common.error.FrameworkException
	 */
	@Override
	public <T> void setProperty(final PropertyKey<T> key, final T value) throws FrameworkException {

		T oldValue = getProperty(key);

		// check null cases
		if ((oldValue == null) && (value == null)) {

			return;
		}

		// no old value exists, set property
		if ((oldValue == null) && (value != null)) {

			setPropertyInternal(key, value);

			return;

		}

		// old value exists and is NOT equal
		if ((oldValue != null) && !oldValue.equals(value)) {

			setPropertyInternal(key, value);
		}

	}

	private <T> void setPropertyInternal(final PropertyKey<T> key, final T value) throws FrameworkException {

		if (key == null) {

			logger.log(Level.SEVERE, "Tried to set property with null key (action was denied)");

			throw new FrameworkException(getClass().getSimpleName(), new NullArgumentToken(base));

		}

		// check for read-only properties
		if (key.isReadOnly() || (key.isWriteOnce() && (dbNode != null) && dbNode.hasProperty(key.dbName()))) {

			if (readOnlyPropertiesUnlocked || securityContext.isSuperUser()) {

				// permit write operation once and
				// lock read-only properties again
				readOnlyPropertiesUnlocked = false;

			} else {

				throw new FrameworkException(getClass().getSimpleName(), new ReadOnlyPropertyToken(key));
			}

		}

		key.setProperty(securityContext, this, value);
	}

	@Override
	public void addToIndex() {

		for (PropertyKey key : StructrApp.getConfiguration().getPropertySet(entityType, PropertyView.All)) {

			if (key.isIndexed()) {

				key.index(this, this.getPropertyForIndexing(key));
			}
		}
	}

	@Override
	public void updateInIndex() {

		removeFromIndex();
		addToIndex();
	}

	@Override
	public void removeFromIndex() {

		for (Index<Node> index : Services.getInstance().getService(NodeService.class).getNodeIndices()) {

			synchronized (index) {

				index.remove(dbNode);
			}
		}
	}

	public void removeFromIndex(PropertyKey key) {

		for (Index<Node> index : Services.getInstance().getService(NodeService.class).getNodeIndices()) {

			synchronized (index) {

				index.remove(dbNode, key.dbName());
			}
		}
	}

	@Override
	public void indexPassiveProperties() {

		for (PropertyKey key : StructrApp.getConfiguration().getPropertySet(entityType, PropertyView.All)) {

			if (key.isPassivelyIndexed()) {

				key.index(this, this.getPropertyForIndexing(key));
			}
		}
	}

	public static <A extends NodeInterface, B extends NodeInterface, R extends Relation<A, B, ?, ?>> R getRelationshipForType(final Class<R> type) {

		R instance = (R)relationshipTemplateInstanceCache.get(type);
		if (instance == null) {
<<<<<<< HEAD

			try {

=======

			try {

>>>>>>> 6c5d27db
				instance = type.newInstance();
				relationshipTemplateInstanceCache.put(type, instance);

			} catch (Throwable t) {

				// TODO: throw meaningful exception here,
				// should be a RuntimeException that indicates
				// wrong use of Relationships etc.

				t.printStackTrace();
			}
		}

		return instance;
	}

	@Override
	public String getPropertyWithVariableReplacement(SecurityContext securityContext, ActionContext renderContext, PropertyKey<String> key) throws FrameworkException {
		return SchemaHelper.getPropertyWithVariableReplacement(securityContext, this, renderContext, key);
	}

	@Override
	public String replaceVariables(final SecurityContext securityContext, final ActionContext actionContext, final Object rawValue) throws FrameworkException {
		return SchemaHelper.replaceVariables(securityContext, this, actionContext, rawValue);
	}

	protected String[] split(final String source) {

		ArrayList<String> tokens = new ArrayList<>(20);
		boolean inDoubleQuotes = false;
		boolean inSingleQuotes = false;
		boolean ignoreNext = false;
		int len = source.length();
		int level = 0;
		StringBuilder currentToken = new StringBuilder(len);

		for (int i = 0; i < len; i++) {

			char c = source.charAt(i);

			// do not strip away separators in nested functions!
			if ((level != 0) || (c != ',')) {

				currentToken.append(c);
			}

			if (ignoreNext) {

				ignoreNext = false;
				continue;

			}

			switch (c) {

				case '\\':

					ignoreNext = true;

					break;

				case '(':
					level++;

					break;

				case ')':
					level--;

					break;

				case '"':
					if (inDoubleQuotes) {

						inDoubleQuotes = false;

						level--;

					} else {

						inDoubleQuotes = true;

						level++;

					}

					break;

				case '\'':
					if (inSingleQuotes) {

						inSingleQuotes = false;

						level--;

					} else {

						inSingleQuotes = true;

						level++;

					}

					break;

				case ',':
					if (level == 0) {

						tokens.add(currentToken.toString().trim());
						currentToken.setLength(0);

					}

					break;
<<<<<<< HEAD

			}

		}

		if (currentToken.length() > 0) {

			tokens.add(currentToken.toString().trim());
		}

		return tokens.toArray(new String[0]);

	}
}

=======

			}

		}

		if (currentToken.length() > 0) {

			tokens.add(currentToken.toString().trim());
		}

		return tokens.toArray(new String[0]);

	}
}

>>>>>>> 6c5d27db
<|MERGE_RESOLUTION|>--- conflicted
+++ resolved
@@ -60,10 +60,6 @@
 import org.structr.core.graph.NodeRelationshipStatisticsCommand;
 import org.structr.core.graph.NodeService;
 import org.structr.core.graph.RelationshipFactory;
-<<<<<<< HEAD
-import org.structr.core.graph.Tx;
-=======
->>>>>>> 6c5d27db
 import org.structr.core.property.PropertyKey;
 import org.structr.core.property.PropertyMap;
 import org.structr.schema.SchemaHelper;
@@ -1177,15 +1173,9 @@
 
 		R instance = (R)relationshipTemplateInstanceCache.get(type);
 		if (instance == null) {
-<<<<<<< HEAD
 
 			try {
 
-=======
-
-			try {
-
->>>>>>> 6c5d27db
 				instance = type.newInstance();
 				relationshipTemplateInstanceCache.put(type, instance);
 
@@ -1300,7 +1290,6 @@
 					}
 
 					break;
-<<<<<<< HEAD
 
 			}
 
@@ -1316,20 +1305,3 @@
 	}
 }
 
-=======
-
-			}
-
-		}
-
-		if (currentToken.length() > 0) {
-
-			tokens.add(currentToken.toString().trim());
-		}
-
-		return tokens.toArray(new String[0]);
-
-	}
-}
-
->>>>>>> 6c5d27db
