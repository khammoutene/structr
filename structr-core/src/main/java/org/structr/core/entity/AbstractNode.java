--- conflicted
+++ resolved
@@ -60,8 +60,6 @@
 import org.structr.core.graph.NodeInterface;
 import org.structr.core.graph.NodeService;
 import org.structr.core.graph.RelationshipFactory;
-import org.structr.core.graph.search.SearchCommand;
-import org.structr.core.graph.search.SearchNodeCommand;
 import org.structr.core.property.EntityIdProperty;
 import org.structr.core.property.StartNode;
 
@@ -799,19 +797,11 @@
 	public <A extends NodeInterface, B extends NodeInterface, S extends Source, T extends Target> boolean hasRelationship(final Class<? extends Relation<A, B, S, T>> type) {
 		return this.getRelationships(type).iterator().hasNext();
 	}
-<<<<<<< HEAD
 
 	public <A extends NodeInterface, B extends NodeInterface, S extends Source, T extends Target, R extends Relation<A, B, S, T>> boolean hasIncomingRelationships(final Class<R> type) {
 		return getRelationshipForType(type).getSource().hasElements(securityContext, dbNode);
 	}
 
-=======
-
-	public <A extends NodeInterface, B extends NodeInterface, S extends Source, T extends Target, R extends Relation<A, B, S, T>> boolean hasIncomingRelationships(final Class<R> type) {
-		return getRelationshipForType(type).getSource().hasElements(securityContext, dbNode);
-	}
-
->>>>>>> 9da82200
 	public <A extends NodeInterface, B extends NodeInterface, S extends Source, T extends Target, R extends Relation<A, B, S, T>> boolean hasOutgoingRelationships(final Class<R> type) {
 		return getRelationshipForType(type).getTarget().hasElements(securityContext, dbNode);
 	}
@@ -1066,24 +1056,6 @@
 
 	}
 	
-<<<<<<< HEAD
-=======
-	public <T> void setPropertyTransactional(final PropertyKey<T> key, final T value) throws FrameworkException {
-		
-		Services.command(securityContext, TransactionCommand.class).execute(new StructrTransaction() {
-
-			@Override
-			public Object execute() throws FrameworkException {
-				
-				setProperty(key, value);
-				
-				return null;
-			}
-			
-		});
-	}
-
->>>>>>> 9da82200
 	private <T> void setPropertyInternal(final PropertyKey<T> key, final T value) throws FrameworkException {
 
 		if (key == null) {
