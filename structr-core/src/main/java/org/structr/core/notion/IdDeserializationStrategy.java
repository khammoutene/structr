--- conflicted
+++ resolved
@@ -36,13 +36,14 @@
 import java.util.Map.Entry;
 import java.util.logging.Level;
 import java.util.logging.Logger;
-import org.structr.core.property.PropertyMap;
-import org.structr.core.*;
-<<<<<<< HEAD
+import org.structr.core.EntityContext;
+import org.structr.core.GraphObject;
+import org.structr.core.JsonInput;
+import org.structr.core.Result;
+import org.structr.core.Services;
 import org.structr.core.app.App;
 import org.structr.core.app.StructrApp;
-=======
->>>>>>> 9da82200
+import org.structr.core.property.PropertyMap;
 import org.structr.core.graph.NodeInterface;
 
 //~--- classes ----------------------------------------------------------------
@@ -142,7 +143,6 @@
 
 		} else if (createIfNotExisting) {
 
-<<<<<<< HEAD
 			final App app = StructrApp.getInstance(securityContext);
 
 			try {
@@ -150,24 +150,6 @@
 				app.beginTx();
 				
 				final T newNode = app.create(type);
-=======
-			return (T)Services.command(securityContext, TransactionCommand.class).execute(new StructrTransaction<NodeInterface>() {
-
-				@Override
-				public NodeInterface execute() throws FrameworkException {
-
-					// create node and return it
-					NodeInterface newNode = Services.command(securityContext, CreateNodeCommand.class).execute(new NodeAttribute(AbstractNode.type, type.getSimpleName()));
-					if (newNode == null) {
-
-						logger.log(Level.WARNING, "Unable to create node of type {0} for property {1}", new Object[] { type.getSimpleName(), propertyKey.dbName() });
-
-					}
-
-					return newNode;
-				}
->>>>>>> 9da82200
-
 				app.commitTx();
 				
 				return newNode;
