--- conflicted
+++ resolved
@@ -64,19 +64,14 @@
 		final DatabaseService graphDb = (DatabaseService) arguments.get("graphDb");
 		if (graphDb != null) {
 
-<<<<<<< HEAD
 			final NativeQuery<Iterable> nativeQuery = graphDb.query(query, Iterable.class);
 
 			if (parameters != null) {
 				nativeQuery.configure(parameters);
 			}
 
-			final Iterable<Map<String, Object>> result = graphDb.execute(nativeQuery);
-			final Iterable<Iterable<GraphObject>> test = extractRows(result, includeHiddenAndDeleted, publicOnly);
-=======
-			final Iterable result    = graphDb.execute(query, parameters != null ? parameters : Collections.emptyMap());
+			final Iterable result    = graphDb.execute(nativeQuery);
 			final Iterable extracted = extractRows(result, includeHiddenAndDeleted, publicOnly);
->>>>>>> 00abb19b
 
 			if (query.matches("(?i)(?s)(?m).*\\s+(delete|set|remove)\\s+.*")) {
 				logger.info("Clearing all caches due to DELETE, SET or REMOVE found in Cypher query: " + query);
