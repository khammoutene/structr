--- conflicted
+++ resolved
@@ -112,11 +112,7 @@
 				@Override
 				public void handleTransactionFailure(SecurityContext securityContext, Throwable t) {
 
-<<<<<<< HEAD
-			if (relType == null || rel.getType().equals(relType)) {
-=======
 					logger.log(Level.WARNING, "Unable to index node: {0}", t.getMessage());
->>>>>>> 6c5d98b3
 
 				}
 
