--- conflicted
+++ resolved
@@ -41,11 +41,7 @@
 		final SecurityContext superUserContext    = SecurityContext.getSuperUserInstance();
 		final NodeFactory nodeFactory             = new NodeFactory(superUserContext);
 		final boolean removeUnused                = !attributes.containsKey("removeUnused");
-<<<<<<< HEAD
-		final Iterable<AbstractNode> nodes        = Iterables.map(nodeFactory, Iterables.filter(new StructrAndSpatialPredicate(true, false, false), graphDb.getNodesByTypeProperty(entityType)));
-=======
-		final Iterator<AbstractNode> nodeIterator = Iterables.map(nodeFactory, graphDb.getNodesByTypeProperty(entityType)).iterator();
->>>>>>> 121b3e2e
+		final Iterable<AbstractNode> nodes        = Iterables.map(nodeFactory, graphDb.getNodesByTypeProperty(entityType));
 
 		if (entityType == null) {
 
