--- conflicted
+++ resolved
@@ -331,11 +331,7 @@
 
 					// CHM 2014-02-24: preserve sorting of intermediate result, might be sorted by distance which we cannot reproduce easily
 					intermediateResultSet.retainAll(mergedSources);
-<<<<<<< HEAD
-
-=======
 					
->>>>>>> 6496e3eb
 				} else {
 					
 					intermediateResultSet.addAll(mergedSources);
@@ -375,12 +371,8 @@
 				}
 			}
 
-			// CHM 2014-02-24: sort only if not result of a spatial search!
-			if (distanceSearch == null) {
-				
-				// sort list
-				Collections.sort(finalResult, new GraphObjectComparator(sortKey, sortDescending));
-			}
+			// sort list
+			Collections.sort(finalResult, new GraphObjectComparator(sortKey, sortDescending));
 			
 			// return paged final result
 			return new Result(PagingHelper.subList(finalResult, pageSize, page, offsetId), resultCount, true, false);
