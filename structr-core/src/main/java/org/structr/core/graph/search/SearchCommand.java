--- conflicted
+++ resolved
@@ -234,11 +234,7 @@
 				}
 
 				// do query
-<<<<<<< HEAD
-				indexHits = Iterables.map(factory, index.query(getQueryContext(), rootGroup));
-=======
 				indexHits = Iterables.map(factory, index.query(getQueryContext(), rootGroup, pageSize, page));
->>>>>>> 5720353d
 
 				if (comparator != null) {
 
