/**
 * Copyright (C) 2010-2013 Axel Morgner, structr <structr@structr.org>
 *
 * This file is part of structr <http://structr.org>.
 *
 * structr is free software: you can redistribute it and/or modify
 * it under the terms of the GNU Affero General Public License as
 * published by the Free Software Foundation, either version 3 of the
 * License, or (at your option) any later version.
 *
 * structr is distributed in the hope that it will be useful,
 * but WITHOUT ANY WARRANTY; without even the implied warranty of
 * MERCHANTABILITY or FITNESS FOR A PARTICULAR PURPOSE.  See the
 * GNU General Public License for more details.
 *
 * You should have received a copy of the GNU Affero General Public License
 * along with structr.  If not, see <http://www.gnu.org/licenses/>.
 */


package org.structr.core.graph;

import java.io.BufferedReader;
import java.io.BufferedWriter;
import java.io.EOFException;
import java.io.File;
import java.io.FileInputStream;
import java.io.FileOutputStream;
import java.io.IOException;
import java.io.InputStream;
import java.io.InputStreamReader;
import java.io.OutputStream;
import java.io.OutputStreamWriter;
import java.io.PrintWriter;
import java.io.Reader;
import java.io.Serializable;
import java.lang.reflect.Array;
import java.lang.reflect.Method;
import java.text.DecimalFormat;
import java.text.DecimalFormatSymbols;
import java.util.LinkedHashMap;
import java.util.LinkedHashSet;
import java.util.LinkedList;
import java.util.List;
import java.util.Locale;
import java.util.Map;
import java.util.Map.Entry;
import java.util.Set;
import java.util.logging.Level;
import java.util.logging.Logger;
import java.util.zip.ZipEntry;
import java.util.zip.ZipInputStream;
import java.util.zip.ZipOutputStream;
import org.apache.commons.io.IOUtils;
import org.neo4j.graphdb.DynamicRelationshipType;
import org.neo4j.graphdb.GraphDatabaseService;
import org.neo4j.graphdb.Node;
import org.neo4j.graphdb.PropertyContainer;
import org.neo4j.graphdb.Relationship;
import org.neo4j.graphdb.RelationshipType;
import org.neo4j.tooling.GlobalGraphOperations;
import org.structr.common.SecurityContext;
import org.structr.common.error.FrameworkException;
import org.structr.core.GraphObject;
import org.structr.core.Services;
import org.structr.core.StaticValue;
import org.structr.core.Value;
import org.structr.core.app.App;
import org.structr.core.app.StructrApp;

/**
 *
 * @author Christian Morgner
 */
public class SyncCommand extends NodeServiceCommand implements MaintenanceCommand, Serializable {

	private static final Logger logger                 = Logger.getLogger(SyncCommand.class.getName());
	private static final String STRUCTR_ZIP_DB_NAME    = "db";
	
	private static final Map<Class, String> typeMap    = new LinkedHashMap<>();
	private static final Map<Class, Method> methodMap  = new LinkedHashMap<>();
	private static final Map<String, Class> classMap   = new LinkedHashMap<>();

	static {
		
		typeMap.put(Byte[].class,      "00");
		typeMap.put(Byte.class,        "01");
		typeMap.put(Short[].class,     "02");
		typeMap.put(Short.class,       "03");
		typeMap.put(Integer[].class,   "04");
		typeMap.put(Integer.class,     "05");
		typeMap.put(Long[].class,      "06");
		typeMap.put(Long.class,        "07");
		typeMap.put(Float[].class,     "08");
		typeMap.put(Float.class,       "09");
		typeMap.put(Double[].class,    "10");
		typeMap.put(Double.class,      "11");
		typeMap.put(Character[].class, "12");
		typeMap.put(Character.class,   "13");
		typeMap.put(String[].class,    "14");
		typeMap.put(String.class,      "15");
		typeMap.put(Boolean[].class,   "16");
		typeMap.put(Boolean.class,     "17");
		
		// build reverse mapping
		for (Entry<Class, String> entry : typeMap.entrySet()) {
			classMap.put(entry.getValue(), entry.getKey());
		}
	}
	
	
	@Override
	public void execute(Map<String, Object> attributes) throws FrameworkException {
		
		GraphDatabaseService graphDb = Services.getService(NodeService.class).getGraphDb();
		String mode                  = (String)attributes.get("mode");
		String fileName              = (String)attributes.get("file");
		String validate              = (String)attributes.get("validate");
		boolean doValidation         = true;

		// should we validate imported nodes?
		if (validate != null) {
			
			try {
				
				doValidation = Boolean.valueOf(validate);
				
			} catch (Throwable t) {
				
				logger.log(Level.WARNING, "Unable to parse value for validation flag: {0}", t.getMessage());
			}
		}
		
		if (fileName == null) {
			
			throw new FrameworkException(400, "Please specify sync file.");
		}
		
		if ("export".equals(mode)) {
			
			exportToFile(graphDb, fileName);
			
		} else if ("import".equals(mode)) {
			
			importFromFile(graphDb, securityContext, fileName, doValidation);
			
		} else {
			
			throw new FrameworkException(400, "Please specify sync mode (import|export).");
		}
	}
	
	/**
	 * Exports the whole structr database to a file with the given name.
	 * 
	 * @param graphDb
	 * @param fileName
	 * @throws FrameworkException 
	 */
	public static void exportToFile(GraphDatabaseService graphDb, String fileName) throws FrameworkException {
		
		try {
			
			GlobalGraphOperations ggop  = GlobalGraphOperations.at(graphDb);
			Iterable<Relationship> rels = ggop.getAllRelationships();
			Iterable<Node> nodes        = ggop.getAllNodes();
			
			exportToStream(new FileOutputStream(fileName), nodes, rels, null);

		} catch (Throwable t) {
			
			throw new FrameworkException(500, t.getMessage());
		}
		
	}
		
	/**
	 * Exports the given part of the structr database to a file with the given name.
	 * 
	 * @param fileName
	 * @param nodes
	 * @param relationships
	 * @param filePaths
	 * @throws FrameworkException 
	 */
	public static void exportToFile(String fileName, Iterable<Node> nodes, Iterable<Relationship> relationships, Iterable<String> filePaths) throws FrameworkException {
		
		try {
			
			exportToStream(new FileOutputStream(fileName), nodes, relationships, filePaths);

		} catch (Throwable t) {
			
			throw new FrameworkException(500, t.getMessage());
		}
	}
	
	/**
	 * Exports the given part of the structr database to the given output stream.
	 * 
	 * @param outputStream
	 * @param nodes
	 * @param relationships
	 * @param filePaths
	 * @throws FrameworkException 
	 */
	public static void exportToStream(OutputStream outputStream, Iterable<Node> nodes, Iterable<Relationship> relationships, Iterable<String> filePaths) throws FrameworkException {
	
		try {
			
			Set<String> filesToInclude = new LinkedHashSet<String>();
			ZipOutputStream zos        = new ZipOutputStream(outputStream);
			PrintWriter writer         = new PrintWriter(new BufferedWriter(new OutputStreamWriter(zos)));

			// collect files to include in export
			if (filePaths != null) {
				
				for (String file : filePaths) {

					filesToInclude.add(file);
				}
			}
			
			// set compression
			zos.setLevel(6);
			
			// export files first
			exportDirectory(zos, new File("files"), "", filesToInclude.isEmpty() ? null : filesToInclude);

			// export database
			exportDatabase(zos, writer, nodes, relationships);
			
			// finish ZIP file
			zos.finish();

			// close stream
			writer.close();

		} catch (Throwable t) {
			
			t.printStackTrace();
			
			throw new FrameworkException(500, t.getMessage());
		}
	}
	
	public static void importFromFile(final GraphDatabaseService graphDb, final SecurityContext securityContext, final String fileName, boolean doValidation) throws FrameworkException {
		
		try {
			importFromStream(graphDb, securityContext, new FileInputStream(fileName), doValidation);
			
		} catch (Throwable t) {
			
			throw new FrameworkException(500, t.getMessage());
		}
	}
	
	public static void importFromStream(final GraphDatabaseService graphDb, final SecurityContext securityContext, final InputStream inputStream, boolean doValidation) throws FrameworkException {

		try {
			ZipInputStream zis = new ZipInputStream(inputStream);
			ZipEntry entry     = zis.getNextEntry();
			
			while (entry != null) {

				if (STRUCTR_ZIP_DB_NAME.equals(entry.getName())) {

					importDatabase(graphDb, securityContext, zis, doValidation);

				} else {
					
					// store other files in "files" dir..
					importDirectory(zis, entry);
				}

				entry = zis.getNextEntry();
			}
			
		} catch (IOException ioex) {

			ioex.printStackTrace();
		}	
	}	
	
	/**
	 * Serializes the given object into the given writer. The following format will
	 * be used to serialize objects. The first two characters are the type index, see
	 * typeMap above. After that, a single digit that indicates the length of the following
	 * length field follows. After that, the length field is serialized, followed by the
	 * string value of the given object and a space character for human readability.
	 * 
	 * @param writer
	 * @param obj 
	 */
	private static void serialize(PrintWriter writer, Object obj) {
		
		if (obj != null) {
			
			Class clazz = obj.getClass();
			String type = typeMap.get(clazz);
			
			if (type != null)  {
				
				if (clazz.isArray()) {

					Object[] array    = (Object[])obj;
					int len           = array.length;
					int log           = Integer.valueOf(len).toString().length();

					writer.print(type);	// type: 00-nn:  data type
					writer.print(log);	// log:  1-10: length of next int field
					writer.print(len);	// len:  length of value
				
					// serialize array
					for (Object o : (Object[])obj) {
						serialize(writer, o);
					}
					
				} else {

					String str        = obj.toString();
					int len           = str.length();
					int log           = Integer.valueOf(len).toString().length();

					writer.print(type);	// type: 00-nn:  data type
					writer.print(log);	// log:  1-10: length of next int field
					writer.print(len);	// len:  length of value
					writer.print(str);	// str:  the value
				}
				
				// make it more readable for the human eye
				writer.print(" ");
				
			} else {
				
				logger.log(Level.WARNING, "Unable to serialize object of type {0}, type not supported", obj.getClass());
			}
		}
	}
	
	private static Object deserialize(Reader reader) throws IOException {

		Object serializedObject = null;
		String type             = read(reader, 2);
		String lenLenSrc        = read(reader, 1);
		int lenLen              = Integer.parseInt(lenLenSrc);	// lenght of "length" field :)
		Class clazz             = classMap.get(type);
		
		if (clazz != null) {
			
			String lenSrc = read(reader, lenLen);
			int len       = Integer.parseInt(lenSrc);	// now we've got the "real" length of the following value
			
			if (clazz.isArray()) {
				
				// len is the length of the underlying array
				Object[] array = (Object[])Array.newInstance(clazz.getComponentType(), len);
				for (int i=0; i<len; i++) {
					
					array[i] = deserialize(reader);
				}
				
				// set array
				serializedObject = array;
				
			} else {
				
				// len is the length of the string representation of the real value
				String value = read(reader, len);
				
				if (clazz.equals(String.class)) {

					// strings can be returned immediately
					serializedObject = value;
					
				} else {
				
					try {
						
						Method valueOf = methodMap.get(clazz);
						if (valueOf == null) {
							
							valueOf = clazz.getMethod("valueOf", String.class);
							methodMap.put(clazz, valueOf);
						}

						// invoke static valueOf method
						if (valueOf != null) {
							
							serializedObject = valueOf.invoke(null, value);
							
						} else {
							
							logger.log(Level.WARNING, "Unable to find static valueOf method for type {0}", clazz);
						}
						
					} catch (Throwable t) {

						logger.log(Level.WARNING, "Unable to deserialize value {0} of type {1}, Class has no static valueOf method.", new Object[] { value, clazz } );
					}
				}
			}
			
		} else {
			
			logger.log(Level.WARNING, "Unsupported type {0} in input", type);
		}
		
		// skip white space after object (see serialize method)
		reader.skip(1);
		
		return serializedObject;
	}
	
	private static String read(Reader reader, int len) throws IOException {
		
		char[] buf = new char[len];

		// only continue if the desired number of chars could be read
		if (reader.read(buf, 0, len) == len) {
		
			return new String(buf, 0, len);
		}
		
		// end of stream
		throw new EOFException();
	}
	
	private static void exportDirectory(ZipOutputStream zos, File dir, String path, Set<String> filesToInclude) throws IOException {
		
		String nestedPath = path + dir.getName() + "/";
		ZipEntry dirEntry = new ZipEntry(nestedPath);
		zos.putNextEntry(dirEntry);
		
		File[] contents = dir.listFiles();
		if (contents != null) {
			
			for (File file : contents) {
				
				if (file.isDirectory()) {
					
					exportDirectory(zos, file, nestedPath, filesToInclude);
					
				} else {
				 	
					String relativePath = nestedPath + file.getName();
					boolean includeFile = true;
					
					if (filesToInclude != null) {
						
						includeFile = false;
						
						if  (filesToInclude.contains(relativePath)) {
							
							includeFile = true;
						}
						
					}
					
					if (includeFile) {
						
						// create ZIP entry
						ZipEntry fileEntry  = new ZipEntry(relativePath);
						fileEntry.setTime(file.lastModified());
						zos.putNextEntry(fileEntry);

						// copy file into stream
						FileInputStream fis = new FileInputStream(file);
						IOUtils.copy(fis, zos);
						fis.close();

						// flush and close entry
						zos.flush();
						zos.closeEntry();
					}
				}
			}
		}
		
		zos.closeEntry();
		
	}
	
	private static void exportDatabase(ZipOutputStream zos, PrintWriter writer, Iterable<Node> nodes, Iterable<Relationship> relationships) throws IOException, FrameworkException {
		
		// start database zip entry
		ZipEntry dbEntry           = new ZipEntry(STRUCTR_ZIP_DB_NAME);
		int nodeCount              = 0;
		int relCount               = 0;
		
		zos.putNextEntry(dbEntry);

		for (Node node : nodes) {

			// ignore non-structr nodes
			if (node.hasProperty(GraphObject.uuid.dbName())) {

				writer.print("N");

				for (String key : node.getPropertyKeys()) {

					serialize(writer, key);
					serialize(writer, node.getProperty(key));
				}

				// do not use platform-specific line ending here!
				writer.print("\n");

				nodeCount++;
			}
		}

		writer.flush();

		for (Relationship rel : relationships) {

			// ignore non-structr nodes
			if (rel.hasProperty(GraphObject.uuid.dbName())) {

				Node startNode = rel.getStartNode();
				Node endNode   = rel.getEndNode();

				if (startNode.hasProperty("uuid") && endNode.hasProperty("uuid")) {

					String startId = (String)startNode.getProperty("uuid");
					String endId   = (String)endNode.getProperty("uuid");

					writer.print("R");
					serialize(writer, startId);
					serialize(writer, endId);
					serialize(writer, rel.getType().name());

					for (String key : rel.getPropertyKeys()) {

						serialize(writer, key);
						serialize(writer, rel.getProperty(key));
					}

					// do not use platform-specific line ending here!
					writer.print("\n");

					relCount++;
				}

			}

		}

		writer.flush();

		// finish db entry
		zos.closeEntry();

		logger.log(Level.INFO, "Exported {0} nodes and {1} rels", new Object[] { nodeCount, relCount } );
	}
	
	private static void importDirectory(ZipInputStream zis, ZipEntry entry) throws IOException {
		
		if (entry.isDirectory()) {
			
			File newDir = new File(entry.getName());
			if (!newDir.exists()) {
				
				newDir.mkdirs();
			}
			
		} else {
			
			File newFile      = new File(entry.getName());
			boolean overwrite = false;
			
			if (!newFile.exists()) {
				
				overwrite = true;
				
			} else {
				
				if (newFile.lastModified() < entry.getTime()) {
					
					logger.log(Level.INFO, "Overwriting existing file {0} because import file is newer.", entry.getName());
					overwrite = true;
				}
			}

			if (overwrite) {
				
				FileOutputStream fos = new FileOutputStream(newFile);
				IOUtils.copy(zis, fos);
				
				fos.flush();
				fos.close();
			}
		}
	}
	
	private static void importDatabase(final GraphDatabaseService graphDb, final SecurityContext securityContext, final ZipInputStream zis, boolean doValidation) throws FrameworkException {
	
		final App app                    = StructrApp.getInstance();
		final Value<Long> nodeCountValue = new StaticValue<>(0L);
		final Value<Long> relCountValue  = new StaticValue<>(0L);
		double t0                        = System.nanoTime();
		
		try {
			
			Map<String, Node> uuidMap       = new LinkedHashMap<>();
			List<Relationship> rels         = new LinkedList<>();
			List<Node> nodes                = new LinkedList<>();
			PropertyContainer currentObject = null;
			BufferedReader reader           = null;
			String currentKey               = null;
			boolean finished                = false;
			long nodeCount                  = 0;
			long relCount                   = 0;

			app.beginTx();
			
			try {
				reader = new BufferedReader(new InputStreamReader(zis));

				do {

					try {

						// store current position
						reader.mark(4);

						// read one byte
						String objectType = read(reader, 1);

						// skip newlines
						if ("\n".equals(objectType)) {
							continue;
						}

						if ("N".equals(objectType)) {

							currentObject = graphDb.createNode();
							nodeCount++;

							// store for later use
							nodes.add((Node)currentObject);

						} else if ("R".equals(objectType)) {

							String startId     = (String)deserialize(reader);
							String endId       = (String)deserialize(reader);
							String relTypeName = (String)deserialize(reader);

							Node endNode   = uuidMap.get(endId);
							Node startNode = uuidMap.get(startId);

							if (startNode != null && endNode != null) {

								RelationshipType relType = DynamicRelationshipType.withName(relTypeName);
								currentObject = startNode.createRelationshipTo(endNode, relType);

								// store for later use
								rels.add((Relationship)currentObject);
							}

							relCount++;

						} else {

							// reset if not at the beginning of a line
							reader.reset();

							if (currentKey == null) {

								currentKey = (String)deserialize(reader);

							} else {

								if (currentObject != null) {

									Object obj = deserialize(reader);

									if ("uuid".equals(currentKey) && currentObject instanceof Node) {

										String uuid = (String)obj;
										uuidMap.put(uuid, (Node)currentObject);
									}

									// store object in DB
									currentObject.setProperty(currentKey, obj);

									currentKey = null;

								} else {

									logger.log(Level.WARNING, "No current object to store property in.");
								}
							}
						}

					} catch (EOFException eofex) {

						finished = true;
					}

				} while (!finished);

			} catch (IOException ioex) {
			}

			logger.log(Level.INFO, "Imported {0} nodes and {1} rels, committing transaction..", new Object[] { nodeCount, relCount } );

			nodeCountValue.set(securityContext, nodeCount);
			relCountValue.set(securityContext, relCount);

			// make nodes visible in transaction context
			RelationshipFactory relFactory     = new RelationshipFactory(securityContext);
			NodeFactory nodeFactory            = new NodeFactory(securityContext);

			for (Node node : nodes) {

				NodeInterface entity = nodeFactory.instantiate(node);
				TransactionCommand.nodeCreated(entity);
				entity.addToIndex();

<<<<<<< HEAD
=======
				// make nodes visible in transaction context
				RelationshipFactory relFactory     = new RelationshipFactory(securityContext);
				NodeFactory nodeFactory            = new NodeFactory(securityContext);
				
				for (Node node : nodes) {
					
					NodeInterface entity = nodeFactory.instantiate(node);
					TransactionCommand.nodeCreated(entity);
					entity.addToIndex();
					
				}
				
				for (Relationship rel : rels) {
					
					RelationshipInterface entity = relFactory.instantiate(rel);
					TransactionCommand.relationshipCreated(entity);
					entity.addToIndex();
				}
				
				return null;
>>>>>>> 9da82200
			}

			for (Relationship rel : rels) {

				RelationshipInterface entity = relFactory.instantiate(rel);
				TransactionCommand.relationshipCreated(entity);
				entity.addToIndex();
			}
			
			app.commitTx();
			
		} catch (FrameworkException fex) {
			
			fex.printStackTrace();
		}
		
		double t1   = System.nanoTime();
		double time = ((t1 - t0) / 1000000000.0);

		DecimalFormat decimalFormat  = new DecimalFormat("0.000000000", DecimalFormatSymbols.getInstance(Locale.ENGLISH));
		logger.log(Level.INFO, "Import done in {0} s", decimalFormat.format(time));
	}
}<|MERGE_RESOLUTION|>--- conflicted
+++ resolved
@@ -718,29 +718,26 @@
 				TransactionCommand.nodeCreated(entity);
 				entity.addToIndex();
 
-<<<<<<< HEAD
-=======
-				// make nodes visible in transaction context
-				RelationshipFactory relFactory     = new RelationshipFactory(securityContext);
-				NodeFactory nodeFactory            = new NodeFactory(securityContext);
-				
-				for (Node node : nodes) {
-					
-					NodeInterface entity = nodeFactory.instantiate(node);
-					TransactionCommand.nodeCreated(entity);
-					entity.addToIndex();
-					
-				}
-				
-				for (Relationship rel : rels) {
-					
-					RelationshipInterface entity = relFactory.instantiate(rel);
-					TransactionCommand.relationshipCreated(entity);
-					entity.addToIndex();
-				}
-				
-				return null;
->>>>>>> 9da82200
+//				// make nodes visible in transaction context
+//				RelationshipFactory relFactory     = new RelationshipFactory(securityContext);
+//				NodeFactory nodeFactory            = new NodeFactory(securityContext);
+//				
+//				for (Node node : nodes) {
+//					
+//					NodeInterface entity = nodeFactory.instantiate(node);
+//					TransactionCommand.nodeCreated(entity);
+//					entity.addToIndex();
+//					
+//				}
+//				
+//				for (Relationship rel : rels) {
+//					
+//					RelationshipInterface entity = relFactory.instantiate(rel);
+//					TransactionCommand.relationshipCreated(entity);
+//					entity.addToIndex();
+//				}
+//				
+//				return null;
 			}
 
 			for (Relationship rel : rels) {
