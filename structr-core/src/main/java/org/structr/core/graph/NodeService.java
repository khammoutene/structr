--- conflicted
+++ resolved
@@ -49,10 +49,7 @@
 	private String filesPath                = null;
 	private boolean isInitialized           = false;
 	private CountResult initialCount        = null;
-<<<<<<< HEAD
 	private String serviceName              = null;
-=======
->>>>>>> 90610ac3
 
 	@Override
 	public void injectArguments(Command command) {
@@ -250,17 +247,9 @@
 	// ----- private methods -----
 	private void checkCacheSizes() {
 
-<<<<<<< HEAD
-		final CountResult counts      = getInitialCounts();
-		final long nodeCacheSize      = Settings.NodeCacheSize.getPrefixedValue(serviceName);
-		final long relCacheSize       = Settings.RelationshipCacheSize.getPrefixedValue(serviceName);
-		final long nodeCount          = counts.getNodeCount();
-		final long relCount           = counts.getRelationshipCount();
-=======
 		final CountResult counts = getInitialCounts();
 		final long nodeCount     = counts.getNodeCount();
 		final long relCount      = counts.getRelationshipCount();
->>>>>>> 90610ac3
 
 		logger.info("Database contains {} nodes, {} relationships.", nodeCount, relCount);
 	}
