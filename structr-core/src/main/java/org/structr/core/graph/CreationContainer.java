--- conflicted
+++ resolved
@@ -321,19 +321,11 @@
 	}
 
 	@Override
-<<<<<<< HEAD
-	public boolean isSpatialEntity() {
-		throw new UnsupportedOperationException("Not supported."); //To change body of generated methods, choose Tools | Templates.
-	}
-
-	@Override
 	public boolean isStale() {
 		throw new UnsupportedOperationException("Not supported."); //To change body of generated methods, choose Tools | Templates.
 	}
 
 	@Override
-=======
->>>>>>> 121b3e2e
 	public boolean isDeleted() {
 		throw new UnsupportedOperationException("Not supported."); //To change body of generated methods, choose Tools | Templates.
 	}
