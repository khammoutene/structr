--- conflicted
+++ resolved
@@ -374,10 +374,6 @@
 			
 			return c;
 		}
-<<<<<<< HEAD
-		
-=======
->>>>>>> 6ae7e5cc
 	}
 	
 	private int matchRelationClass(final Relation rel, final Class sourceType, final String relType, final Class targetType, int distance) {
