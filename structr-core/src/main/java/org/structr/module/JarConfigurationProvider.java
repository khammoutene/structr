/**
 * Copyright (C) 2010-2013 Axel Morgner, structr <structr@structr.org>
 *
 * This file is part of structr <http://structr.org>.
 *
 * structr is free software: you can redistribute it and/or modify
 * it under the terms of the GNU Affero General Public License as
 * published by the Free Software Foundation, either version 3 of the
 * License, or (at your option) any later version.
 *
 * structr is distributed in the hope that it will be useful,
 * but WITHOUT ANY WARRANTY; without even the implied warranty of
 * MERCHANTABILITY or FITNESS FOR A PARTICULAR PURPOSE.  See the
 * GNU General Public License for more details.
 *
 * You should have received a copy of the GNU Affero General Public License
 * along with structr.  If not, see <http://www.gnu.org/licenses/>.
 */


package org.structr.module;

import org.structr.agent.Agent;
import org.structr.core.entity.AbstractNode;
import org.structr.core.entity.AbstractRelationship;
import org.structr.core.entity.GenericNode;

//~--- JDK imports ------------------------------------------------------------

import java.io.File;
import java.io.IOException;
import java.lang.reflect.Field;
import java.lang.reflect.Method;

import java.lang.reflect.Modifier;
import java.util.ArrayList;
import java.util.Arrays;
import java.util.Collections;

import java.util.Enumeration;
import java.util.LinkedHashMap;
import java.util.LinkedHashSet;
import java.util.List;
import java.util.Map;
import java.util.Map.Entry;
import java.util.Set;
import java.util.TreeMap;
import java.util.TreeSet;
import java.util.concurrent.ConcurrentHashMap;
import java.util.logging.Level;
import java.util.logging.Logger;
import java.util.regex.Matcher;
import java.util.regex.Pattern;
import java.util.zip.ZipEntry;
import java.util.zip.ZipFile;
import org.apache.commons.lang.StringUtils;
import org.structr.common.DefaultFactoryDefinition;
import org.structr.common.FactoryDefinition;
import org.structr.common.PropertyView;
import org.structr.common.SecurityContext;
import org.structr.common.View;
import org.structr.core.*;
import org.structr.core.entity.Relation;
import org.structr.core.graph.NodeInterface;
import org.structr.core.graph.RelationshipInterface;
import org.structr.core.property.GenericProperty;
import org.structr.core.property.PropertyKey;
import org.structr.schema.ConfigurationProvider;

//~--- classes ----------------------------------------------------------------

/**
 * The module service main class.
 * 
 * @author Christian Morgner
 */
public class JarConfigurationProvider implements ConfigurationProvider {

	private static final Logger logger                                                             = Logger.getLogger(JarConfigurationProvider.class.getName());
	
	public static final String DYNAMIC_TYPES_PACKAGE                                               = "org.structr.dynamic";
	
	private final Map<String, Class<? extends RelationshipInterface>> relationshipEntityClassCache = new ConcurrentHashMap<>(10, 0.9f, 8);
	private final Map<String, Class<? extends NodeInterface>> nodeEntityClassCache                 = new ConcurrentHashMap(100, 0.9f, 8);
	private final Map<String, Class<? extends Agent>> agentClassCache	                       = new ConcurrentHashMap<>(10, 0.9f, 8);
	private final Set<String> nodeEntityPackages				                       = new LinkedHashSet<>();
	private final Set<String> relationshipPackages				                       = new LinkedHashSet<>();
	private final Map<String, Class> combinedTypeRelationClassCache		                       = new ConcurrentHashMap<>(10, 0.9f, 8);
	private final Map<String, Set<Class>> interfaceCache			                       = new ConcurrentHashMap<>(10, 0.9f, 8);
	private final Set<String> agentPackages					                       = new LinkedHashSet<>();
	private final String fileSep						                       = System.getProperty("file.separator");
	private final String fileSepEscaped					                       = fileSep.replaceAll("\\\\", "\\\\\\\\");	// ....
	private final String pathSep						                       = System.getProperty("path.separator");
	private final String testClassesDir					                       = fileSep.concat("test-classes");
	private final String classesDir						                       = fileSep.concat("classes");
	 
	private final Map<String, Map<String, Set<PropertyKey>>> globalPropertyViewMap                 = new LinkedHashMap<>();
	private final Map<String, Map<PropertyKey, Set<PropertyValidator>>> globalValidatorMap         = new LinkedHashMap<>();
	private final Map<String, Map<String, PropertyKey>> globalClassDBNamePropertyMap               = new LinkedHashMap<>();
	private final Map<String, Map<String, PropertyKey>> globalClassJSNamePropertyMap               = new LinkedHashMap<>();
	private final Map<String, Map<String, PropertyGroup>> globalAggregatedPropertyGroupMap         = new LinkedHashMap<>();
	private final Map<String, Map<String, PropertyGroup>> globalPropertyGroupMap                   = new LinkedHashMap<>();
	private final Map<String, Map<String, ViewTransformation>> viewTransformations                 = new LinkedHashMap<>();
	private final Map<String, Set<Transformation<GraphObject>>> globalTransformationMap            = new LinkedHashMap<>();
	private final Map<String, Set<Method>> exportedMethodMap                                       = new LinkedHashMap<>();
	private final Map<Class, Set<Class>> interfaceMap                                              = new LinkedHashMap<>();
	private final Map<String, Class> reverseInterfaceMap                                           = new LinkedHashMap<>();
	private final Set<PropertyKey> globalKnownPropertyKeys                                         = new LinkedHashSet<>();
	private final Set<String> dynamicViews                                                         = new LinkedHashSet<>();
        
	private FactoryDefinition factoryDefinition                                                    = new DefaultFactoryDefinition();

	// ----- interface Configuration -----
	@Override
	public void initialize() {
		scanResources();
	}

	@Override
	public void shutdown() {

		/* do not clear caches
		nodeEntityClassCache.clear();
		combinedTypeRelationClassCache.clear();
		relationshipEntityClassCache.clear();
		agentClassCache.clear();
		*/
	}

	@Override
	public Map<String, Class<? extends Agent>> getAgents() {
		return agentClassCache;
	}

	@Override
	public Map<String, Class<? extends NodeInterface>> getNodeEntities() {
		return nodeEntityClassCache;
	}

	@Override
	public Map<String, Class<? extends RelationshipInterface>> getRelationshipEntities() {
		return relationshipEntityClassCache;
	}

	@Override
	public Set<Class> getClassesForInterface(final String simpleName) {
		return interfaceCache.get(simpleName);
	}

	@Override
	public Class getNodeEntityClass(final String name) {

		Class nodeEntityClass = GenericNode.class;

		if ((name != null) && (!name.isEmpty())) {

			nodeEntityClass = nodeEntityClassCache.get(name);

			if (nodeEntityClass == null) {

				for (String possiblePath : nodeEntityPackages) {

					if (possiblePath != null) {

						try {

							Class nodeClass = Class.forName(possiblePath + "." + name);

							if (!Modifier.isAbstract(nodeClass.getModifiers())) {

								nodeEntityClassCache.put(name, nodeClass);

								// first match wins
								break;

							}

						} catch (ClassNotFoundException ex) {

							// ignore
						}

					}

				}

			}

		}

		return nodeEntityClass;

	}

	@Override
	public Class getRelationshipEntityClass(final String name) {

		Class relationClass = AbstractNode.class;

		if ((name != null) && (name.length() > 0)) {

			relationClass = relationshipEntityClassCache.get(name);

			if (relationClass == null) {

				for (String possiblePath : relationshipPackages) {

					if (possiblePath != null) {

						try {

							Class nodeClass = Class.forName(possiblePath + "." + name);

							if (!Modifier.isAbstract(nodeClass.getModifiers())) {

								relationshipEntityClassCache.put(name, nodeClass);

								// first match wins
								return nodeClass;

							}

						} catch (ClassNotFoundException ex) {

							// ignore
						}

					}

				}

			}

		}

		return relationClass;

	}

	public Class<? extends Agent> getAgentClass(final String name) {

		Class agentClass = null;

		if ((name != null) && (name.length() > 0)) {

			agentClass = agentClassCache.get(name);

			if (agentClass == null) {

				for (String possiblePath : agentPackages) {

					if (possiblePath != null) {

						try {

							Class nodeClass = Class.forName(possiblePath + "." + name);

							agentClassCache.put(name, nodeClass);

							// first match wins
							return nodeClass;

						} catch (ClassNotFoundException ex) {

							// ignore
						}

					}

				}

			}

		}

		return agentClass;

	}
	
	@Override
	public Map<String, Class> getInterfaces() {
		return reverseInterfaceMap;
	}

	@Override
	public void setRelationClassForCombinedType(final String combinedType, final Class clazz) {
		combinedTypeRelationClassCache.put(combinedType, clazz);
	}
	
	@Override
	public void setRelationClassForCombinedType(final String sourceType, final String relType, final String targetType, final Class clazz) {
		combinedTypeRelationClassCache.put(getCombinedType(sourceType, relType, targetType), clazz);
	}

	public Class getRelationClassForCombinedType(final String combinedType) {
		
		Class cachedRelationClass = combinedTypeRelationClassCache.get(combinedType);
		
		if (cachedRelationClass != null) {
			return cachedRelationClass;
		}
		
		return null;
	}
		
	@Override
	public Class getRelationClassForCombinedType(final String sourceTypeName, final String relType, final String targetTypeName) {
		
		if (sourceTypeName == null || relType == null || targetTypeName == null) {
			return null;
		}
		
		String combinedType =
			
			sourceTypeName
			.concat(DefaultFactoryDefinition.COMBINED_RELATIONSHIP_KEY_SEP)
			.concat(relType)
			.concat(DefaultFactoryDefinition.COMBINED_RELATIONSHIP_KEY_SEP)
			.concat(targetTypeName);
		
		Class cachedRelationClass = getRelationClassForCombinedType(combinedType);
		
		if (cachedRelationClass != null) {
			return cachedRelationClass;
		}
		
		return findNearestMatchingRelationClass(sourceTypeName, relType, targetTypeName);
	}
	
	/**
	 * Return a list of all relation entity classes filtered by relationship type.
	 * 
	 * @param relType
	 * @return 
	 */
	private List<Class<? extends RelationshipInterface>> getRelationClassCanditatesForRelType(final String relType) {
		
		List<Class<? extends RelationshipInterface>> candidates = new ArrayList();
		
		for (final Class<? extends RelationshipInterface> candidate : getRelationshipEntities().values()) {
			
			Relation rel = instantiate(candidate);
			
			if (rel.name().equals(relType)) {
				candidates.add(candidate);
			}
			
		}
		
		return candidates;
		
	}

	/**
	 * Find the most specialized relation class matching the given parameters.
	 * 
	 * If no direct match is found (source and target type are equal),
	 * we count the levels of inheritance, including interfaces.
	 * 
	 * @param sourceTypeName
	 * @param relType
	 * @param targetTypeName
	 * @param rel
	 * @param candidate
	 * @return 
	 */
	private Class findNearestMatchingRelationClass(final String sourceTypeName, final String relType, final String targetTypeName) {

		//System.out.println("###### Find nearest matching relation class for " + sourceTypeName + " " + relType + " " + targetTypeName);
		
		Map<Integer, Class> candidates = new TreeMap<>();
		Class sourceType = getNodeEntityClass(sourceTypeName);
		Class targetType = getNodeEntityClass(targetTypeName);
		
		for (final Class candidate : getRelationClassCanditatesForRelType(relType)) {
			
			Relation rel = instantiate(candidate);
			
			//System.out.println("? " + candidate.getSimpleName() + " for [" + sourceTypeName + " " + relType + " " + targetTypeName + "]");
			
			int distance = getDistance(rel.getSourceType(), sourceType, -1) + getDistance(rel.getTargetType(), targetType, -1);
			
			if (distance >= 2000) {
				
				candidates.put(distance-2000, candidate);
				//System.out.println("\n=========================== Found " + candidate.getSimpleName() + " for " + sourceTypeName + " " + relType + " " + targetTypeName + " at distance " + (distance-2000));
				
			} else {
				//System.out.println(" no match.");	
			}
			
			
		}

		if (candidates.isEmpty()) {

			//System.out.println("!!!!!!! No matching relation class found for " + sourceTypeName + " " + relType + " " + targetTypeName);
			return null;

		} else {

			Entry<Integer, Class> candidateEntry = candidates.entrySet().iterator().next();
			Class c = candidateEntry.getValue();
			
			//System.out.println("########### Final nearest relation class : " + c.getSimpleName() + " <" + candidateEntry.getKey() + ">############################################\n\n");
			
			combinedTypeRelationClassCache.put(getCombinedType(sourceTypeName, relType, targetTypeName), c);
			
			return c;
		}
	}
	
	private int getDistance(final Class candidateType, final Class type, int distance) {

		if (distance >= 1000) {
			return distance;
		}
		
		distance++;
		
		// Just in case...
		if (type == null) {
			return Integer.MIN_VALUE;
		}

		//System.out.print(".");

		// Abort if type is Object.class here
		if (type.equals(Object.class)) {
			return Integer.MIN_VALUE;
		}

		//System.out.print(".");
		
		//System.out.print(candidateType.getSimpleName() + "<" + distance + ">");
		
		//System.out.print(".");
		
		// Check direct equality
		if (type.equals(candidateType)) {
			//System.out.print("MATCH<" + distance + ">!");
			return distance+1000;
		}
		
<<<<<<< HEAD
		// Abort here if both types are AbstractNode.
		// This can only happen in a recursion because AbstractNode is abstract.
		if (sourceType.equals(NodeInterface.class) && targetType.equals(NodeInterface.class)) {
=======
		// Abort here if type is NodeInterface.
		if (type.equals(NodeInterface.class)) {
>>>>>>> 8b5d9dc8
			return Integer.MIN_VALUE;
		}

		//System.out.print(".");
		
		// Relation candidate's source and target types must be superclasses or interfaces of the given relationship
		if (!(candidateType.isAssignableFrom(type))) {
			return Integer.MIN_VALUE;
		}
		
		//System.out.print(".");

		distance++;
		
		// Test source's interfaces against target class
		Class[] interfaces = type.getInterfaces();
		for (Class iface : interfaces) {
			//System.out.print("." + iface.getSimpleName() + "<" + distance + ">" + "(SI).");
			if (iface.equals(candidateType)) {
				//System.out.print("MATCH<" + distance + ">!");
				return distance+1000;
			}
		}
		
		distance++;
		
		Class superClass = type.getSuperclass();
		if (superClass != null) {
			//System.out.println("." + superClass.getSimpleName() + "<" + distance + ">");
			int d = getDistance(candidateType, superClass, distance);
			if (d >= 1000) {
				return d;
			}
		}

		return distance;
	}
	
	
	
	@Override
	public Set<Method> getAnnotatedMethods(Class entityType, Class annotationType) {
		
		Set<Method> methods    = new LinkedHashSet<>();
		Set<Class<?>> allTypes = getAllTypes(entityType);
		
		for (Class<?> type : allTypes) {
			
			for (Method method : type.getDeclaredMethods()) {
				
				if (method.getAnnotation(annotationType) != null) {
				
					methods.add(method);
				}
			}
		}
		
		return methods;
	}
	
	@Override
	public void unregisterEntityType(final String typeName) {

		nodeEntityClassCache.remove(typeName);
		nodeEntityPackages.remove(JarConfigurationProvider.DYNAMIC_TYPES_PACKAGE + typeName);

		relationshipEntityClassCache.remove(typeName);
		relationshipPackages.remove(JarConfigurationProvider.DYNAMIC_TYPES_PACKAGE + typeName);
		
		
	}

	@Override
	public void registerEntityType(final Class type) {

		// moved here from scanEntity, no reason to have this in a separate
		// method requiring two different calls instead of one
		int modifiers = type.getModifiers();
		if (!Modifier.isAbstract(modifiers) && !Modifier.isInterface(modifiers)) {
			
			String simpleName = type.getSimpleName();
			String fullName   = type.getName();

			if (AbstractNode.class.isAssignableFrom(type)) {
				nodeEntityClassCache.put(simpleName, type);
				nodeEntityPackages.add(fullName.substring(0, fullName.lastIndexOf(".")));
				globalPropertyViewMap.remove(type.getName());
			}
			
			if (AbstractRelationship.class.isAssignableFrom(type)) {

				relationshipEntityClassCache.put(simpleName, type);
				relationshipPackages.add(fullName.substring(0, fullName.lastIndexOf(".")));
				globalPropertyViewMap.remove(type.getName());
			}

			for (Class interfaceClass : type.getInterfaces()) {

				String interfaceName           = interfaceClass.getSimpleName();
				Set<Class> classesForInterface = interfaceCache.get(interfaceName);

				if (classesForInterface == null) {

					classesForInterface = new LinkedHashSet<>();

					interfaceCache.put(interfaceName, classesForInterface);

				}

				classesForInterface.add(type);

			}

			try {
				
				Object entity                         = type.newInstance();
				Map<Field, PropertyKey> allProperties = getFieldValuesOfType(PropertyKey.class, entity);
				Map<Field, View> views                = getFieldValuesOfType(View.class, entity);
				Class entityType                      = entity.getClass();

				for (Map.Entry<Field, PropertyKey> entry : allProperties.entrySet()) {

					PropertyKey propertyKey = entry.getValue();
					Field field             = entry.getKey();
					Class declaringClass    = field.getDeclaringClass();

					if (declaringClass != null) {

						propertyKey.setDeclaringClass(declaringClass);
						registerProperty(declaringClass, propertyKey);

					}

					registerProperty(entityType, propertyKey);
				}

				for (Map.Entry<Field, View> entry : views.entrySet()) {

					Field field = entry.getKey();
					View view   = entry.getValue();

					for (PropertyKey propertyKey : view.properties()) {

						// register field in view for entity class and declaring superclass
						registerPropertySet(field.getDeclaringClass(), view.name(), propertyKey);
						registerPropertySet(entityType, view.name(), propertyKey);
					}
				}
				
			} catch (Throwable t) {
				logger.log(Level.WARNING, "Unable to instantiate {0}: {1}", new Object[] { type, t.getMessage() } );
			}
		}
		
		Set<Method> typeMethods = exportedMethodMap.get(type.getName());
		if (typeMethods == null) {
			typeMethods = new LinkedHashSet<>();
			exportedMethodMap.put(type.getName(), typeMethods);
		}
		
		typeMethods.addAll(getAnnotatedMethods(type, Export.class));
		
		// extract interfaces for later use
		getInterfacesForType(type);
	}
	
	/**
	 * Register a transformation that will be applied to every newly created entity of a given type.
	 * 
	 * @param type the type of the entities for which the transformation should be applied
	 * @param transformation the transformation to apply on every entity
	 */
	@Override
	public void registerEntityCreationTransformation(Class type, Transformation<GraphObject> transformation) {
		getEntityCreationTransformationsForType(type).add(transformation);
	}

	@Override
	public Set<Class> getInterfacesForType(Class type) {
		
		Set<Class> interfaces = interfaceMap.get(type);
		if(interfaces == null) {
			
			interfaces = new LinkedHashSet<>();
			interfaceMap.put(type, interfaces);
			
			for(Class iface : type.getInterfaces()) {

				reverseInterfaceMap.put(iface.getSimpleName(), iface);
				interfaces.add(iface);
			}
		}
		
		return interfaces;
	}
	
	@Override
	public Set<Method> getExportedMethodsForType(Class type) {
		return exportedMethodMap.get(type.getName());
	}
	
	@Override
	public boolean isKnownProperty(final PropertyKey key) {
		return globalKnownPropertyKeys.contains(key);
	}

	@Override
	public FactoryDefinition getFactoryDefinition() {
		return factoryDefinition;
	}
	
	@Override
	public void registerFactoryDefinition(FactoryDefinition factory) {
		factoryDefinition = factory;
	}
	
	/**
	 * Registers a property group for the given key of the given entity type. A property group can be
	 * used to combine a set of properties into an object. {@see PropertyGroup}
	 * 
	 * @param type the type of the entities for which the property group should be registered
	 * @param key the property key under which the property group should be visible
	 * @param propertyGroup the property group
	 */
	@Override
	public void registerPropertyGroup(Class type, PropertyKey key, PropertyGroup propertyGroup) {
		getPropertyGroupMapForType(type).put(key.dbName(), propertyGroup);
	}
	
	@Override
	public void registerConvertedProperty(PropertyKey propertyKey) {
		globalKnownPropertyKeys.add(propertyKey);
	}

	@Override
	public Set<Transformation<GraphObject>> getEntityCreationTransformations(Class type) {

		Set<Transformation<GraphObject>> transformations = new TreeSet<>();
		Class localType                                  = type;

		// collect for all superclasses
		while (localType != null && !localType.equals(Object.class)) {

			transformations.addAll(getEntityCreationTransformationsForType(localType));

			localType = localType.getSuperclass();

		}

		return transformations;
	}

	@Override
	public PropertyGroup getPropertyGroup(Class type, PropertyKey key) {
		return getPropertyGroup(type, key.dbName());
	}

	@Override
	public PropertyGroup getPropertyGroup(Class type, String key) {

		PropertyGroup group = getAggregatedPropertyGroupMapForType(type).get(key);
		if(group == null) {
			
			Class localType     = type;

			while(group == null && localType != null && !localType.equals(Object.class)) {

				group = getPropertyGroupMapForType(localType).get(key);

				if(group == null) {

					// try interfaces as well
					for(Class interfaceClass : getInterfacesForType(localType)) {

						group = getPropertyGroupMapForType(interfaceClass).get(key);
						if(group != null) {
							break;
						}
					}
				}

				localType = localType.getSuperclass();
			}
			
			getAggregatedPropertyGroupMapForType(type).put(key, group);
		}
		
		return group;
	}

	@Override
	public void registerViewTransformation(Class type, String view, ViewTransformation transformation) {
		getViewTransformationMapForType(type).put(view, transformation);
	}
	
	@Override
	public ViewTransformation getViewTransformation(Class type, String view) {
		return getViewTransformationMapForType(type).get(view);
	}

	@Override
	public Set<String> getPropertyViews() {

		Set<String> views = new LinkedHashSet<>();
		
		// add all existing views
		for (Map<String, Set<PropertyKey>> view : globalPropertyViewMap.values()) {
			views.addAll(view.keySet());
		}
		
		// merge dynamic views in as well
		views.addAll(dynamicViews);
		
		return Collections.unmodifiableSet(views);
	}
	
	@Override
	public void registerDynamicViews(final Set<String> dynamicViews) {
		this.dynamicViews.clear();
		this.dynamicViews.addAll(dynamicViews);
	}
	
	@Override
	public Set<PropertyKey> getPropertySet(Class type, String propertyView) {

		Map<String, Set<PropertyKey>> propertyViewMap = getPropertyViewMapForType(type);
		Set<PropertyKey> properties                   = propertyViewMap.get(propertyView);

		if (properties == null) {
			properties = new LinkedHashSet<>();
		}
		
		// read-only
		return Collections.unmodifiableSet(properties);
	}

	/**
	 * Registers the given set of property keys for the view with name <code>propertyView</code>
	 * and the given prefix of entities with the given type.
	 * 
	 * @param type the type of the entities for which the view will be registered
	 * @param propertyView the name of the property view for which the property set will be registered
	 * @param viewPrefix a string that will be prepended to all property keys in this view
	 * @param propertySet the set of property keys to register for the given view
	 */
	@Override
	public void registerPropertySet(Class type, String propertyView, PropertyKey... propertySet) {

		Map<String, Set<PropertyKey>> propertyViewMap = getPropertyViewMapForType(type);
		Set<PropertyKey> properties                   = propertyViewMap.get(propertyView);
		
		if (properties == null) {
			properties = new LinkedHashSet<>();
			propertyViewMap.put(propertyView, properties);
		}

		// add all properties from set
		properties.addAll(Arrays.asList(propertySet));
	}

	@Override
	public PropertyKey getPropertyKeyForDatabaseName(Class type, String dbName) {
		return getPropertyKeyForDatabaseName(type, dbName, true);
	}
	
	@Override
	public PropertyKey getPropertyKeyForDatabaseName(Class type, String dbName, boolean createGeneric) {

		Map<String, PropertyKey> classDBNamePropertyMap = getClassDBNamePropertyMapForType(type);
		PropertyKey key                                 = classDBNamePropertyMap.get(dbName);
		
		if (key == null) {
			
			// first try: uuid
			if (GraphObject.id.dbName().equals(dbName)) {
				return GraphObject.id;
			}

			if (createGeneric) {
				key = new GenericProperty(dbName);
			}
		}
		
		return key;
	}
	
	@Override
	public PropertyKey getPropertyKeyForJSONName(Class type, String jsonName) {
		return getPropertyKeyForJSONName(type, jsonName, true);
	}
	
	@Override
	public PropertyKey getPropertyKeyForJSONName(Class type, String jsonName, boolean createIfNotFound) {

		if (jsonName == null) {
			return null;
		}

		Map<String, PropertyKey> classJSNamePropertyMap = getClassJSNamePropertyMapForType(type);
		PropertyKey key                                 = classJSNamePropertyMap.get(jsonName);
		
		if (key == null) {
			
			// first try: uuid
			if (GraphObject.id.dbName().equals(jsonName)) {
				
				return GraphObject.id;
			}

			if (createIfNotFound) {
				
				key = new GenericProperty(jsonName);
			}
		}
		
		return key;
	}

	@Override
	public Set<PropertyValidator> getPropertyValidators(final SecurityContext securityContext, Class type, PropertyKey propertyKey) {

		Set<PropertyValidator> validators                     = new LinkedHashSet<>();
		Map<PropertyKey, Set<PropertyValidator>> validatorMap = null;
		Class localType                                       = type;

		// try all superclasses
		while (localType != null && !localType.equals(Object.class)) {

			validatorMap = getPropertyValidatorMapForType(localType);
			
			Set<PropertyValidator> classValidators = validatorMap.get(propertyKey);
			if(classValidators != null) {
				validators.addAll(validatorMap.get(propertyKey));
			}

			// try converters from interfaces as well
			for(Class interfaceClass : getInterfacesForType(localType)) {
				Set<PropertyValidator> interfaceValidators = getPropertyValidatorMapForType(interfaceClass).get(propertyKey);
				if(interfaceValidators != null) {
					validators.addAll(interfaceValidators);
				}
			}
			
//                      logger.log(Level.INFO, "Validator class {0} found for type {1}", new Object[] { clazz != null ? clazz.getSimpleName() : "null", localType } );
			// one level up :)
			localType = localType.getSuperclass();

		}

		return validators;
	}
	
	// ----- private methods -----
	private void scanResources() {

		Set<String> resourcePaths = getResourcesToScan();

		for (String resourcePath : resourcePaths) {

			scanResource(resourcePath);
		}

		logger.log(Level.INFO, "{0} JARs scanned", resourcePaths.size());

	}

	private void scanResource(String resourceName) {

		try {

			Module module = loadResource(resourceName);

			if (module != null) {

				importResource(module);
				
			} else {

				logger.log(Level.WARNING, "Module was null!");
			}

		} catch (IOException ioex) {

			logger.log(Level.WARNING, "Error loading module {0}: {1}", new Object[] { resourceName, ioex });
			ioex.printStackTrace();

		}

	}

	private void importResource(Module module) throws IOException {

		final Set<String> classes                 = module.getClasses();

		for (final String name : classes) {
			
			String className = StringUtils.removeStart(name, ".");

			logger.log(Level.FINE, "Instantiating class {0} ", className);

			try {

				// instantiate class..
				Class clazz = Class.forName(className);

				logger.log(Level.FINE, "Class {0} instantiated: {1}", new Object[] { className, clazz });

				if (!Modifier.isAbstract(clazz.getModifiers())) {

					// register node entity classes
					if (AbstractNode.class.isAssignableFrom(clazz)) {

						registerEntityType(clazz);
					}

					// register entity classes
					if (AbstractRelationship.class.isAssignableFrom(clazz)) {

						registerEntityType(clazz);
					}

					// register services
					if (Service.class.isAssignableFrom(clazz)) {

						Services.getInstance().registerServiceClass(clazz);
					}

					// register agents
					if (Agent.class.isAssignableFrom(clazz)) {

						String simpleName = clazz.getSimpleName();
						String fullName   = clazz.getName();

						agentClassCache.put(simpleName, clazz);
						agentPackages.add(fullName.substring(0, fullName.lastIndexOf(".")));

					}
				}
				
			} catch (Throwable t) {}

		}

	}

	private Module loadResource(String resource) throws IOException {

		// create module
		DefaultModule ret   = new DefaultModule(resource);
		Set<String> classes = ret.getClasses();

		if (resource.endsWith(".jar") || resource.endsWith(".war")) {

			ZipFile zipFile = new ZipFile(new File(resource), ZipFile.OPEN_READ);

			// conventions that might be useful here:
			// ignore entries beginning with meta-inf/
			// handle entries beginning with images/ as IMAGE
			// handle entries beginning with pages/ as PAGES
			// handle entries ending with .jar as libraries, to be deployed to WEB-INF/lib
			// handle other entries as potential page and/or entity classes
			// .. to be extended
			// (entries that end with "/" are directories)
			for (Enumeration<? extends ZipEntry> entries = zipFile.entries(); entries.hasMoreElements(); ) {

				ZipEntry entry   = entries.nextElement();
				String entryName = entry.getName();

				if (entryName.endsWith(".class")) {

					String fileEntry = entry.getName().replaceAll("[/]+", ".");
					
					// add class entry to Module
					classes.add(fileEntry.substring(0, fileEntry.length() - 6));

				}

			}

			zipFile.close();

		} else if (resource.endsWith(classesDir)) {

			addClassesRecursively(new File(resource), classesDir, classes);

		} else if (resource.endsWith(testClassesDir)) {

			addClassesRecursively(new File(resource), testClassesDir, classes);
		}

		return ret;
	}

	private void addClassesRecursively(File dir, String prefix, Set<String> classes) {

		if (dir == null) {
			return;
		}
		
		int prefixLen = prefix.length();
		File[] files  = dir.listFiles();

		if (files == null) {
			return;
		}
		
		for (File file : files) {

			if (file.isDirectory()) {

				addClassesRecursively(file, prefix, classes);
				
			} else {

				try {

					String fileEntry = file.getAbsolutePath();

					fileEntry = fileEntry.substring(0, fileEntry.length() - 6);
					fileEntry = fileEntry.substring(fileEntry.indexOf(prefix) + prefixLen);
					fileEntry = fileEntry.replaceAll("[".concat(fileSepEscaped).concat("]+"), ".");
					
					if (fileEntry.startsWith(".")) {
						fileEntry = fileEntry.substring(1);
					}
					
					classes.add(fileEntry);

				} catch (Throwable t) {

					// ignore
					t.printStackTrace();
				}

			}

		}

	}

	private Relation instantiate(final Class clazz) {
		
		try {
			
			return (Relation) clazz.newInstance();
			
		} catch (Throwable t) {
			
		}
		
		return null;
	}

	private String getCombinedType(final String sourceType, final String relType, final String targetType) {
		
		return
			sourceType
			.concat(DefaultFactoryDefinition.COMBINED_RELATIONSHIP_KEY_SEP)
			.concat(relType)
			.concat(DefaultFactoryDefinition.COMBINED_RELATIONSHIP_KEY_SEP)
			.concat(targetType);
	}

	/**
	 * Scans the class path and returns a Set containing all structr modules.
	 *
	 * @return a Set of active module names
	 */
	private Set<String> getResourcesToScan() {

		String classPath	= System.getProperty("java.class.path");
		Set<String> modules	= new LinkedHashSet<>();
		Pattern pattern		= Pattern.compile(".*(structr).*(war|jar)");
		Matcher matcher		= pattern.matcher("");

		for (String jarPath : classPath.split("[".concat(pathSep).concat("]+"))) {

			String lowerPath = jarPath.toLowerCase();

			if (lowerPath.endsWith(classesDir) || lowerPath.endsWith(testClassesDir)) {

				modules.add(jarPath);
				
			} else {

				String moduleName = lowerPath.substring(lowerPath.lastIndexOf(pathSep) + 1);

				matcher.reset(moduleName);

				if (matcher.matches()) {

					modules.add(jarPath);
				}

			}

		}

		for (String resource : Services.getInstance().getResources()) {

			String lowerResource = resource.toLowerCase();

			if (lowerResource.endsWith(".jar") || lowerResource.endsWith(".war")) {

				modules.add(resource);
			}

		}

		return modules;
	}
	
	private <T> Map<Field, T> getFieldValuesOfType(Class<T> entityType, Object entity) {
		
		Map<Field, T> fields   = new LinkedHashMap<>();
		Set<Class<?>> allTypes = getAllTypes(entity.getClass());
		
		for (Class<?> type : allTypes) {
			
			for (Field field : type.getDeclaredFields()) {

				if (entityType.isAssignableFrom(field.getType())) {

					try {
						fields.put(field, (T)field.get(entity));

					} catch(Throwable t) { }
				}
			}
		}
		
		return fields;
	}
	
	private Set<Class<?>> getAllTypes(Class<?> type) {

		Set<Class<?>> types = new LinkedHashSet<>();
		Class localType     = type;
			
		do {
			
			collectAllInterfaces(localType, types);
			types.add(localType);
			
			localType = localType.getSuperclass();

		} while (!localType.equals(Object.class));
		
		return types;
	}
	
	private void collectAllInterfaces(Class<?> type, Set<Class<?>> interfaces) {

		if (interfaces.contains(type)) {
			return;
		}
		
		for (Class iface : type.getInterfaces()) {
			
			collectAllInterfaces(iface, interfaces);
			interfaces.add(iface);
		}
	}

	private Map<String, Set<PropertyKey>> getPropertyViewMapForType(Class type) {

		Map<String, Set<PropertyKey>> propertyViewMap = globalPropertyViewMap.get(type.getName());

		if (propertyViewMap == null) {

			propertyViewMap = new LinkedHashMap<>();

			globalPropertyViewMap.put(type.getName(), propertyViewMap);

		}

		return propertyViewMap;
	}

	private Map<String, PropertyKey> getClassDBNamePropertyMapForType(Class type) {

		Map<String, PropertyKey> classDBNamePropertyMap = globalClassDBNamePropertyMap.get(type.getName());

		if (classDBNamePropertyMap == null) {

			classDBNamePropertyMap = new LinkedHashMap<>();

			globalClassDBNamePropertyMap.put(type.getName(), classDBNamePropertyMap);

		}

		return classDBNamePropertyMap;
	}

	private Map<String, PropertyKey> getClassJSNamePropertyMapForType(Class type) {

		Map<String, PropertyKey> classJSNamePropertyMap = globalClassJSNamePropertyMap.get(type.getName());

		if (classJSNamePropertyMap == null) {

			classJSNamePropertyMap = new LinkedHashMap<>();

			globalClassJSNamePropertyMap.put(type.getName(), classJSNamePropertyMap);

		}

		return classJSNamePropertyMap;
	}

	private Map<PropertyKey, Set<PropertyValidator>> getPropertyValidatorMapForType(Class type) {

		Map<PropertyKey, Set<PropertyValidator>> validatorMap = globalValidatorMap.get(type.getName());

		if (validatorMap == null) {

			validatorMap = new LinkedHashMap<>();

			globalValidatorMap.put(type.getName(), validatorMap);

		}

		return validatorMap;
	}

	private Map<String, PropertyGroup> getAggregatedPropertyGroupMapForType(Class type) {

		Map<String, PropertyGroup> groupMap = globalAggregatedPropertyGroupMap.get(type.getName());

		if (groupMap == null) {

			groupMap = new LinkedHashMap<>();

			globalAggregatedPropertyGroupMap.put(type.getName(), groupMap);

		}

		return groupMap;
	}

	private Map<String, PropertyGroup> getPropertyGroupMapForType(Class type) {

		Map<String, PropertyGroup> groupMap = globalPropertyGroupMap.get(type.getName());

		if (groupMap == null) {

			groupMap = new LinkedHashMap<>();

			globalPropertyGroupMap.put(type.getName(), groupMap);

		}

		return groupMap;
	}

	private Set<Transformation<GraphObject>> getEntityCreationTransformationsForType(Class type) {

		Set<Transformation<GraphObject>> transformations = globalTransformationMap.get(type.getName());

		if (transformations == null) {

			transformations = new LinkedHashSet<>();

			globalTransformationMap.put(type.getName(), transformations);

		}

		return transformations;
	}
	
	private Map<String, ViewTransformation> getViewTransformationMapForType(Class type) {
		
		Map<String, ViewTransformation> viewTransformationMap = viewTransformations.get(type.getName());
		if(viewTransformationMap == null) {
			viewTransformationMap = new LinkedHashMap<>();
			viewTransformations.put(type.getName(), viewTransformationMap);
		}
		
		return viewTransformationMap;
	}
	
	private void registerProperty(Class type, PropertyKey propertyKey) {
		
		getClassDBNamePropertyMapForType(type).put(propertyKey.dbName(),   propertyKey);
		getClassJSNamePropertyMapForType(type).put(propertyKey.jsonName(), propertyKey);
		
		registerPropertySet(type, PropertyView.All, propertyKey);
		
		// inform property key of its registration
		propertyKey.registrationCallback(type);
	}
	
	private String denormalizeEntityName(String normalizedEntityName) {
		
		StringBuilder buf = new StringBuilder();
		
		for (char c : normalizedEntityName.toCharArray()) {
			
			if (Character.isUpperCase(c) && buf.length() > 0) {
				buf.append("_");
			}
			
			buf.append(Character.toLowerCase(c));
		}
		
		return buf.toString();
	}
}<|MERGE_RESOLUTION|>--- conflicted
+++ resolved
@@ -442,14 +442,8 @@
 			return distance+1000;
 		}
 		
-<<<<<<< HEAD
-		// Abort here if both types are AbstractNode.
-		// This can only happen in a recursion because AbstractNode is abstract.
-		if (sourceType.equals(NodeInterface.class) && targetType.equals(NodeInterface.class)) {
-=======
 		// Abort here if type is NodeInterface.
 		if (type.equals(NodeInterface.class)) {
->>>>>>> 8b5d9dc8
 			return Integer.MIN_VALUE;
 		}
 
