--- conflicted
+++ resolved
@@ -1,5 +1,3 @@
-<<<<<<< HEAD
-=======
 /**
  * Copyright (C) 2010-2016 Structr GmbH
  *
@@ -18,7 +16,6 @@
  * You should have received a copy of the GNU General Public License
  * along with Structr.  If not, see <http://www.gnu.org/licenses/>.
  */
->>>>>>> 2bab936a
 package org.structr.common;
 
 import org.structr.api.graph.RelationshipType;
