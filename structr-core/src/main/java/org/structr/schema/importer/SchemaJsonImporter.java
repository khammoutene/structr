/**
 * Copyright (C) 2010-2019 Structr GmbH
 *
 * This file is part of Structr <http://structr.org>.
 *
 * Structr is free software: you can redistribute it and/or modify
 * it under the terms of the GNU General Public License as
 * published by the Free Software Foundation, either version 3 of the
 * License, or (at your option) any later version.
 *
 * Structr is distributed in the hope that it will be useful,
 * but WITHOUT ANY WARRANTY; without even the implied warranty of
 * MERCHANTABILITY or FITNESS FOR A PARTICULAR PURPOSE.  See the
 * GNU General Public License for more details.
 *
 * You should have received a copy of the GNU General Public License
 * along with Structr.  If not, see <http://www.gnu.org/licenses/>.
 */
package org.structr.schema.importer;

import java.io.FileInputStream;
import java.io.IOException;
import java.io.InputStream;
import java.net.URL;
import java.util.Map;
import org.apache.chemistry.opencmis.commons.impl.IOUtils;
import org.apache.commons.lang3.StringUtils;
import org.slf4j.Logger;
import org.slf4j.LoggerFactory;
import org.structr.api.schema.InvalidSchemaException;
import org.structr.api.schema.JsonSchema;
import org.structr.common.error.FrameworkException;
import org.structr.core.app.App;
import org.structr.core.app.StructrApp;
import org.structr.core.graph.MaintenanceCommand;
import org.structr.core.graph.NodeServiceCommand;
import org.structr.core.graph.Tx;
import org.structr.schema.export.StructrSchema;

/**
 * This class can handle Schema JSON documents
 */
public class SchemaJsonImporter extends NodeServiceCommand implements MaintenanceCommand {

	private static final Logger logger = LoggerFactory.getLogger(SchemaJsonImporter.class.getName());

	@Override
	public void execute(Map<String, Object> attributes) throws FrameworkException {

		final String fileName = (String)attributes.get("file");
		final String source   = (String)attributes.get("source");
		final String url      = (String)attributes.get("url");

		if (fileName == null && source == null && url == null) {
			throw new FrameworkException(422, "Please supply file, url or source parameter.");
		}

		if (fileName != null && source != null) {
			throw new FrameworkException(422, "Please supply only one of file, url or source.");
		}

		if (fileName != null && url != null) {
			throw new FrameworkException(422, "Please supply only one of file, url or source.");
		}

		if (url != null && source != null) {
			throw new FrameworkException(422, "Please supply only one of file, url or source.");
		}

		try {

			if (fileName != null) {

				try (final InputStream is = new FileInputStream(fileName)) {

					SchemaJsonImporter.importSchemaJson(IOUtils.readAllLines(is));
				}

			} else if (url != null) {

				try (final InputStream is = new URL(url).openStream()) {

					SchemaJsonImporter.importSchemaJson(IOUtils.readAllLines(is));
				}

			} else if (source != null) {

				SchemaJsonImporter.importSchemaJson(source);
			}

		} catch (IOException ioex) {
			//iologger.warn("", ex);
			logger.debug("Filename: " + fileName + ", URL: " + url + ", source: " + source, ioex);
		}
	}


	public static void importSchemaJson(final String source) throws FrameworkException {

		// nothing to do
		if (StringUtils.isBlank(source)) {
			return;
		}

		final App app = StructrApp.getInstance();

		// isolate write output
		try (final Tx tx = app.tx()) {

<<<<<<< HEAD
			StructrSchema.extendDatabaseSchema(app, StructrSchema.createFromSource(source));
=======
			final JsonSchema schema;

			try {
				schema = StructrSchema.createFromSource(source);

			} catch (InvalidSchemaException | URISyntaxException ex) {
				throw new FrameworkException(422, ex.getMessage());
			}

			StructrSchema.extendDatabaseSchema(app, schema);
>>>>>>> 5720353d

			tx.success();
		}
	}

	@Override
	public boolean requiresEnclosingTransaction() {
		return false;
	}

	@Override
	public boolean requiresFlushingOfCaches() {
		return false;
	}
}<|MERGE_RESOLUTION|>--- conflicted
+++ resolved
@@ -21,6 +21,7 @@
 import java.io.FileInputStream;
 import java.io.IOException;
 import java.io.InputStream;
+import java.net.URISyntaxException;
 import java.net.URL;
 import java.util.Map;
 import org.apache.chemistry.opencmis.commons.impl.IOUtils;
@@ -107,9 +108,6 @@
 		// isolate write output
 		try (final Tx tx = app.tx()) {
 
-<<<<<<< HEAD
-			StructrSchema.extendDatabaseSchema(app, StructrSchema.createFromSource(source));
-=======
 			final JsonSchema schema;
 
 			try {
@@ -120,7 +118,6 @@
 			}
 
 			StructrSchema.extendDatabaseSchema(app, schema);
->>>>>>> 5720353d
 
 			tx.success();
 		}
