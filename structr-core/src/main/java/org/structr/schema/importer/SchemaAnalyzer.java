--- conflicted
+++ resolved
@@ -41,7 +41,6 @@
 import org.structr.api.graph.Identity;
 import org.structr.api.graph.Node;
 import org.structr.api.graph.Relationship;
-import org.structr.api.util.Iterables;
 import org.structr.common.SecurityContext;
 import org.structr.common.ValidationHelper;
 import org.structr.common.error.FrameworkException;
@@ -141,11 +140,7 @@
 
 		try (final Tx tx = app.tx()) {
 
-<<<<<<< HEAD
-			nodeIterable = Iterables.filter(new StructrAndSpatialPredicate(false, false, true), graphDb.getAllNodes());
-=======
-			nodeIterator = graphDb.getAllNodes().iterator();
->>>>>>> 121b3e2e
+			nodeIterable = graphDb.getAllNodes();
 			tx.success();
 
 		} catch(FrameworkException fex) {
@@ -283,11 +278,7 @@
 
 		try (final Tx tx = app.tx(true, false, false)) {
 
-<<<<<<< HEAD
-			relIterable = Iterables.filter(new StructrAndSpatialPredicate(false, false, true), graphDb.getAllRelationships());
-=======
-			relIterator = graphDb.getAllRelationships().iterator();
->>>>>>> 121b3e2e
+			relIterable = graphDb.getAllRelationships();
 			tx.success();
 
 		} catch(FrameworkException fex) {
