/**
 * Copyright (C) 2010-2014 Morgner UG (haftungsbeschränkt)
 *
 * This file is part of Structr <http://structr.org>.
 *
 * Structr is free software: you can redistribute it and/or modify
 * it under the terms of the GNU Affero General Public License as
 * published by the Free Software Foundation, either version 3 of the
 * License, or (at your option) any later version.
 *
 * Structr is distributed in the hope that it will be useful,
 * but WITHOUT ANY WARRANTY; without even the implied warranty of
 * MERCHANTABILITY or FITNESS FOR A PARTICULAR PURPOSE.  See the
 * GNU General Public License for more details.
 *
 * You should have received a copy of the GNU Affero General Public License
 * along with Structr.  If not, see <http://www.gnu.org/licenses/>.
 */
/*
 * To change this template, choose Tools | Templates
 * and open the template in the editor.
 */

package org.structr.schema;

import java.util.LinkedHashMap;
import java.util.LinkedHashSet;
import java.util.Map;
import java.util.Map.Entry;
import java.util.Set;
import java.util.concurrent.atomic.AtomicBoolean;
import java.util.logging.Level;
import java.util.logging.Logger;
import org.structr.common.StructrConf;
import org.structr.common.error.ErrorBuffer;
import org.structr.common.error.FrameworkException;
import org.structr.core.Command;
import org.structr.core.Service;
import org.structr.core.app.App;
import org.structr.core.app.StructrApp;
import org.structr.core.entity.SchemaNode;
import org.structr.core.entity.relationship.SchemaRelationship;
import org.structr.core.graph.Tx;
import org.structr.schema.compiler.NodeExtender;

/**
 *
 * @author Christian Morgner
 */
public class SchemaService implements Service {

	private static final Logger logger                            = Logger.getLogger(SchemaService.class.getName());
	private static final AtomicBoolean compiling                  = new AtomicBoolean(false);
	private static final Map<String, String> builtinTypeMap       = new LinkedHashMap<>();

<<<<<<< HEAD
	private static ClassLoader lastClassLoader              = null;

=======
>>>>>>> 94d1d213
	@Override
	public void injectArguments(final Command command) {
	}

	@Override
	public void initialize(final StructrConf config) {
		reloadSchema(new ErrorBuffer());
	}

	public static void registerBuiltinType(final String type, final String fqcn) {
		builtinTypeMap.put(type, fqcn);
	}

	public static boolean reloadSchema(final ErrorBuffer errorBuffer) {

		final ConfigurationProvider config = StructrApp.getConfiguration();
		boolean success = true;

		// compiling must only be done once
		if (compiling.compareAndSet(false, true)) {

			// this is a very critical section :)
			synchronized (SchemaService.class) {

				final Set<String> dynamicViews  = new LinkedHashSet<>();
				final NodeExtender nodeExtender = new NodeExtender();

				try (final Tx tx = StructrApp.getInstance().tx()) {

					SchemaService.ensureBuiltinTypesExist();

					// collect node classes
					for (final SchemaNode schemaNode : StructrApp.getInstance().nodeQuery(SchemaNode.class).getAsList()) {
						nodeExtender.addClass(schemaNode.getClassName(), schemaNode.getSource(errorBuffer));
						nodeExtender.addClass("_" + schemaNode.getClassName() + "Helper", schemaNode.getAuxiliarySource());
						dynamicViews.addAll(schemaNode.getViews());
					}

					// collect relationship classes
					for (final SchemaRelationship schemaRelationship : StructrApp.getInstance().relationshipQuery(SchemaRelationship.class).getAsList()) {
						nodeExtender.addClass(schemaRelationship.getClassName(), schemaRelationship.getSource(errorBuffer));
						nodeExtender.addClass("_" + schemaRelationship.getClassName() + "Helper", schemaRelationship.getAuxiliarySource());
						dynamicViews.addAll(schemaRelationship.getViews());
					}

					// compile all classes at once and register
					Map<String, Class> newTypes = nodeExtender.compile(errorBuffer);
					for (final Class newType : newTypes.values()) {

						config.registerEntityType(newType);

						// instantiate classes to execute
						// static initializer of helpers
						try { newType.newInstance(); } catch (Throwable t) {}
					}

					success = !errorBuffer.hasError();

					// inject views in configuration provider
					if (success) {

						config.registerDynamicViews(dynamicViews);

<<<<<<< HEAD
						tx.success();

						lastClassLoader = nodeExtender.getClassLoader();
					}

=======
>>>>>>> 94d1d213
				} catch (Throwable t) {

					logger.log(Level.SEVERE, "Unable to compile dynamic schema.", t);

					success = false;
				}
			}

			// compiling done
			compiling.set(false);
		}

		return success;
	}

	@Override
	public void initialized() {
	}

	@Override
	public void shutdown() {
	}

	@Override
	public String getName() {
		return SchemaService.class.getName();
	}

	@Override
	public boolean isRunning() {
		return true;
	}

	// ----- private methods -----
	public static void ensureBuiltinTypesExist() throws FrameworkException {

		final App app = StructrApp.getInstance();

		for (final Entry<String, String> entry : builtinTypeMap.entrySet()) {

			final String type = entry.getKey();
			final String fqcn = entry.getValue();

			SchemaNode schemaNode = app.nodeQuery(SchemaNode.class).andName(type).getFirst();
			if (schemaNode == null) {

				schemaNode = app.create(SchemaNode.class, type);
			}

			schemaNode.setProperty(SchemaNode.extendsClass, fqcn);
			schemaNode.unlockReadOnlyPropertiesOnce();
			schemaNode.setProperty(SchemaNode.isBuiltinType, true);
		}
	}
}<|MERGE_RESOLUTION|>--- conflicted
+++ resolved
@@ -53,11 +53,6 @@
 	private static final AtomicBoolean compiling                  = new AtomicBoolean(false);
 	private static final Map<String, String> builtinTypeMap       = new LinkedHashMap<>();
 
-<<<<<<< HEAD
-	private static ClassLoader lastClassLoader              = null;
-
-=======
->>>>>>> 94d1d213
 	@Override
 	public void injectArguments(final Command command) {
 	}
@@ -67,7 +62,7 @@
 		reloadSchema(new ErrorBuffer());
 	}
 
-	public static void registerBuiltinType(final String type, final String fqcn) {
+	public static void registerBuiltinTypeOverride(final String type, final String fqcn) {
 		builtinTypeMap.put(type, fqcn);
 	}
 
@@ -91,15 +86,29 @@
 
 					// collect node classes
 					for (final SchemaNode schemaNode : StructrApp.getInstance().nodeQuery(SchemaNode.class).getAsList()) {
+
 						nodeExtender.addClass(schemaNode.getClassName(), schemaNode.getSource(errorBuffer));
-						nodeExtender.addClass("_" + schemaNode.getClassName() + "Helper", schemaNode.getAuxiliarySource());
+
+						final String auxSource = schemaNode.getAuxiliarySource();
+						if (auxSource != null) {
+
+							nodeExtender.addClass("_" + schemaNode.getClassName() + "Helper", auxSource);
+						}
+
 						dynamicViews.addAll(schemaNode.getViews());
 					}
 
 					// collect relationship classes
 					for (final SchemaRelationship schemaRelationship : StructrApp.getInstance().relationshipQuery(SchemaRelationship.class).getAsList()) {
+
 						nodeExtender.addClass(schemaRelationship.getClassName(), schemaRelationship.getSource(errorBuffer));
-						nodeExtender.addClass("_" + schemaRelationship.getClassName() + "Helper", schemaRelationship.getAuxiliarySource());
+
+						final String auxSource = schemaRelationship.getAuxiliarySource();
+						if (auxSource != null) {
+							
+							nodeExtender.addClass("_" + schemaRelationship.getClassName() + "Helper", auxSource);
+						}
+
 						dynamicViews.addAll(schemaRelationship.getViews());
 					}
 
@@ -120,15 +129,9 @@
 					if (success) {
 
 						config.registerDynamicViews(dynamicViews);
-
-<<<<<<< HEAD
 						tx.success();
-
-						lastClassLoader = nodeExtender.getClassLoader();
 					}
 
-=======
->>>>>>> 94d1d213
 				} catch (Throwable t) {
 
 					logger.log(Level.SEVERE, "Unable to compile dynamic schema.", t);
