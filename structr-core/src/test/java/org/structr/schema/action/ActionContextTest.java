--- conflicted
+++ resolved
@@ -635,8 +635,6 @@
 			assertEquals("Invalid get() result", testTwo.getUuid(),  testOne.replaceVariables(securityContext, ctx, "${get(get(this, \"testTwo\"), \"id\")}"));
 			assertEquals("Invalid get() result", testSixs.get(0).getUuid(),  testOne.replaceVariables(securityContext, ctx, "${get(first(get(this, \"manyToManyTestSixs\")), \"id\")}"));
 			assertEquals("Invalid usage message for get()", Functions.ERROR_MESSAGE_GET, testOne.replaceVariables(securityContext, ctx, "${get()}"));
-<<<<<<< HEAD
-=======
 
 			// size
 			assertEquals("Invalid size() result", "20", testOne.replaceVariables(securityContext, ctx, "${size(this.manyToManyTestSixs)}"));
@@ -655,7 +653,6 @@
 			assertEquals("Invalid is_entity() result", "false", testOne.replaceVariables(securityContext, ctx, "${is_entity(this.name)}"));
 			assertEquals("Invalid is_entity() result", "false", testOne.replaceVariables(securityContext, ctx, "${is_entity(null)}"));
 			assertEquals("Invalid is_entity() result", "false", testOne.replaceVariables(securityContext, ctx, "${is_entity(xyz)}"));
->>>>>>> 6c5d27db
 
 			// first / last / nth
 			assertEquals("Invalid first() result", testSixs.get( 0).toString(), testOne.replaceVariables(securityContext, ctx, "${first(this.manyToManyTestSixs)}"));
@@ -766,7 +763,6 @@
 				fail("error() should throw an exception.");
 
 			} catch (FrameworkException fex) { }
-<<<<<<< HEAD
 
 			// test multiline statements
 			assertEquals("Invalid replace() result", "equal", testOne.replaceVariables(securityContext, ctx, "${if(equal(2, 2),\n    (\"equal\"),\n    (\"not equal\")\n)}"));
@@ -781,22 +777,6 @@
 			// Number default value
 			assertEquals("true", testOne.replaceVariables(securityContext, ctx, "${equal(42, this.alwaysNull!42)}"));
 
-=======
-
-			// test multiline statements
-			assertEquals("Invalid replace() result", "equal", testOne.replaceVariables(securityContext, ctx, "${if(equal(2, 2),\n    (\"equal\"),\n    (\"not equal\")\n)}"));
-			assertEquals("Invalid replace() result", "not equal", testOne.replaceVariables(securityContext, ctx, "${if(equal(2, 3),\n    (\"equal\"),\n    (\"not equal\")\n)}"));
-
-			assertEquals("Invalid keys() / join() result", "id,name,owner,type,createdBy,deleted,hidden,createdDate,lastModifiedDate,visibleToPublicUsers,visibleToAuthenticatedUsers,visibilityStartDate,visibilityEndDate", testOne.replaceVariables(securityContext, ctx, "${join(keys(this, 'ui'), ',')}"));
-
-			// test default values
-			assertEquals("Invalid string default value", "blah", testOne.replaceVariables(securityContext, ctx, "${this.alwaysNull!blah}"));
-			assertEquals("Invalid numeric default value", "12", testOne.replaceVariables(securityContext, ctx, "${this.alwaysNull!12}"));
-
-			// Number default value
-			assertEquals("true", testOne.replaceVariables(securityContext, ctx, "${equal(42, this.alwaysNull!42)}"));
-
->>>>>>> 6c5d27db
 			// complex multi-statement tests
 			testOne.replaceVariables(securityContext, ctx, "${(set(this, \"isValid\", true), each(this.manyToManyTestSixs, set(this, \"isValid\", and(this.isValid, equal(length(data.id, 32))))))}");
 			assertEquals("Invalid multiline statement test result", "true", testOne.replaceVariables(securityContext, ctx, "${this.isValid}"));
@@ -807,13 +787,10 @@
 			testOne.replaceVariables(securityContext, ctx, "${(set(this, \"isValid\", false), each(this.manyToManyTestSixs, set(this, \"isValid\", and(this.isValid, gte(now, data.createdDate)))))}");
 			assertEquals("Invalid multiline statement test result", "false", testOne.replaceVariables(securityContext, ctx, "${this.isValid}"));
 
-<<<<<<< HEAD
-=======
 			// test multiple nested dot-separated properties (this.parent.parent.parent)
 			assertEquals("Invalid multilevel property expression result", "false", testOne.replaceVariables(securityContext, ctx, "${empty(this.testThree.testOne.testThree)}"));
 
 
->>>>>>> 6c5d27db
 			tx.success();
 
 		} catch (FrameworkException fex) {
