--- conflicted
+++ resolved
@@ -843,27 +843,13 @@
 
 			final String tenantId = Services.getInstance().getDatabaseService().getTenantIdentifier();
 
-<<<<<<< HEAD
 			try (final Tx tx = app.tx()) {
-=======
-			final JsonSchema schema = StructrSchema.createFromDatabase(app);
-
-			schema.addType("PERSON");
->>>>>>> 55c48959
 
 				final JsonSchema schema = StructrSchema.createFromDatabase(app);
 
 				schema.addType("PERSON");
 
-<<<<<<< HEAD
 				StructrSchema.extendDatabaseSchema(app, schema);
-=======
-		} catch (Throwable t) {
-
-			t.printStackTrace();
-			fail("Unexpected exception.");
-		}
->>>>>>> 55c48959
 
 				tx.success();
 
@@ -875,15 +861,7 @@
 
 			final Class type = StructrApp.getConfiguration().getNodeEntityClass("PERSON");
 
-<<<<<<< HEAD
 			try (final Tx tx = app.tx()) {
-=======
-		} catch (Throwable t) {
-
-			t.printStackTrace();
-			fail("Unexpected exception.");
-		}
->>>>>>> 55c48959
 
 				app.query("CREATE (p:PERSON:" + tenantId + " { name: \"p1\" } )", new HashMap<>());
 				app.query("CREATE (p:PERSON:" + tenantId + " { name: \"p2\" } )", new HashMap<>());
@@ -893,17 +871,9 @@
 
 			} catch (Throwable t) {
 
-<<<<<<< HEAD
 				t.printStackTrace();
 				fail("Unexpected exception.");
 			}
-=======
-		} catch (Throwable t) {
-
-			t.printStackTrace();
-			fail("Unexpected exception.");
-		}
->>>>>>> 55c48959
 
 			try (final Tx tx = app.tx()) {
 
@@ -915,7 +885,6 @@
 
 			} catch (Throwable t) {
 
-<<<<<<< HEAD
 				t.printStackTrace();
 				fail("Unexpected exception.");
 			}
@@ -936,16 +905,10 @@
 				t.printStackTrace();
 				fail("Unexpected exception.");
 			}
-=======
-		} catch (Throwable t) {
-
-			t.printStackTrace();
-			fail("Unexpected exception.");
->>>>>>> 55c48959
-		}
-	}
-
-	//@Test
+		}
+	}
+
+	@Test
 	public void testInitializationOfNonStructrNodesWithoutTenantIdentifier() {
 
 		// don't run tests that depend on Cypher being available in the backend
@@ -955,27 +918,13 @@
 
 			cleanDatabaseAndSchema();
 
-<<<<<<< HEAD
 			try (final Tx tx = app.tx()) {
-=======
-			final JsonSchema schema = StructrSchema.createFromDatabase(app);
-
-			schema.addType("PERSON");
->>>>>>> 55c48959
 
 				final JsonSchema schema = StructrSchema.createFromDatabase(app);
 
 				schema.addType("PERSON");
 
-<<<<<<< HEAD
 				StructrSchema.extendDatabaseSchema(app, schema);
-=======
-		} catch (Throwable t) {
-
-			t.printStackTrace();
-			fail("Unexpected exception.");
-		}
->>>>>>> 55c48959
 
 				tx.success();
 
@@ -987,15 +936,7 @@
 
 			final Class type = StructrApp.getConfiguration().getNodeEntityClass("PERSON");
 
-<<<<<<< HEAD
 			try (final Tx tx = app.tx()) {
-=======
-		} catch (Throwable t) {
-
-			t.printStackTrace();
-			fail("Unexpected exception.");
-		}
->>>>>>> 55c48959
 
 				app.query("CREATE (p:PERSON { name: \"p1\" } )", new HashMap<>());
 				app.query("CREATE (p:PERSON { name: \"p2\" } )", new HashMap<>());
@@ -1005,7 +946,6 @@
 
 			} catch (Throwable t) {
 
-<<<<<<< HEAD
 				t.printStackTrace();
 				fail("Unexpected exception.");
 			}
@@ -1040,12 +980,6 @@
 				t.printStackTrace();
 				fail("Unexpected exception.");
 			}
-=======
-		} catch (Throwable t) {
-
-			t.printStackTrace();
-			fail("Unexpected exception.");
->>>>>>> 55c48959
 		}
 	}
 
@@ -1082,42 +1016,6 @@
 		Settings.LogSchemaOutput.setValue(true);
 	}
 
-<<<<<<< HEAD
-=======
-	@Test
-	public void testRelatedTypeOnNotionProperty() {
-
-		cleanDatabaseAndSchema();
-
-		try (final Tx tx = app.tx()) {
-
-			final JsonSchema schema = StructrSchema.createFromDatabase(app);
-
-			final JsonObjectType project    = schema.addType("Project");
-			final JsonObjectType task       = schema.addType("Task");
-			final JsonReferenceType rel     = project.relate(task, "TASK", Cardinality.OneToMany, "project", "tasks");
-			final JsonReferenceProperty ref = rel.getSourceProperty();
-
-			project.addStringProperty("blah").setUnique(true);
-
-			task.addReferenceProperty("projectBlah", ref).setProperties("blah", "true");
-
-			Settings.LogSchemaOutput.setValue(true);
-
-			StructrSchema.extendDatabaseSchema(app, schema);
-
-			tx.success();
-
-		} catch (Throwable t) {
-
-			t.printStackTrace();
-			fail("NotionProperty setup failed.");
-		}
-
-		Settings.LogSchemaOutput.setValue(true);
-	}
-
->>>>>>> 55c48959
 
 	// ----- private methods -----
 	private void checkSchemaString(final String source) {
