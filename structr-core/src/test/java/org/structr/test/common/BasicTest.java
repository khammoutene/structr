--- conflicted
+++ resolved
@@ -147,55 +147,6 @@
 
 		System.out.println("Done.");
 
-<<<<<<< HEAD
-		Settings.CypherDebugLogging.setValue(true);
-
-		try {
-			try (final Tx tx = app.tx()) {
-
-				int count = 0;
-
-				try (final ResultStream<TestSix> results = app.nodeQuery(TestSix.class).getResultStream()) {
-
-					for (TestSix test : results) {
-						count++;
-					}
-
-					total = results.calculateTotalResultCount(null, Settings.ResultCountSoftLimit.getValue());
-				}
-
-				System.out.println(count + " / " + total);
-
-				assertEquals("Invalid result count", num, count);
-				assertEquals("Invalid total count", num, total);
-
-				tx.success();
-
-			} catch (Exception fex) {
-				fex.printStackTrace();
-				fail("Unexpected exception");
-			}
-
-			try (final Tx tx = app.tx()) {
-
-				try (final ResultStream<TestSix> results = app.nodeQuery(TestSix.class).getResultStream()) {
-
-					if (results.iterator().hasNext()) {
-						results.iterator().next();
-					}
-				}
-
-				tx.success();
-
-			} catch (FrameworkException fex) {
-				fex.printStackTrace();
-				fail("Unexpected exception");
-			}
-
-		} finally {
-
-			Settings.CypherDebugLogging.setValue(false);
-=======
 		try (final Tx tx = app.tx()) {
 
 			int count = 0;
@@ -235,7 +186,6 @@
 		} catch (FrameworkException fex) {
 			fex.printStackTrace();
 			fail("Unexpected exception");
->>>>>>> ed1f5bc9
 		}
 	}
 
