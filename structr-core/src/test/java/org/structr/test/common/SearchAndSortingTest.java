--- conflicted
+++ resolved
@@ -918,15 +918,8 @@
 				int page            = 2;
 
 				Settings.CypherDebugLogging.setValue(true);
-<<<<<<< HEAD
-
-				result = app.nodeQuery(type).sort(sortKey).order(sortDesc).page(page).pageSize(pageSize).getAsList();
-=======
 				result = app.nodeQuery(type).sort(sortKey, sortDesc).page(page).pageSize(pageSize).getAsList();
 				Settings.CypherDebugLogging.setValue(false);
->>>>>>> 5720353d
-
-				Settings.CypherDebugLogging.setValue(false);
 
 				logger.info("Result size: {}, expected: {}", new Object[] { result.size(), pageSize });
 				assertTrue(result.size() == Math.min(number, pageSize));
@@ -944,11 +937,7 @@
 				}
 
 				// allow visual inspection of test results
-<<<<<<< HEAD
-				final List<AbstractNode> list = app.nodeQuery(type).sort(sortKey).order(sortDesc).getAsList();
-=======
 				final List<AbstractNode> list = app.nodeQuery(type).sort(sortKey, sortDesc).getAsList();
->>>>>>> 5720353d
 				list.stream().forEach(n -> System.out.println(n.getName() + ": " + n.getProperty(TestOne.aDate)));
 
 				tx.success();
