/**
 * Copyright (C) 2010-2019 Structr GmbH
 *
 * This file is part of Structr <http://structr.org>.
 *
 * Structr is free software: you can redistribute it and/or modify
 * it under the terms of the GNU General Public License as
 * published by the Free Software Foundation, either version 3 of the
 * License, or (at your option) any later version.
 *
 * Structr is distributed in the hope that it will be useful,
 * but WITHOUT ANY WARRANTY; without even the implied warranty of
 * MERCHANTABILITY or FITNESS FOR A PARTICULAR PURPOSE.  See the
 * GNU General Public License for more details.
 *
 * You should have received a copy of the GNU General Public License
 * along with Structr.  If not, see <http://www.gnu.org/licenses/>.
 */
package org.structr.test.common;

import java.util.*;
import org.apache.commons.lang3.StringUtils;
import org.slf4j.Logger;
import org.slf4j.LoggerFactory;
<<<<<<< HEAD
import org.structr.api.DatabaseFeature;
=======
>>>>>>> 90610ac3
import org.structr.api.config.Settings;
import org.structr.api.search.ComparisonQuery;
import org.structr.api.search.Occurrence;
import org.structr.api.util.ResultStream;
import org.structr.common.AccessMode;
import org.structr.common.SecurityContext;
import org.structr.common.error.FrameworkException;
import org.structr.core.GraphObject;
import org.structr.core.Services;
import org.structr.core.app.App;
import org.structr.core.app.Query;
import org.structr.core.app.StructrApp;
import org.structr.core.entity.AbstractNode;
import org.structr.core.entity.GenericRelationship;
import org.structr.core.entity.Group;
import org.structr.core.entity.Principal;
import org.structr.core.graph.NodeAttribute;
import org.structr.core.graph.NodeInterface;
import org.structr.core.graph.RelationshipInterface;
import org.structr.core.graph.Tx;
import org.structr.core.graph.search.ComparisonSearchAttribute;
import org.structr.core.graph.search.SearchAttribute;
import org.structr.core.graph.search.SearchAttributeGroup;
import org.structr.core.property.PropertyKey;
import org.structr.core.property.PropertyMap;
import org.structr.core.property.StringProperty;
import org.structr.core.script.Scripting;
import org.structr.schema.action.ActionContext;
import org.structr.test.core.entity.SixOneManyToMany;
import org.structr.test.core.entity.TestOne;
import org.structr.test.core.entity.TestSeven;
import org.structr.test.core.entity.TestSix;
import static org.testng.AssertJUnit.assertEquals;
import static org.testng.AssertJUnit.assertTrue;
import static org.testng.AssertJUnit.fail;
import org.testng.annotations.Test;

/**
 */
public class SearchAndSortingTest extends StructrTest {

	private static final Logger logger = LoggerFactory.getLogger(SearchAndSortingTest.class.getName());

	@Test
	public void test01SearchByName() {

		try  {

			Class type                      = TestOne.class;
			int number                      = 4;
			final List<NodeInterface> nodes = this.createTestNodes(type, number);
			final int offset                = 10;

			Collections.shuffle(nodes, new Random(System.nanoTime()));

			try (final Tx tx = app.tx()) {

				int i = offset;
				String name;

				for (NodeInterface node : nodes) {

					name = "TestOne-" + i;

					i++;

					node.setProperty(AbstractNode.name, name);

				}

				tx.success();
			}

			try (final Tx tx = app.tx()) {

				List<TestOne> result = app.nodeQuery(type).getAsList();

				assertEquals(4, result.size());

				for (NodeInterface node : result) {
					System.out.println(node);
				}

				result = app.nodeQuery(type).andName("TestOne-12").getAsList();

				assertEquals(1, result.size());

				tx.success();
			}

		} catch (FrameworkException ex) {

			logger.error(ex.toString());
			fail("Unexpected exception");

		}

	}

	@Test
	public void test02SearchByNameProperty() {

		try  {

			Class type                      = TestOne.class;
			int number                      = 4;
			final List<NodeInterface> nodes = this.createTestNodes(type, number);
			final int offset                = 10;

			Collections.shuffle(nodes, new Random(System.nanoTime()));

			try (final Tx tx = app.tx()) {

				int i = offset;
				String name;

				for (NodeInterface node : nodes) {

					//System.out.println("Node ID: " + node.getNodeId());

					name = "TestOne-" + i;

					i++;

					node.setProperty(AbstractNode.name, name);

				}

				tx.success();
			}

			try (final Tx tx = app.tx()) {

				List<GraphObject> result = app.nodeQuery(type).and(TestOne.name, "TestOne-13").getAsList();

				assertEquals(1, result.size());

				tx.success();

			}

		} catch (FrameworkException ex) {

			logger.error(ex.toString());
			fail("Unexpected exception");

		}

	}

	@Test
	public void test03SearchByNamePropertyLooseLowercase() {

		try  {

			Class type                      = TestOne.class;
			int number                      = 4;
			final List<NodeInterface> nodes = this.createTestNodes(type, number);
			final int offset                = 10;

			Collections.shuffle(nodes, new Random(System.nanoTime()));

			try (final Tx tx = app.tx()) {

				int i = offset;
				String name;

				for (NodeInterface node : nodes) {

					//System.out.println("Node ID: " + node.getNodeId());

					name = "TestOne-" + i;

					i++;

					node.setProperty(AbstractNode.name, name);

				}

				tx.success();
			}

			try (final Tx tx = app.tx()) {

				List<GraphObject> result = app.nodeQuery(type).and(TestOne.name, "testone", false).getAsList();

				assertEquals(4, result.size());

				tx.success();

			}

		} catch (FrameworkException ex) {

			logger.error(ex.toString());
			fail("Unexpected exception");

		}

	}

	@Test
	public void test04SearchByNamePropertyLooseUppercase() {

		try  {

			Class type                      = TestOne.class;
			int number                      = 4;
			final List<NodeInterface> nodes = this.createTestNodes(type, number);
			final int offset                = 10;

			Collections.shuffle(nodes, new Random(System.nanoTime()));

			try (final Tx tx = app.tx()) {

				int i = offset;
				String name;

				for (NodeInterface node : nodes) {

					//System.out.println("Node ID: " + node.getNodeId());

					name = "TestOne-" + i;

					i++;

					node.setProperty(AbstractNode.name, name);

				}

				tx.success();
			}

			try (final Tx tx = app.tx()) {

				List<GraphObject> result = app.nodeQuery(type).and(TestOne.name, "TestOne", false).getAsList();

				assertEquals(4, result.size());

				tx.success();

			}

		} catch (FrameworkException ex) {

			logger.error(ex.toString());
			fail("Unexpected exception");

		}

	}

	@Test
	public void test05SearchByDefaultValue() {

		try  {

			Class type                      = TestOne.class;
			int number                      = 4;
			final List<NodeInterface> nodes = this.createTestNodes(type, number);
			final int offset                = 10;

			Collections.shuffle(nodes, new Random(System.nanoTime()));

			try (final Tx tx = app.tx()) {

				int i = offset;
				String name;

				for (NodeInterface node : nodes) {

					//System.out.println("Node ID: " + node.getNodeId());

					name = "TestOne-" + i;

					i++;

					node.setProperty(AbstractNode.name, name);

				}

				tx.success();
			}

			try (final Tx tx = app.tx()) {

				List<GraphObject> result = app.nodeQuery(type).and(TestOne.stringWithDefault, "default value", false).getAsList();

				assertEquals(4, result.size());

				tx.success();

			}

		} catch (FrameworkException ex) {

			logger.error(ex.toString());
			fail("Unexpected exception");

		}

	}

	@Test
	public void test06InexactSearchWithHyphen() {

		final Map<String, Integer> testResults = new LinkedHashMap<>();

		testResults.put("ABCDE12345",  1);
		testResults.put("ABCDE#1234",  1);
		testResults.put("ABCDE+2345",  1);
		testResults.put("ABCDE-2345",  1);
		testResults.put("ABCDE!2345",  1);
		testResults.put("ABCDE(2345",  1);
		testResults.put("ABCDE)2345",  1);
		testResults.put("ABCDE:2345",  1);
		testResults.put("ABCDE^2345",  1);
		testResults.put("ABCDE[2345",  1);
		testResults.put("ABCDE]2345",  1);
		testResults.put("ABCDE\"2345", 1);
		testResults.put("ABCDE{2345",  1);
		testResults.put("ABCDE}2345",  1);
		testResults.put("ABCDE~2345",  1);
		testResults.put("ABCDE*2345",  1);
		testResults.put("ABCDE?2345",  1);
		testResults.put("ABCDE|2345",  1);
		testResults.put("ABCDE&2345",  1);
		testResults.put("ABCDE;2345",  1);
		testResults.put("ABCDE/2345",  1);

		try  {

			try (final Tx tx = app.tx()) {

				for (final String source : testResults.keySet()) {
					app.create(TestOne.class, source);
				}

				tx.success();
			}

			try (final Tx tx = app.tx()) {

				for (final String source : testResults.keySet()) {

					final String query         = source.substring(0, 6);
					final int count            = testResults.get(source);
					final List<TestOne> result = app.nodeQuery(TestOne.class).and(AbstractNode.name, query, false).getAsList();

					assertEquals("Unexpected query result for special char query " + query, count, result.size());
				}

				tx.success();
			}

		} catch (FrameworkException ex) {

			logger.error(ex.toString());
			fail("Unexpected exception");

		}

	}

	@Test
	public void test07NodeQueryByType() {

		try  {

			Class type                      = TestOne.class;
			int countBefore                 = 0;
			int numberToCreate              = 1000;

			try (final Tx tx = app.tx()) {

				long t0 = System.currentTimeMillis();

				List<? extends GraphObject> result = app.nodeQuery(NodeInterface.class).getAsList();

				countBefore = result.size();

				tx.success();

			} catch (FrameworkException ex) {
				logger.error(ex.toString());
				fail("Unexpected exception");
			}

			final int expectedNumber        = countBefore + numberToCreate;
			final List<NodeInterface> nodes = this.createTestNodes(type, numberToCreate);

			Collections.shuffle(nodes, new Random(System.nanoTime()));

			try (final Tx tx = app.tx()) {

				long t0 = System.currentTimeMillis();

				List<? extends GraphObject> result = app.nodeQuery(NodeInterface.class).getAsList();

				long t1 = System.currentTimeMillis();
				logger.info("Query with inexact type took {} ms", t1-t0);
				assertEquals(expectedNumber, result.size());

				result = app.nodeQuery(NodeInterface.class).getAsList();

				long t2 = System.currentTimeMillis();
				logger.info("Query with exact type took {} ms", t2-t1);
				assertEquals(expectedNumber, result.size());

				tx.success();
			}

		} catch (FrameworkException ex) {
			logger.error(ex.toString());
			fail("Unexpected exception");
		}
	}

	@Test
	public void test08InexactSearch() {

		try  {

			final Date date    = new Date();
			final TestOne test = createTestNode(TestOne.class,
				new NodeAttribute(TestOne.name, "TestOne"),
				new NodeAttribute(TestOne.aBoolean, true),
				new NodeAttribute(TestOne.aDate, date),
				new NodeAttribute(TestOne.aDouble, 1.234),
				new NodeAttribute(TestOne.aLong, 12345L),
				new NodeAttribute(TestOne.anEnum, TestOne.Status.One),
				new NodeAttribute(TestOne.anInt, 123)
			);

			try (final Tx tx = app.tx()) {

				assertEquals("Invalid inexact search result for type String",  test, app.nodeQuery(TestOne.class).and(TestOne.name,    "TestOne",           false).getFirst());
				assertEquals("Invalid inexact search result for type Boolean", test, app.nodeQuery(TestOne.class).and(TestOne.aBoolean, true,               false).getFirst());
				assertEquals("Invalid inexact search result for type Date",    test, app.nodeQuery(TestOne.class).and(TestOne.aDate,    date,               false).getFirst());
				assertEquals("Invalid inexact search result for type Double",  test, app.nodeQuery(TestOne.class).and(TestOne.aDouble,  1.234,              false).getFirst());
				assertEquals("Invalid inexact search result for type Long",    test, app.nodeQuery(TestOne.class).and(TestOne.aLong,    12345L,             false).getFirst());
				assertEquals("Invalid inexact search result for type String",  test, app.nodeQuery(TestOne.class).and(TestOne.anEnum,   TestOne.Status.One, false).getFirst());
				assertEquals("Invalid inexact search result for type Enum",    test, app.nodeQuery(TestOne.class).and(TestOne.anInt,    123,                false).getFirst());

				tx.success();
			}

		} catch (FrameworkException ex) {

			logger.error(ex.toString());
			fail("Unexpected exception");

		}
	}

	@Test
	public void test09SearchBySourceAndTargetId() {

		try  {

			final TestOne test1       = createTestNode(TestOne.class);
			final List<TestSix> tests = createTestNodes(TestSix.class, 5);

			try (final Tx tx = app.tx()) {

				test1.setProperty(TestOne.manyToManyTestSixs, tests);

				tx.success();
			}

			try (final Tx tx = app.tx()) {

				final List<SixOneManyToMany> result1 = app.relationshipQuery(SixOneManyToMany.class).and(SixOneManyToMany.sourceId, tests.get(0).getUuid()).getAsList();

				assertEquals("Invalid sourceId query result", 1, result1.size());

				tx.success();

			}


			try (final Tx tx = app.tx()) {

				final List<SixOneManyToMany> result1 = app.relationshipQuery(SixOneManyToMany.class).and(SixOneManyToMany.targetId, test1.getUuid()).getAsList();

				assertEquals("Invalid targetId query result", 5, result1.size());

				tx.success();
			}

		} catch (FrameworkException ex) {

			logger.error(ex.toString());
			fail("Unexpected exception");

		}

	}

	@Test
	public void test01SortByName() {

		try  {

			Class type                      = TestOne.class;
			int number                      = 4; // no more than 89 to avoid sort order TestOne-10, TestOne-100 ...
			final List<NodeInterface> nodes = this.createTestNodes(type, number);
			final int offset                = 10;

			Collections.shuffle(nodes, new Random(System.nanoTime()));

			try (final Tx tx = app.tx()) {

				int i = offset;
				String name;

				for (NodeInterface node : nodes) {

					//System.out.println("Node ID: " + node.getNodeId());

					name = "TestOne-" + i;

					i++;

					node.setProperty(AbstractNode.name, name);

				}

				tx.success();
			}

			try (final Tx tx = app.tx()) {

				List<GraphObject> result = app.nodeQuery(type).getAsList();

				assertEquals(number, result.size());

				PropertyKey sortKey = AbstractNode.name;
				boolean sortDesc    = false;
				int pageSize        = 10;
				int page            = 1;

				result = app.nodeQuery(type).sort(sortKey, sortDesc).page(page).pageSize(pageSize).getAsList();

				logger.info("Result size: {}, expected: {}", new Object[] { result.size(), Math.min(number, pageSize) });
				assertEquals(Math.min(number, pageSize), result.size());

				for (int j = 0; j < Math.min(result.size(), pageSize); j++) {

					String expectedName = "TestOne-" + (offset + j);
					String gotName     = result.get(j).getProperty(AbstractNode.name);

					System.out.println(expectedName + ", got: " + gotName);
					assertEquals(expectedName, gotName);

				}

				tx.success();
			}

		} catch (FrameworkException ex) {

			logger.error(ex.toString());
			fail("Unexpected exception");

		}

	}

	@Test
	public void test02SortByNameDesc() {

		try {

			Class type                      = TestOne.class;
			int number                      = 43;
			final List<NodeInterface> nodes = this.createTestNodes(type, number);
			final int offset                = 10;

			Collections.shuffle(nodes, new Random(System.nanoTime()));

			try (final Tx tx = app.tx()) {

				int i = offset;
				String name;

				for (NodeInterface node : nodes) {

					name = Integer.toString(i);

					i++;

					node.setProperty(AbstractNode.name, name);

				}

				tx.success();
			}

			try (final Tx tx = app.tx()) {

				List<GraphObject> result = app.nodeQuery(type).getAsList();

				assertEquals(number, result.size());

				PropertyKey sortKey = AbstractNode.name;
				boolean sortDesc    = true;
				int pageSize        = 10;
				int page            = 1;

				result = app.nodeQuery(type).sort(sortKey, sortDesc).page(page).pageSize(pageSize).getAsList();

				logger.info("Result size: {}, expected: {}", new Object[] { result.size(), Math.min(number, pageSize) });
				assertTrue(result.size() == Math.min(number, pageSize));

				for (int j = 0; j < Math.min(result.size(), pageSize); j++) {

					int expectedNumber = number + offset - 1 - j;
					String gotName     = result.get(j).getProperty(AbstractNode.name);

					System.out.println(expectedNumber + ", got: " + gotName);
					assertEquals(Integer.toString(expectedNumber), gotName);

				}

				tx.success();
			}

		} catch (FrameworkException ex) {

			logger.error(ex.toString());
			fail("Unexpected exception");

		}

	}

	@Test
	public void test03SortByDate() {

		try {

			Class type                      = TestOne.class;
			int number                      = 97;
			final List<NodeInterface> nodes = this.createTestNodes(type, number);
			final int offset                = 10;

			Collections.shuffle(nodes, new Random(System.nanoTime()));

			try (final Tx tx = app.tx()) {

				int i = offset;
				String name;

				for (NodeInterface node : nodes) {

					name = Integer.toString(i);

					i++;

					node.setProperty(AbstractNode.name, "TestOne-" + name);

					node.setProperty(TestOne.aDate, new Date());

					// slow down execution speed to make sure distinct changes fall in different milliseconds
					try { Thread.sleep(2); } catch (Throwable t) {}

				}
				tx.success();
			}

			try (final Tx tx = app.tx()) {

				List<GraphObject> result = app.nodeQuery(type).getAsList();

				assertEquals(number, result.size());

				PropertyKey sortKey = TestOne.aDate;
				boolean sortDesc    = false;
				int pageSize        = 10;
				int page            = 1;

				result = app.nodeQuery(type).sort(sortKey, sortDesc).page(page).pageSize(pageSize).getAsList();

				logger.info("Result size: {}, expected: {}", new Object[] { result.size(), pageSize });
				assertTrue(result.size() == Math.min(number, pageSize));

				for (int j = 0; j < Math.min(result.size(), pageSize); j++) {

					String expectedName = "TestOne-" + (offset + j);
					String gotName     = result.get(j).getProperty(AbstractNode.name);

					System.out.println(expectedName + ", got: " + gotName);
					assertEquals(expectedName, gotName);

				}

				tx.success();
			}

		} catch (FrameworkException ex) {

			logger.error(ex.toString());
			fail("Unexpected exception");

		}

	}

	@Test
	public void test04SortByDateDesc() {

		try {

			Class type                      = TestOne.class;
			int number                      = 131;
			final List<NodeInterface> nodes = this.createTestNodes(type, number);
			final int offset                = 10;

			Collections.shuffle(nodes, new Random(System.nanoTime()));

			try (final Tx tx = app.tx()) {

				int i = offset;
				String name;

				for (NodeInterface node : nodes) {

					name = Integer.toString(i);

					i++;

					node.setProperty(AbstractNode.name, name);

					// slow down execution speed to make sure distinct changes fall in different milliseconds
					try { Thread.sleep(2); } catch (Throwable t) {}
				}
				tx.success();
			}

			try (final Tx tx = app.tx()) {

				List<GraphObject> result = app.nodeQuery(type).getAsList();

				assertEquals(number, result.size());

				PropertyKey sortKey = AbstractNode.lastModifiedDate;
				boolean sortDesc    = true;
				int pageSize        = 10;
				int page            = 1;

				result = app.nodeQuery(type).sort(sortKey, sortDesc).page(page).pageSize(pageSize).getAsList();

				logger.info("Result size: {}, expected: {}", new Object[] { result.size(), pageSize });
				assertTrue(result.size() == Math.min(number, pageSize));

				for (int j = 0; j < pageSize; j++) {

					int expectedNumber = number + offset - 1 - j;
					String gotName     = result.get(j).getProperty(AbstractNode.name);

					System.out.println(expectedNumber + ", got: " + gotName);
					assertEquals(Integer.toString(expectedNumber), gotName);

				}

				tx.success();
			}

		} catch (FrameworkException ex) {

			logger.error(ex.toString());
			fail("Unexpected exception");

		}
	}

	@Test
	public void test05SortByInt() {

		try {

			Class type                      = TestOne.class;
			int number                      = 61;
			final List<NodeInterface> nodes = this.createTestNodes(type, number);
			final PropertyKey key           = TestOne.anInt;
			final int offset                = 10;

			Collections.shuffle(nodes, new Random(System.nanoTime()));

			try (final Tx tx = app.tx()) {

				int i = offset;

				for (NodeInterface node : nodes) {

					node.setProperty(AbstractNode.name, Integer.toString(i));
					node.setProperty(key, i);

					i++;
				}
				tx.success();
			}

			try (final Tx tx = app.tx()) {

				List<GraphObject> result = app.nodeQuery(type).getAsList();

				assertEquals(number, result.size());

				PropertyKey sortKey = key;
				boolean sortDesc    = false;
				int pageSize        = 5;
				int page            = 1;

				result = app.nodeQuery(type).sort(sortKey, sortDesc).page(page).pageSize(pageSize).getAsList();

				logger.info("Result size: {}, expected: {}", new Object[] { result.size(), pageSize });
				assertTrue(result.size() == Math.min(number, pageSize));

				for (int j = 0; j < pageSize; j++) {

					int expectedNumber = offset + j;
					int gotNumber      = (Integer) result.get(j).getProperty(key);

					System.out.println("expected: " + expectedNumber + ", got: " + gotNumber);
					assertEquals(expectedNumber, gotNumber);

				}

				tx.success();
			}

		} catch (FrameworkException ex) {

			logger.error(ex.toString());
			fail("Unexpected exception");

		}

	}

	@Test
	public void test06SortByDateWitNullValues() {

		try {

			Class type                      = TestOne.class;
			int number                      = 20;
			final List<NodeInterface> nodes = this.createTestNodes(type, number);
			final int offset                = 10;

			Collections.shuffle(nodes, new Random(System.nanoTime()));

			int i = offset;
			String name;

			try (final Tx tx = app.tx()) {

				for (NodeInterface node : nodes) {

					name = Integer.toString(i);

					i++;

					node.setProperty(AbstractNode.name, "TestOne-" + name);

					if ((i % 2) != 0) {
						node.setProperty(TestOne.aDate, new Date());
						System.out.println("TestOne-" + name + ": indexed with date");
					} else {
						node.setProperty(TestOne.aDate, null);
						System.out.println("TestOne-" + name + ": null date");
					}

					// slow down execution speed to make sure distinct changes fall in different milliseconds
					try { Thread.sleep(2); } catch (Throwable t) {}

				}

				tx.success();
			}

			try (final Tx tx = app.tx()) {

				List<GraphObject> result = app.nodeQuery(type).getAsList();

				assertEquals(number, result.size());

				PropertyKey sortKey = TestOne.aDate;
				boolean sortDesc    = true;
				int pageSize        = 10;
				int page            = 1;

<<<<<<< HEAD
				Settings.CypherDebugLogging.setValue(true);

				result = app.nodeQuery(type).sort(sortKey).order(sortDesc).page(page).pageSize(pageSize).getAsList();
=======
				result = app.nodeQuery(type).sort(sortKey, sortDesc).page(page).pageSize(pageSize).getAsList();
>>>>>>> 90610ac3

				Settings.CypherDebugLogging.setValue(false);

				logger.info("Result size: {}, expected: {}", new Object[] { result.size(), pageSize });
				assertTrue(result.size() == Math.min(number, pageSize));

				for (int j = 0; j < Math.min(result.size(), pageSize); j++) {

					String expectedName = "TestOne-" + (30 - (j+1)*2);
					String gotName     = result.get(j).getProperty(AbstractNode.name);

					System.out.println(j + ": " +  expectedName + ", got: " + gotName);
					assertEquals(expectedName, gotName);

				}

				// allow visual inspection of test results
				final List<AbstractNode> list = app.nodeQuery(type).sort(sortKey).order(sortDesc).getAsList();
				list.stream().forEach(n -> System.out.println(n.getName() + ": " + n.getProperty(TestOne.aDate)));

				tx.success();
			}

		} catch (FrameworkException ex) {

			logger.error(ex.toString());
			fail("Unexpected exception");

		}

	}

	@Test
	public void test07SortByIntWithNullValues() {

		try {

			final List<TestOne> nodes = this.createTestNodes(TestOne.class, 10);
			try (final Tx tx = app.tx()) {

				int i = 0;

				for (NodeInterface node : nodes) {

					node.setProperty(AbstractNode.name, Long.toString(i));
					if (i < 7) {
						node.setProperty(TestOne.anInt, i);
					}

					i++;
				}
				tx.success();
			}

			try (final Tx tx = app.tx()) {

				boolean sortDesc    = false;

				final List<TestOne> result = app.nodeQuery(TestOne.class).sort(TestOne.anInt, sortDesc).getAsList();

				// check that the sorting is stable, i.e. the position of nodes
				// with equal values (and null) is not modified by sorting

				final Iterator<TestOne> nameIterator = result.iterator();
				while (nameIterator.hasNext()) {

					// nulls first
					assertEquals("Invalid sort result with mixed values (null vs. int)", "7", nameIterator.next().getProperty(TestOne.name));
					assertEquals("Invalid sort result with mixed values (null vs. int)", "8", nameIterator.next().getProperty(TestOne.name));
					assertEquals("Invalid sort result with mixed values (null vs. int)", "9", nameIterator.next().getProperty(TestOne.name));

					// other values after that
					assertEquals("Invalid sort result with mixed values (null vs. int)", "0", nameIterator.next().getProperty(TestOne.name));
					assertEquals("Invalid sort result with mixed values (null vs. int)", "1", nameIterator.next().getProperty(TestOne.name));
					assertEquals("Invalid sort result with mixed values (null vs. int)", "2", nameIterator.next().getProperty(TestOne.name));
					assertEquals("Invalid sort result with mixed values (null vs. int)", "3", nameIterator.next().getProperty(TestOne.name));
					assertEquals("Invalid sort result with mixed values (null vs. int)", "4", nameIterator.next().getProperty(TestOne.name));
					assertEquals("Invalid sort result with mixed values (null vs. int)", "5", nameIterator.next().getProperty(TestOne.name));
					assertEquals("Invalid sort result with mixed values (null vs. int)", "6", nameIterator.next().getProperty(TestOne.name));
				}


				// check that the sorting is "nulls first" as documented
				final Iterator<TestOne> intIterator = result.iterator();
				while (intIterator.hasNext()) {

					// nulls first
					assertEquals("Invalid sort result with mixed values (null vs. int)", null, intIterator.next().getProperty(TestOne.anInt));
					assertEquals("Invalid sort result with mixed values (null vs. int)", null, intIterator.next().getProperty(TestOne.anInt));
					assertEquals("Invalid sort result with mixed values (null vs. int)", null, intIterator.next().getProperty(TestOne.anInt));

					// other values after that
					assertEquals("Invalid sort result with mixed values (null vs. int)", 0L, (long)intIterator.next().getProperty(TestOne.anInt));
					assertEquals("Invalid sort result with mixed values (null vs. int)", 1L, (long)intIterator.next().getProperty(TestOne.anInt));
					assertEquals("Invalid sort result with mixed values (null vs. int)", 2L, (long)intIterator.next().getProperty(TestOne.anInt));
					assertEquals("Invalid sort result with mixed values (null vs. int)", 3L, (long)intIterator.next().getProperty(TestOne.anInt));
					assertEquals("Invalid sort result with mixed values (null vs. int)", 4L, (long)intIterator.next().getProperty(TestOne.anInt));
					assertEquals("Invalid sort result with mixed values (null vs. int)", 5L, (long)intIterator.next().getProperty(TestOne.anInt));
					assertEquals("Invalid sort result with mixed values (null vs. int)", 6L, (long)intIterator.next().getProperty(TestOne.anInt));
				}

				tx.success();
			}

		} catch (FrameworkException ex) {

			logger.error(ex.toString());
			fail("Unexpected exception");

		}

	}

	@Test
	public void test01SearchSingleNodeByName() {

		try {

			PropertyMap props     = new PropertyMap();
			final PropertyKey key = AbstractNode.name;
			final String name     = "89w3hkl sdfghsdkljth";

			props.put(key, name);

			final AbstractNode node = createTestNode(TestOne.class, props);

			List<TestOne> result = null;

			try (final Tx tx = app.tx()) {

				result = app.nodeQuery(TestOne.class).andName(name).includeHidden().getAsList();

				assertTrue(result.size() == 1);
				assertTrue(result.get(0).equals(node));
			}

			// Change name attribute and search again
			final String name2 = "klppptzoehi gösoiu tzüw0e9hg";

			try (final Tx tx = app.tx()) {

				node.setProperty(key, name2);
				tx.success();
			}

			try (final Tx tx = app.tx()) {

				result = app.nodeQuery(TestOne.class).andName(name2).includeHidden().getAsList();

				assertTrue(result.size() == 1);
				assertTrue(result.get(0).equals(node));
			}

		} catch (FrameworkException ex) {

			logger.warn("", ex);

			logger.error(ex.toString());
			fail("Unexpected exception");

		}

	}

	@Test
	public void test02SearchSingleNodeByDate() {

		try {

			PropertyMap props = new PropertyMap();
			PropertyKey key   = TestOne.aDate;
			Date date         = new Date();
			Class type        = TestOne.class;

			props.put(key, date);

			NodeInterface node = createTestNode(type, props);

			try (final Tx tx = app.tx()) {

				List<GraphObject> result = app.nodeQuery(type).and(key, date).includeHidden().getAsList();

				assertEquals(1, result.size());
				assertTrue(result.get(0).equals(node));
			}

		} catch (FrameworkException ex) {

			logger.warn("", ex);

			logger.error(ex.toString());
			fail("Unexpected exception");

		}

	}

	@Test
	public void test03SearchRelationship() {

		try {

			final GenericRelationship rel = createTestRelationships(GenericRelationship.class, 1).get(0);
			final PropertyKey key1        = new StringProperty("jghsdkhgshdhgsdjkfgh").indexed();
			final Class type              = GenericRelationship.class;
			final String val1             = "54354354546806849870";

			final List<RelationshipInterface> result;

			try (final Tx tx = app.tx()) {

				rel.setProperty(key1, val1);
				tx.success();
			}

			try (final Tx tx = app.tx()) {

				assertTrue(rel.getProperty(key1).equals(val1));

				result = app.relationshipQuery(type).and(key1, val1).getAsList();

				assertEquals(1, result.size());
				assertEquals(rel, result.get(0));
			}

			final String val2 = "ölllldjöoa8w4rasf";

			try (final Tx tx = app.tx()) {

				rel.setProperty(key1, val2);
				tx.success();
			}

			assertEquals(1, result.size());
			assertEquals(rel, result.get(0));

		} catch (FrameworkException ex) {

			logger.warn("", ex);

			logger.error(ex.toString());
			fail("Unexpected exception");

		}

	}

	@Test
	public void test04SearchByLocation() {

		try {

			final PropertyMap props = new PropertyMap();
			final PropertyKey lat   = TestSeven.latitude;
			final PropertyKey lon   = TestSeven.longitude;
			final Class type        = TestSeven.class;

			props.put(lat, 50.12284d);
			props.put(lon, 8.73923d);
			props.put(AbstractNode.name, "TestSeven-0");

			NodeInterface node = createTestNode(type, props);

			try (final Tx tx = app.tx()) {

				List<GraphObject> result = app.nodeQuery(type).location("Hanauer Landstraße", "200", "60314", "Frankfurt", "Germany", 10.0).includeHidden().getAsList();

				assertEquals(1, result.size());
				assertTrue(result.get(0).equals(node));

				tx.success();
			}

		} catch (FrameworkException ex) {

			logger.warn("", ex);

			logger.error(ex.toString());
			fail("Unexpected exception");

		}

	}

	@Test
	public void test05SpatialRollback() {

		try {

			final Class type        = TestSeven.class;
			final PropertyMap props = new PropertyMap();
			final PropertyKey lat   = TestSeven.latitude;
			final PropertyKey lon   = TestSeven.longitude;

			props.put(AbstractNode.type, type.getSimpleName());
			props.put(lat, 50.12284d);
			props.put(lon, 8.73923d);
			props.put(AbstractNode.name, "TestSeven-0");

			try (final Tx tx = app.tx()) {

				// this will work
				TestSeven node = app.create(TestSeven.class, props);

				props.remove(AbstractNode.name);
				props.put(lat, 50.12285d);
				props.put(lon, 8.73924d);

				// this will fail
				TestSeven node2 = app.create(TestSeven.class, props);

				// adding another
				TestSeven node3 = app.create(TestSeven.class, props);

				tx.success();
			}

			fail("Expected a FrameworkException (name must_not_be_empty)");

		} catch (FrameworkException nfe) {
			logger.warn("", nfe);

		}

	}

	@Test
	public void test06DistanceSearchOnEmptyDB() {

		try (final Tx tx = app.tx()) {

			List<TestOne> result = app.nodeQuery(TestOne.class).location("Hanauer Landstraße", "200", "60314", "Frankfurt", "Germany", 10.0).includeHidden().getAsList();

			assertEquals(0, result.size());

		} catch (FrameworkException ex) {

			logger.warn("", ex);

			logger.error(ex.toString());
			fail("Unexpected exception");

		}

	}

	@Test
	public void test07SearchByStaticMethod01() {

		try {

			PropertyMap props     = new PropertyMap();
			final PropertyKey key = AbstractNode.name;
			final String name     = "89w3hkl sdfghsdkljth";

			props.put(key, name);

			final AbstractNode node = createTestNode(TestOne.class, props);

			try (final Tx tx = app.tx()) {

				List<TestOne> result = app.nodeQuery(TestOne.class).andName(name).includeHidden().getAsList();

				assertTrue(result.size() == 1);
				assertTrue(result.get(0).equals(node));
			}


		} catch (FrameworkException ex) {

			logger.warn("", ex);

			logger.error(ex.toString());
			fail("Unexpected exception");

		}
	}

	@Test
	public void test08SearchByStaticMethod02() {

		try {

			PropertyMap props     = new PropertyMap();
			final PropertyKey key = AbstractNode.name;
			final String name     = "89w3hkl sdfghsdkljth";

			props.put(key, name);

			final AbstractNode node = createTestNode(TestOne.class, props);

			try (final Tx tx = app.tx()) {

				List<TestOne> result = app.nodeQuery(TestOne.class).andName(name).includeHidden().getAsList();

				assertTrue(result.size() == 1);
				assertTrue(result.get(0).equals(node));
			}

		} catch (FrameworkException ex) {

			logger.warn("", ex);

			logger.error(ex.toString());
			fail("Unexpected exception");

		}
	}

	@Test
	public void test08SearchByStaticMethodWithNullSearchValue01() {

		try {

			PropertyMap props     = new PropertyMap();
			final PropertyKey key = AbstractNode.name;
			final String name     = "abc";

			props.put(key, name);

			createTestNode(TestOne.class, props);

			try (final Tx tx = app.tx()) {

				List<TestOne> result = app.nodeQuery(TestOne.class).andName(null).includeHidden().getAsList();

				assertTrue(result.isEmpty());
			}

		} catch (FrameworkException ex) {

			logger.warn("", ex);

			logger.error(ex.toString());
			fail("Unexpected exception");

		}

	}

	@Test
	public void test09SearchByEmptyStringField() {

		try {

			PropertyMap props = new PropertyMap();
			AbstractNode node = createTestNode(TestOne.class, props);

			try (final Tx tx = app.tx()) {

				List<TestOne> result = app.nodeQuery(TestOne.class).and(TestOne.aString, null).includeHidden().getAsList();

				assertTrue(result.size() == 1);
				assertTrue(result.get(0).equals(node));
			}

		} catch (FrameworkException ex) {

			logger.warn("", ex);

			logger.error(ex.toString());
			fail("Unexpected exception");

		}

	}

	@Test
	public void test10SearchByEmptyDateField() {

		try {

			PropertyMap props     = new PropertyMap();
			AbstractNode node = createTestNode(TestOne.class, props);

			try (final Tx tx = app.tx()) {

				List<TestOne> result = app.nodeQuery(TestOne.class).and(TestOne.aDate, null).includeHidden().getAsList();

				assertTrue(result.size() == 1);
				assertTrue(result.get(0).equals(node));
			}

		} catch (FrameworkException ex) {

			logger.warn("", ex);

			logger.error(ex.toString());
			fail("Unexpected exception");

		}

	}

	@Test
	public void test11SearchByEmptyIntField() {

		try {

			PropertyMap props     = new PropertyMap();
			AbstractNode node = createTestNode(TestOne.class, props);

			try (final Tx tx = app.tx()) {

				List<TestOne> result = app.nodeQuery(TestOne.class).and(TestOne.anInt, null).includeHidden().getAsList();

				assertTrue(result.size() == 1);
				assertTrue(result.get(0).equals(node));
			}

		} catch (Throwable ex) {

			logger.warn("", ex);

			logger.error(ex.toString());
			fail("Unexpected exception");

		}

	}

	@Test
	public void test12SearchByEmptyLongField() {

		try {

			PropertyMap props     = new PropertyMap();
			AbstractNode node = createTestNode(TestOne.class, props);

			try (final Tx tx = app.tx()) {

				List<TestOne> result = app.nodeQuery(TestOne.class).and(TestOne.aLong, null).includeHidden().getAsList();

				assertTrue(result.size() == 1);
				assertTrue(result.get(0).equals(node));
			}

		} catch (FrameworkException ex) {

			logger.warn("", ex);

			logger.error(ex.toString());
			fail("Unexpected exception");

		}

	}

	@Test
	public void test13SearchByEmptyDoubleField() {

		try {

			PropertyMap props = new PropertyMap();
			AbstractNode node = createTestNode(TestOne.class, props);

			try (final Tx tx = app.tx()) {

				List<TestOne> result = app.nodeQuery(TestOne.class).and(TestOne.aDouble, null).includeHidden().getAsList();
				assertTrue(result.size() == 1);
				assertTrue(result.get(0).equals(node));

				tx.success();
			}

		} catch (FrameworkException ex) {

			logger.warn("", ex);

			logger.error(ex.toString());
			fail("Unexpected exception");

		}

	}

	@Test
	public void test01FirstPage() {

		try {

			Class type                             = TestOne.class;
			int number                             = 43;

			// create nodes
			this.createTestNodes(type, number);

			try (final Tx tx = app.tx()) {

				List<GraphObject> result = app.nodeQuery(type).getAsList();

				assertTrue(result.size() == number);

				PropertyKey sortKey = AbstractNode.name;
				boolean sortDesc    = false;
				int pageSize        = 10;
				int page            = 1;

				result = app.nodeQuery(type).includeHidden().sort(sortKey, sortDesc).page(page).pageSize(pageSize).getAsList();

				logger.info("Result size: {}, expected: {}", new Object[] { result.size(), pageSize });
				assertTrue(result.size() == pageSize);
			}

              } catch (FrameworkException ex) {

		      logger.warn("", ex);

                      logger.error(ex.toString());
                      fail("Unexpected exception");

              }

      }

	/**
	 * Test different pages and page sizes
	 */
	@Test
	public void test02Paging() {

		try {

			boolean includeHidden           = false;
			Class type                      = TestOne.class;
			int number                      = 89;    // no more than 89 to avoid sort order TestOne-10, TestOne-100 ...
			final int offset                = 10;
			final List<NodeInterface> nodes = this.createTestNodes(type, number);

			Collections.shuffle(nodes, new Random(System.nanoTime()));

			try (final Tx tx = app.tx()) {

				int i = offset;
				for (NodeInterface node : nodes) {

					// System.out.println("Node ID: " + node.getNodeId());
					String _name = "TestOne-" + i;

					i++;

					node.setProperty(AbstractNode.name, _name);
				}
				tx.success();
			}

			try (final Tx tx = app.tx()) {

				List<GraphObject> result = app.nodeQuery(type).getAsList();

				assertEquals(number, result.size());

				PropertyKey sortKey = AbstractNode.name;
				boolean sortDesc    = false;


				// test pages sizes from 0 to 10
				for (int ps=0; ps<10; ps++) {

					// test all pages
					for (int p=0; p<(number/Math.max(1,ps))+1; p++) {

						testPaging(type, ps, p, number, offset, includeHidden, sortKey, sortDesc);

					}
				}
			}

		} catch (FrameworkException ex) {

			ex.printStackTrace();

			logger.error(ex.toString());
			fail("Unexpected exception");

		}

	}

	@Test
	public void test02PagingAndCreate() {

		try {

			boolean includeHidden           = false;
			Class type                      = TestOne.class;
			int number                      = 20;    // no more than 89 to avoid sort order TestOne-10, TestOne-100 ...
			final List<NodeInterface> nodes = this.createTestNodes(type, number);
			final int offset                = 10;

			Collections.shuffle(nodes, new Random(System.nanoTime()));

			try (final Tx tx = app.tx()) {

				int i = offset;
				for (NodeInterface node : nodes) {

					// System.out.println("Node ID: " + node.getNodeId());
					String _name = "TestOne-" + i;

					i++;

					node.setProperty(AbstractNode.name, _name);
				}
				tx.success();
			}

			try (final Tx tx = app.tx()) {

				final List<NodeInterface> result = app.nodeQuery(type).getAsList();

				assertTrue(result.size() == number);

				PropertyKey sortKey = AbstractNode.name;
				boolean sortDesc    = false;
				int pageSize        = 2;
				int page            = 1;

				testPaging(type, pageSize, page, number, offset, includeHidden, sortKey, sortDesc);

				PropertyMap props = new PropertyMap();

				props.put(sortKey, "TestOne-09");
				this.createTestNode(type, props);

				tx.success();
			}


			try (final Tx tx = app.tx()) {

				PropertyKey sortKey = AbstractNode.name;
				boolean sortDesc    = false;
				int pageSize        = 2;
				int page            = 1;

				testPaging(type, pageSize, page + 1, number + 1, offset - 1, includeHidden, sortKey, sortDesc);
				System.out.println("paging test finished");

				tx.success();
			}

		} catch (FrameworkException ex) {

			logger.error(ex.toString());
			fail("Unexpected exception");

		}
	}

	@Test
	public void test06PagingVisibility() {

		Principal tester1 = null;
		Principal tester2 = null;

		try (final Tx tx = app.tx()) {

			// create non-admin user
			tester1 = app.create(Principal.class, "tester1");
			tester2 = app.create(Principal.class, "tester2");

			tx.success();

		} catch (FrameworkException fex) {

			logger.warn("", fex);
			fail("Unexpected exception");
		}

		try {

			final SecurityContext tester1Context     = SecurityContext.getInstance(tester1, AccessMode.Backend);
			final SecurityContext tester2Context     = SecurityContext.getInstance(tester2, AccessMode.Backend);
			final int softLimit                      = Settings.ResultCountSoftLimit.getValue();
			final App tester1App                     = StructrApp.getInstance(tester1Context);
			final App tester2App                     = StructrApp.getInstance(tester2Context);
			final Class type                         = TestOne.class;
			final int number                         = 1000;
			final List<NodeInterface> allNodes       = this.createTestNodes(type, number);
			final List<NodeInterface> tester1Nodes   = new LinkedList<>();
			final List<NodeInterface> tester2Nodes   = new LinkedList<>();
			final int offset                         = 0;

			try (final Tx tx = app.tx()) {

				int i = offset;
				for (NodeInterface node : allNodes) {

					// System.out.println("Node ID: " + node.getNodeId());
					String _name = "TestOne-" + StringUtils.leftPad(Integer.toString(i), 5, "0");

					final double rand = Math.random();

					if (rand < 0.3) {

						node.setProperty(NodeInterface.owner, tester1);
						tester1Nodes.add(node);

					} else if (rand < 0.6) {

						node.setProperty(NodeInterface.owner, tester2);
						tester2Nodes.add(node);
					}

					i++;

					node.setProperty(AbstractNode.name, _name);
				}

				tx.success();
			}

			final int tester1NodeCount   = tester1Nodes.size();
			final int tester2NodeCount   = tester2Nodes.size();

			try (final Tx tx = app.tx()) {

				final PropertyKey sortKey        = AbstractNode.name;
				final boolean sortDesc           = false;
				final int pageSize               = 10;
				final int page                   = 22;
				final ResultStream<GraphObject> result = tester1App.nodeQuery(type).sort(sortKey, sortDesc).pageSize(pageSize).page(page).getResultStream();

				assertEquals("Invalid paging result count with non-superuser security context", tester1NodeCount, result.calculateTotalResultCount(null, softLimit));

				result.close();

				tx.success();

			} catch (Exception ex) {
				fail("Unexpected exception");
			}

			try (final Tx tx = app.tx()) {

				final PropertyKey sortKey        = AbstractNode.name;
				final boolean sortDesc           = false;
				final int pageSize               = 10;
				final int page                   = 22;
				final ResultStream<GraphObject> result = tester2App.nodeQuery(type).sort(sortKey, sortDesc).pageSize(pageSize).page(page).getResultStream();

				assertEquals("Invalid paging result count with non-superuser security context", tester2NodeCount, result.calculateTotalResultCount(null, softLimit));

				result.close();

				tx.success();

			} catch (Exception ex) {
				fail("Unexpected exception");
			}


		} catch (FrameworkException ex) {

			logger.error(ex.toString());
			fail("Unexpected exception");

		}
	}

	@Test
	public void test07PagingOverflow() {

		try {

			final Class type = TestOne.class;

			// create 20 nodes
			createTestNodes(type, 20);

			try (final Tx tx = app.tx()) {

				// request a page beyond the number of existing elements
				app.nodeQuery(type).pageSize(10).page(100).getAsList();

				tx.success();
			}

		} catch (Throwable t) {
			fail("Requesting a page beyond the number of existing elements should not throw an exception.");
		}
	}

	@Test
	public void test08PagingWithHiddenOrDeletedElements() {

		try {

			// create 10 nodes
			createTestNodes(TestOne.class, 10);

		} catch (FrameworkException fex) {
			fail("Unexpected exception.");
		}

		try (final Tx tx = app.tx()) {

			final List<TestOne> testOnes = app.nodeQuery(TestOne.class).getAsList();

			final TestOne test1 = testOnes.get(3);
			final TestOne test2 = testOnes.get(4);
			final TestOne test3 = testOnes.get(7);

			test1.setProperty(AbstractNode.hidden, true);

			test3.setProperty(AbstractNode.hidden, true);

			tx.success();

		} catch (FrameworkException fex) {
			fail("Unexpected exception.");
		}

		try (final Tx tx = app.tx()) {

			final List<TestOne> result = app.nodeQuery(TestOne.class).includeHidden(false).getAsList();

			assertEquals("Actual result size should be equal to result count", 8, (int)result.size());


			tx.success();

		} catch (FrameworkException fex) {
			fail("Unexpected exception.");
		}
	}

	@Test
	public void testManyToManyReverseNodeSearch() {

		final Class<Group> groupType                     = StructrApp.getConfiguration().getNodeEntityClass("Group");
		final PropertyKey<Iterable<Principal>> groupsKey = StructrApp.getConfiguration().getPropertyKeyForJSONName(groupType, "groups");
		final List<Group> groups                         = new LinkedList<>();

		try (final Tx tx = app.tx()) {

			for (int i=0; i<5; i++) {

				groups.add(createTestNode(groupType, "Group" + i));
			}

			final Group group1 = groups.get(0);
			final Group group2 = groups.get(1);
			final Group group3 = groups.get(2);
			final Group group4 = groups.get(3);
			final Group group5 = groups.get(4);

			group1.addMember(securityContext, group2);
			group2.addMember(securityContext, group3);
			group2.addMember(securityContext, group4);
			group3.addMember(securityContext, group5);

			tx.success();

		} catch (FrameworkException fex) {
			fail("Unexpected exception.");
		}

		try (final Tx tx = app.tx()) {

			// search for a group with empty list of parents
			final List<Group> result1 = app.nodeQuery(Group.class).and(groupsKey, new LinkedList<>()).getAsList();
			assertEquals("Invalid search result", 1, result1.size());

			// search for a group with group2 as a parent
			final List<Group> result2 = app.nodeQuery(Group.class).and(groupsKey, Arrays.asList(groups.get(1))).getAsList();
			assertEquals("Invalid search result", 2, result2.size());

			// search for a group with group2 as a parent and a given name
			final List<Group> result3 = app.nodeQuery(Group.class).andName("Group3").and(groupsKey, Arrays.asList(groups.get(1))).getAsList();
			assertEquals("Invalid search result", 1, result3.size());

			tx.success();

		} catch (FrameworkException fex) {
			fail("Unexpected exception.");
		}
	}

	@Test
	public void testSortFunctionForGraphObjectMaps() {

		// don't run tests that depend on Cypher being available in the backend
		if (Services.getInstance().getDatabaseService().supportsFeature(DatabaseFeature.QueryLanguage, "application/x-cypher-query")) {

			final Class<Group> groupType      = StructrApp.getConfiguration().getNodeEntityClass("Group");
			final PropertyKey<String> nameKey = StructrApp.getConfiguration().getPropertyKeyForJSONName(groupType, "name");

			try (final Tx tx = app.tx()) {

				createTestNode(groupType, "zzz");
				createTestNode(groupType, "aaa");
				createTestNode(groupType, "ttt");
				createTestNode(groupType, "xxx");
				createTestNode(groupType, "bbb");

				tx.success();

			} catch (FrameworkException fex) {
				fail("Unexpected exception.");
			}

			try (final Tx tx = app.tx()) {

				final List<GraphObject> list = (List<GraphObject>)Scripting.evaluate(new ActionContext(securityContext), null, "${sort(cypher('MATCH (n:Group:" + randomTenantId + ") RETURN { id: n.id, type: n.type, name: n.name }'), 'name')}", "test");

				assertEquals("Invalid sort() result", "aaa", list.get(0).getProperty(nameKey));
				assertEquals("Invalid sort() result", "bbb", list.get(1).getProperty(nameKey));
				assertEquals("Invalid sort() result", "ttt", list.get(2).getProperty(nameKey));
				assertEquals("Invalid sort() result", "xxx", list.get(3).getProperty(nameKey));
				assertEquals("Invalid sort() result", "zzz", list.get(4).getProperty(nameKey));

				tx.success();

			} catch (FrameworkException fex) {
				fex.printStackTrace();
				System.out.println(fex.getMessage());
				fail("Unexpected exception.");
			}
		}
	}

	@Test
	public void testNestedSearchGroups() {

		final Class<Group> groupType      = StructrApp.getConfiguration().getNodeEntityClass("Group");
		final PropertyKey<String> nameKey = StructrApp.getConfiguration().getPropertyKeyForJSONName(groupType, "name");

		try (final Tx tx = app.tx()) {

			createTestNode(groupType, "ttt");
			createTestNode(groupType, "aaa");
			createTestNode(groupType, "bbb");
			createTestNode(groupType, "xxx");

			tx.success();

		} catch (FrameworkException fex) {
			fail("Unexpected exception.");
		}

		try (final Tx tx = app.tx()) {

			List<Group> list = app.nodeQuery(Group.class)
					.or()
						.andName("aaa")
						.not().andName("bbb").parent()
					.or()
						.andName("ttt").parent()
					.or()
						.andName("xxx").parent()
					.or()
						.andName("bbb").parent()
					.and()
						.and().parent()
						.and().parent()
						.and().parent()
					.sort(AbstractNode.name, false)
					.getAsList();

			assertEquals("Invalid sort() result", "aaa", list.get(0).getProperty(nameKey));
			assertEquals("Invalid sort() result", "bbb", list.get(1).getProperty(nameKey));
			assertEquals("Invalid sort() result", "ttt", list.get(2).getProperty(nameKey));
			assertEquals("Invalid sort() result", "xxx", list.get(3).getProperty(nameKey));

			tx.success();

		} catch (FrameworkException fex) {
			fex.printStackTrace();
			System.out.println(fex.getMessage());
			fail("Unexpected exception.");
		}
	}

	@Test
	public void testComparisonSearchAttributes() {

		final Class<Group> groupType          = StructrApp.getConfiguration().getNodeEntityClass("Group");
		final PropertyKey<String> nameKey     = StructrApp.getConfiguration().getPropertyKeyForJSONName(groupType, "name");
		final PropertyKey<Principal> ownerKey = StructrApp.getConfiguration().getPropertyKeyForJSONName(groupType, "owner");

		try (final Tx tx = app.tx()) {

			createTestNode(groupType, "a");
			createTestNode(groupType, "b");
			createTestNode(groupType, "c");
			createTestNode(groupType, "d");
			createTestNode(groupType, "e");

			tx.success();

		} catch (FrameworkException fex) {
			fail("Unexpected exception.");
		}

		try (final Tx tx = app.tx()) {

			final List<SearchAttribute> attributes       = new ArrayList<>();
			final SearchAttributeGroup rootGroup         = new SearchAttributeGroup(Occurrence.REQUIRED);
			final SearchAttributeGroup mainMatchingGroup = new SearchAttributeGroup(Occurrence.REQUIRED);

			mainMatchingGroup.add(new ComparisonSearchAttribute(nameKey, ComparisonQuery.Operation.equal, "a", Occurrence.OPTIONAL));
			mainMatchingGroup.add(new ComparisonSearchAttribute(nameKey, ComparisonQuery.Operation.equal, "b", Occurrence.OPTIONAL));
			mainMatchingGroup.add(new ComparisonSearchAttribute(nameKey, ComparisonQuery.Operation.equal, "c", Occurrence.OPTIONAL));
			mainMatchingGroup.add(new ComparisonSearchAttribute(nameKey, ComparisonQuery.Operation.equal, "d", Occurrence.OPTIONAL));

			final SearchAttributeGroup secondaryMatchingGroup = new SearchAttributeGroup(Occurrence.REQUIRED);

			secondaryMatchingGroup.add(new ComparisonSearchAttribute(ownerKey, ComparisonQuery.Operation.isNull, null, Occurrence.REQUIRED));
			secondaryMatchingGroup.add(new ComparisonSearchAttribute(ownerKey, ComparisonQuery.Operation.isNotNull, null, Occurrence.FORBIDDEN));

			// Test Greater/Less with ASCII chars
			secondaryMatchingGroup.add(new ComparisonSearchAttribute(nameKey, ComparisonQuery.Operation.greater, "_", Occurrence.REQUIRED));
			secondaryMatchingGroup.add(new ComparisonSearchAttribute(nameKey, ComparisonQuery.Operation.greaterOrEqual, "a", Occurrence.REQUIRED));
			secondaryMatchingGroup.add(new ComparisonSearchAttribute(nameKey, ComparisonQuery.Operation.lessOrEqual, "d", Occurrence.REQUIRED));
			secondaryMatchingGroup.add(new ComparisonSearchAttribute(nameKey, ComparisonQuery.Operation.less, "e", Occurrence.REQUIRED));
			secondaryMatchingGroup.add(new ComparisonSearchAttribute(nameKey, ComparisonQuery.Operation.notEqual, "b", Occurrence.REQUIRED));

			rootGroup.add(mainMatchingGroup);
			rootGroup.add(secondaryMatchingGroup);
			attributes.add(rootGroup);

			final List<Group> list = app.nodeQuery(Group.class)
					.attributes(attributes)
					.sort(AbstractNode.name, false)
					.getAsList();

			assertEquals("Invalid sort() result", "a", list.get(0).getProperty(nameKey));
			assertEquals("Invalid sort() result", "c", list.get(1).getProperty(nameKey));
			assertEquals("Invalid sort() result", "d", list.get(2).getProperty(nameKey));
			assertEquals("Too many query results", 3, list.size());

			tx.success();

		} catch (FrameworkException fex) {
			fex.printStackTrace();
			System.out.println(fex.getMessage());
			fail("Unexpected exception.");
		}
	}

	@Test
	public void testSortByMultipleKeys() {

		try (final Tx tx = app.tx()) {

			app.create(TestOne.class, new NodeAttribute<>(AbstractNode.name, "name7"), new NodeAttribute<>(TestOne.anInt, 3), new NodeAttribute<>(TestOne.aLong, 20L));
			app.create(TestOne.class, new NodeAttribute<>(AbstractNode.name, "name5"), new NodeAttribute<>(TestOne.anInt, 2), new NodeAttribute<>(TestOne.aLong, 20L));
			app.create(TestOne.class, new NodeAttribute<>(AbstractNode.name, "name2"), new NodeAttribute<>(TestOne.anInt, 1), new NodeAttribute<>(TestOne.aLong, 20L));
			app.create(TestOne.class, new NodeAttribute<>(AbstractNode.name, "name1"), new NodeAttribute<>(TestOne.anInt, 3), new NodeAttribute<>(TestOne.aLong, 20L));
			app.create(TestOne.class, new NodeAttribute<>(AbstractNode.name, "name3"), new NodeAttribute<>(TestOne.anInt, 2), new NodeAttribute<>(TestOne.aLong, 20L));
			app.create(TestOne.class, new NodeAttribute<>(AbstractNode.name, "name4"), new NodeAttribute<>(TestOne.anInt, 1), new NodeAttribute<>(TestOne.aLong, 10L));
			app.create(TestOne.class, new NodeAttribute<>(AbstractNode.name, "name9"), new NodeAttribute<>(TestOne.anInt, 3), new NodeAttribute<>(TestOne.aLong, 10L));
			app.create(TestOne.class, new NodeAttribute<>(AbstractNode.name, "name8"), new NodeAttribute<>(TestOne.anInt, 2), new NodeAttribute<>(TestOne.aLong, 10L));
			app.create(TestOne.class, new NodeAttribute<>(AbstractNode.name, "name6"), new NodeAttribute<>(TestOne.anInt, 1), new NodeAttribute<>(TestOne.aLong, 10L));

			tx.success();

		} catch (FrameworkException fex) {
			fail("Unexpected exception.");
		}

		try (final Tx tx = app.tx()) {

			final List<TestOne> result1 = app.nodeQuery(TestOne.class).sort(TestOne.aLong).sort(TestOne.name).getAsList();

			assertEquals("Sorting by multiple keys returns wrong result", "name4", result1.get(0).getName());
			assertEquals("Sorting by multiple keys returns wrong result", "name6", result1.get(1).getName());
			assertEquals("Sorting by multiple keys returns wrong result", "name8", result1.get(2).getName());
			assertEquals("Sorting by multiple keys returns wrong result", "name9", result1.get(3).getName());
			assertEquals("Sorting by multiple keys returns wrong result", "name1", result1.get(4).getName());
			assertEquals("Sorting by multiple keys returns wrong result", "name2", result1.get(5).getName());
			assertEquals("Sorting by multiple keys returns wrong result", "name3", result1.get(6).getName());
			assertEquals("Sorting by multiple keys returns wrong result", "name5", result1.get(7).getName());
			assertEquals("Sorting by multiple keys returns wrong result", "name7", result1.get(8).getName());

			final List<TestOne> result2 = app.nodeQuery(TestOne.class).sort(TestOne.aLong, true).sort(TestOne.name).getAsList();

			assertEquals("Sorting by multiple keys returns wrong result", "name1", result2.get(0).getName());
			assertEquals("Sorting by multiple keys returns wrong result", "name2", result2.get(1).getName());
			assertEquals("Sorting by multiple keys returns wrong result", "name3", result2.get(2).getName());
			assertEquals("Sorting by multiple keys returns wrong result", "name5", result2.get(3).getName());
			assertEquals("Sorting by multiple keys returns wrong result", "name7", result2.get(4).getName());
			assertEquals("Sorting by multiple keys returns wrong result", "name4", result2.get(5).getName());
			assertEquals("Sorting by multiple keys returns wrong result", "name6", result2.get(6).getName());
			assertEquals("Sorting by multiple keys returns wrong result", "name8", result2.get(7).getName());
			assertEquals("Sorting by multiple keys returns wrong result", "name9", result2.get(8).getName());

			final List<TestOne> result3 = app.nodeQuery(TestOne.class).sort(TestOne.aLong).sort(TestOne.name, true).getAsList();

			assertEquals("Sorting by multiple keys returns wrong result", "name9", result3.get(0).getName());
			assertEquals("Sorting by multiple keys returns wrong result", "name8", result3.get(1).getName());
			assertEquals("Sorting by multiple keys returns wrong result", "name6", result3.get(2).getName());
			assertEquals("Sorting by multiple keys returns wrong result", "name4", result3.get(3).getName());
			assertEquals("Sorting by multiple keys returns wrong result", "name7", result3.get(4).getName());
			assertEquals("Sorting by multiple keys returns wrong result", "name5", result3.get(5).getName());
			assertEquals("Sorting by multiple keys returns wrong result", "name3", result3.get(6).getName());
			assertEquals("Sorting by multiple keys returns wrong result", "name2", result3.get(7).getName());
			assertEquals("Sorting by multiple keys returns wrong result", "name1", result3.get(8).getName());

			final List<TestOne> result4 = app.nodeQuery(TestOne.class).sort(TestOne.aLong).sort(TestOne.anInt).sort(TestOne.name).getAsList();

			assertEquals("Sorting by multiple keys returns wrong result", "name4", result4.get(0).getName());
			assertEquals("Sorting by multiple keys returns wrong result", "name6", result4.get(1).getName());
			assertEquals("Sorting by multiple keys returns wrong result", "name8", result4.get(2).getName());
			assertEquals("Sorting by multiple keys returns wrong result", "name9", result4.get(3).getName());
			assertEquals("Sorting by multiple keys returns wrong result", "name2", result4.get(4).getName());
			assertEquals("Sorting by multiple keys returns wrong result", "name3", result4.get(5).getName());
			assertEquals("Sorting by multiple keys returns wrong result", "name5", result4.get(6).getName());
			assertEquals("Sorting by multiple keys returns wrong result", "name1", result4.get(7).getName());
			assertEquals("Sorting by multiple keys returns wrong result", "name7", result4.get(8).getName());

			final List<TestOne> result5 = app.nodeQuery(TestOne.class).sort(TestOne.aLong).sort(TestOne.anInt, true).sort(TestOne.name).getAsList();

			assertEquals("Sorting by multiple keys returns wrong result", "name9", result5.get(0).getName());
			assertEquals("Sorting by multiple keys returns wrong result", "name8", result5.get(1).getName());
			assertEquals("Sorting by multiple keys returns wrong result", "name4", result5.get(2).getName());
			assertEquals("Sorting by multiple keys returns wrong result", "name6", result5.get(3).getName());
			assertEquals("Sorting by multiple keys returns wrong result", "name1", result5.get(4).getName());
			assertEquals("Sorting by multiple keys returns wrong result", "name7", result5.get(5).getName());
			assertEquals("Sorting by multiple keys returns wrong result", "name3", result5.get(6).getName());
			assertEquals("Sorting by multiple keys returns wrong result", "name5", result5.get(7).getName());
			assertEquals("Sorting by multiple keys returns wrong result", "name2", result5.get(8).getName());

			tx.success();

		} catch (FrameworkException fex) {
			fex.printStackTrace();
			System.out.println(fex.getMessage());
			fail("Unexpected exception.");
		}
	}

	// ----- private methods -----
	private void testPaging(final Class type, final int pageSize, final int page, final int number, final int offset, final boolean includeHidden, final PropertyKey sortKey, final boolean sortDesc) throws FrameworkException {

		final Query query = app.nodeQuery(type).sort(sortKey, sortDesc).page(page).pageSize(pageSize);

		if (includeHidden) {
			query.includeHidden();
		}

		final List<GraphObject> result = query.getAsList();

		long expectedResultCount = (pageSize == 0 || page == 0)
					   ? 0
					   : Math.min(number, pageSize);

		int startIndex = (Math.max(page, 1) - 1) * pageSize;

		logger.info("Result size: {}, expected: {}, start index: {}", new Object[] { result.size(), expectedResultCount, startIndex });
		assertTrue(result.size() == expectedResultCount);


		for (int j = 0; j < expectedResultCount; j++) {

			String expectedName = "TestOne-" + (offset + j + startIndex);
			String gotName      = result.get(j).getProperty(AbstractNode.name);

			System.out.println(expectedName + ", got: " + gotName);
			assertEquals(expectedName, gotName);

		}
	}
}<|MERGE_RESOLUTION|>--- conflicted
+++ resolved
@@ -22,10 +22,7 @@
 import org.apache.commons.lang3.StringUtils;
 import org.slf4j.Logger;
 import org.slf4j.LoggerFactory;
-<<<<<<< HEAD
 import org.structr.api.DatabaseFeature;
-=======
->>>>>>> 90610ac3
 import org.structr.api.config.Settings;
 import org.structr.api.search.ComparisonQuery;
 import org.structr.api.search.Occurrence;
@@ -920,13 +917,7 @@
 				int pageSize        = 10;
 				int page            = 1;
 
-<<<<<<< HEAD
-				Settings.CypherDebugLogging.setValue(true);
-
-				result = app.nodeQuery(type).sort(sortKey).order(sortDesc).page(page).pageSize(pageSize).getAsList();
-=======
 				result = app.nodeQuery(type).sort(sortKey, sortDesc).page(page).pageSize(pageSize).getAsList();
->>>>>>> 90610ac3
 
 				Settings.CypherDebugLogging.setValue(false);
 
@@ -944,7 +935,7 @@
 				}
 
 				// allow visual inspection of test results
-				final List<AbstractNode> list = app.nodeQuery(type).sort(sortKey).order(sortDesc).getAsList();
+				final List<AbstractNode> list = app.nodeQuery(type).sort(sortKey, sortDesc).getAsList();
 				list.stream().forEach(n -> System.out.println(n.getName() + ": " + n.getProperty(TestOne.aDate)));
 
 				tx.success();
