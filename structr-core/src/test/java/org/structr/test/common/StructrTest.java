/**
 * Copyright (C) 2010-2019 Structr GmbH
 *
 * This file is part of Structr <http://structr.org>.
 *
 * Structr is free software: you can redistribute it and/or modify
 * it under the terms of the GNU General Public License as
 * published by the Free Software Foundation, either version 3 of the
 * License, or (at your option) any later version.
 *
 * Structr is distributed in the hope that it will be useful,
 * but WITHOUT ANY WARRANTY; without even the implied warranty of
 * MERCHANTABILITY or FITNESS FOR A PARTICULAR PURPOSE.  See the
 * GNU General Public License for more details.
 *
 * You should have received a copy of the GNU General Public License
 * along with Structr.  If not, see <http://www.gnu.org/licenses/>.
 */
package org.structr.test.common;

import java.io.File;
import java.lang.reflect.Method;
import java.util.Arrays;
import java.util.Date;
import java.util.LinkedHashMap;
import java.util.LinkedList;
import java.util.List;
import java.util.Map;
import org.apache.commons.io.FileUtils;
import org.apache.commons.lang3.RandomStringUtils;
import org.slf4j.Logger;
import org.slf4j.LoggerFactory;
import org.structr.api.config.Settings;
import org.structr.common.AccessMode;
import org.structr.common.SecurityContext;
import org.structr.common.error.FrameworkException;
import org.structr.core.Services;
import org.structr.core.app.App;
import org.structr.core.app.StructrApp;
import org.structr.core.entity.AbstractNode;
import org.structr.core.entity.GenericNode;
import org.structr.core.entity.Principal;
import org.structr.core.entity.Relation;
import org.structr.core.graph.FlushCachesCommand;
import org.structr.core.graph.NodeAttribute;
import org.structr.core.graph.NodeInterface;
import org.structr.core.graph.Tx;
import org.structr.core.property.PropertyKey;
import org.structr.core.property.PropertyMap;
import org.structr.schema.SchemaService;
import static org.testng.AssertJUnit.assertNotNull;
import static org.testng.AssertJUnit.assertNull;
import org.testng.annotations.AfterClass;
import org.testng.annotations.AfterMethod;
import org.testng.annotations.BeforeClass;
import org.testng.annotations.BeforeMethod;

/**
 *
 */
public class StructrTest {

	private static final Logger logger = LoggerFactory.getLogger(StructrTest.class.getName());

<<<<<<< HEAD
	protected static SecurityContext securityContext   = null;
	protected static String basePath                   = null;
	protected static App app                           = null;
	protected static String randomTenantId             = RandomStringUtils.randomAlphabetic(10).toUpperCase();
=======
	protected static SecurityContext securityContext = null;
	protected static String basePath                 = null;
	protected static App app                         = null;
	protected static String randomTenantId           = RandomStringUtils.randomAlphabetic(10).toUpperCase();
	private boolean first                            = true;
>>>>>>> 90610ac3

	@BeforeMethod
	protected void starting(Method method) {

		System.out.println("######################################################################################");
		System.out.println("# Starting " + this.getClass().getName() + "#" + method.getName() + " with tenant identifier " + randomTenantId);
		System.out.println("######################################################################################");
	}

	@AfterMethod
	protected void finished(Method method) {

		System.out.println("######################################################################################");
		System.out.println("# Finished " + getClass().getName() + "#" + method.getName() + " with tenant identifier " + randomTenantId);
		System.out.println("######################################################################################");
	}

	@BeforeMethod
	public void cleanDatabaseAndSchema() {

		if (!first) {

<<<<<<< HEAD
			// delete everything
			Services.getInstance().getDatabaseService().cleanDatabase();
=======
			try (final Tx tx = app.tx()) {
>>>>>>> 90610ac3

				// delete everything
				Services.getInstance().getService(NodeService.class).getDatabaseService().cleanDatabase();

				FlushCachesCommand.flushAll();

				tx.success();

			} catch (Throwable t) {

				t.printStackTrace();
				logger.error("Exception while trying to clean database: {}", t.getMessage());
			}


			try {

				SchemaService.ensureBuiltinTypesExist(app);

			} catch (Throwable t) {

				t.printStackTrace();
				logger.error("Exception while trying to clean database: {}", t.getMessage());
			}
		}

		first = false;
	}

	@BeforeClass(alwaysRun = true)
	public void startSystem() {

		final Date now          = new Date();
		final long timestamp    = now.getTime();

		basePath = "/tmp/structr-test-" + timestamp;

		Settings.Services.setValue("NodeService SchemaService");

		setupDatabaseConnection();

		// example for new configuration setup
		Settings.BasePath.setValue(basePath);
		Settings.DatabasePath.setValue(basePath + "/db");
		Settings.FilesPath.setValue(basePath + "/files");

		Settings.RelationshipCacheSize.setValue(10000);
		Settings.NodeCacheSize.setValue(10000);

		Settings.SuperUserName.setValue("superadmin");
		Settings.SuperUserPassword.setValue("sehrgeheim");

		final Services services = Services.getInstance();

		// wait for service layer to be initialized
		do {
			try { Thread.sleep(100); } catch (Throwable t) {}

		} while (!services.isInitialized());

		securityContext = SecurityContext.getSuperUserInstance();
		app = StructrApp.getInstance(securityContext);
	}

	@AfterClass(alwaysRun = true)
	public void stopSystem() {

		Services.getInstance().shutdown();

		try {
			File testDir = new File(basePath);
			if (testDir.isDirectory()) {

				FileUtils.deleteDirectory(testDir);

			} else {

				testDir.delete();
			}

		} catch (Throwable t) {
			logger.warn("", t);
		}
	}

	protected <T extends NodeInterface> List<T> createTestNodes(final Class<T> type, final int number, final long delay) throws FrameworkException {

		try (final Tx tx = app.tx()) {

			final PropertyMap properties = new PropertyMap();
			final List<T> nodes          = new LinkedList<>();

			properties.put(NodeInterface.visibleToAuthenticatedUsers, false);
			properties.put(NodeInterface.visibleToPublicUsers, false);
			properties.put(NodeInterface.hidden, false);

			for (int i = 0; i < number; i++) {

				nodes.add(app.create(type, properties));

				try {
					Thread.sleep(delay);
				} catch (InterruptedException ex) {
				}
			}

			tx.success();

			return nodes;

		} catch (Throwable t) {

			logger.warn("Unable to create test nodes of type {}: {}", type, t.getMessage());
		}

		return null;
	}

	protected <T extends NodeInterface> List<T> createTestNodes(final Class<T> type, final int number) throws FrameworkException {

		return createTestNodes(type, number, 0);

	}

	protected <T extends NodeInterface> T createTestNode(final Class<T> type) throws FrameworkException {
		return (T) createTestNode(type, new PropertyMap());
	}

	protected <T extends NodeInterface> T createTestNode(final Class<T> type, final String name) throws FrameworkException {

		final PropertyMap map = new PropertyMap();

		map.put(AbstractNode.name, name);

		return (T) createTestNode(type, map);
	}

	protected <T extends NodeInterface> T createTestNode(final Class<T> type, final PropertyMap props) throws FrameworkException {

		props.put(AbstractNode.type, type.getSimpleName());

		try (final Tx tx = app.tx()) {

			final T newNode = app.create(type, props);

			tx.success();

			return newNode;
		}

	}

	protected <T extends NodeInterface> T createTestNode(final Class<T> type, final NodeAttribute... attributes) throws FrameworkException {

		try (final Tx tx = app.tx()) {

			final T newNode = app.create(type, attributes);

			tx.success();

			return newNode;
		}

	}

	protected <T extends Relation> List<T> createTestRelationships(final Class<T> relType, final int number) throws FrameworkException {

		List<GenericNode> nodes = createTestNodes(GenericNode.class, 2);
		final NodeInterface startNode = nodes.get(0);
		final NodeInterface endNode = nodes.get(1);

		try (final Tx tx = app.tx()) {

			List<T> rels = new LinkedList<>();

			for (int i = 0; i < number; i++) {

				rels.add((T) app.create(startNode, endNode, relType));
			}

			tx.success();

			return rels;
		}

	}

	protected <T extends Relation> T createTestRelationship(final NodeInterface startNode, final NodeInterface endNode, final Class<T> relType) throws FrameworkException {

		try (final Tx tx = app.tx()) {

			final T rel = (T) app.create(startNode, endNode, relType);

			tx.success();

			return rel;
		}
	}

	protected <T extends AbstractNode> T createTestNode(final Class<T> type, final Principal owner) throws FrameworkException {
		return (T)createTestNode(type, new PropertyMap(), owner);
	}

	protected <T extends AbstractNode> T createTestNode(final Class<T> type, final PropertyMap props, final Principal owner) throws FrameworkException {

		final App backendApp = StructrApp.getInstance(SecurityContext.getInstance(owner, AccessMode.Backend));

		try (final Tx tx = backendApp.tx()) {

			final T result = backendApp.create(type, props);
			tx.success();

			return result;
		}
	}

	protected void assertNodeExists(final String nodeId) throws FrameworkException {
		assertNotNull(app.getNodeById(nodeId));

	}

	protected void assertNodeNotFound(final String nodeId) throws FrameworkException {
		assertNull(app.getNodeById(nodeId));
	}

	protected <T> List<T> toList(T... elements) {
		return Arrays.asList(elements);
	}

	protected Map<String, Object> toMap(final String key1, final Object value1) {
		return toMap(key1, value1, null, null);
	}

	protected Map<String, Object> toMap(final String key1, final Object value1, final String key2, final Object value2) {
		return toMap(key1, value1, key2, value2, null, null);
	}

	protected Map<String, Object> toMap(final String key1, final Object value1, final String key2, final Object value2, final String key3, final Object value3) {

		final Map<String, Object> map = new LinkedHashMap<>();

		if (key1 != null && value1 != null) {
			map.put(key1, value1);
		}

		if (key2 != null && value2 != null) {
			map.put(key2, value2);
		}

		if (key3 != null && value3 != null) {
			map.put(key3, value3);
		}

		return map;
	}

	protected Class getType(final String typeName) {
		return StructrApp.getConfiguration().getNodeEntityClass(typeName);
	}

	protected PropertyKey<String> getKey(final String typeName, final String keyName) {
		return getKey(typeName, keyName, String.class);
	}

	protected <T> PropertyKey<T> getKey(final String typeName, final String keyName, final Class<T> desiredType) {

		final Class type = getType(typeName);
		if (type != null) {

			return StructrApp.key(type, keyName);
		}

		return null;
	}

	protected void setupDatabaseConnection() {

		// use database driver from system property, default to MemoryDatabaseService
		Settings.DatabaseDriver.setValue(System.getProperty("testDatabaseDriver", Settings.DEFAULT_DATABASE_DRIVER));
		Settings.ConnectionUser.setValue("neo4j");
		Settings.ConnectionPassword.setValue("admin");
		Settings.ConnectionUrl.setValue(Settings.TestingConnectionUrl.getValue());
		Settings.TenantIdentifier.setValue(randomTenantId);
	}
}<|MERGE_RESOLUTION|>--- conflicted
+++ resolved
@@ -62,18 +62,11 @@
 
 	private static final Logger logger = LoggerFactory.getLogger(StructrTest.class.getName());
 
-<<<<<<< HEAD
-	protected static SecurityContext securityContext   = null;
-	protected static String basePath                   = null;
-	protected static App app                           = null;
-	protected static String randomTenantId             = RandomStringUtils.randomAlphabetic(10).toUpperCase();
-=======
 	protected static SecurityContext securityContext = null;
 	protected static String basePath                 = null;
 	protected static App app                         = null;
 	protected static String randomTenantId           = RandomStringUtils.randomAlphabetic(10).toUpperCase();
 	private boolean first                            = true;
->>>>>>> 90610ac3
 
 	@BeforeMethod
 	protected void starting(Method method) {
@@ -96,15 +89,10 @@
 
 		if (!first) {
 
-<<<<<<< HEAD
-			// delete everything
-			Services.getInstance().getDatabaseService().cleanDatabase();
-=======
 			try (final Tx tx = app.tx()) {
->>>>>>> 90610ac3
 
 				// delete everything
-				Services.getInstance().getService(NodeService.class).getDatabaseService().cleanDatabase();
+				Services.getInstance().getDatabaseService().cleanDatabase();
 
 				FlushCachesCommand.flushAll();
 
