/**
 * Copyright (C) 2010-2020 Structr GmbH
 *
 * This file is part of Structr <http://structr.org>.
 *
 * Structr is free software: you can redistribute it and/or modify
 * it under the terms of the GNU General Public License as
 * published by the Free Software Foundation, either version 3 of the
 * License, or (at your option) any later version.
 *
 * Structr is distributed in the hope that it will be useful,
 * but WITHOUT ANY WARRANTY; without even the implied warranty of
 * MERCHANTABILITY or FITNESS FOR A PARTICULAR PURPOSE.  See the
 * GNU General Public License for more details.
 *
 * You should have received a copy of the GNU General Public License
 * along with Structr.  If not, see <http://www.gnu.org/licenses/>.
 */
package org.structr.test.common;

import com.google.gson.Gson;
import com.google.gson.GsonBuilder;
import java.util.Arrays;
import java.util.Collection;
import java.util.Iterator;
import java.util.LinkedHashMap;
import java.util.LinkedList;
import java.util.List;
import java.util.Map;
import java.util.Map.Entry;
import java.util.TreeMap;
import org.slf4j.Logger;
import org.slf4j.LoggerFactory;
import org.structr.api.DatabaseFeature;
import org.structr.api.DatabaseService;
import org.structr.api.NativeQuery;
import org.structr.api.NotFoundException;
import org.structr.api.graph.Cardinality;
import org.structr.api.graph.Relationship;
import org.structr.api.util.Iterables;
import org.structr.common.AccessMode;
import org.structr.common.Permission;
import org.structr.common.SecurityContext;
import org.structr.common.error.FrameworkException;
import org.structr.core.GraphObject;
import org.structr.core.GraphObjectMap;
import org.structr.core.Services;
import org.structr.core.app.App;
import org.structr.core.app.StructrApp;
import org.structr.core.entity.AbstractNode;
import org.structr.core.entity.Principal;
import org.structr.core.graph.GraphDatabaseCommand;
import org.structr.core.graph.NativeQueryCommand;
import org.structr.core.graph.NodeAttribute;
import org.structr.core.graph.NodeInterface;
import org.structr.core.graph.RelationshipInterface;
import org.structr.core.graph.Tx;
import org.structr.core.property.PropertyKey;
import org.structr.core.property.StringProperty;
import org.structr.schema.export.StructrSchema;
import org.structr.api.schema.JsonObjectType;
import org.structr.api.schema.JsonReferenceType;
import org.structr.api.schema.JsonSchema;
import org.structr.test.core.entity.SixOneManyToMany;
import org.structr.test.core.entity.SixOneOneToOne;
import org.structr.test.core.entity.TestOne;
import org.structr.test.core.entity.TestSix;
import static org.testng.AssertJUnit.assertEquals;
import static org.testng.AssertJUnit.assertNotNull;
import static org.testng.AssertJUnit.assertTrue;
import static org.testng.AssertJUnit.fail;
import org.testng.annotations.Test;

/**
 *
 */
public class CypherTest extends StructrTest {

	private static final Logger logger = LoggerFactory.getLogger(CypherTest.class);

	@Test
	public void test01DeleteAfterLookupWithCypherInTransaction() {

		if (Services.getInstance().getDatabaseService().supportsFeature(DatabaseFeature.QueryLanguage, "application/x-cypher-query")) {

			try {

				final TestSix testSix = this.createTestNode(TestSix.class);
				final TestOne testOne = this.createTestNode(TestOne.class);
				SixOneOneToOne rel            = null;

				assertNotNull(testSix);
				assertNotNull(testOne);

				try (final Tx tx = app.tx()) {

					rel = app.create(testSix, testOne, SixOneOneToOne.class);
					tx.success();
				}

				assertNotNull(rel);

				DatabaseService graphDb = app.command(GraphDatabaseCommand.class).execute();

				try (final Tx tx = app.tx()) {

					final NativeQuery<Iterable> query     = graphDb.query("MATCH (n:" + randomTenantId + ")<-[r:ONE_TO_ONE]-() RETURN r", Iterable.class);
					Iterable<Map<String, Object>> result  = graphDb.execute(query);
					final Iterable<Relationship> iterable = Iterables.map(row -> { return (Relationship)row.get("r"); }, result);
					final Iterator<Relationship> rels     = iterable.iterator();

					assertTrue(rels.hasNext());

					rels.next().delete(true);

					tx.success();
				}

				try (final Tx tx = app.tx()) {

					rel.getUuid();
					fail("Accessing a deleted relationship should thow an exception.");

					tx.success();

				} catch (NotFoundException iex) {
				}

			} catch (FrameworkException ex) {

				logger.error(ex.toString());
				fail("Unexpected exception");

			}
		}
	}

	@Test
	public void test03DeleteDirectly() {

		try {

			final TestOne testOne  = createTestNode(TestOne.class);
			final TestSix testSix  = createTestNode(TestSix.class);
			SixOneOneToOne rel     = null;

			assertNotNull(testOne);
			assertNotNull(testSix);

			try (final Tx tx = app.tx()) {

				rel = app.create(testSix, testOne, SixOneOneToOne.class);
				tx.success();
			}

			assertNotNull(rel);

			try (final Tx tx = app.tx()) {

				testOne.getRelationships().iterator().next().getRelationship().delete(true);
				tx.success();
			}

			try (final Tx tx = app.tx()) {

				rel.getUuid();
				fail("Accessing a deleted relationship should thow an exception.");

				tx.success();

			} catch (NotFoundException nfex) {
				assertNotNull(nfex.getMessage());
			}

		} catch (FrameworkException ex) {

			logger.error(ex.toString());
			fail("Unexpected exception");

		}
	}

	@Test
	public void test04DeleteAfterIndexLookup() {

		if (Services.getInstance().getDatabaseService().supportsFeature(DatabaseFeature.QueryLanguage, "application/x-cypher-query")) {

			try {

				final TestOne testOne  = createTestNode(TestOne.class);
				final TestSix testSix  = createTestNode(TestSix.class);
				SixOneOneToOne rel     = null;

				assertNotNull(testOne);
				assertNotNull(testSix);

				try (final Tx tx = app.tx()) {

					rel = app.create(testSix, testOne, SixOneOneToOne.class);
					tx.success();
				}

				assertNotNull(rel);

				try (final Tx tx = app.tx()) {

					GraphObject  searchRes = app.getNodeById(testSix.getUuid());
					assertNotNull(searchRes);

					tx.success();
				}

				try (final Tx tx = app.tx()) {

					testSix.getRelationships().iterator().next().getRelationship().delete(true);

					tx.success();
				}

				try (final Tx tx = app.tx()) {

					rel.getUuid();
					fail("Accessing a deleted relationship should thow an exception.");

					tx.success();

				} catch (NotFoundException nfex) {
					assertNotNull(nfex.getMessage());
				}

			} catch (FrameworkException ex) {

				logger.error(ex.toString());
				fail("Unexpected exception");

			}
		}
	}

	@Test
	public void test05RollbackDelete() {

		if (Services.getInstance().getDatabaseService().supportsFeature(DatabaseFeature.QueryLanguage, "application/x-cypher-query")) {

			try {

				final TestOne testOne = createTestNode(TestOne.class);
				final TestSix testSix = createTestNode(TestSix.class);
				String relId          = null;
				SixOneOneToOne rel    = null;

				assertNotNull(testOne);
				assertNotNull(testSix);

				try (final Tx tx = app.tx()) {

					rel   = app.create(testSix, testOne, SixOneOneToOne.class);
					relId = rel.getUuid();
					tx.success();
				}

				assertNotNull(rel);

				try (final Tx tx = app.tx()) {

					// do not commit transaction
					testOne.getRelationships().iterator().next().getRelationship().delete(true);
				}

				try (final Tx tx = app.tx()) {

					assertEquals("UUID of relationship should be readable after rollback", relId, rel.getUuid());
					tx.success();

				} catch (NotFoundException iex) {

				}

			} catch (FrameworkException ex) {

				logger.error(ex.toString());
				fail("Unexpected exception");

			}
		}
	}

	@Test
	public void testCypherResultWrapping() {

		if (Services.getInstance().getDatabaseService().supportsFeature(DatabaseFeature.QueryLanguage, "application/x-cypher-query")) {

			try (final Tx tx = app.tx()) {

				List<TestOne> testOnes = createTestNodes(TestOne.class, 10);
				List<TestSix> testSixs = createTestNodes(TestSix.class, 10);

				for (final TestOne testOne : testOnes) {

					testOne.setProperty(TestOne.manyToManyTestSixs, testSixs);
				}

				tx.success();

			} catch (FrameworkException ex) {

				logger.warn("", ex);
				fail("Unexpected exception");
			}

			try (final Tx tx = app.tx()) {

				final List<GraphObject> result = Iterables.toList(app.command(NativeQueryCommand.class).execute("MATCH (n:TestOne:" + randomTenantId + ") RETURN DISTINCT n"));

				assertEquals("Invalid wrapped cypher query result", 10, result.size());

				for (final GraphObject obj : result) {

					System.out.println(obj);
					assertEquals("Invalid wrapped cypher query result", TestOne.class, obj.getClass());
				}

				tx.success();


			} catch (FrameworkException ex) {
				logger.error("", ex);
			}

			try (final Tx tx = app.tx()) {

				final List<GraphObject> result  = Iterables.toList(app.command(NativeQueryCommand.class).execute("MATCH (n:TestOne:" + randomTenantId + ")-[r]-(m:TestSix:" + randomTenantId + ") RETURN DISTINCT  n, r, m "));
				final Iterator<GraphObject> rit = result.iterator();

				assertEquals("Invalid wrapped cypher query result", 100, result.size());

				while (rit.hasNext()) {

					final Iterable tuple = (Iterable)rit.next();
					final Iterator it    = tuple.iterator();

					assertEquals("Invalid wrapped cypher query result", TestOne.class, it.next().getClass());		// n
					assertEquals("Invalid wrapped cypher query result", SixOneManyToMany.class, it.next().getClass());	// r
					assertEquals("Invalid wrapped cypher query result", TestSix.class, it.next().getClass());		// m
				}

				tx.success();


			} catch (FrameworkException ex) {
				logger.error("", ex);
			}

			try (final Tx tx = app.tx()) {

				final Iterable result = app.command(NativeQueryCommand.class).execute("MATCH p = (n:TestOne:" + randomTenantId + ")-[r]-(m:TestSix:" + randomTenantId + ") RETURN p ");
				final Iterator rit    = result.iterator();
				int resultCount       = 0;

				while (rit.hasNext()) {

					final Iterable tuple = (Iterable)rit.next();
					final Iterator it    = tuple.iterator();

					assertEquals("Invalid wrapped cypher query result", TestOne.class, it.next().getClass());		// n
					assertEquals("Invalid wrapped cypher query result", SixOneManyToMany.class, it.next().getClass());	// r
					assertEquals("Invalid wrapped cypher query result", TestSix.class, it.next().getClass());		// m

					resultCount++;
				}

				assertEquals("Invalid wrapped cypher query result", 100, resultCount);

				tx.success();


			} catch (FrameworkException ex) {
				logger.error("", ex);
			}

			try (final Tx tx = app.tx()) {

				final List<GraphObject> result = Iterables.toList(app.command(NativeQueryCommand.class).execute("MATCH p = (n:TestOne:" + randomTenantId + ")-[r]-(m:TestSix:" + randomTenantId + ") RETURN { nodes: nodes(p), rels: relationships(p) } "));

				assertEquals("Invalid wrapped cypher query result", 100, result.size());

				for (final GraphObject obj : result) {

					assertEquals("Invalid wrapped cypher query result", GraphObjectMap.class, obj.getClass());

					final Object nodes = obj.getProperty(new StringProperty("nodes"));
					final Object rels  = obj.getProperty(new StringProperty("rels"));

					assertTrue("Invalid wrapped cypher query result", nodes instanceof Collection);
					assertTrue("Invalid wrapped cypher query result", rels instanceof Collection);

					final Iterator it = ((Collection)nodes).iterator();
					while (it.hasNext()) {

						assertEquals("Invalid wrapped cypher query result", TestOne.class, it.next().getClass());
						assertEquals("Invalid wrapped cypher query result", TestSix.class, it.next().getClass());
					}

					for (final Object node : ((Collection)rels)) {
						assertEquals("Invalid wrapped cypher query result", SixOneManyToMany.class, node.getClass());
					}

				}

				tx.success();


			} catch (FrameworkException ex) {
				logger.error("", ex);
			}

			try (final Tx tx = app.tx()) {

				final List<GraphObject> result = Iterables.toList(app.command(NativeQueryCommand.class).execute("MATCH p = (n:TestOne:" + randomTenantId + ")-[r]-(m:TestSix:" + randomTenantId + ") RETURN DISTINCT { path: p, value: 12 } "));

				assertEquals("Invalid wrapped cypher query result", 100, result.size());


				final Iterator it = result.iterator();
				while (it.hasNext()) {

					final Object path  = it.next();
					final Object value = it.next();

					assertEquals("Invalid wrapped cypher query result", GraphObjectMap.class, path.getClass());
					assertEquals("Invalid wrapped cypher query result", GraphObjectMap.class, value.getClass());
					assertEquals("Invalid wrapped cypher query result", 12L, ((GraphObjectMap)value).getProperty(new StringProperty("value")));
				}

				tx.success();

			} catch (FrameworkException ex) {
				logger.error("", ex);
			}

			try (final Tx tx = app.tx()) {

				final List<GraphObject> result = Iterables.toList(app.command(NativeQueryCommand.class).execute("MATCH p = (n:TestOne:" + randomTenantId + ")-[r]-(m:TestSix:" + randomTenantId + ") RETURN { nodes: { x : { y : { z : nodes(p) } } } } "));

				assertEquals("Invalid wrapped cypher query result", 100, result.size());

				for (final GraphObject obj : result) {

					assertEquals("Invalid wrapped cypher query result", GraphObjectMap.class, obj.getClass());

					final Object nodes = obj.getProperty(new StringProperty("nodes"));
					assertTrue("Invalid wrapped cypher query result", nodes instanceof GraphObjectMap);

					final Object x = ((GraphObjectMap)nodes).getProperty(new StringProperty("x"));
					assertTrue("Invalid wrapped cypher query result", x instanceof GraphObjectMap);

					final Object y = ((GraphObjectMap)x).getProperty(new StringProperty("y"));
					assertTrue("Invalid wrapped cypher query result", y instanceof GraphObjectMap);

					final Object z = ((GraphObjectMap)y).getProperty(new StringProperty("z"));
					assertTrue("Invalid wrapped cypher query result", z instanceof Collection);

				}

				tx.success();


			} catch (FrameworkException ex) {
				logger.error("", ex);
			}



			String testOneId = null;
			String testSixId = null;

			try (final Tx tx = app.tx()) {

				final TestOne t1 = createTestNode(TestOne.class, "singleTestOne");
				final TestSix t6 = createTestNode(TestSix.class, "singleTestSix");

				t1.setProperty(TestOne.manyToManyTestSixs, Arrays.asList(t6));

				testOneId = t1.getUuid();
				testSixId = t6.getUuid();

				tx.success();

			} catch (FrameworkException ex) {

				logger.warn("", ex);
				fail("Unexpected exception");
			}

			final App anonymousApp = StructrApp.getInstance(SecurityContext.getInstance(null, org.structr.common.AccessMode.Frontend));

			// test that relationships are not returned if the user is not allowed to see SOURCE AND TARGET node of relationship
			try (final Tx tx = anonymousApp.tx()) {

				final List<GraphObject> result = Iterables.toList(anonymousApp.command(NativeQueryCommand.class).execute("MATCH (n:TestOne:" + randomTenantId + ")-[r]-(m:TestSix:" + randomTenantId + ") WHERE n.id = \"" + testOneId + "\" AND m.id = \"" + testSixId + "\" RETURN r LIMIT 1"));

				assertEquals("Invalid wrapped cypher query result - both end nodes of relationship are not visible, relationship should also not be visible", 0, result.size());

				final GraphObject t1 = app.getNodeById(testOneId);
				t1.setProperty(GraphObject.visibleToPublicUsers, true);

				tx.success();

			} catch (FrameworkException ex) {
				logger.error("", ex);
			}

			// test that relationships are not returned if the user is not allowed to see SOURCE node of relationship
			try (final Tx tx = anonymousApp.tx()) {

				final List<GraphObject> result = Iterables.toList(anonymousApp.command(NativeQueryCommand.class).execute("MATCH (n:TestOne:" + randomTenantId + ")-[r]-(m:TestSix:" + randomTenantId + ") WHERE n.id = \"" + testOneId + "\" AND m.id = \"" + testSixId + "\" RETURN r LIMIT 1"));

				assertEquals("Invalid wrapped cypher query result - source node of relationship is not visible, relationship should also not be visible", 0, result.size());

				final GraphObject t1 = app.getNodeById(testOneId);
				t1.setProperty(GraphObject.visibleToPublicUsers, false);

				final GraphObject t6 = app.getNodeById(testSixId);
				t6.setProperty(GraphObject.visibleToPublicUsers, true);

				tx.success();

			} catch (FrameworkException ex) {
				logger.error("", ex);
			}

			// test that relationships are not returned if the user is not allowed to see TARGET node of relationship
			try (final Tx tx = anonymousApp.tx()) {

				final List<GraphObject> result = Iterables.toList(anonymousApp.command(NativeQueryCommand.class).execute("MATCH (n:TestOne:" + randomTenantId + ")-[r]-(m:TestSix:" + randomTenantId + ") WHERE n.id = \"" + testOneId + "\" AND m.id = \"" + testSixId + "\" RETURN r LIMIT 1"));

				assertEquals("Invalid wrapped cypher query result - target node of relationship is not visible, relationship should also not be visible", 0, result.size());

				final GraphObject t1 = app.getNodeById(testOneId);
				t1.setProperty(GraphObject.visibleToPublicUsers, true);

				final GraphObject t6 = app.getNodeById(testSixId);
				t6.setProperty(GraphObject.visibleToPublicUsers, true);

				tx.success();

			} catch (FrameworkException ex) {
				logger.error("", ex);
			}

			// test that relationships ARE returned if the user is allowed to see SOURCE AND TARGET node of relationship
			try (final Tx tx = anonymousApp.tx()) {

				final List<GraphObject> result = Iterables.toList(anonymousApp.command(NativeQueryCommand.class).execute("MATCH (n:TestOne:" + randomTenantId + ")-[r]-(m:TestSix:" + randomTenantId + ") WHERE n.id = \"" + testOneId + "\" AND m.id = \"" + testSixId + "\" RETURN r LIMIT 1"));

				assertEquals("Invalid wrapped cypher query result - relationship should be visible", 1, result.size());

				tx.success();

			} catch (FrameworkException ex) {
				logger.error("", ex);
			}
		}
	}

	@Test
	public void testCypherPathWrappingWithPermissions() {

		if (Services.getInstance().getDatabaseService().supportsFeature(DatabaseFeature.QueryLanguage, "application/x-cypher-query")) {

			Principal tester = null;

			try (final Tx tx = app.tx()) {

				final List<TestOne> testOnes = createTestNodes(TestOne.class, 10);
				final List<TestSix> testSixs = createTestNodes(TestSix.class, 10);
				int count                    = 0;

				tester = app.create(Principal.class, "tester");

				for (final TestSix testSix : testSixs) {
					testSix.grant(Permission.read, tester);
				}

				for (final TestOne testOne : testOnes) {

					testOne.setProperty(TestOne.manyToManyTestSixs, testSixs);

					if (count++ < 3) {
						testOne.grant(Permission.read, tester);
					}
				}

				tx.success();

			} catch (FrameworkException ex) {

				logger.warn("", ex);
				fail("Unexpected exception");
			}

			try (final Tx tx = app.tx()) {

				final Iterable result = app.command(NativeQueryCommand.class).execute("MATCH p = (n:TestOne:" + randomTenantId + ")-[r]-(m:TestSix:" + randomTenantId + ") RETURN p");
				final Iterator rit    = result.iterator();
				int resultCount       = 0;

				while (rit.hasNext()) {

					final Iterable tuple = (Iterable)rit.next();
					final Iterator it    = tuple.iterator();

					assertEquals("Invalid wrapped cypher query result", TestOne.class, it.next().getClass());		// n
					assertEquals("Invalid wrapped cypher query result", SixOneManyToMany.class, it.next().getClass());	// r
					assertEquals("Invalid wrapped cypher query result", TestSix.class, it.next().getClass());		// m

					resultCount++;
				}

				assertEquals("Invalid path query result", 100, resultCount);

				tx.success();


			} catch (FrameworkException ex) {
				logger.error("", ex);
			}

			// test visibility of path elements as well
			final App testerApp = StructrApp.getInstance(SecurityContext.getInstance(tester, AccessMode.Backend));

			try (final Tx tx = testerApp.tx()) {

				final List<GraphObject> result = Iterables.toList(testerApp.command(NativeQueryCommand.class).execute("MATCH p = (n:TestOne:" + randomTenantId + ")-[r]-(m:TestSix:" + randomTenantId + ") RETURN p"));
				final Iterator rit    = result.iterator();
				int resultCount       = 0;

				while (rit.hasNext()) {

					final Iterable tuple = (Iterable)rit.next();
					final Iterator it    = tuple.iterator();

					assertEquals("Invalid wrapped cypher query result", TestOne.class, it.next().getClass());		// n
					assertEquals("Invalid wrapped cypher query result", SixOneManyToMany.class, it.next().getClass());	// r
					assertEquals("Invalid wrapped cypher query result", TestSix.class, it.next().getClass());		// m

					resultCount++;
				}

				assertEquals("Invalid path permission resolution result for non-admin user", 30, resultCount);

				tx.success();


			} catch (FrameworkException ex) {
				logger.error("", ex);
			}
		}
	}

	@Test
	public void testPathWrapper() {

		if (Services.getInstance().getDatabaseService().supportsFeature(DatabaseFeature.QueryLanguage, "application/x-cypher-query")) {

			try {

				final TestSix testSix = this.createTestNode(TestSix.class, "testnode");
				final String uuid     = testSix.getUuid();

				assertNotNull(testSix);

				try (final Tx tx = app.tx()) {

					final Iterable result = app.command(NativeQueryCommand.class).execute("MATCH path = (x:" + randomTenantId + ") WHERE x.name = 'testnode' RETURN path");
					final Iterator rit    = result.iterator();

					while (rit.hasNext()) {

						final Iterable tuple = (Iterable)rit.next();
						final Iterator it    = tuple.iterator();
						final TestSix test   = (TestSix)it.next();

						assertEquals("Invalid wrapped cypher query result", TestSix.class, test.getClass());
						assertEquals("Invalid wrapped cypher query result", uuid,          test.getUuid());
					}

					tx.success();
				}

			} catch (FrameworkException ex) {

				ex.printStackTrace();
				fail("Unexpected exception");
			}
		}
	}

	@Test
	public void testNativeCypherMapping() {

		if (Services.getInstance().getDatabaseService().supportsFeature(DatabaseFeature.QueryLanguage, "application/x-cypher-query")) {

			cleanDatabaseAndSchema();

			try (final Tx tx = app.tx()) {

				final JsonSchema schema      = StructrSchema.createFromDatabase(app);
				final JsonObjectType project = schema.addType("Project");
				final JsonObjectType task    = schema.addType("Task");

				// create relation
				final JsonReferenceType rel = project.relate(task, "has", Cardinality.OneToMany, "project", "tasks");
				rel.setName("ProjectTasks");

				StructrSchema.extendDatabaseSchema(app, schema);

				tx.success();

			} catch (Throwable t) {

				t.printStackTrace();
				fail("Unexpected exception");
			}

			try {

				final Class projectType      = StructrApp.getConfiguration().getNodeEntityClass("Project");
				final Class taskType         = StructrApp.getConfiguration().getNodeEntityClass("Task");
				final PropertyKey projectKey = StructrApp.key(taskType, "project");

				createTestNode(taskType,
					new NodeAttribute<>(AbstractNode.name, "Task1"),
					new NodeAttribute<>(projectKey, createTestNode(projectType, new NodeAttribute<>(AbstractNode.name, "Project1")))
				);

				createTestNode(taskType,
					new NodeAttribute<>(AbstractNode.name, "Task2"),
					new NodeAttribute<>(projectKey, createTestNode(projectType, new NodeAttribute<>(AbstractNode.name, "Project2")))
				);

			} catch (FrameworkException t) {

				t.printStackTrace();
				fail("Unexpected exception");
			}


<<<<<<< HEAD
		tests.put("MATCH (n:Project:" + randomTenantId + ")-[r]->(m:Task:" + randomTenantId + ") RETURN n",                                       "[\"Project\",\"Project\"]");
		tests.put("MATCH (n:Project:" + randomTenantId + ")-[r]->(m:Task:" + randomTenantId + ") RETURN r",                                       "[\"has\",\"has\"]");
		tests.put("MATCH path = (n:Project:" + randomTenantId + ")-[r]->(m:Task:" + randomTenantId + ") RETURN path",                             "[[\"Project\",\"has\",\"Task\"],[\"Project\",\"has\",\"Task\"]]");
		tests.put("MATCH path = (n:Project:" + randomTenantId + ")-[r]->(m:Task:" + randomTenantId + ") RETURN nodes(path)",                      "[[\"Project\",\"Task\"],[\"Project\",\"Task\"]]");
		tests.put("MATCH path = (n:Project:" + randomTenantId + ")-[r]->(m:Task:" + randomTenantId + ") RETURN nodes(path), relationships(path)", "[[[\"Project\",\"Task\"],[\"has\"]],[[\"Project\",\"Task\"],[\"has\"]]]");
		tests.put("MATCH path = (n:Project:" + randomTenantId + ")-[r]->(m:Task:" + randomTenantId + ") RETURN n, r, m",                          "[[\"Project\",\"has\",\"Task\"],[\"Project\",\"has\",\"Task\"]]");
		tests.put("MATCH path = (n:Project:" + randomTenantId + ")-[r]->(m:Task:" + randomTenantId + ") RETURN n, m",                             "[[\"Project\",\"Task\"],[\"Project\",\"Task\"]]");
		tests.put("MATCH path = (n:Project:" + randomTenantId + ")-[r]->(m:Task:" + randomTenantId + ") RETURN { n: n, r: r }",                   "[{\"n\":\"Project\",\"r\":\"has\"},{\"n\":\"Project\",\"r\":\"has\"}]");
		tests.put("MATCH (true) RETURN { a: 1, b: 2, c: 3 } LIMIT 1",                                                                             "[{\"a\":1,\"b\":2,\"c\":3}]");
=======
			final Map<String, String> tests = new LinkedHashMap<>();
			final Gson gson                 = new GsonBuilder().create();

			tests.put("MATCH (n:Project:" + randomTenantId + ")-[r]->(m:Task:" + randomTenantId + ") RETURN n",                                       "[\"Project\",\"Project\"]");
			tests.put("MATCH (n:Project:" + randomTenantId + ")-[r]->(m:Task:" + randomTenantId + ") RETURN r",                                       "[\"has\",\"has\"]");
			tests.put("MATCH path = (n:Project:" + randomTenantId + ")-[r]->(m:Task:" + randomTenantId + ") RETURN path",                             "[[\"Project\",\"has\",\"Task\"],[\"Project\",\"has\",\"Task\"]]");
			tests.put("MATCH path = (n:Project:" + randomTenantId + ")-[r]->(m:Task:" + randomTenantId + ") RETURN nodes(path)",                      "[[\"Project\",\"Task\"],[\"Project\",\"Task\"]]");
			tests.put("MATCH path = (n:Project:" + randomTenantId + ")-[r]->(m:Task:" + randomTenantId + ") RETURN nodes(path), relationships(path)", "[[[\"Project\",\"Task\"],[\"has\"]],[[\"Project\",\"Task\"],[\"has\"]]]");
			tests.put("MATCH path = (n:Project:" + randomTenantId + ")-[r]->(m:Task:" + randomTenantId + ") RETURN n, r, m",                          "[[\"Project\",\"has\",\"Task\"],[\"Project\",\"has\",\"Task\"]]");
			tests.put("MATCH path = (n:Project:" + randomTenantId + ")-[r]->(m:Task:" + randomTenantId + ") RETURN n, m",                             "[[\"Project\",\"Task\"],[\"Project\",\"Task\"]]");
			tests.put("MATCH path = (n:Project:" + randomTenantId + ")-[r]->(m:Task:" + randomTenantId + ") RETURN { n: n, r: r }",                   "[{\"n\":\"Project\",\"r\":\"has\"},{\"n\":\"Project\",\"r\":\"has\"}]");
			tests.put("MATCH (true) RETURN { a: 1, b: 2, c: 3 } LIMIT 1",                                                                             "[{\"a\":1,\"b\":2,\"c\":3}]");

			tests.put("MATCH (n:Project:" + randomTenantId + ")-[r]->(m:Task:" + randomTenantId + ") RETURN n",                                       "[\"Project\",\"Project\"]");
			tests.put("MATCH (n:Project:" + randomTenantId + ")-[r]->(m:Task:" + randomTenantId + ") RETURN r",                                       "[\"has\",\"has\"]");
			tests.put("MATCH path = (n:Project:" + randomTenantId + ")-[r]->(m:Task:" + randomTenantId + ") RETURN path",                             "[[\"Project\",\"has\",\"Task\"],[\"Project\",\"has\",\"Task\"]]");
			tests.put("MATCH path = (n:Project:" + randomTenantId + ")-[r]->(m:Task:" + randomTenantId + ") RETURN nodes(path)",                      "[[\"Project\",\"Task\"],[\"Project\",\"Task\"]]");
			tests.put("MATCH path = (n:Project:" + randomTenantId + ")-[r]->(m:Task:" + randomTenantId + ") RETURN nodes(path), relationships(path)", "[[[\"Project\",\"Task\"],[\"has\"]],[[\"Project\",\"Task\"],[\"has\"]]]");
			tests.put("MATCH path = (n:Project:" + randomTenantId + ")-[r]->(m:Task:" + randomTenantId + ") RETURN n, r, m",                          "[[\"Project\",\"has\",\"Task\"],[\"Project\",\"has\",\"Task\"]]");
			tests.put("MATCH path = (n:Project:" + randomTenantId + ")-[r]->(m:Task:" + randomTenantId + ") RETURN n, m",                             "[[\"Project\",\"Task\"],[\"Project\",\"Task\"]]");
			tests.put("MATCH path = (n:Project:" + randomTenantId + ")-[r]->(m:Task:" + randomTenantId + ") RETURN { n: n, r: r }",                   "[{\"n\":\"Project\",\"r\":\"has\"},{\"n\":\"Project\",\"r\":\"has\"}]");
			tests.put("MATCH (true) RETURN { a: 1, b: 2, c: 3 } LIMIT 1",                                                                             "[{\"a\":1,\"b\":2,\"c\":3}]");
>>>>>>> ed1f5bc9

			try (final Tx tx = app.tx()) {
				
				for (final Entry<String, String> test : tests.entrySet()) {

					final String query = test.getKey();
					final String check = test.getValue();

					final Object result    = app.command(NativeQueryCommand.class).execute(query);
					final List list        = Iterables.toList((Iterable)result);
					final String structure = gson.toJson(resolve(list));

					if (!check.equals(structure)) {
						System.out.println("################# " + query);
						System.out.println(structure);
					}

					assertEquals("Invalid native query result structure", check, structure);
				}

				tx.success();

			} catch (FrameworkException fex) {
				fex.printStackTrace();
				fail("Unexpected exception.");
			}

		}
	}

	// ----- private methods -----
	private Object resolve(final Object src) {

		if (src instanceof Iterable) {

			final List list   = new LinkedList<>();
			final Iterable i  = (Iterable)src;
			final Iterator it = i.iterator();

			while (it.hasNext()) {

				list.add(resolve(it.next()));
			}

			return list;
		}

		if (src instanceof Map) {

			final Map map = new TreeMap<>();

			for (final Entry<String, Object> entry : ((Map<String, Object>)src).entrySet()) {

				map.put(entry.getKey(), resolve(entry.getValue()));
			}

			return map;
		}

		if (src instanceof GraphObjectMap) {

			return resolve(((GraphObjectMap)src).toMap());
		}

		if (src instanceof NodeInterface) {
			return ((NodeInterface)src).getType();
		}

		if (src instanceof RelationshipInterface) {
			return ((RelationshipInterface)src).getRelType().name();
		}

		return src;
	}
}

<|MERGE_RESOLUTION|>--- conflicted
+++ resolved
@@ -746,17 +746,6 @@
 			}
 
 
-<<<<<<< HEAD
-		tests.put("MATCH (n:Project:" + randomTenantId + ")-[r]->(m:Task:" + randomTenantId + ") RETURN n",                                       "[\"Project\",\"Project\"]");
-		tests.put("MATCH (n:Project:" + randomTenantId + ")-[r]->(m:Task:" + randomTenantId + ") RETURN r",                                       "[\"has\",\"has\"]");
-		tests.put("MATCH path = (n:Project:" + randomTenantId + ")-[r]->(m:Task:" + randomTenantId + ") RETURN path",                             "[[\"Project\",\"has\",\"Task\"],[\"Project\",\"has\",\"Task\"]]");
-		tests.put("MATCH path = (n:Project:" + randomTenantId + ")-[r]->(m:Task:" + randomTenantId + ") RETURN nodes(path)",                      "[[\"Project\",\"Task\"],[\"Project\",\"Task\"]]");
-		tests.put("MATCH path = (n:Project:" + randomTenantId + ")-[r]->(m:Task:" + randomTenantId + ") RETURN nodes(path), relationships(path)", "[[[\"Project\",\"Task\"],[\"has\"]],[[\"Project\",\"Task\"],[\"has\"]]]");
-		tests.put("MATCH path = (n:Project:" + randomTenantId + ")-[r]->(m:Task:" + randomTenantId + ") RETURN n, r, m",                          "[[\"Project\",\"has\",\"Task\"],[\"Project\",\"has\",\"Task\"]]");
-		tests.put("MATCH path = (n:Project:" + randomTenantId + ")-[r]->(m:Task:" + randomTenantId + ") RETURN n, m",                             "[[\"Project\",\"Task\"],[\"Project\",\"Task\"]]");
-		tests.put("MATCH path = (n:Project:" + randomTenantId + ")-[r]->(m:Task:" + randomTenantId + ") RETURN { n: n, r: r }",                   "[{\"n\":\"Project\",\"r\":\"has\"},{\"n\":\"Project\",\"r\":\"has\"}]");
-		tests.put("MATCH (true) RETURN { a: 1, b: 2, c: 3 } LIMIT 1",                                                                             "[{\"a\":1,\"b\":2,\"c\":3}]");
-=======
 			final Map<String, String> tests = new LinkedHashMap<>();
 			final Gson gson                 = new GsonBuilder().create();
 
@@ -779,7 +768,6 @@
 			tests.put("MATCH path = (n:Project:" + randomTenantId + ")-[r]->(m:Task:" + randomTenantId + ") RETURN n, m",                             "[[\"Project\",\"Task\"],[\"Project\",\"Task\"]]");
 			tests.put("MATCH path = (n:Project:" + randomTenantId + ")-[r]->(m:Task:" + randomTenantId + ") RETURN { n: n, r: r }",                   "[{\"n\":\"Project\",\"r\":\"has\"},{\"n\":\"Project\",\"r\":\"has\"}]");
 			tests.put("MATCH (true) RETURN { a: 1, b: 2, c: 3 } LIMIT 1",                                                                             "[{\"a\":1,\"b\":2,\"c\":3}]");
->>>>>>> ed1f5bc9
 
 			try (final Tx tx = app.tx()) {
 				
