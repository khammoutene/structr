--- conflicted
+++ resolved
@@ -30,9 +30,7 @@
 import java.util.Map.Entry;
 import org.slf4j.Logger;
 import org.slf4j.LoggerFactory;
-import org.structr.api.DatabaseFeature;
 import org.structr.api.DatabaseService;
-import org.structr.api.NativeQuery;
 import org.structr.api.NotFoundException;
 import org.structr.api.graph.Relationship;
 import org.structr.api.util.Iterables;
@@ -40,7 +38,6 @@
 import org.structr.common.Permission;
 import org.structr.common.SecurityContext;
 import org.structr.common.error.FrameworkException;
-import org.structr.core.Services;
 import org.structr.core.GraphObject;
 import org.structr.core.GraphObjectMap;
 import org.structr.core.app.App;
@@ -80,59 +77,55 @@
 	@Test
 	public void test01DeleteAfterLookupWithCypherInTransaction() {
 
-		// don't run tests that depend on Cypher being available in the backend
-		if (Services.getInstance().getDatabaseService().supportsFeature(DatabaseFeature.QueryLanguage, "application/x-cypher-query")) {
-
-			try {
-
-				final TestSix testSix = this.createTestNode(TestSix.class);
-				final TestOne testOne = this.createTestNode(TestOne.class);
-				SixOneOneToOne rel            = null;
-
-				assertNotNull(testSix);
-				assertNotNull(testOne);
-
-				try (final Tx tx = app.tx()) {
-
-					rel = app.create(testSix, testOne, SixOneOneToOne.class);
-					tx.success();
-				}
-
-				assertNotNull(rel);
-
-				DatabaseService graphDb = app.command(GraphDatabaseCommand.class).execute();
-
-				try (final Tx tx = app.tx()) {
-
-					final NativeQuery<Iterable> query     = graphDb.query("MATCH (n:" + randomTenantId + ")<-[r:ONE_TO_ONE]-() RETURN r", Iterable.class);
-					Iterable<Map<String, Object>> result  = graphDb.execute(query);
-					final Iterable<Relationship> iterable = Iterables.map(row -> { return (Relationship)row.get("r"); }, result);
-					final Iterator<Relationship> rels     = iterable.iterator();
-
-					assertTrue(rels.hasNext());
-
-					rels.next().delete(true);
-
-					tx.success();
-				}
-
-				try (final Tx tx = app.tx()) {
-
-					rel.getUuid();
-					fail("Accessing a deleted relationship should thow an exception.");
-
-					tx.success();
-
-				} catch (NotFoundException iex) {
-				}
-
-			} catch (FrameworkException ex) {
-
-				logger.error(ex.toString());
-				fail("Unexpected exception");
-
-			}
-		}
+		try {
+
+			final TestSix testSix = this.createTestNode(TestSix.class);
+			final TestOne testOne = this.createTestNode(TestOne.class);
+			SixOneOneToOne rel            = null;
+
+			assertNotNull(testSix);
+			assertNotNull(testOne);
+
+			try (final Tx tx = app.tx()) {
+
+				rel = app.create(testSix, testOne, SixOneOneToOne.class);
+				tx.success();
+			}
+
+			assertNotNull(rel);
+
+			DatabaseService graphDb = app.command(GraphDatabaseCommand.class).execute();
+
+			try (final Tx tx = app.tx()) {
+
+				Iterable<Map<String, Object>> result  = graphDb.execute("MATCH (n:" + randomTenantId + ")<-[r:ONE_TO_ONE]-() RETURN r");
+				final Iterable<Relationship> iterable = Iterables.map(row -> { return (Relationship)row.get("r"); }, result);
+				final Iterator<Relationship> rels     = iterable.iterator();
+
+				assertTrue(rels.hasNext());
+
+				rels.next().delete(true);
+
+				tx.success();
+			}
+
+			try (final Tx tx = app.tx()) {
+
+				rel.getUuid();
+				fail("Accessing a deleted relationship should thow an exception.");
+
+				tx.success();
+
+			} catch (NotFoundException iex) {
+			}
+
+		} catch (FrameworkException ex) {
+
+			logger.error(ex.toString());
+			fail("Unexpected exception");
+
+		}
+
 	}
 
 	@Test
@@ -285,64 +278,45 @@
 	@Test
 	public void testCypherResultWrapping() {
 
-		// don't run tests that depend on Cypher being available in the backend
-		if (Services.getInstance().getDatabaseService().supportsFeature(DatabaseFeature.QueryLanguage, "application/x-cypher-query")) {
-
-			try (final Tx tx = app.tx()) {
-
-				List<TestOne> testOnes = createTestNodes(TestOne.class, 10);
-				List<TestSix> testSixs = createTestNodes(TestSix.class, 10);
-
-				for (final TestOne testOne : testOnes) {
-
-					testOne.setProperty(TestOne.manyToManyTestSixs, testSixs);
-				}
-
-				tx.success();
-
-			} catch (FrameworkException ex) {
-
-				logger.warn("", ex);
-				fail("Unexpected exception");
-			}
-
-			try (final Tx tx = app.tx()) {
-
-				final List<GraphObject> result = Iterables.toList(app.command(NativeQueryCommand.class).execute("MATCH (n:TestOne:" + randomTenantId + ") RETURN DISTINCT n"));
-
-				assertEquals("Invalid wrapped cypher query result", 10, result.size());
-
-				for (final GraphObject obj : result) {
-
-					System.out.println(obj);
-					assertEquals("Invalid wrapped cypher query result", TestOne.class, obj.getClass());
-				}
-
-				tx.success();
-
-
-			} catch (FrameworkException ex) {
-				logger.error("", ex);
-			}
-
-			try (final Tx tx = app.tx()) {
-
-				final List<GraphObject> result = Iterables.toList(app.command(NativeQueryCommand.class).execute("MATCH (n:TestOne:" + randomTenantId + ")-[r]-(m:TestSix:" + randomTenantId + ") RETURN DISTINCT  n, r, m "));
-				final Iterator<GraphObject> it = result.iterator();
-
-				assertEquals("Invalid wrapped cypher query result", 300, result.size());
-
-				while (it.hasNext()) {
-
-<<<<<<< HEAD
-					assertEquals("Invalid wrapped cypher query result", TestOne.class, it.next().getClass());		// n
-					assertEquals("Invalid wrapped cypher query result", SixOneManyToMany.class, it.next().getClass());	// r
-					assertEquals("Invalid wrapped cypher query result", TestSix.class, it.next().getClass());		// m
-				}
-
-				tx.success();
-
-=======
+		try (final Tx tx = app.tx()) {
+
+			List<TestOne> testOnes = createTestNodes(TestOne.class, 10);
+			List<TestSix> testSixs = createTestNodes(TestSix.class, 10);
+
+			for (final TestOne testOne : testOnes) {
+
+				testOne.setProperty(TestOne.manyToManyTestSixs, testSixs);
+			}
+
+			tx.success();
+
+		} catch (FrameworkException ex) {
+
+			logger.warn("", ex);
+			fail("Unexpected exception");
+		}
+
+		try (final Tx tx = app.tx()) {
+
+			final List<GraphObject> result = Iterables.toList(app.command(NativeQueryCommand.class).execute("MATCH (n:TestOne:" + randomTenantId + ") RETURN DISTINCT n"));
+
+			assertEquals("Invalid wrapped cypher query result", 10, result.size());
+
+			for (final GraphObject obj : result) {
+
+				System.out.println(obj);
+				assertEquals("Invalid wrapped cypher query result", TestOne.class, obj.getClass());
+			}
+
+			tx.success();
+
+
+		} catch (FrameworkException ex) {
+			logger.error("", ex);
+		}
+
+		try (final Tx tx = app.tx()) {
+
 			final List<GraphObject> result  = Iterables.toList(app.command(NativeQueryCommand.class).execute("MATCH (n:TestOne:" + randomTenantId + ")-[r]-(m:TestSix:" + randomTenantId + ") RETURN DISTINCT  n, r, m "));
 			final Iterator<GraphObject> rit = result.iterator();
 
@@ -352,33 +326,21 @@
 
 				final Iterable tuple = (Iterable)rit.next();
 				final Iterator it    = tuple.iterator();
->>>>>>> 00abb19b
-
-			} catch (FrameworkException ex) {
-				logger.error("", ex);
-			}
-
-			try (final Tx tx = app.tx()) {
-
-				final List<GraphObject> result = Iterables.toList(app.command(NativeQueryCommand.class).execute("MATCH p = (n:TestOne:" + randomTenantId + ")-[r]-(m:TestSix:" + randomTenantId + ") RETURN p "));
-
-				assertEquals("Invalid wrapped cypher query result", 100, result.size());
-
-				for (final GraphObject obj : result) {
-
-<<<<<<< HEAD
-					assertEquals("Invalid wrapped cypher query result", GraphObjectMap.class, obj.getClass());
-				}
-
-				tx.success();
-
-
-			} catch (FrameworkException ex) {
-				logger.error("", ex);
-			}
-
-			try (final Tx tx = app.tx()) {
-=======
+
+				assertEquals("Invalid wrapped cypher query result", TestOne.class, it.next().getClass());		// n
+				assertEquals("Invalid wrapped cypher query result", SixOneManyToMany.class, it.next().getClass());	// r
+				assertEquals("Invalid wrapped cypher query result", TestSix.class, it.next().getClass());		// m
+			}
+
+			tx.success();
+
+
+		} catch (FrameworkException ex) {
+			logger.error("", ex);
+		}
+
+		try (final Tx tx = app.tx()) {
+
 			final Iterable result = app.command(NativeQueryCommand.class).execute("MATCH p = (n:TestOne:" + randomTenantId + ")-[r]-(m:TestSix:" + randomTenantId + ") RETURN p ");
 			final Iterator rit    = result.iterator();
 			int resultCount       = 0;
@@ -398,245 +360,233 @@
 			assertEquals("Invalid wrapped cypher query result", 100, resultCount);
 
 			tx.success();
->>>>>>> 00abb19b
-
-				final List<GraphObject> result = Iterables.toList(app.command(NativeQueryCommand.class).execute("MATCH p = (n:TestOne:" + randomTenantId + ")-[r]-(m:TestSix:" + randomTenantId + ") RETURN { nodes: nodes(p), rels: relationships(p) } "));
-
-				assertEquals("Invalid wrapped cypher query result", 100, result.size());
-
-				for (final GraphObject obj : result) {
-
-					assertEquals("Invalid wrapped cypher query result", GraphObjectMap.class, obj.getClass());
-
-					final Object nodes = obj.getProperty(new StringProperty("nodes"));
-					final Object rels  = obj.getProperty(new StringProperty("rels"));
-
-					assertTrue("Invalid wrapped cypher query result", nodes instanceof Collection);
-					assertTrue("Invalid wrapped cypher query result", rels instanceof Collection);
-
-					final Iterator it = ((Collection)nodes).iterator();
-					while (it.hasNext()) {
-
-						assertEquals("Invalid wrapped cypher query result", TestOne.class, it.next().getClass());
-						assertEquals("Invalid wrapped cypher query result", TestSix.class, it.next().getClass());
-					}
-
-					for (final Object node : ((Collection)rels)) {
-						assertEquals("Invalid wrapped cypher query result", SixOneManyToMany.class, node.getClass());
-					}
-
+
+
+		} catch (FrameworkException ex) {
+			logger.error("", ex);
+		}
+
+		try (final Tx tx = app.tx()) {
+
+			final List<GraphObject> result = Iterables.toList(app.command(NativeQueryCommand.class).execute("MATCH p = (n:TestOne:" + randomTenantId + ")-[r]-(m:TestSix:" + randomTenantId + ") RETURN { nodes: nodes(p), rels: relationships(p) } "));
+
+			assertEquals("Invalid wrapped cypher query result", 100, result.size());
+
+			for (final GraphObject obj : result) {
+
+				assertEquals("Invalid wrapped cypher query result", GraphObjectMap.class, obj.getClass());
+
+				final Object nodes = obj.getProperty(new StringProperty("nodes"));
+				final Object rels  = obj.getProperty(new StringProperty("rels"));
+
+				assertTrue("Invalid wrapped cypher query result", nodes instanceof Collection);
+				assertTrue("Invalid wrapped cypher query result", rels instanceof Collection);
+
+				final Iterator it = ((Collection)nodes).iterator();
+				while (it.hasNext()) {
+
+					assertEquals("Invalid wrapped cypher query result", TestOne.class, it.next().getClass());
+					assertEquals("Invalid wrapped cypher query result", TestSix.class, it.next().getClass());
 				}
 
-				tx.success();
-
-
-			} catch (FrameworkException ex) {
-				logger.error("", ex);
-			}
-
-			try (final Tx tx = app.tx()) {
-
-				final List<GraphObject> result = Iterables.toList(app.command(NativeQueryCommand.class).execute("MATCH p = (n:TestOne:" + randomTenantId + ")-[r]-(m:TestSix:" + randomTenantId + ") RETURN DISTINCT { path: p, value: 12 } "));
-
-				assertEquals("Invalid wrapped cypher query result", 100, result.size());
-
-
-				final Iterator it = result.iterator();
-				while (it.hasNext()) {
-
-					final Object path  = it.next();
-					final Object value = it.next();
-
-					assertEquals("Invalid wrapped cypher query result", GraphObjectMap.class, path.getClass());
-					assertEquals("Invalid wrapped cypher query result", GraphObjectMap.class, value.getClass());
-					assertEquals("Invalid wrapped cypher query result", 12L, ((GraphObjectMap)value).getProperty(new StringProperty("value")));
+				for (final Object node : ((Collection)rels)) {
+					assertEquals("Invalid wrapped cypher query result", SixOneManyToMany.class, node.getClass());
 				}
 
-				tx.success();
-
-			} catch (FrameworkException ex) {
-				logger.error("", ex);
-			}
-
-			try (final Tx tx = app.tx()) {
-
-				final List<GraphObject> result = Iterables.toList(app.command(NativeQueryCommand.class).execute("MATCH p = (n:TestOne:" + randomTenantId + ")-[r]-(m:TestSix:" + randomTenantId + ") RETURN { nodes: { x : { y : { z : nodes(p) } } } } "));
-
-				assertEquals("Invalid wrapped cypher query result", 100, result.size());
-
-				for (final GraphObject obj : result) {
-
-					assertEquals("Invalid wrapped cypher query result", GraphObjectMap.class, obj.getClass());
-
-					final Object nodes = obj.getProperty(new StringProperty("nodes"));
-					assertTrue("Invalid wrapped cypher query result", nodes instanceof GraphObjectMap);
-
-					final Object x = ((GraphObjectMap)nodes).getProperty(new StringProperty("x"));
-					assertTrue("Invalid wrapped cypher query result", x instanceof GraphObjectMap);
-
-					final Object y = ((GraphObjectMap)x).getProperty(new StringProperty("y"));
-					assertTrue("Invalid wrapped cypher query result", y instanceof GraphObjectMap);
-
-					final Object z = ((GraphObjectMap)y).getProperty(new StringProperty("z"));
-					assertTrue("Invalid wrapped cypher query result", z instanceof Collection);
-
-				}
-
-				tx.success();
-
-
-			} catch (FrameworkException ex) {
-				logger.error("", ex);
-			}
-
-			String testOneId = null;
-			String testSixId = null;
-
-			try (final Tx tx = app.tx()) {
-
-				final TestOne t1 = createTestNode(TestOne.class, "singleTestOne");
-				final TestSix t6 = createTestNode(TestSix.class, "singleTestSix");
-
-				t1.setProperty(TestOne.manyToManyTestSixs, Arrays.asList(t6));
-
-				testOneId = t1.getUuid();
-				testSixId = t6.getUuid();
-
-				tx.success();
-
-			} catch (FrameworkException ex) {
-
-				logger.warn("", ex);
-				fail("Unexpected exception");
-			}
-
-			final App anonymousApp = StructrApp.getInstance(SecurityContext.getInstance(null, org.structr.common.AccessMode.Frontend));
-
-			// test that relationships are not returned if the user is not allowed to see SOURCE AND TARGET node of relationship
-			try (final Tx tx = anonymousApp.tx()) {
-
-				final List<GraphObject> result = Iterables.toList(anonymousApp.command(NativeQueryCommand.class).execute("MATCH (n:TestOne:" + randomTenantId + ")-[r]-(m:TestSix:" + randomTenantId + ") WHERE n.id = \"" + testOneId + "\" AND m.id = \"" + testSixId + "\" RETURN r LIMIT 1"));
-
-				assertEquals("Invalid wrapped cypher query result - both end nodes of relationship are not visible, relationship should also not be visible", 0, result.size());
-
-				final GraphObject t1 = app.getNodeById(testOneId);
-				t1.setProperty(GraphObject.visibleToPublicUsers, true);
-
-				tx.success();
-
-			} catch (FrameworkException ex) {
-				logger.error("", ex);
-			}
-
-			// test that relationships are not returned if the user is not allowed to see SOURCE node of relationship
-			try (final Tx tx = anonymousApp.tx()) {
-
-				final List<GraphObject> result = Iterables.toList(anonymousApp.command(NativeQueryCommand.class).execute("MATCH (n:TestOne:" + randomTenantId + ")-[r]-(m:TestSix:" + randomTenantId + ") WHERE n.id = \"" + testOneId + "\" AND m.id = \"" + testSixId + "\" RETURN r LIMIT 1"));
-
-				assertEquals("Invalid wrapped cypher query result - source node of relationship is not visible, relationship should also not be visible", 0, result.size());
-
-				final GraphObject t1 = app.getNodeById(testOneId);
-				t1.setProperty(GraphObject.visibleToPublicUsers, false);
-
-				final GraphObject t6 = app.getNodeById(testSixId);
-				t6.setProperty(GraphObject.visibleToPublicUsers, true);
-
-				tx.success();
-
-			} catch (FrameworkException ex) {
-				logger.error("", ex);
-			}
-
-			// test that relationships are not returned if the user is not allowed to see TARGET node of relationship
-			try (final Tx tx = anonymousApp.tx()) {
-
-				final List<GraphObject> result = Iterables.toList(anonymousApp.command(NativeQueryCommand.class).execute("MATCH (n:TestOne:" + randomTenantId + ")-[r]-(m:TestSix:" + randomTenantId + ") WHERE n.id = \"" + testOneId + "\" AND m.id = \"" + testSixId + "\" RETURN r LIMIT 1"));
-
-				assertEquals("Invalid wrapped cypher query result - target node of relationship is not visible, relationship should also not be visible", 0, result.size());
-
-				final GraphObject t1 = app.getNodeById(testOneId);
-				t1.setProperty(GraphObject.visibleToPublicUsers, true);
-
-				final GraphObject t6 = app.getNodeById(testSixId);
-				t6.setProperty(GraphObject.visibleToPublicUsers, true);
-
-				tx.success();
-
-			} catch (FrameworkException ex) {
-				logger.error("", ex);
-			}
-
-			// test that relationships ARE returned if the user is allowed to see SOURCE AND TARGET node of relationship
-			try (final Tx tx = anonymousApp.tx()) {
-
-				final List<GraphObject> result = Iterables.toList(anonymousApp.command(NativeQueryCommand.class).execute("MATCH (n:TestOne:" + randomTenantId + ")-[r]-(m:TestSix:" + randomTenantId + ") WHERE n.id = \"" + testOneId + "\" AND m.id = \"" + testSixId + "\" RETURN r LIMIT 1"));
-
-				assertEquals("Invalid wrapped cypher query result - relationship should be visible", 1, result.size());
-
-				tx.success();
-
-			} catch (FrameworkException ex) {
-				logger.error("", ex);
-			}
-
-		}
+			}
+
+			tx.success();
+
+
+		} catch (FrameworkException ex) {
+			logger.error("", ex);
+		}
+
+		try (final Tx tx = app.tx()) {
+
+			final List<GraphObject> result = Iterables.toList(app.command(NativeQueryCommand.class).execute("MATCH p = (n:TestOne:" + randomTenantId + ")-[r]-(m:TestSix:" + randomTenantId + ") RETURN DISTINCT { path: p, value: 12 } "));
+
+			assertEquals("Invalid wrapped cypher query result", 100, result.size());
+
+
+			final Iterator it = result.iterator();
+			while (it.hasNext()) {
+
+				final Object path  = it.next();
+				final Object value = it.next();
+
+				assertEquals("Invalid wrapped cypher query result", GraphObjectMap.class, path.getClass());
+				assertEquals("Invalid wrapped cypher query result", GraphObjectMap.class, value.getClass());
+				assertEquals("Invalid wrapped cypher query result", 12L, ((GraphObjectMap)value).getProperty(new StringProperty("value")));
+			}
+
+			tx.success();
+
+		} catch (FrameworkException ex) {
+			logger.error("", ex);
+		}
+
+		try (final Tx tx = app.tx()) {
+
+			final List<GraphObject> result = Iterables.toList(app.command(NativeQueryCommand.class).execute("MATCH p = (n:TestOne:" + randomTenantId + ")-[r]-(m:TestSix:" + randomTenantId + ") RETURN { nodes: { x : { y : { z : nodes(p) } } } } "));
+
+			assertEquals("Invalid wrapped cypher query result", 100, result.size());
+
+			for (final GraphObject obj : result) {
+
+				assertEquals("Invalid wrapped cypher query result", GraphObjectMap.class, obj.getClass());
+
+				final Object nodes = obj.getProperty(new StringProperty("nodes"));
+				assertTrue("Invalid wrapped cypher query result", nodes instanceof GraphObjectMap);
+
+				final Object x = ((GraphObjectMap)nodes).getProperty(new StringProperty("x"));
+				assertTrue("Invalid wrapped cypher query result", x instanceof GraphObjectMap);
+
+				final Object y = ((GraphObjectMap)x).getProperty(new StringProperty("y"));
+				assertTrue("Invalid wrapped cypher query result", y instanceof GraphObjectMap);
+
+				final Object z = ((GraphObjectMap)y).getProperty(new StringProperty("z"));
+				assertTrue("Invalid wrapped cypher query result", z instanceof Collection);
+
+			}
+
+			tx.success();
+
+
+		} catch (FrameworkException ex) {
+			logger.error("", ex);
+		}
+
+
+
+		String testOneId = null;
+		String testSixId = null;
+
+		try (final Tx tx = app.tx()) {
+
+			final TestOne t1 = createTestNode(TestOne.class, "singleTestOne");
+			final TestSix t6 = createTestNode(TestSix.class, "singleTestSix");
+
+			t1.setProperty(TestOne.manyToManyTestSixs, Arrays.asList(t6));
+
+			testOneId = t1.getUuid();
+			testSixId = t6.getUuid();
+
+			tx.success();
+
+		} catch (FrameworkException ex) {
+
+			logger.warn("", ex);
+			fail("Unexpected exception");
+		}
+
+		final App anonymousApp = StructrApp.getInstance(SecurityContext.getInstance(null, org.structr.common.AccessMode.Frontend));
+
+		// test that relationships are not returned if the user is not allowed to see SOURCE AND TARGET node of relationship
+		try (final Tx tx = anonymousApp.tx()) {
+
+			final List<GraphObject> result = Iterables.toList(anonymousApp.command(NativeQueryCommand.class).execute("MATCH (n:TestOne:" + randomTenantId + ")-[r]-(m:TestSix:" + randomTenantId + ") WHERE n.id = \"" + testOneId + "\" AND m.id = \"" + testSixId + "\" RETURN r LIMIT 1"));
+
+			assertEquals("Invalid wrapped cypher query result - both end nodes of relationship are not visible, relationship should also not be visible", 0, result.size());
+
+			final GraphObject t1 = app.getNodeById(testOneId);
+			t1.setProperty(GraphObject.visibleToPublicUsers, true);
+
+			tx.success();
+
+		} catch (FrameworkException ex) {
+			logger.error("", ex);
+		}
+
+		// test that relationships are not returned if the user is not allowed to see SOURCE node of relationship
+		try (final Tx tx = anonymousApp.tx()) {
+
+			final List<GraphObject> result = Iterables.toList(anonymousApp.command(NativeQueryCommand.class).execute("MATCH (n:TestOne:" + randomTenantId + ")-[r]-(m:TestSix:" + randomTenantId + ") WHERE n.id = \"" + testOneId + "\" AND m.id = \"" + testSixId + "\" RETURN r LIMIT 1"));
+
+			assertEquals("Invalid wrapped cypher query result - source node of relationship is not visible, relationship should also not be visible", 0, result.size());
+
+			final GraphObject t1 = app.getNodeById(testOneId);
+			t1.setProperty(GraphObject.visibleToPublicUsers, false);
+
+			final GraphObject t6 = app.getNodeById(testSixId);
+			t6.setProperty(GraphObject.visibleToPublicUsers, true);
+
+			tx.success();
+
+		} catch (FrameworkException ex) {
+			logger.error("", ex);
+		}
+
+		// test that relationships are not returned if the user is not allowed to see TARGET node of relationship
+		try (final Tx tx = anonymousApp.tx()) {
+
+			final List<GraphObject> result = Iterables.toList(anonymousApp.command(NativeQueryCommand.class).execute("MATCH (n:TestOne:" + randomTenantId + ")-[r]-(m:TestSix:" + randomTenantId + ") WHERE n.id = \"" + testOneId + "\" AND m.id = \"" + testSixId + "\" RETURN r LIMIT 1"));
+
+			assertEquals("Invalid wrapped cypher query result - target node of relationship is not visible, relationship should also not be visible", 0, result.size());
+
+			final GraphObject t1 = app.getNodeById(testOneId);
+			t1.setProperty(GraphObject.visibleToPublicUsers, true);
+
+			final GraphObject t6 = app.getNodeById(testSixId);
+			t6.setProperty(GraphObject.visibleToPublicUsers, true);
+
+			tx.success();
+
+		} catch (FrameworkException ex) {
+			logger.error("", ex);
+		}
+
+		// test that relationships ARE returned if the user is allowed to see SOURCE AND TARGET node of relationship
+		try (final Tx tx = anonymousApp.tx()) {
+
+			final List<GraphObject> result = Iterables.toList(anonymousApp.command(NativeQueryCommand.class).execute("MATCH (n:TestOne:" + randomTenantId + ")-[r]-(m:TestSix:" + randomTenantId + ") WHERE n.id = \"" + testOneId + "\" AND m.id = \"" + testSixId + "\" RETURN r LIMIT 1"));
+
+			assertEquals("Invalid wrapped cypher query result - relationship should be visible", 1, result.size());
+
+			tx.success();
+
+		} catch (FrameworkException ex) {
+			logger.error("", ex);
+		}
+
 	}
 
 	@Test
 	public void testCypherPathWrappingWithPermissions() {
 
-		// don't run tests that depend on Cypher being available in the backend
-		if (Services.getInstance().getDatabaseService().supportsFeature(DatabaseFeature.QueryLanguage, "application/x-cypher-query")) {
-
-			Principal tester = null;
-
-			try (final Tx tx = app.tx()) {
-
-				final List<TestOne> testOnes = createTestNodes(TestOne.class, 10);
-				final List<TestSix> testSixs = createTestNodes(TestSix.class, 10);
-				int count                    = 0;
-
-				tester = app.create(Principal.class, "tester");
-
-				for (final TestSix testSix : testSixs) {
-					testSix.grant(Permission.read, tester);
+		Principal tester = null;
+
+		try (final Tx tx = app.tx()) {
+
+			final List<TestOne> testOnes = createTestNodes(TestOne.class, 10);
+			final List<TestSix> testSixs = createTestNodes(TestSix.class, 10);
+			int count                    = 0;
+
+			tester = app.create(Principal.class, "tester");
+
+			for (final TestSix testSix : testSixs) {
+				testSix.grant(Permission.read, tester);
+			}
+
+			for (final TestOne testOne : testOnes) {
+
+				testOne.setProperty(TestOne.manyToManyTestSixs, testSixs);
+
+				if (count++ < 3) {
+					testOne.grant(Permission.read, tester);
 				}
-
-				for (final TestOne testOne : testOnes) {
-
-					testOne.setProperty(TestOne.manyToManyTestSixs, testSixs);
-
-					if (count++ < 3) {
-						testOne.grant(Permission.read, tester);
-					}
-				}
-
-				tx.success();
-
-			} catch (FrameworkException ex) {
-
-				logger.warn("", ex);
-				fail("Unexpected exception");
-			}
-
-			try (final Tx tx = app.tx()) {
-
-<<<<<<< HEAD
-				final List<GraphObject> result = Iterables.toList(app.command(NativeQueryCommand.class).execute("MATCH p = (n:TestOne:" + randomTenantId + ")-[r]-(m:TestSix:" + randomTenantId + ") RETURN p"));
-
-				assertEquals("Invalid path query result", 100, result.size());
-
-				for (final GraphObject p : result) {
-
-					final Object nodes = p.getProperty(new GenericProperty("nodes"));
-					assertTrue("Invalid wrapped cypher query result", nodes instanceof Iterable);
-
-					final Object relationships = p.getProperty(new GenericProperty("relationships"));
-					assertTrue("Invalid wrapped cypher query result", relationships instanceof Iterable);
-				}
-
-				tx.success();
-=======
+			}
+
+			tx.success();
+
+		} catch (FrameworkException ex) {
+
+			logger.warn("", ex);
+			fail("Unexpected exception");
+		}
+
+		try (final Tx tx = app.tx()) {
+
 			final Iterable result = app.command(NativeQueryCommand.class).execute("MATCH p = (n:TestOne:" + randomTenantId + ")-[r]-(m:TestSix:" + randomTenantId + ") RETURN p");
 			final Iterator rit    = result.iterator();
 			int resultCount       = 0;
@@ -656,34 +606,17 @@
 			assertEquals("Invalid path query result", 100, resultCount);
 
 			tx.success();
->>>>>>> 00abb19b
-
-
-			} catch (FrameworkException ex) {
-				logger.error("", ex);
-			}
-
-			// test visibility of path elements as well
-			final App testerApp = StructrApp.getInstance(SecurityContext.getInstance(tester, AccessMode.Backend));
-
-			try (final Tx tx = testerApp.tx()) {
-
-<<<<<<< HEAD
-				final List<GraphObject> result = Iterables.toList(testerApp.command(NativeQueryCommand.class).execute("MATCH p = (n:TestOne:" + randomTenantId + ")-[r]-(m:TestSix:" + randomTenantId + ") RETURN p"));
-
-				assertEquals("Invalid path permission resolution result for non-admin user", 30, result.size());
-
-				for (final GraphObject p : result) {
-
-					final Object nodes = p.getProperty(new GenericProperty("nodes"));
-					assertTrue("Invalid wrapped cypher query result", nodes instanceof Iterable);
-
-					final Object relationships = p.getProperty(new GenericProperty("relationships"));
-					assertTrue("Invalid wrapped cypher query result", relationships instanceof Iterable);
-				}
-
-				tx.success();
-=======
+
+
+		} catch (FrameworkException ex) {
+			logger.error("", ex);
+		}
+
+		// test visibility of path elements as well
+		final App testerApp = StructrApp.getInstance(SecurityContext.getInstance(tester, AccessMode.Backend));
+
+		try (final Tx tx = testerApp.tx()) {
+
 			final List<GraphObject> result = Iterables.toList(testerApp.command(NativeQueryCommand.class).execute("MATCH p = (n:TestOne:" + randomTenantId + ")-[r]-(m:TestSix:" + randomTenantId + ") RETURN p"));
 			final Iterator rit    = result.iterator();
 			int resultCount       = 0;
@@ -703,13 +636,12 @@
 			assertEquals("Invalid path permission resolution result for non-admin user", 30, resultCount);
 
 			tx.success();
->>>>>>> 00abb19b
-
-
-			} catch (FrameworkException ex) {
-				logger.error("", ex);
-			}
-		}
+
+
+		} catch (FrameworkException ex) {
+			logger.error("", ex);
+		}
+
 	}
 
 	@Test
