/*
 * Copyright (C) 2010-2020 Structr GmbH
 *
 * This file is part of Structr <http://structr.org>.
 *
 * Structr is free software: you can redistribute it and/or modify
 * it under the terms of the GNU General Public License as
 * published by the Free Software Foundation, either version 3 of the
 * License, or (at your option) any later version.
 *
 * Structr is distributed in the hope that it will be useful,
 * but WITHOUT ANY WARRANTY; without even the implied warranty of
 * MERCHANTABILITY or FITNESS FOR A PARTICULAR PURPOSE.  See the
 * GNU General Public License for more details.
 *
 * You should have received a copy of the GNU General Public License
 * along with Structr.  If not, see <http://www.gnu.org/licenses/>.
 */
package org.structr.test.core.script;

import com.google.gson.GsonBuilder;
import java.text.DecimalFormat;
import java.text.DecimalFormatSymbols;
import java.text.SimpleDateFormat;
import java.util.Arrays;
import java.util.Calendar;
import java.util.Collection;
import java.util.Collections;
import java.util.Date;
import java.util.GregorianCalendar;
import java.util.LinkedHashMap;
import java.util.LinkedList;
import java.util.List;
import java.util.Locale;
import java.util.Map;
import java.util.Random;
import java.util.stream.Collectors;
import java.util.stream.StreamSupport;

import org.apache.commons.lang3.StringUtils;
import org.slf4j.Logger;
import org.slf4j.LoggerFactory;
import org.structr.api.config.Settings;
import org.structr.api.graph.Cardinality;
import org.structr.api.schema.JsonFunctionProperty;
import org.structr.api.schema.JsonObjectType;
import org.structr.api.schema.JsonReferenceType;
import org.structr.api.schema.JsonSchema;
import org.structr.api.schema.JsonType;
import org.structr.api.util.Iterables;
import org.structr.common.AccessControllable;
import org.structr.common.AccessMode;
import org.structr.common.Permission;
import org.structr.common.SecurityContext;
import org.structr.common.error.FrameworkException;
import org.structr.common.error.UnlicensedScriptException;
import org.structr.common.geo.GeoCodingResult;
import org.structr.common.geo.GeoHelper;
import org.structr.core.GraphObject;
import org.structr.core.app.App;
import org.structr.core.app.StructrApp;
import org.structr.core.entity.AbstractNode;
import org.structr.core.entity.Group;
import org.structr.core.entity.Principal;
import org.structr.core.entity.SchemaMethod;
import org.structr.core.entity.SchemaNode;
import org.structr.core.entity.SchemaProperty;
import org.structr.core.entity.SchemaRelationshipNode;
import org.structr.core.entity.SuperUser;
import org.structr.core.function.DateFormatFunction;
import org.structr.core.function.FindFunction;
import org.structr.core.function.NumberFormatFunction;
import org.structr.core.function.RoundFunction;
import org.structr.core.graph.NodeAttribute;
import org.structr.core.graph.NodeInterface;
import org.structr.core.graph.Tx;
import org.structr.core.property.EnumProperty;
import org.structr.core.property.PropertyKey;
import org.structr.core.property.PropertyMap;
import org.structr.core.property.StringProperty;
import org.structr.core.script.ScriptTestHelper;
import org.structr.core.script.Scripting;
import org.structr.schema.ConfigurationProvider;
import org.structr.schema.action.ActionContext;
import org.structr.schema.action.Actions;
import org.structr.schema.export.StructrSchema;
import org.structr.test.common.StructrTest;
import org.structr.test.core.entity.TestFour;
import org.structr.test.core.entity.TestOne;
import org.structr.test.core.entity.TestOne.Status;
import org.structr.test.core.entity.TestSix;
import org.structr.test.core.entity.TestThree;
import org.structr.test.core.entity.TestTwo;
import org.testng.Assert;
import static org.testng.AssertJUnit.assertEquals;
import static org.testng.AssertJUnit.assertNotNull;
import static org.testng.AssertJUnit.assertNull;
import static org.testng.AssertJUnit.assertTrue;
import static org.testng.AssertJUnit.fail;
import org.testng.annotations.Test;


/**
 *
 *
 */
public class ScriptingTest extends StructrTest {

	private static final Logger logger = LoggerFactory.getLogger(ScriptingTest.class.getName());

	@Test
	public void testSetPropertyWithDynamicNodes() {

		this.cleanDatabaseAndSchema();

		/**
		 * This test creates two connected SchemaNodes and tests the script-based
		 * association of one instance with several others in the onCreate method.
		 */

		final long currentTimeMillis    = System.currentTimeMillis();
		Class sourceType                = null;
		Class targetType                = null;
		PropertyKey targetsProperty     = null;
		EnumProperty testEnumProperty   = null;
		PropertyKey testBooleanProperty = null;
		PropertyKey testIntegerProperty = null;
		PropertyKey testStringProperty  = null;
		PropertyKey testDoubleProperty  = null;
		PropertyKey testDateProperty    = null;
		Class testEnumType              = null;

		// setup phase: create schema nodes
		try (final Tx tx = app.tx()) {

			// create two nodes and associate them with each other
			final SchemaNode sourceNode  = createTestNode(SchemaNode.class, "Source");
			final SchemaNode targetNode  = createTestNode(SchemaNode.class, "Target");

			final List<SchemaProperty> properties = new LinkedList<>();
			properties.add(createTestNode(SchemaProperty.class, new NodeAttribute(AbstractNode.name, "testBoolean"), new NodeAttribute(SchemaProperty.propertyType, "Boolean")));
			properties.add(createTestNode(SchemaProperty.class, new NodeAttribute(AbstractNode.name, "testInteger"), new NodeAttribute(SchemaProperty.propertyType, "Integer")));
			properties.add(createTestNode(SchemaProperty.class, new NodeAttribute(AbstractNode.name, "testString"), new NodeAttribute(SchemaProperty.propertyType, "String")));
			properties.add(createTestNode(SchemaProperty.class, new NodeAttribute(AbstractNode.name, "testDouble"), new NodeAttribute(SchemaProperty.propertyType, "Double")));
			properties.add(createTestNode(SchemaProperty.class, new NodeAttribute(AbstractNode.name, "testEnum"), new NodeAttribute(SchemaProperty.propertyType, "Enum"), new NodeAttribute(SchemaProperty.format, "OPEN, CLOSED, TEST")));
			properties.add(createTestNode(SchemaProperty.class, new NodeAttribute(AbstractNode.name, "testDate"), new NodeAttribute(SchemaProperty.propertyType, "Date")));
			sourceNode.setProperty(SchemaNode.schemaProperties, properties);

			final List<SchemaMethod> methods = new LinkedList<>();
			methods.add(createTestNode(SchemaMethod.class, new NodeAttribute(AbstractNode.name, "onCreate"), new NodeAttribute(SchemaMethod.source, "{ var e = Structr.get('this'); e.targets = Structr.find('Target'); }")));
			methods.add(createTestNode(SchemaMethod.class, new NodeAttribute(AbstractNode.name, "doTest01"), new NodeAttribute(SchemaMethod.source, "{ var e = Structr.get('this'); e.testEnum = 'OPEN'; }")));
			methods.add(createTestNode(SchemaMethod.class, new NodeAttribute(AbstractNode.name, "doTest02"), new NodeAttribute(SchemaMethod.source, "{ var e = Structr.get('this'); e.testEnum = 'CLOSED'; }")));
			methods.add(createTestNode(SchemaMethod.class, new NodeAttribute(AbstractNode.name, "doTest03"), new NodeAttribute(SchemaMethod.source, "{ var e = Structr.get('this'); e.testEnum = 'TEST'; }")));
			methods.add(createTestNode(SchemaMethod.class, new NodeAttribute(AbstractNode.name, "doTest04"), new NodeAttribute(SchemaMethod.source, "{ var e = Structr.get('this'); e.testEnum = 'INVALID'; }")));
			methods.add(createTestNode(SchemaMethod.class, new NodeAttribute(AbstractNode.name, "doTest05"), new NodeAttribute(SchemaMethod.source, "{ var e = Structr.get('this'); e.testBoolean = true; e.testInteger = 123; e.testString = 'testing..'; e.testDouble = 1.2345; e.testDate = new Date(" + currentTimeMillis + "); }")));
			sourceNode.setProperty(SchemaNode.schemaMethods, methods);

			final PropertyMap propertyMap = new PropertyMap();

			propertyMap.put(SchemaRelationshipNode.sourceId,       sourceNode.getUuid());
			propertyMap.put(SchemaRelationshipNode.targetId,       targetNode.getUuid());
			propertyMap.put(SchemaRelationshipNode.sourceJsonName, "source");
			propertyMap.put(SchemaRelationshipNode.targetJsonName, "targets");
			propertyMap.put(SchemaRelationshipNode.sourceMultiplicity, "*");
			propertyMap.put(SchemaRelationshipNode.targetMultiplicity, "*");
			propertyMap.put(SchemaRelationshipNode.relationshipType, "HAS");

			app.create(SchemaRelationshipNode.class, propertyMap);

			tx.success();


		} catch(Throwable t) {

			t.printStackTrace();
			fail("Unexpected exception.");
		}

		try (final Tx tx = app.tx()) {

			final ConfigurationProvider config = StructrApp.getConfiguration();

			sourceType          = config.getNodeEntityClass("Source");
			targetType          = config.getNodeEntityClass("Target");
			targetsProperty     = StructrApp.key(sourceType, "targets");

			// we need to cast to EnumProperty in order to obtain the dynamic enum type
			testEnumProperty    = (EnumProperty)StructrApp.key(sourceType, "testEnum");
			testEnumType        = testEnumProperty.getEnumType();

			testBooleanProperty = StructrApp.key(sourceType, "testBoolean");
			testIntegerProperty = StructrApp.key(sourceType, "testInteger");
			testStringProperty  = StructrApp.key(sourceType, "testString");
			testDoubleProperty  = StructrApp.key(sourceType, "testDouble");
			testDateProperty    = StructrApp.key(sourceType, "testDate");

			assertNotNull(sourceType);
			assertNotNull(targetType);
			assertNotNull(targetsProperty);

			// create 5 target nodes
			createTestNodes(targetType, 5);

			// create source node
			createTestNodes(sourceType, 5);

			tx.success();


		} catch(Throwable t) {

			t.printStackTrace();
			fail("Unexpected exception.");
		}


		// check phase: source node should have all five target nodes associated with HAS
		try (final Tx tx = app.tx()) {

			// check all source nodes
			for (final Object obj : app.nodeQuery(sourceType).getAsList()) {

				assertNotNull("Invalid nodeQuery result", obj);

				final GraphObject sourceNode = (GraphObject)obj;

				// test contents of "targets" property
				final Object targetNodesObject = sourceNode.getProperty(targetsProperty);
				assertTrue("Invalid getProperty result for scripted association", targetNodesObject instanceof Iterable);

				final Iterable iterable = (Iterable)targetNodesObject;
				assertEquals("Invalid getProperty result for scripted association", 5, Iterables.count(iterable));
			}

			final GraphObject sourceNode = app.nodeQuery(sourceType).getFirst();

			// set testEnum property to OPEN via doTest01 function call, check result
			sourceNode.invokeMethod(securityContext, "doTest01", Collections.EMPTY_MAP, true);
			assertEquals("Invalid setProperty result for EnumProperty", testEnumType.getEnumConstants()[0], sourceNode.getProperty(testEnumProperty));

			// set testEnum property to CLOSED via doTest02 function call, check result
			sourceNode.invokeMethod(securityContext, "doTest02", Collections.EMPTY_MAP, true);
			assertEquals("Invalid setProperty result for EnumProperty", testEnumType.getEnumConstants()[1], sourceNode.getProperty(testEnumProperty));

			// set testEnum property to TEST via doTest03 function call, check result
			sourceNode.invokeMethod(securityContext, "doTest03", Collections.EMPTY_MAP, true);
			assertEquals("Invalid setProperty result for EnumProperty", testEnumType.getEnumConstants()[2], sourceNode.getProperty(testEnumProperty));

			// set testEnum property to INVALID via doTest03 function call, expect previous value & error
			try {
				sourceNode.invokeMethod(securityContext, "doTest04", Collections.EMPTY_MAP, true);
				assertEquals("Invalid setProperty result for EnumProperty",    testEnumType.getEnumConstants()[2], sourceNode.getProperty(testEnumProperty));
				fail("Setting EnumProperty to invalid value should result in an Exception!");

			} catch (FrameworkException fx) {}

			// test other property types
			sourceNode.invokeMethod(securityContext, "doTest05", Collections.EMPTY_MAP, true);
			assertEquals("Invalid setProperty result for BooleanProperty",                         true, sourceNode.getProperty(testBooleanProperty));
			assertEquals("Invalid setProperty result for IntegerProperty",                          123, sourceNode.getProperty(testIntegerProperty));
			assertEquals("Invalid setProperty result for StringProperty",                   "testing..", sourceNode.getProperty(testStringProperty));
			assertEquals("Invalid setProperty result for DoubleProperty",                        1.2345, sourceNode.getProperty(testDoubleProperty));
			assertEquals("Invalid setProperty result for DateProperty",     new Date(currentTimeMillis), sourceNode.getProperty(testDateProperty));

			tx.success();

		} catch(FrameworkException fex) {

			fex.printStackTrace();
			fail("Unexpected exception.");
		}
	}

	@Test
	public void testGrantViaScripting() {

		// setup phase: create schema nodes
		try (final Tx tx = app.tx()) {

			// create two nodes and associate them with each other
			final SchemaNode sourceNode  = createTestNode(SchemaNode.class, "Source");
			final SchemaMethod method    = createTestNode(SchemaMethod.class, new NodeAttribute(AbstractNode.name, "doTest01"), new NodeAttribute(SchemaMethod.source, "{ var e = Structr.get('this'); e.grant(Structr.find('Principal')[0], 'read', 'write'); }"));

			sourceNode.setProperty(SchemaNode.schemaMethods, Arrays.asList(new SchemaMethod[] { method } ));

			tx.success();

		} catch(FrameworkException fex) {

			fex.printStackTrace();
			fail("Unexpected exception.");
		}

		final ConfigurationProvider config = StructrApp.getConfiguration();
		final Class sourceType             = config.getNodeEntityClass("Source");
		Principal testUser                 = null;

		// create test node as superuser
		try (final Tx tx = app.tx()) {

			app.create(sourceType);
			tx.success();

		} catch(FrameworkException fex) {

			logger.warn("", fex);
			fail("Unexpected exception.");
		}

		// create test user
		try (final Tx tx = app.tx()) {

			testUser = app.create(Principal.class,
				new NodeAttribute<>(Principal.name,     "test"),
				new NodeAttribute<>(StructrApp.key(Principal.class, "password"), "test")
			);

			tx.success();

		} catch(FrameworkException fex) {

			logger.warn("", fex);
			fail("Unexpected exception.");
		}

		final App userApp = StructrApp.getInstance(SecurityContext.getInstance(testUser, AccessMode.Backend));

		// first test without grant, expect no test object to be found using the user context
		try (final Tx tx = userApp.tx()) { assertEquals("Invalid grant() scripting result", 0, userApp.nodeQuery(sourceType).getAsList().size()); tx.success(); } catch(FrameworkException fex) {
			logger.warn("", fex);
			fail("Unexpected exception.");
		}

		// grant read access to test user
		try (final Tx tx = app.tx()) {

			app.nodeQuery(sourceType).getFirst().invokeMethod(securityContext, "doTest01", Collections.EMPTY_MAP, true);
			tx.success();

		} catch(FrameworkException fex) {

			fex.printStackTrace();
			fail("Unexpected exception.");
		}

		// first test without grant, expect no test object to be found using the user context
		try (final Tx tx = userApp.tx()) { assertEquals("Invalid grant() scripting result", 1, userApp.nodeQuery(sourceType).getAsList().size()); tx.success(); } catch(FrameworkException fex) {
			logger.warn("", fex);
			fail("Unexpected exception.");
		}
	}

	@Test
	public void testScriptedFindWithJSONObject() {

		final Random random    = new Random();
		final long long1       = 13475233523455L;
		final long long2       = 327326252322L;
		final double double1   = 1234.56789;
		final double double2   = 5678.975321;

		List<TestSix> testSixs = null;
		TestOne testOne1       = null;
		TestOne testOne2       = null;
		TestTwo testTwo1       = null;
		TestTwo testTwo2       = null;
		TestThree testThree1   = null;
		TestThree testThree2   = null;
		TestFour testFour1     = null;
		TestFour testFour2     = null;
		Date date1             = null;
		Date date2             = null;

		// setup phase
		try (final Tx tx = app.tx()) {

			testSixs             = createTestNodes(TestSix.class, 10);
			testOne1             = app.create(TestOne.class);
			testOne2             = app.create(TestOne.class);
			testTwo1             = app.create(TestTwo.class);
			testTwo2             = app.create(TestTwo.class);
			testThree1           = app.create(TestThree.class);
			testThree2           = app.create(TestThree.class);
			testFour1            = app.create(TestFour.class);
			testFour2            = app.create(TestFour.class);
			date1                = new Date(random.nextLong());
			date2                = new Date();

			testOne1.setProperty(TestOne.anInt             , 42);
			testOne1.setProperty(TestOne.aLong             , long1);
			testOne1.setProperty(TestOne.aDouble           , double1);
			testOne1.setProperty(TestOne.aDate             , date1);
			testOne1.setProperty(TestOne.anEnum            , Status.One);
			testOne1.setProperty(TestOne.aString           , "aString1");
			testOne1.setProperty(TestOne.aBoolean          , true);
			testOne1.setProperty(TestOne.testTwo           , testTwo1);
			testOne1.setProperty(TestOne.testThree         , testThree1);
			testOne1.setProperty(TestOne.testFour          , testFour1);
			testOne1.setProperty(TestOne.manyToManyTestSixs, testSixs.subList(0, 5));

			testOne2.setProperty(TestOne.anInt             , 33);
			testOne2.setProperty(TestOne.aLong             , long2);
			testOne2.setProperty(TestOne.aDouble           , double2);
			testOne2.setProperty(TestOne.aDate             , date2);
			testOne2.setProperty(TestOne.anEnum            , Status.Two);
			testOne2.setProperty(TestOne.aString           , "aString2");
			testOne2.setProperty(TestOne.aBoolean          , false);
			testOne2.setProperty(TestOne.testTwo           , testTwo2);
			testOne2.setProperty(TestOne.testThree         , testThree2);
			testOne2.setProperty(TestOne.testFour          , testFour2);
			testOne2.setProperty(TestOne.manyToManyTestSixs, testSixs.subList(5, 10));

			tx.success();

		} catch(FrameworkException fex) {

			logger.warn("", fex);
			fail("Unexpected exception.");
		}

		// test phase, find all the things using scripting
		try (final Tx tx = app.tx()) {

			final ActionContext actionContext = new ActionContext(securityContext);

			assertEquals("Invalid scripted find() result", testOne1, Scripting.evaluate(actionContext, testOne1, "${{ return Structr.find('TestOne', { anInt: 42 })[0]; }}", "test"));
			assertEquals("Invalid scripted find() result", testOne2, Scripting.evaluate(actionContext, testOne1, "${{ return Structr.find('TestOne', { anInt: 33 })[0]; }}", "test"));

			assertEquals("Invalid scripted find() result", testOne1, Scripting.evaluate(actionContext, testOne1, "${{ return Structr.find('TestOne', { aLong: " + long1 + " })[0]; }}", "test"));
			assertEquals("Invalid scripted find() result", testOne2, Scripting.evaluate(actionContext, testOne1, "${{ return Structr.find('TestOne', { aLong: " + long2 + " })[0]; }}", "test"));

			assertEquals("Invalid scripted find() result", testOne1, Scripting.evaluate(actionContext, testOne1, "${{ return Structr.find('TestOne', { aDouble: " + double1 + " })[0]; }}", "test"));
			assertEquals("Invalid scripted find() result", testOne2, Scripting.evaluate(actionContext, testOne1, "${{ return Structr.find('TestOne', { aDouble: " + double2 + " })[0]; }}", "test"));

			assertEquals("Invalid scripted find() result", testOne1, Scripting.evaluate(actionContext, testOne1, "${{ return Structr.find('TestOne', { anEnum: 'One' })[0]; }}", "test"));
			assertEquals("Invalid scripted find() result", testOne2, Scripting.evaluate(actionContext, testOne1, "${{ return Structr.find('TestOne', { anEnum: 'Two' })[0]; }}", "test"));

			assertEquals("Invalid scripted find() result", testOne1, Scripting.evaluate(actionContext, testOne1, "${{ return Structr.find('TestOne', { aBoolean: true })[0]; }}", "test"));
			assertEquals("Invalid scripted find() result", testOne2, Scripting.evaluate(actionContext, testOne1, "${{ return Structr.find('TestOne', { aBoolean: false })[0]; }}", "test"));


			tx.success();

		} catch(UnlicensedScriptException |FrameworkException fex) {

			logger.warn("", fex);
			fail("Unexpected exception.");
		}
	}

	@Test
	public void testWrappingUnwrapping() {

		// setup phase
		try (final Tx tx = app.tx()) {

			final ActionContext actionContext = new ActionContext(securityContext);
			final TestOne context             = app.create(TestOne.class);

			Scripting.evaluate(actionContext, context, "${{ Structr.create('Group', { name: 'Group1' } ); }}", "test");
			Scripting.evaluate(actionContext, context, "${{ Structr.create('Group', 'name', 'Group2'); }}", "test");

			assertEquals("Invalid unwrapping result", 2, app.nodeQuery(Group.class).getAsList().size());


			tx.success();

		} catch(UnlicensedScriptException |FrameworkException fex) {

			logger.warn("", fex);
			fail("Unexpected exception.");
		}
	}

	@Test
	public void testEnumPropertyGet() {

		// setup phase
		try (final Tx tx = app.tx()) {

			final ActionContext actionContext = new ActionContext(securityContext);
			final TestOne context             = app.create(TestOne.class);

			Scripting.evaluate(actionContext, context, "${{ var e = Structr.get('this'); e.anEnum = 'One'; }}", "test");

			assertEquals("Invalid enum get result", "One", Scripting.evaluate(actionContext, context, "${{ var e = Structr.get('this'); return e.anEnum; }}", "test"));

			assertEquals("Invaliid Javascript enum comparison result", true, Scripting.evaluate(actionContext, context, "${{ var e = Structr.get('this'); return e.anEnum == 'One'; }}", "test"));

			tx.success();

		} catch(UnlicensedScriptException |FrameworkException fex) {

			logger.warn("", fex);
			fail("Unexpected exception.");
		}
	}

	@Test
	public void testCollectionOperations() {

		final Class groupType                          = StructrApp.getConfiguration().getNodeEntityClass("Group");
		final PropertyKey<Iterable<Principal>> members = StructrApp.key(groupType, "members");
		Group group                                    = null;
		Principal user1                                = null;
		Principal user2                                = null;
		TestOne testOne                                = null;

		// setup phase
		try (final Tx tx = app.tx()) {

			group = app.create(Group.class, "Group");
			user1  = app.create(Principal.class, "Tester1");
			user2  = app.create(Principal.class, "Tester2");

			group.setProperty(members, Arrays.asList(new Principal[] { user1 } ));


			testOne = app.create(TestOne.class);
			createTestNodes(TestSix.class, 10);

			tx.success();

		} catch(FrameworkException fex) {

			logger.warn("", fex);
			fail("Unexpected exception.");
		}

		// test phase, find all the things using scripting
		try (final Tx tx = app.tx()) {

			final ActionContext actionContext = new ActionContext(securityContext);

			// test prerequisites
			assertEquals("Invalid prerequisite",     1, Iterables.count(group.getProperty(members)));
			assertEquals("Invalid prerequisite", user2, Scripting.evaluate(actionContext, group, "${{ return Structr.find('Principal', { name: 'Tester2' })[0]; }}", "test"));

			// test scripting association
			Scripting.evaluate(actionContext, group, "${{ var group = Structr.find('Group')[0]; var users = group.members; users.push(Structr.find('Principal', { name: 'Tester2' })[0]); }}", "test");
			assertEquals("Invalid scripted array operation result", 2, Iterables.count(group.getProperty(members)));

			// reset group
			group.setProperty(members, Arrays.asList(new Principal[] { user1 } ));

			// test prerequisites
			assertEquals("Invalid prerequisite",     1, Iterables.count(group.getProperty(members)));

			// test direct push on member property
			Scripting.evaluate(actionContext, group, "${{ var group = Structr.find('Group')[0]; group.members.push(Structr.find('Principal', { name: 'Tester2' })[0]); }}", "test");
			assertEquals("Invalid scripted array operation result", 2, Iterables.count(group.getProperty(members)));



			// test scripting association
			Scripting.evaluate(actionContext, group, "${{ var test = Structr.find('TestOne')[0]; var testSixs = test.manyToManyTestSixs; testSixs.push(Structr.find('TestSix')[0]); }}", "test");
			assertEquals("Invalid scripted array operation result", 1, Iterables.count(testOne.getProperty(TestOne.manyToManyTestSixs)));

			// test direct push on member property
			Scripting.evaluate(actionContext, group, "${{ var test = Structr.find('TestOne')[0]; var testSixs = test.manyToManyTestSixs.push(Structr.find('TestSix')[1]); }}", "test");
			assertEquals("Invalid scripted array operation result", 2, Iterables.count(testOne.getProperty(TestOne.manyToManyTestSixs)));


			tx.success();

		} catch(UnlicensedScriptException |FrameworkException fex) {

			logger.warn("", fex);
			fail("Unexpected exception.");
		}
	}

	@Test
	public void testPropertyConversion() {

		TestOne testOne = null;

		// setup phase
		try (final Tx tx = app.tx()) {

			testOne = app.create(TestOne.class);

			tx.success();

		} catch(FrameworkException fex) {

			logger.warn("", fex);
			fail("Unexpected exception.");
		}

		// test phase, check value conversion
		try (final Tx tx = app.tx()) {

			final ActionContext actionContext = new ActionContext(securityContext);

			Scripting.evaluate(actionContext, testOne, "${{ var e = Structr.get('this'); e.aString = 12; }}", "test");
			assertEquals("Invalid scripted property conversion result", "12", testOne.getProperty(TestOne.aString));

			Scripting.evaluate(actionContext, testOne, "${{ var e = Structr.get('this'); e.anInt = '12'; }}", "test");
			assertEquals("Invalid scripted property conversion result", 12L, (long)testOne.getProperty(TestOne.anInt));

			Scripting.evaluate(actionContext, testOne, "${{ var e = Structr.get('this'); e.aDouble = '12.2342'; }}", "test");
			assertEquals("Invalid scripted property conversion result", 12.2342, (double)testOne.getProperty(TestOne.aDouble), 0.0);

			Scripting.evaluate(actionContext, testOne, "${{ var e = Structr.get('this'); e.aDouble = 2; }}", "test");
			assertEquals("Invalid scripted property conversion result", 2.0, (double)testOne.getProperty(TestOne.aDouble), 0.0);

			Scripting.evaluate(actionContext, testOne, "${{ var e = Structr.get('this'); e.aLong = 2352343457252; }}", "test");
			assertEquals("Invalid scripted property conversion result", 2352343457252L, (long)testOne.getProperty(TestOne.aLong));

			Scripting.evaluate(actionContext, testOne, "${{ var e = Structr.get('this'); e.aBoolean = true; }}", "test");
			assertEquals("Invalid scripted property conversion result", true, (boolean)testOne.getProperty(TestOne.aBoolean));

			tx.success();

		} catch(UnlicensedScriptException |FrameworkException fex) {

			logger.warn("", fex);
			fail("Unexpected exception.");
		}
	}

	@Test
	public void testQuotes() {

		try (final Tx tx = app.tx()) {

			final ActionContext actionContext = new ActionContext(securityContext);

			Scripting.evaluate(actionContext, app.create(TestOne.class), "${{\n // \"test\n}}", "test");

			tx.success();

		} catch(UnlicensedScriptException |FrameworkException fex) {

			logger.warn("", fex);
			fail("Unexpected exception.");
		}
	}

	@Test
	public void testPython() {

		try (final Tx tx = app.tx()) {

			final Principal testUser = createTestNode(Principal.class, "testuser");
			final ActionContext ctx = new ActionContext(SecurityContext.getInstance(testUser, AccessMode.Backend));

			//assertEquals("Invalid python scripting evaluation result", "Hello World from Python!\n", Scripting.evaluate(ctx, null, "${python{print \"Hello World from Python!\"}}"));

			System.out.println(Scripting.evaluate(ctx, null, "${python{Structr.print(Structr.get('me').id)}}", "test"));

			tx.success();

		} catch (UnlicensedScriptException |FrameworkException fex) {

			logger.warn("", fex);
			fail("Unexpected exception.");
		}
	}

	@Test
	public void testVariableReplacement() {

		final Date now                    = new Date();
		final SimpleDateFormat format1    = new SimpleDateFormat("dd.MM.yyyy");
		final SimpleDateFormat format2    = new SimpleDateFormat("HH:mm:ss");
		final SimpleDateFormat format3    = new SimpleDateFormat("yyyy-MM-dd'T'HH:mm:ssZ");
		final String nowString1           = format1.format(now);
		final String nowString2           = format2.format(now);
		final String nowString3           = format3.format(now);
		final DecimalFormat numberFormat1 = new DecimalFormat("###0.00", DecimalFormatSymbols.getInstance(Locale.ENGLISH));
		final DecimalFormat numberFormat2 = new DecimalFormat("0000.0000", DecimalFormatSymbols.getInstance(Locale.GERMAN));
		final DecimalFormat numberFormat3 = new DecimalFormat("####", DecimalFormatSymbols.getInstance(Locale.SIMPLIFIED_CHINESE));
		final String numberString1        = numberFormat1.format(2.234);
		final String numberString2        = numberFormat2.format(2.234);
		final String numberString3        = numberFormat3.format(2.234);
		final List<String> testSixNames   = new LinkedList<>();
		NodeInterface template            = null;
		NodeInterface template2           = null;
		TestOne testOne                   = null;
		TestTwo testTwo                   = null;
		TestThree testThree               = null;
		TestFour testFour                 = null;
		List<TestSix> testSixs            = null;
		int index                         = 0;

		try (final Tx tx = app.tx()) {

			testOne        = createTestNode(TestOne.class);
			testTwo        = createTestNode(TestTwo.class);
			testThree      = createTestNode(TestThree.class);
			testFour       = createTestNode(TestFour.class);
			testSixs       = createTestNodes(TestSix.class, 20, 1);

			// set string array on test four
			testFour.setProperty(TestFour.stringArrayProperty, new String[] { "one", "two", "three", "four" } );

			final Calendar cal = GregorianCalendar.getInstance();

			// set calendar to 2018-01-01T00:00:00+0000
			cal.set(2018, 0, 1, 0, 0, 0);


			for (final TestSix testSix : testSixs) {

				final String name = "TestSix" + StringUtils.leftPad(Integer.toString(index), 2, "0");

				testSix.setProperty(TestSix.name, name);
				testSix.setProperty(TestSix.index, index);
				testSix.setProperty(TestSix.date, cal.getTime());

				index++;
				cal.add(Calendar.DAY_OF_YEAR, 3);

				// build list of names
				testSixNames.add(name);
			}

			// create mail template
			template = createTestNode(getType("MailTemplate"));
			template.setProperty(getKey("MailTemplate", "name"), "TEST");
			template.setProperty(getKey("MailTemplate", "locale"), "en_EN");
			template.setProperty(getKey("MailTemplate", "text"), "This is a template for ${this.name}");

			// create mail template
			template2 = createTestNode(getType("MailTemplate"));
			template2.setProperty(getKey("MailTemplate", "name"), "TEST2");
			template2.setProperty(getKey("MailTemplate", "locale"), "en_EN");
			template2.setProperty(getKey("MailTemplate", "text"), "${this.aDouble}");

			// check existance
			assertNotNull(testOne);

			testOne.setProperty(TestOne.name, "A-nice-little-name-for-my-test-object");
			testOne.setProperty(TestOne.anInt, 1);
			testOne.setProperty(TestOne.aString, "String");
			testOne.setProperty(TestOne.anotherString, "{\n\ttest: test,\n\tnum: 3\n}");
			testOne.setProperty(TestOne.replaceString, "${this.name}");
			testOne.setProperty(TestOne.aLong, 235242522552L);
			testOne.setProperty(TestOne.aDouble, 2.234);
			testOne.setProperty(TestOne.aDate, now);
			testOne.setProperty(TestOne.anEnum, TestOne.Status.One);
			testOne.setProperty(TestOne.aBoolean, true);
			testOne.setProperty(TestOne.testTwo, testTwo);
			testOne.setProperty(TestOne.testThree, testThree);
			testOne.setProperty(TestOne.testFour,  testFour);
			testOne.setProperty(TestOne.manyToManyTestSixs, testSixs);
			testOne.setProperty(TestOne.cleanTestString, "a<b>c.d'e?f(g)h{i}j[k]l+m/n–o\\p\\q|r's!t,u-v_w`x-y-zöäüßABCDEFGH");
			testOne.setProperty(TestOne.stringWithQuotes, "A'B\"C");
			testOne.setProperty(TestOne.aStringArray, new String[] { "a", "b", "c" });

			testTwo.setProperty(TestTwo.name, "testTwo_name");
			testThree.setProperty(TestThree.name, "testThree_name");

			tx.success();

		} catch (FrameworkException fex) {

			logger.warn("", fex);

			fail("Unexpected exception");
		}

		try (final Tx tx = app.tx()) {

			final ActionContext ctx = new ActionContext(securityContext, null);

			// test quotes etc.
			assertEquals("Invalid result for quoted template expression", "''", Scripting.replaceVariables(ctx, testOne, "'${err}'"));
			assertEquals("Invalid result for quoted template expression", " '' ", Scripting.replaceVariables(ctx, testOne, " '${err}' "));
			assertEquals("Invalid result for quoted template expression", "\"\"", Scripting.replaceVariables(ctx, testOne, "\"${this.error}\""));
			assertEquals("Invalid result for quoted template expression", "''''''", Scripting.replaceVariables(ctx, testOne, "'''${this.this.this.error}'''"));
			assertEquals("Invalid result for quoted template expression", "''", Scripting.replaceVariables(ctx, testOne, "'${parent.error}'"));
			assertEquals("Invalid result for quoted template expression", "''", Scripting.replaceVariables(ctx, testOne, "'${this.owner}'"));
			assertEquals("Invalid result for quoted template expression", "''", Scripting.replaceVariables(ctx, testOne, "'${this.alwaysNull}'"));
			assertEquals("Invalid result for quoted template expression", "''", Scripting.replaceVariables(ctx, testOne, "'${parent.owner}'"));

			// test for "empty" return value
			assertEquals("Invalid expressions should yield an empty result", "", Scripting.replaceVariables(ctx, testOne, "${err}"));
			assertEquals("Invalid expressions should yield an empty result", "", Scripting.replaceVariables(ctx, testOne, "${this.error}"));
			assertEquals("Invalid expressions should yield an empty result", "", Scripting.replaceVariables(ctx, testOne, "${this.this.this.error}"));
			assertEquals("Invalid expressions should yield an empty result", "", Scripting.replaceVariables(ctx, testOne, "${parent.error}"));
			assertEquals("Invalid expressions should yield an empty result", "", Scripting.replaceVariables(ctx, testOne, "${this.owner}"));
			assertEquals("Invalid expressions should yield an empty result", "", Scripting.replaceVariables(ctx, testOne, "${this.alwaysNull}"));
			assertEquals("Invalid expressions should yield an empty result", "", Scripting.replaceVariables(ctx, testOne, "${parent.owner}"));

			assertEquals("${this} should evaluate to the current node", testOne.toString(), Scripting.replaceVariables(ctx, testOne, "${this}"));
			//assertEquals("${parent} should evaluate to the context parent node", testOne.toString(), Scripting.replaceVariables(ctx, testOne, "${parent}"));

			assertEquals("${this} should evaluate to the current node", testTwo.toString(), Scripting.replaceVariables(ctx, testTwo, "${this}"));
			//assertEquals("${parent} should evaluate to the context parent node", testOne.toString(), Scripting.replaceVariables(ctx, testOne, "${parent}"));

			assertEquals("Invalid variable reference", testTwo.toString(),   Scripting.replaceVariables(ctx, testOne, "${this.testTwo}"));
			assertEquals("Invalid variable reference", testThree.toString(), Scripting.replaceVariables(ctx, testOne, "${this.testThree}"));
			assertEquals("Invalid variable reference", testFour.toString(),  Scripting.replaceVariables(ctx, testOne, "${this.testFour}"));

			assertEquals("Invalid variable reference", testTwo.getUuid(), Scripting.replaceVariables(ctx, testOne, "${this.testTwo.id}"));
			assertEquals("Invalid variable reference", testThree.getUuid(), Scripting.replaceVariables(ctx, testOne, "${this.testThree.id}"));
			assertEquals("Invalid variable reference", testFour.getUuid(), Scripting.replaceVariables(ctx, testOne, "${this.testFour.id}"));

			assertEquals("Invalid size result", "20", Scripting.replaceVariables(ctx, testOne, "${this.manyToManyTestSixs.size}"));

			try {

				Scripting.replaceVariables(ctx, testOne, "${(this.alwaysNull.size}");
				fail("A mismatched opening bracket should throw an exception.");

			} catch (FrameworkException fex) {
				assertEquals("Invalid expression: mismatched closing bracket after this.alwaysNull.size", fex.getMessage());
			}

			assertEquals("Invalid size result", "", Scripting.replaceVariables(ctx, testOne, "${this.alwaysNull.size}"));

			assertEquals("Invalid variable reference", "1",            Scripting.replaceVariables(ctx, testOne, "${this.anInt}"));
			assertEquals("Invalid variable reference", "String",       Scripting.replaceVariables(ctx, testOne, "${this.aString}"));
			assertEquals("Invalid variable reference", "235242522552", Scripting.replaceVariables(ctx, testOne, "${this.aLong}"));
			assertEquals("Invalid variable reference", "2.234",        Scripting.replaceVariables(ctx, testOne, "${this.aDouble}"));

			// test with property
			assertEquals("Invalid md5() result", "27118326006d3829667a400ad23d5d98",  Scripting.replaceVariables(ctx, testOne, "${md5(this.aString)}"));
			assertEquals("Invalid upper() result", "27118326006D3829667A400AD23D5D98",  Scripting.replaceVariables(ctx, testOne, "${upper(md5(this.aString))}"));
			assertEquals("Invalid upper(lower() result", "27118326006D3829667A400AD23D5D98",  Scripting.replaceVariables(ctx, testOne, "${upper(lower(upper(md5(this.aString))))}"));

			assertEquals("Invalid md5() result with null value", "",  Scripting.replaceVariables(ctx, testOne, "${md5(this.alwaysNull)}"));
			assertEquals("Invalid upper() result with null value", "",  Scripting.replaceVariables(ctx, testOne, "${upper(this.alwaysNull)}"));
			assertEquals("Invalid lower() result with null value", "",  Scripting.replaceVariables(ctx, testOne, "${lower(this.alwaysNull)}"));

			// test literal value as well
			assertEquals("Invalid md5() result", "cc03e747a6afbbcbf8be7668acfebee5",  Scripting.replaceVariables(ctx, testOne, "${md5(\"test123\")}"));

			assertEquals("Invalid lower() result", "string",       Scripting.replaceVariables(ctx, testOne, "${lower(this.aString)}"));
			assertEquals("Invalid upper() result", "STRING",       Scripting.replaceVariables(ctx, testOne, "${upper(this.aString)}"));

			// merge
			assertEquals("Invalid merge() result", "[one, two, three]", Scripting.replaceVariables(ctx, testOne, "${merge('one', 'two', 'three')}"));
			assertEquals("Invalid merge() result", "[one, two, three, two, one, two, three]", Scripting.replaceVariables(ctx, testOne, "${merge(merge('one', 'two', 'three'), 'two', merge('one', 'two', 'three'))}"));
			assertEquals("Invalid merge() result", "[1, 2, 3, 4, 5, 6, 7, 8]", Scripting.replaceVariables(ctx, testOne, "${merge(merge('1', '2', '3'), merge('4', '5', merge('6', '7', '8')))}"));
			assertEquals("Invalid merge() result", "[1, 2, 3, 4, 5, 6, 1, 2, 3, 8]", Scripting.replaceVariables(ctx, testOne, "${ ( store('list', merge('1', '2', '3')), merge(retrieve('list'), merge('4', '5', merge('6', retrieve('list'), '8'))) )}"));

			// merge_unique
			assertEquals("Invalid merge_unique() result", "[one, two, three]", Scripting.replaceVariables(ctx, testOne, "${merge_unique('one', 'two', 'three', 'two')}"));
			assertEquals("Invalid merge_unique() result", "[one, two, three]", Scripting.replaceVariables(ctx, testOne, "${merge_unique(merge_unique('one', 'two', 'three'), 'two', merge_unique('one', 'two', 'three'))}"));
			assertEquals("Invalid merge_unique() result", "[1, 2, 3, 4, 5, 6, 7, 8]", Scripting.replaceVariables(ctx, testOne, "${merge_unique(merge_unique('1', '2', '3'), merge_unique('4', '5', merge_unique('6', '7', '8')))}"));
			assertEquals("Invalid merge_unique() result", "[1, 2, 3, 4, 5, 6, 8]", Scripting.replaceVariables(ctx, testOne, "${ ( store('list', merge_unique('1', '2', '3')), merge_unique(retrieve('list'), merge_unique('4', '5', merge_unique('6', retrieve('list'), '8'))) )}"));

			// complement
			assertEquals("Invalid complement() result", "[]", Scripting.replaceVariables(ctx, testOne, "${complement(merge('one', 'two', 'three'), 'one', merge('two', 'three', 'four'))}"));
			assertEquals("Invalid complement() result", "[two]", Scripting.replaceVariables(ctx, testOne, "${complement(merge('one', 'two', 'three'), merge('one', 'four', 'three'))}"));

			assertEquals("Invalid complement() result", "[two, two]", Scripting.replaceVariables(ctx, testOne, "${complement(merge('one', 'two', 'three', 'two'), merge('one', 'four', 'three'))}"));
			assertEquals("Invalid complement() result", "[one]", Scripting.replaceVariables(ctx, testOne, "${complement(merge('one', 'two', 'three', 'two'), merge('two', 'four', 'three'))}"));
			assertEquals("Invalid complement() result", "[one, three]", Scripting.replaceVariables(ctx, testOne, "${complement(merge('one', 'two', 'three', 'two'), 'two')}"));

			// join
			assertEquals("Invalid join() result", "one,two,three", Scripting.replaceVariables(ctx, testOne, "${join(merge(\"one\", \"two\", \"three\"), \",\")}"));

			// concat
			assertEquals("Invalid concat() result", "onetwothree", Scripting.replaceVariables(ctx, testOne, "${concat(\"one\", \"two\", \"three\")}"));
			assertEquals("Invalid concat() result", "oneStringthree", Scripting.replaceVariables(ctx, testOne, "${concat(\"one\", this.aString, \"three\")}"));
			assertEquals("Invalid concat() result with null value", "", Scripting.replaceVariables(ctx, testOne, "${concat(this.alwaysNull, this.alwaysNull)}"));

			// split
			assertEquals("Invalid split() result", "onetwothree", Scripting.replaceVariables(ctx, testOne, "${concat(split(\"one,two,three\"))}"));
			assertEquals("Invalid split() result", "onetwothree", Scripting.replaceVariables(ctx, testOne, "${concat(split(\"one;two;three\"))}"));
			assertEquals("Invalid split() result", "onetwothree", Scripting.replaceVariables(ctx, testOne, "${concat(split(\"one two three\"))}"));
			assertEquals("Invalid split() result", "onetwothree", Scripting.replaceVariables(ctx, testOne, "${concat(split(\"one	two	three\"))}"));
			assertEquals("Invalid split() result", "onetwothree", Scripting.replaceVariables(ctx, testOne, "${concat(split(\"one;two;three\", \";\"))}"));
			assertEquals("Invalid split() result", "onetwothree", Scripting.replaceVariables(ctx, testOne, "${concat(split(\"one,two,three\", \",\"))}"));
			assertEquals("Invalid split() result", "onetwothree", Scripting.replaceVariables(ctx, testOne, "${concat(split(\"one.two.three\", \".\"))}"));
			assertEquals("Invalid split() result", "onetwothree", Scripting.replaceVariables(ctx, testOne, "${concat(split(\"one two three\", \" \"))}"));
			assertEquals("Invalid split() result", "onetwothree", Scripting.replaceVariables(ctx, testOne, "${concat(split(\"one+two+three\", \"+\"))}"));
			assertEquals("Invalid split() result", "onetwothree", Scripting.replaceVariables(ctx, testOne, "${concat(split(\"one|two|three\", \"|\"))}"));
			assertEquals("Invalid split() result", "onetwothree", Scripting.replaceVariables(ctx, testOne, "${concat(split(\"one::two::three\", \"::\"))}"));
			assertEquals("Invalid split() result", "onetwothree", Scripting.replaceVariables(ctx, testOne, "${concat(split(\"one-two-three\", \"-\"))}"));
			assertEquals("Invalid split() result with null value", "", Scripting.replaceVariables(ctx, testOne, "${split(this.alwaysNull)}"));

			// split_regex
			assertEquals("Invalid split_regex() result", "onetwothree", Scripting.replaceVariables(ctx, testOne, "${concat(split(\"one,two,three\"))}"));
			assertEquals("Invalid split_regex() result", "onetwothree", Scripting.replaceVariables(ctx, testOne, "${concat(split(\"one;two;three\"))}"));
			assertEquals("Invalid split_regex() result", "onetwothree", Scripting.replaceVariables(ctx, testOne, "${concat(split(\"one two three\"))}"));
			assertEquals("Invalid split_regex() result", "onetwothree", Scripting.replaceVariables(ctx, testOne, "${concat(split(\"one	two	three\"))}"));
			assertEquals("Invalid split_regex() result", "onetwothree", Scripting.replaceVariables(ctx, testOne, "${concat(split(\"one;two;three\", \";\"))}"));
			assertEquals("Invalid split_regex() result", "onetwothree", Scripting.replaceVariables(ctx, testOne, "${concat(split(\"one,two,three\", \",\"))}"));
			assertEquals("Invalid split_regex() result", "onetwothree", Scripting.replaceVariables(ctx, testOne, "${concat(split(\"one.two.three\", \"\\.\"))}"));
			assertEquals("Invalid split_regex() result", "onetwothree", Scripting.replaceVariables(ctx, testOne, "${concat(split(\"one two three\", \" \"))}"));
			assertEquals("Invalid split_regex() result", "onetwothree", Scripting.replaceVariables(ctx, testOne, "${concat(split(\"one+two+three\", \"+\"))}"));
			assertEquals("Invalid split_regex() result", "onetwothree", Scripting.replaceVariables(ctx, testOne, "${concat(split(\"one|two|three\", \"|\"))}"));
			assertEquals("Invalid split_regex() result", "onetwothree", Scripting.replaceVariables(ctx, testOne, "${concat(split(\"one::two::three\", \"::\"))}"));
			assertEquals("Invalid split_regex() result", "onetwothree", Scripting.replaceVariables(ctx, testOne, "${concat(split(\"one-two-three\", \"-\"))}"));
			assertEquals("Invalid split_regex() result with null value", "", Scripting.replaceVariables(ctx, testOne, "${split(this.alwaysNull)}"));

			// abbr
			assertEquals("Invalid abbr() result", "oneStringt…", Scripting.replaceVariables(ctx, testOne, "${abbr(concat(\"one\", this.aString, \"three\"), 10)}"));
			assertEquals("Invalid abbr() result with null value", "", Scripting.replaceVariables(ctx, testOne, "${abbr(this.alwaysNull, 10)}"));

			// capitalize..
			assertEquals("Invalid capitalize() result", "One_two_three", Scripting.replaceVariables(ctx, testOne, "${capitalize(concat(\"one_\", \"two_\", \"three\"))}"));
			assertEquals("Invalid capitalize() result", "One_Stringthree", Scripting.replaceVariables(ctx, testOne, "${capitalize(concat(\"one_\", this.aString, \"three\"))}"));
			assertEquals("Invalid capitalize() result with null value", "", Scripting.replaceVariables(ctx, testOne, "${capitalize(this.alwaysNull)}"));

			// titleize
			assertEquals("Invalid titleize() result", "One Two Three", Scripting.replaceVariables(ctx, testOne, "${titleize(concat(\"one_\", \"two_\", \"three\"), \"_\")}"));
			assertEquals("Invalid titleize() result", "One Stringthree", Scripting.replaceVariables(ctx, testOne, "${titleize(concat(\"one_\", this.aString, \"three\"), \"_\")}"));
			assertEquals("Invalid titleize() result with null value", "", Scripting.replaceVariables(ctx, testOne, "${titleize(this.alwaysNull)}"));

			// num (explicit number conversion)
			assertEquals("Invalid num() result", "2.234", Scripting.replaceVariables(ctx, testOne, "${num(2.234)}"));
			assertEquals("Invalid num() result", "2.234", Scripting.replaceVariables(ctx, testOne, "${num(this.aDouble)}"));
			assertEquals("Invalid num() result", "1.0", Scripting.replaceVariables(ctx, testOne, "${num(this.anInt)}"));
			assertEquals("Invalid num() result", "", Scripting.replaceVariables(ctx, testOne, "${num(\"abc\")}"));
			assertEquals("Invalid num() result", "", Scripting.replaceVariables(ctx, testOne, "${num(this.aString)}"));
			assertEquals("Invalid num() result with null value", "", Scripting.replaceVariables(ctx, testOne, "${num(this.alwaysNull)}"));

			// index_of
			assertEquals("Invalid index_of() result", "19", Scripting.replaceVariables(ctx, testOne, "${index_of(this.name, 'for')}"));
			assertEquals("Invalid index_of() result", "-1", Scripting.replaceVariables(ctx, testOne, "${index_of(this.name, 'entity')}"));
			assertEquals("Invalid index_of() result", "19", Scripting.replaceVariables(ctx, testOne, "${index_of('a-nice-little-name-for-my-test-object', 'for')}"));
			assertEquals("Invalid index_of() result", "-1", Scripting.replaceVariables(ctx, testOne, "${index_of('a-nice-little-name-for-my-test-object', 'entity')}"));

			// contains
			assertEquals("Invalid contains() result", "true", Scripting.replaceVariables(ctx, testOne, "${contains(this.name, 'for')}"));
			assertEquals("Invalid contains() result", "false", Scripting.replaceVariables(ctx, testOne, "${contains(this.name, 'entity')}"));
			assertEquals("Invalid contains() result", "true", Scripting.replaceVariables(ctx, testOne, "${contains('a-nice-little-name-for-my-test-object', 'for')}"));
			assertEquals("Invalid contains() result", "false", Scripting.replaceVariables(ctx, testOne, "${contains('a-nice-little-name-for-my-test-object', 'entity')}"));

			// contains with collection / entity
			assertEquals("Invalid contains() result", "true", Scripting.replaceVariables(ctx, testOne, "${contains(this.manyToManyTestSixs, first(find('TestSix')))}"));
			assertEquals("Invalid contains() result", "false", Scripting.replaceVariables(ctx, testOne, "${contains(this.manyToManyTestSixs, first(find('TestFive')))}"));

			// starts_with
			assertEquals("Invalid starts_with() result", "true", Scripting.replaceVariables(ctx, testOne, "${starts_with(null, null)}"));
			assertEquals("Invalid starts_with() result", "false", Scripting.replaceVariables(ctx, testOne, "${starts_with(null, 'abc')}"));
			assertEquals("Invalid starts_with() result", "false", Scripting.replaceVariables(ctx, testOne, "${starts_with('abcdef', null)}"));
			assertEquals("Invalid starts_with() result", "true", Scripting.replaceVariables(ctx, testOne, "${starts_with('abcdef', 'abc')}"));
			assertEquals("Invalid starts_with() result", "false", Scripting.replaceVariables(ctx, testOne, "${starts_with('ABCDEF', 'abc')}"));
			assertEquals("Invalid starts_with() result", "true", Scripting.replaceVariables(ctx, testOne, "${starts_with(merge('a', 'b'), 'a')}"));
			assertEquals("Invalid starts_with() result", "false", Scripting.replaceVariables(ctx, testOne, "${starts_with(merge('c', 'a', 'b'), 'a')}"));
			assertEquals("Invalid starts_with() result", "false", Scripting.replaceVariables(ctx, testOne, "${starts_with(merge('abc', 'b'), 'a')}"));

			// substring
			assertEquals("Invalid substring() result", "for", Scripting.replaceVariables(ctx, testOne, "${substring(this.name, 19, 3)}"));
			assertEquals("Invalid substring() result", "", Scripting.replaceVariables(ctx, testOne, "${substring(this.name, -1, -1)}"));
			assertEquals("Invalid substring() result", "", Scripting.replaceVariables(ctx, testOne, "${substring(this.name, 100, -1)}"));
			assertEquals("Invalid substring() result", "", Scripting.replaceVariables(ctx, testOne, "${substring(this.name, 5, -2)}"));
			assertEquals("Invalid substring() result", "for", Scripting.replaceVariables(ctx, testOne, "${substring('a-nice-little-name-for-my-test-object', 19, 3)}"));
			assertEquals("Invalid substring() result", "ice-little-name-for-my-test-object", Scripting.replaceVariables(ctx, testOne, "${substring('a-nice-little-name-for-my-test-object', 3)}"));
			assertEquals("Invalid substring() result", "ice", Scripting.replaceVariables(ctx, testOne, "${substring('a-nice-little-name-for-my-test-object', 3, 3)}"));
			assertEquals("Invalid substring() result", "", Scripting.replaceVariables(ctx, testOne, "${substring('a-nice-little-name-for-my-test-object', -1, -1)}"));
			assertEquals("Invalid substring() result", "", Scripting.replaceVariables(ctx, testOne, "${substring('a-nice-little-name-for-my-test-object', 100, -1)}"));
			assertEquals("Invalid substring() result", "", Scripting.replaceVariables(ctx, testOne, "${substring('a-nice-little-name-for-my-test-object', 5, -2)}"));
			assertEquals("Invalid substring() result", "y-short", Scripting.replaceVariables(ctx, testOne, "${substring('very-short', 3, 200)}"));

			// length
			assertEquals("Invalid length() result", "37", Scripting.replaceVariables(ctx, testOne, "${length(this.name)}"));
			assertEquals("Invalid length() result", "37", Scripting.replaceVariables(ctx, testOne, "${length('a-nice-little-name-for-my-test-object')}"));
			assertEquals("Invalid length() result", "4", Scripting.replaceVariables(ctx, testOne, "${length('test')}"));
			assertEquals("Invalid length() result", "", Scripting.replaceVariables(ctx, testOne, "${length(this.alwaysNull)}"));

			// clean
			assertEquals("Invalid clean() result", "abcd-efghijkl-m-n-o-p-q-r-stu-v-w-x-y-zoauabcdefgh", Scripting.replaceVariables(ctx, testOne, "${clean(this.cleanTestString)}"));
			assertEquals("Invalid clean() result", "abcd-efghijkl-m-n-o-p-q-r-stu-v-w-x-y-zoauabcdefgh", Scripting.replaceVariables(ctx, testOne, "${clean(get(this, \"cleanTestString\"))}"));
			assertEquals("Invalid clean() result with null value", "", Scripting.replaceVariables(ctx, testOne, "${clean(this.alwaysNull)}"));

			// trim
			assertEquals("Invalid trim() result", "test", Scripting.replaceVariables(ctx, testOne, "${trim('   \t\t\t\r\r\r\n\n\ntest')}"));
			assertEquals("Invalid trim() result", "test", Scripting.replaceVariables(ctx, testOne, "${trim('test   \t\t\t\r\r\r\n\n\n')}"));
			assertEquals("Invalid trim() result", "test", Scripting.replaceVariables(ctx, testOne, "${trim('   \t\t\t\r\r\r\n\n\ntest   \t\t\t\r\r\r\n\n\n')}"));
			assertEquals("Invalid trim() result", "test", Scripting.replaceVariables(ctx, testOne, "${trim('   test   ')}"));
			assertEquals("Invalid trim() result with null value", "", Scripting.replaceVariables(ctx, testOne, "${trim(null)}"));
			assertEquals("Invalid trim() result with null value", "", Scripting.replaceVariables(ctx, testOne, "${trim(this.alwaysNull)}"));

			// urlencode
			assertEquals("Invalid urlencode() result", "a%3Cb%3Ec.d%27e%3Ff%28g%29h%7Bi%7Dj%5Bk%5Dl%2Bm%2Fn%E2%80%93o%5Cp%5Cq%7Cr%27s%21t%2Cu-v_w%60x-y-z%C3%B6%C3%A4%C3%BC%C3%9FABCDEFGH", Scripting.replaceVariables(ctx, testOne, "${urlencode(this.cleanTestString)}"));
			assertEquals("Invalid urlencode() result", "a%3Cb%3Ec.d%27e%3Ff%28g%29h%7Bi%7Dj%5Bk%5Dl%2Bm%2Fn%E2%80%93o%5Cp%5Cq%7Cr%27s%21t%2Cu-v_w%60x-y-z%C3%B6%C3%A4%C3%BC%C3%9FABCDEFGH", Scripting.replaceVariables(ctx, testOne, "${urlencode(get(this, \"cleanTestString\"))}"));
			assertEquals("Invalid urlencode() result with null value", "", Scripting.replaceVariables(ctx, testOne, "${urlencode(this.alwaysNull)}"));

			// escape_javascript
			assertEquals("Invalid escape_javascript() result", "A\\'B\\\"C", Scripting.replaceVariables(ctx, testOne, "${escape_javascript(this.stringWithQuotes)}"));
			assertEquals("Invalid escape_javascript() result with null value", "", Scripting.replaceVariables(ctx, testOne, "${escape_javascript(this.alwaysNull)}"));

			// escape_json
			assertEquals("Invalid escape_json() result", "A'B\\\"C", Scripting.replaceVariables(ctx, testOne, "${escape_json(this.stringWithQuotes)}"));
			assertEquals("Invalid escape_json() result with null value", "", Scripting.replaceVariables(ctx, testOne, "${escape_json(this.alwaysNull)}"));

			// is
			assertEquals("Invalid is() result", "true",  Scripting.replaceVariables(ctx, testOne,  "${is(\"true\", \"true\")}"));
			assertEquals("Invalid is() result", "",      Scripting.replaceVariables(ctx, testOne,  "${is(\"false\", \"true\")}"));

			// is + equal
			assertEquals("Invalid is(equal()) result", "true",  Scripting.replaceVariables(ctx, testOne, "${is(equal(this.id, this.id), \"true\")}"));
			assertEquals("Invalid is(equal()) result", "true",  Scripting.replaceVariables(ctx, testOne, "${is(equal(\"abc\", \"abc\"), \"true\")}"));
			assertEquals("Invalid is(equal()) result", "true",  Scripting.replaceVariables(ctx, testOne, "${is(equal(3, 3), \"true\")}"));
			assertEquals("Invalid is(equal()) result", "true",  Scripting.replaceVariables(ctx, testOne, "${is(equal(\"3\", \"3\"), \"true\")}"));
			assertEquals("Invalid is(equal()) result", "true",  Scripting.replaceVariables(ctx, testOne, "${is(equal(3.1414, 3.1414), \"true\")}"));
			assertEquals("Invalid is(equal()) result", "true",  Scripting.replaceVariables(ctx, testOne, "${is(equal(\"3.1414\", \"3.1414\"), \"true\")}"));
			assertEquals("Invalid is(equal()) result", "true",  Scripting.replaceVariables(ctx, testOne, "${is(equal(23.44242222243633337234623462, 23.44242222243633337234623462), \"true\")}"));
			assertEquals("Invalid is(equal()) result", "true",  Scripting.replaceVariables(ctx, testOne, "${is(equal(\"23.44242222243633337234623462\", \"23.44242222243633337234623462\"), \"true\")}"));
			assertEquals("Invalid is(equal()) result", "true",  Scripting.replaceVariables(ctx, testOne, "${is(equal(13, 013), \"true\")}"));
			assertEquals("Invalid is(equal()) result", "true",  Scripting.replaceVariables(ctx, testOne, "${is(equal(13, \"013\"), \"true\")}"));
			assertEquals("Invalid is(equal()) result", "",      Scripting.replaceVariables(ctx, testOne, "${is(equal(\"13\", \"013\"), \"true\")}"));
			assertEquals("Invalid is(equal()) result", "",      Scripting.replaceVariables(ctx, testOne, "${is(equal(\"13\", \"00013\"), \"true\")}"));

			// if etc.
			assertEquals("Invalid if() result", "true",  Scripting.replaceVariables(ctx, testOne,  "${if(\"true\", \"true\", \"false\")}"));
			assertEquals("Invalid if() result", "false", Scripting.replaceVariables(ctx, testOne,  "${if(\"false\", \"true\", \"false\")}"));

			// empty
			assertEquals("Invalid empty() result", "true",  Scripting.replaceVariables(ctx, testOne,  "${empty(\"\")}"));
			assertEquals("Invalid empty() result", "false",  Scripting.replaceVariables(ctx, testOne, "${empty(\" \")}"));
			assertEquals("Invalid empty() result", "false",  Scripting.replaceVariables(ctx, testOne, "${empty(\"   \")}"));
			assertEquals("Invalid empty() result", "false",  Scripting.replaceVariables(ctx, testOne, "${empty(\"xyz\")}"));
			assertEquals("Invalid empty() result with null value", "true", Scripting.replaceVariables(ctx, testOne, "${empty(this.alwaysNull)}"));

			assertEquals("Invalid if(empty()) result", "false",  Scripting.replaceVariables(ctx, testOne,  "${if(empty(\"test\"), true, false)}"));
			assertEquals("Invalid if(empty()) result", "false",  Scripting.replaceVariables(ctx, testOne,  "${if(empty(\"test\n\"), true, false)}"));

			// functions can NOT handle literal strings containing newlines  (disabled for now, because literal strings pose problems in the matching process)
			assertEquals("Invalid if(empty()) result", "false",  Scripting.replaceVariables(ctx, testOne,  "${if(empty(\"\n\"), true, false)}"));
			assertEquals("Invalid if(empty()) result", "false",  Scripting.replaceVariables(ctx, testOne,  "${if(empty(\"\n\"), \"true\", \"false\")}"));

			// functions CAN handle variable values with newlines!
			assertEquals("Invalid if(empty()) result", "false",  Scripting.replaceVariables(ctx, testOne,  "${if(empty(this.anotherString), \"true\", \"false\")}"));

			// empty in JavaScript
			assertEquals("Invalid empty() result", "true",  Scripting.replaceVariables(ctx, testOne, "${{return $.empty(\"\")}}"));
			assertEquals("Invalid empty() result", "false", Scripting.replaceVariables(ctx, testOne, "${{return $.empty(\" \")}}"));
			assertEquals("Invalid empty() result", "false", Scripting.replaceVariables(ctx, testOne, "${{return $.empty(\"   \")}}"));
			assertEquals("Invalid empty() result", "false", Scripting.replaceVariables(ctx, testOne, "${{return $.empty(\"xyz\")}}"));
			assertEquals("Invalid empty() result", "true",  Scripting.replaceVariables(ctx, testOne, "${{return $.empty([])}}"));
			assertEquals("Invalid empty() result", "true",  Scripting.replaceVariables(ctx, testOne, "${{return $.empty({})}}"));

			// equal
			assertEquals("Invalid equal() result", "true",  Scripting.replaceVariables(ctx, testOne, "${equal(this.id, this.id)}"));
			assertEquals("Invalid equal() result", "true",  Scripting.replaceVariables(ctx, testOne, "${equal(\"1\", this.anInt)}"));
			assertEquals("Invalid equal() result", "true",  Scripting.replaceVariables(ctx, testOne, "${equal(1, this.anInt)}"));
			assertEquals("Invalid equal() result", "true",  Scripting.replaceVariables(ctx, testOne, "${equal(1.0, this.anInt)}"));
			assertEquals("Invalid equal() result", "true",  Scripting.replaceVariables(ctx, testOne, "${equal(this.anInt, \"1\")}"));
			assertEquals("Invalid equal() result", "true",  Scripting.replaceVariables(ctx, testOne, "${equal(this.anInt, 1)}"));
			assertEquals("Invalid equal() result", "true",  Scripting.replaceVariables(ctx, testOne, "${equal(this.anInt, 1.0)}"));
			assertEquals("Invalid equal() result", "true",  Scripting.replaceVariables(ctx, testOne, "${equal(this.aBoolean, \"true\")}"));
			assertEquals("Invalid equal() result", "false",  Scripting.replaceVariables(ctx, testOne, "${equal(this.aBoolean, \"false\")}"));
			assertEquals("Invalid equal() result", "true",  Scripting.replaceVariables(ctx, testOne, "${equal(this.aBoolean, true)}"));
			assertEquals("Invalid equal() result", "false",  Scripting.replaceVariables(ctx, testOne, "${equal(this.aBoolean, false)}"));
			assertEquals("Invalid equal() result", "true",  Scripting.replaceVariables(ctx, testOne, "${equal(this.anEnum, 'One')}"));

			// if + equal
			assertEquals("Invalid if(equal()) result", "true",  Scripting.replaceVariables(ctx, testOne, "${if(equal(this.id, this.id), \"true\", \"false\")}"));
			assertEquals("Invalid if(equal()) result", "true",  Scripting.replaceVariables(ctx, testOne, "${if(equal(\"abc\", \"abc\"), \"true\", \"false\")}"));
			assertEquals("Invalid if(equal()) result", "true",  Scripting.replaceVariables(ctx, testOne, "${if(equal(3, 3), \"true\", \"false\")}"));
			assertEquals("Invalid if(equal()) result", "true",  Scripting.replaceVariables(ctx, testOne, "${if(equal(\"3\", \"3\"), \"true\", \"false\")}"));
			assertEquals("Invalid if(equal()) result", "true",  Scripting.replaceVariables(ctx, testOne, "${if(equal(3.1414, 3.1414), \"true\", \"false\")}"));
			assertEquals("Invalid if(equal()) result", "true",  Scripting.replaceVariables(ctx, testOne, "${if(equal(\"3.1414\", \"3.1414\"), \"true\", \"false\")}"));
			assertEquals("Invalid if(equal()) result", "true",  Scripting.replaceVariables(ctx, testOne, "${if(equal(23.44242222243633337234623462, 23.44242222243633337234623462), \"true\", \"false\")}"));
			assertEquals("Invalid if(equal()) result", "true",  Scripting.replaceVariables(ctx, testOne, "${if(equal(\"23.44242222243633337234623462\", \"23.44242222243633337234623462\"), \"true\", \"false\")}"));
			assertEquals("Invalid if(equal()) result", "true",  Scripting.replaceVariables(ctx, testOne, "${if(equal(13, 013), \"true\", \"false\")}"));
			assertEquals("Invalid if(equal()) result", "true", Scripting.replaceVariables(ctx, testOne, "${if(equal(13, \"013\"), \"true\", \"false\")}"));
			assertEquals("Invalid if(equal()) result", "false", Scripting.replaceVariables(ctx, testOne, "${if(equal(\"13\", \"013\"), \"true\", \"false\")}"));
			assertEquals("Invalid if(equal()) result", "false",  Scripting.replaceVariables(ctx, testOne, "${if(equal(\"13\", \"00013\"), \"true\", \"false\")}"));

			// disabled: java StreamTokenizer can NOT handle scientific notation
//			assertEquals("Invalid if(equal()) result", "true",  Scripting.replaceVariables(ctx, testOne, "${equal(23.4462, 2.34462e1)}"));
//			assertEquals("Invalid if(equal()) result", "true",  Scripting.replaceVariables(ctx, testOne, "${equal(0.00234462, 2.34462e-3)}"));
//			assertEquals("Invalid if(equal()) result with null value", "false",  Scripting.replaceVariables(ctx, testOne, "${equal(this.alwaysNull, 2.34462e-3)}"));
			assertEquals("Invalid if(equal()) result with null value", "false",  Scripting.replaceVariables(ctx, testOne, "${equal(0.00234462, this.alwaysNull)}"));
			assertEquals("Invalid if(equal()) result with null value", "true",  Scripting.replaceVariables(ctx, testOne, "${equal(this.alwaysNull, this.alwaysNull)}"));

			// if + equal + add
			assertEquals("Invalid if(equal(add())) result", "true", Scripting.replaceVariables(ctx, testOne, "${if(equal(\"2\", add(\"1\", \"1\")), \"true\", \"false\")}"));
			assertEquals("Invalid if(equal(add())) result", "true",  Scripting.replaceVariables(ctx, testOne, "${if(equal(2, add(\"1\", \"1\")), \"true\", \"false\")}"));
			assertEquals("Invalid if(equal(add())) result", "true",  Scripting.replaceVariables(ctx, testOne, "${if(equal(2, add(1, 1)), \"true\", \"false\")}"));
			assertEquals("Invalid if(equal(add())) result", "true",  Scripting.replaceVariables(ctx, testOne, "${if(equal(2, add(\"1\", 1)), \"true\", \"false\")}"));
			assertEquals("Invalid if(equal(add())) result", "true",  Scripting.replaceVariables(ctx, testOne, "${if(equal(2, add(1, \"1\")), \"true\", \"false\")}"));
			assertEquals("Invalid if(equal(add())) result", "true",  Scripting.replaceVariables(ctx, testOne, "${if(equal(2, add(1, 1.0)), \"true\", \"false\")}"));
			assertEquals("Invalid if(equal(add())) result", "true",  Scripting.replaceVariables(ctx, testOne, "${if(equal(2.0, add(\"1\", \"1\")), \"true\", \"false\")}"));
			assertEquals("Invalid if(equal(add())) result", "true",  Scripting.replaceVariables(ctx, testOne, "${if(equal(2.0, add(1, 1)), \"true\", \"false\")}"));
			assertEquals("Invalid if(equal(add())) result", "true",  Scripting.replaceVariables(ctx, testOne, "${if(equal(2.0, add(\"1\", 1)), \"true\", \"false\")}"));
			assertEquals("Invalid if(equal(add())) result", "true",  Scripting.replaceVariables(ctx, testOne, "${if(equal(2.0, add(1, \"1\")), \"true\", \"false\")}"));
			assertEquals("Invalid if(equal(add())) result", "true",  Scripting.replaceVariables(ctx, testOne, "${if(equal(2.0, add(1, 1.0)), \"true\", \"false\")}"));
			assertEquals("Invalid if(equal(add())) result", "true",  Scripting.replaceVariables(ctx, testOne, "${if(equal(20, add(\"10\", \"10\")), \"true\", \"false\")}"));
			assertEquals("Invalid if(equal(add())) result", "true",  Scripting.replaceVariables(ctx, testOne, "${if(equal(20, add(\"10\", \"010\")), \"true\", \"false\")}"));

			// eq
			assertEquals("Invalideq) result", "true",  Scripting.replaceVariables(ctx, testOne, "${eq(this.id, this.id)}"));
			assertEquals("Invalid eq() result", "true",  Scripting.replaceVariables(ctx, testOne, "${eq(\"1\", this.anInt)}"));
			assertEquals("Invalid eq() result", "true",  Scripting.replaceVariables(ctx, testOne, "${eq(1, this.anInt)}"));
			assertEquals("Invalid eq() result", "true",  Scripting.replaceVariables(ctx, testOne, "${eq(1.0, this.anInt)}"));
			assertEquals("Invalid eq() result", "true",  Scripting.replaceVariables(ctx, testOne, "${eq(this.anInt, \"1\")}"));
			assertEquals("Invalid eq() result", "true",  Scripting.replaceVariables(ctx, testOne, "${eq(this.anInt, 1)}"));
			assertEquals("Invalid eq() result", "true",  Scripting.replaceVariables(ctx, testOne, "${eq(this.anInt, 1.0)}"));
			assertEquals("Invalid eq() result", "true",  Scripting.replaceVariables(ctx, testOne, "${eq(this.aBoolean, \"true\")}"));
			assertEquals("Invalid eq() result", "false",  Scripting.replaceVariables(ctx, testOne, "${eq(this.aBoolean, \"false\")}"));
			assertEquals("Invalid eq() result", "true",  Scripting.replaceVariables(ctx, testOne, "${eq(this.aBoolean, true)}"));
			assertEquals("Invalid eq() result", "false",  Scripting.replaceVariables(ctx, testOne, "${eq(this.aBoolean, false)}"));
			assertEquals("Invalid eq() result", "true",  Scripting.replaceVariables(ctx, testOne, "${eq(this.anEnum, 'One')}"));
			assertEquals("Invalid eq() result", "true",  Scripting.replaceVariables(ctx, testOne, "${eq('', '')}"));

			// eq with empty string and number
			assertEquals("Invalid eq() result", "false",  Scripting.replaceVariables(ctx, testOne, "${eq(3, '')}"));
			assertEquals("Invalid eq() result", "false",  Scripting.replaceVariables(ctx, testOne, "${eq('', 12.3456)}"));

			// eq with null
			assertEquals("Invalid eq() result", "true",  Scripting.replaceVariables(ctx, testOne, "${eq(this.alwaysNull, this.alwaysNull)}"));
			assertEquals("Invalid eq() result", "false",  Scripting.replaceVariables(ctx, testOne, "${eq(this.alwaysNull, 'xyz')}"));
			assertEquals("Invalid eq() result", "false",  Scripting.replaceVariables(ctx, testOne, "${eq('xyz', this.alwaysNull)}"));

			// if + eq
			assertEquals("Invalid if(eq()) result", "true",  Scripting.replaceVariables(ctx, testOne, "${if(eq(this.id, this.id), \"true\", \"false\")}"));
			assertEquals("Invalid if(eq()) result", "true",  Scripting.replaceVariables(ctx, testOne, "${if(eq(\"abc\", \"abc\"), \"true\", \"false\")}"));
			assertEquals("Invalid if(eq()) result", "true",  Scripting.replaceVariables(ctx, testOne, "${if(eq(3, 3), \"true\", \"false\")}"));
			assertEquals("Invalid if(eq()) result", "true",  Scripting.replaceVariables(ctx, testOne, "${if(eq(\"3\", \"3\"), \"true\", \"false\")}"));
			assertEquals("Invalid if(eq()) result", "true",  Scripting.replaceVariables(ctx, testOne, "${if(eq(3.1414, 3.1414), \"true\", \"false\")}"));
			assertEquals("Invalid if(eq()) result", "true",  Scripting.replaceVariables(ctx, testOne, "${if(eq(\"3.1414\", \"3.1414\"), \"true\", \"false\")}"));
			assertEquals("Invalid if(eq()) result", "true",  Scripting.replaceVariables(ctx, testOne, "${if(eq(23.44242222243633337234623462, 23.44242222243633337234623462), \"true\", \"false\")}"));
			assertEquals("Invalid if(eq()) result", "true",  Scripting.replaceVariables(ctx, testOne, "${if(eq(\"23.44242222243633337234623462\", \"23.44242222243633337234623462\"), \"true\", \"false\")}"));
			assertEquals("Invalid if(eq()) result", "true",  Scripting.replaceVariables(ctx, testOne, "${if(eq(13, 013), \"true\", \"false\")}"));
			assertEquals("Invalid if(eq()) result", "true", Scripting.replaceVariables(ctx, testOne, "${if(eq(13, \"013\"), \"true\", \"false\")}"));
			assertEquals("Invalid if(eq()) result", "false", Scripting.replaceVariables(ctx, testOne, "${if(eq(\"13\", \"013\"), \"true\", \"false\")}"));
			assertEquals("Invalid if(eq()) result", "false",  Scripting.replaceVariables(ctx, testOne, "${if(eq(\"13\", \"00013\"), \"true\", \"false\")}"));

			// disabled: java StreamTokenizer can NOT handle scientific notation
//			assertEquals("Invalid if(eq()) result", "true",  Scripting.replaceVariables(ctx, testOne, "${eq(23.4462, 2.34462e1)}"));
//			assertEquals("Invalid if(eq()) result", "true",  Scripting.replaceVariables(ctx, testOne, "${eq(0.00234462, 2.34462e-3)}"));
//			assertEquals("Invalid if(eq()) result with null value", "false",  Scripting.replaceVariables(ctx, testOne, "${eq(this.alwaysNull, 2.34462e-3)}"));
			assertEquals("Invalid if(eq()) result with null value", "false",  Scripting.replaceVariables(ctx, testOne, "${eq(0.00234462, this.alwaysNull)}"));
			assertEquals("Invalid if(eq()) result with null value", "true",  Scripting.replaceVariables(ctx, testOne, "${eq(this.alwaysNull, this.alwaysNull)}"));

			// if + eq + add
			assertEquals("Invalid if(eq(add())) result", "true", Scripting.replaceVariables(ctx, testOne, "${if(eq(\"2\", add(\"1\", \"1\")), \"true\", \"false\")}"));
			assertEquals("Invalid if(eq(add())) result", "false", Scripting.replaceVariables(ctx, testOne, "${if(eq(\"2\", add(\"2\", \"1\")), \"true\", \"false\")}"));
			assertEquals("Invalid if(eq(add())) result", "true",  Scripting.replaceVariables(ctx, testOne, "${if(eq(2, add(\"1\", \"1\")), \"true\", \"false\")}"));
			assertEquals("Invalid if(eq(add())) result", "true",  Scripting.replaceVariables(ctx, testOne, "${if(eq(2, add(1, 1)), \"true\", \"false\")}"));
			assertEquals("Invalid if(eq(add())) result", "true",  Scripting.replaceVariables(ctx, testOne, "${if(eq(2, add(\"1\", 1)), \"true\", \"false\")}"));
			assertEquals("Invalid if(eq(add())) result", "true",  Scripting.replaceVariables(ctx, testOne, "${if(eq(2, add(1, \"1\")), \"true\", \"false\")}"));
			assertEquals("Invalid if(eq(add())) result", "true",  Scripting.replaceVariables(ctx, testOne, "${if(eq(2, add(1, 1.0)), \"true\", \"false\")}"));
			assertEquals("Invalid if(eq(add())) result", "true",  Scripting.replaceVariables(ctx, testOne, "${if(eq(2.0, add(\"1\", \"1\")), \"true\", \"false\")}"));
			assertEquals("Invalid if(eq(add())) result", "true",  Scripting.replaceVariables(ctx, testOne, "${if(eq(2.0, add(1, 1)), \"true\", \"false\")}"));
			assertEquals("Invalid if(eq(add())) result", "true",  Scripting.replaceVariables(ctx, testOne, "${if(eq(2.0, add(\"1\", 1)), \"true\", \"false\")}"));
			assertEquals("Invalid if(eq(add())) result", "true",  Scripting.replaceVariables(ctx, testOne, "${if(eq(2.0, add(1, \"1\")), \"true\", \"false\")}"));
			assertEquals("Invalid if(eq(add())) result", "true",  Scripting.replaceVariables(ctx, testOne, "${if(eq(2.0, add(1, 1.0)), \"true\", \"false\")}"));
			assertEquals("Invalid if(eq(add())) result", "true",  Scripting.replaceVariables(ctx, testOne, "${if(eq(20, add(\"10\", \"10\")), \"true\", \"false\")}"));
			assertEquals("Invalid if(eq(add())) result", "true",  Scripting.replaceVariables(ctx, testOne, "${if(eq(20, add(\"10\", \"010\")), \"true\", \"false\")}"));


			// add with null
			assertEquals("Invalid add() result with null value", "10.0",  Scripting.replaceVariables(ctx, testOne, "${add(\"10\", this.alwaysNull)}"));
			assertEquals("Invalid add() result with null value", "11.0",  Scripting.replaceVariables(ctx, testOne, "${add(this.alwaysNull, \"11\")}"));
			assertEquals("Invalid add() result with null value", "0.0",  Scripting.replaceVariables(ctx, testOne, "${add(this.alwaysNull, this.alwaysNull)}"));

			// if + lt
			assertEquals("Invalid if(lt()) result", "false", Scripting.replaceVariables(ctx, testOne, "${if(lt(\"2\", \"2\"), \"true\", \"false\")}"));
			assertEquals("Invalid if(lt()) result", "true",  Scripting.replaceVariables(ctx, testOne, "${if(lt(\"2\", \"3\"), \"true\", \"false\")}"));
			assertEquals("Invalid if(lt()) result", "true",  Scripting.replaceVariables(ctx, testOne, "${if(lt(\"2000000\", \"3000000\"), \"true\", \"false\")}"));
			assertEquals("Invalid if(lt()) result", "true",  Scripting.replaceVariables(ctx, testOne, "${if(lt(\"2.0\", \"3.0\"), \"true\", \"false\")}"));
			assertEquals("Invalid if(lt()) result", "true",  Scripting.replaceVariables(ctx, testOne, "${if(lt(\"2000000.0\", \"3000000.0\"), \"true\", \"false\")}"));
			assertEquals("Invalid if(lt()) result", "true",  Scripting.replaceVariables(ctx, testOne, "${if(lt(\"12\", \"3\"), \"true\", \"false\")}"));
			assertEquals("Invalid if(lt()) result", "true",  Scripting.replaceVariables(ctx, testOne, "${if(lt(\"12000000\", \"3000000\"), \"true\", \"false\")}"));
			assertEquals("Invalid if(lt()) result", "true",  Scripting.replaceVariables(ctx, testOne, "${if(lt(\"12.0\", \"3.0\"), \"true\", \"false\")}"));
			assertEquals("Invalid if(lt()) result", "true",  Scripting.replaceVariables(ctx, testOne, "${if(lt(\"12000000.0\", \"3000000.0\"), \"true\", \"false\")}"));

			assertEquals("Invalid if(lt()) result", "false", Scripting.replaceVariables(ctx, testOne, "${if(lt(2, 2), \"true\", \"false\")}"));
			assertEquals("Invalid if(lt()) result", "true",  Scripting.replaceVariables(ctx, testOne, "${if(lt(2, 3), \"true\", \"false\")}"));
			assertEquals("Invalid if(lt()) result", "true",  Scripting.replaceVariables(ctx, testOne, "${if(lt(2000000, 3000000), \"true\", \"false\")}"));
			assertEquals("Invalid if(lt()) result", "true",  Scripting.replaceVariables(ctx, testOne, "${if(lt(2.0, 3.0), \"true\", \"false\")}"));
			assertEquals("Invalid if(lt()) result", "true",  Scripting.replaceVariables(ctx, testOne, "${if(lt(2000000.0, 3000000.0), \"true\", \"false\")}"));
			assertEquals("Invalid if(lt()) result", "false", Scripting.replaceVariables(ctx, testOne, "${if(lt(12, 3), \"true\", \"false\")}"));
			assertEquals("Invalid if(lt()) result", "true",  Scripting.replaceVariables(ctx, testOne, "${if(lt(1200000, 3000000), \"true\", \"false\")}"));
			assertEquals("Invalid if(lt()) result", "false", Scripting.replaceVariables(ctx, testOne, "${if(lt(12000000, 3000000), \"true\", \"false\")}"));
			assertEquals("Invalid if(lt()) result", "false", Scripting.replaceVariables(ctx, testOne, "${if(lt(12.0, 3.0), \"true\", \"false\")}"));
			assertEquals("Invalid if(lt()) result", "false", Scripting.replaceVariables(ctx, testOne, "${if(lt(12000000.0, 3000000.0), \"true\", \"false\")}"));

			// compare numbers written as strings as numbers
			assertEquals("Invalid if(lt()) result", "true", Scripting.replaceVariables(ctx, testOne, "${lt(\"1200\", \"30\")}"));

			// lt with numbers and empty string
			assertEquals("Invalid lt() result with null value", "false", Scripting.replaceVariables(ctx, testOne, "${lt(10, '')}"));
			assertEquals("Invalid lt() result with null value", "true",  Scripting.replaceVariables(ctx, testOne, "${lt('', 11)}"));
			assertEquals("Invalid lt() result with null value", "false", Scripting.replaceVariables(ctx, testOne, "${lt('', '')}"));

			// lt with null
			assertEquals("Invalid lt() result with null value", "false", Scripting.replaceVariables(ctx, testOne, "${lt(\"10\", this.alwaysNull)}"));
			assertEquals("Invalid lt() result with null value", "true",  Scripting.replaceVariables(ctx, testOne, "${lt(this.alwaysNull, \"11\")}"));
			assertEquals("Invalid lt() result with null value", "false", Scripting.replaceVariables(ctx, testOne, "${lt(this.alwaysNull, this.alwaysNull)}"));

			// if + gt
			assertEquals("Invalid if(gt()) result", "false", Scripting.replaceVariables(ctx, testOne, "${if(gt(\"2\", \"2\"), \"true\", \"false\")}"));
			assertEquals("Invalid if(gt()) result", "false", Scripting.replaceVariables(ctx, testOne, "${if(gt(\"2\", \"3\"), \"true\", \"false\")}"));
			assertEquals("Invalid if(gt()) result", "false", Scripting.replaceVariables(ctx, testOne, "${if(gt(\"2000000\", \"3000000\"), \"true\", \"false\")}"));
			assertEquals("Invalid if(gt()) result", "false", Scripting.replaceVariables(ctx, testOne, "${if(gt(\"2.0\", \"3.0\"), \"true\", \"false\")}"));
			assertEquals("Invalid if(gt()) result", "false", Scripting.replaceVariables(ctx, testOne, "${if(gt(\"2000000.0\", \"3000000.0\"), \"true\", \"false\")}"));
			assertEquals("Invalid if(gt()) result", "false", Scripting.replaceVariables(ctx, testOne, "${if(gt(\"12\", \"3\"), \"true\", \"false\")}"));
			assertEquals("Invalid if(gt()) result", "false", Scripting.replaceVariables(ctx, testOne, "${if(gt(\"12000000\", \"3000000\"), \"true\", \"false\")}"));
			assertEquals("Invalid if(gt()) result", "false", Scripting.replaceVariables(ctx, testOne, "${if(gt(\"12.0\", \"3.0\"), \"true\", \"false\")}"));
			assertEquals("Invalid if(gt()) result", "false",  Scripting.replaceVariables(ctx, testOne, "${if(gt(\"12000000.0\", \"3000000.0\"), \"true\", \"false\")}"));

			assertEquals("Invalid if(gt()) result", "false", Scripting.replaceVariables(ctx, testOne, "${if(gt(2, 2), \"true\", \"false\")}"));
			assertEquals("Invalid if(gt()) result", "false", Scripting.replaceVariables(ctx, testOne, "${if(gt(2, 3), \"true\", \"false\")}"));
			assertEquals("Invalid if(gt()) result", "false", Scripting.replaceVariables(ctx, testOne, "${if(gt(2000000, 3000000), \"true\", \"false\")}"));
			assertEquals("Invalid if(gt()) result", "false", Scripting.replaceVariables(ctx, testOne, "${if(gt(2.0, 3.0), \"true\", \"false\")}"));
			assertEquals("Invalid if(gt()) result", "false", Scripting.replaceVariables(ctx, testOne, "${if(gt(2000000.0, 3000000.0), \"true\", \"false\")}"));
			assertEquals("Invalid if(gt()) result", "true",  Scripting.replaceVariables(ctx, testOne, "${if(gt(12, 3), \"true\", \"false\")}"));
			assertEquals("Invalid if(gt()) result", "true",  Scripting.replaceVariables(ctx, testOne, "${if(gt(12000000, 3000000), \"true\", \"false\")}"));
			assertEquals("Invalid if(gt()) result", "true",  Scripting.replaceVariables(ctx, testOne, "${if(gt(12.0, 3.0), \"true\", \"false\")}"));
			assertEquals("Invalid if(gt()) result", "true",  Scripting.replaceVariables(ctx, testOne, "${if(gt(12000000.0, 3000000.0), \"true\", \"false\")}"));

			// gt with null
			assertEquals("Invalid gt() result with null value", "true",  Scripting.replaceVariables(ctx, testOne, "${gt(\"10\", this.alwaysNull)}"));
			assertEquals("Invalid gt() result with null value", "false", Scripting.replaceVariables(ctx, testOne, "${gt(this.alwaysNull, \"11\")}"));
			assertEquals("Invalid gt() result with null value", "false", Scripting.replaceVariables(ctx, testOne, "${gt(this.alwaysNull, this.alwaysNull)}"));

			// gt with numbers and empty string
			assertEquals("Invalid gt() result with null value", "true",  Scripting.replaceVariables(ctx, testOne, "${gt(10, '')}"));
			assertEquals("Invalid gt() result with null value", "false", Scripting.replaceVariables(ctx, testOne, "${gt('', 11)}"));
			assertEquals("Invalid gt() result with null value", "false", Scripting.replaceVariables(ctx, testOne, "${gt('', '')}"));

			// if + lte
			assertEquals("Invalid if(lte()) result", "true",  Scripting.replaceVariables(ctx, testOne, "${if(lte(\"2\", \"2\"), \"true\", \"false\")}"));
			assertEquals("Invalid if(lte()) result", "true",  Scripting.replaceVariables(ctx, testOne, "${if(lte(\"2\", \"3\"), \"true\", \"false\")}"));
			assertEquals("Invalid if(lte()) result", "true",  Scripting.replaceVariables(ctx, testOne, "${if(lte(\"2000000\", \"3000000\"), \"true\", \"false\")}"));
			assertEquals("Invalid if(lte()) result", "true",  Scripting.replaceVariables(ctx, testOne, "${if(lte(\"2.0\", \"3.0\"), \"true\", \"false\")}"));
			assertEquals("Invalid if(lte()) result", "true",  Scripting.replaceVariables(ctx, testOne, "${if(lte(\"2000000.0\", \"3000000.0\"), \"true\", \"false\")}"));
			assertEquals("Invalid if(lte()) result", "true",  Scripting.replaceVariables(ctx, testOne, "${if(lte(\"12\", \"3\"), \"true\", \"false\")}"));
			assertEquals("Invalid if(lte()) result", "true",  Scripting.replaceVariables(ctx, testOne, "${if(lte(\"12000000\", \"3000000\"), \"true\", \"false\")}"));
			assertEquals("Invalid if(lte()) result", "true",  Scripting.replaceVariables(ctx, testOne, "${if(lte(\"12.0\", \"3.0\"), \"true\", \"false\")}"));
			assertEquals("Invalid if(lte()) result", "true",  Scripting.replaceVariables(ctx, testOne, "${if(lte(\"12000000.0\", \"3000000.0\"), \"true\", \"false\")}"));

			assertEquals("Invalid if(lte()) result", "true",  Scripting.replaceVariables(ctx, testOne, "${if(lte(2, 2), \"true\", \"false\")}"));
			assertEquals("Invalid if(lte()) result", "true",  Scripting.replaceVariables(ctx, testOne, "${if(lte(2, 3), \"true\", \"false\")}"));
			assertEquals("Invalid if(lte()) result", "true",  Scripting.replaceVariables(ctx, testOne, "${if(lte(2000000, 3000000), \"true\", \"false\")}"));
			assertEquals("Invalid if(lte()) result", "true",  Scripting.replaceVariables(ctx, testOne, "${if(lte(2.0, 3.0), \"true\", \"false\")}"));
			assertEquals("Invalid if(lte()) result", "true",  Scripting.replaceVariables(ctx, testOne, "${if(lte(2000000.0, 3000000.0), \"true\", \"false\")}"));
			assertEquals("Invalid if(lte()) result", "false", Scripting.replaceVariables(ctx, testOne, "${if(lte(12, 3), \"true\", \"false\")}"));
			assertEquals("Invalid if(lte()) result", "false", Scripting.replaceVariables(ctx, testOne, "${if(lte(12000000, 3000000), \"true\", \"false\")}"));
			assertEquals("Invalid if(lte()) result", "false", Scripting.replaceVariables(ctx, testOne, "${if(lte(12.0, 3.0), \"true\", \"false\")}"));
			assertEquals("Invalid if(lte()) result", "false", Scripting.replaceVariables(ctx, testOne, "${if(lte(12000000.0, 3000000.0), \"true\", \"false\")}"));

			// lte with null
			assertEquals("Invalid lte() result with null value", "false", Scripting.replaceVariables(ctx, testOne, "${lte(\"10\", this.alwaysNull)}"));
			assertEquals("Invalid lte() result with null value", "true",  Scripting.replaceVariables(ctx, testOne, "${lte(this.alwaysNull, \"11\")}"));
			assertEquals("Invalid lte() result with null value", "true",  Scripting.replaceVariables(ctx, testOne, "${lte(this.alwaysNull, this.alwaysNull)}"));

			// if + gte
			assertEquals("Invalid if(gte()) result", "true",  Scripting.replaceVariables(ctx, testOne, "${if(gte(\"2\", \"2\"), \"true\", \"false\")}"));
			assertEquals("Invalid if(gte()) result", "false", Scripting.replaceVariables(ctx, testOne, "${if(gte(\"2\", \"3\"), \"true\", \"false\")}"));
			assertEquals("Invalid if(gte()) result", "false", Scripting.replaceVariables(ctx, testOne, "${if(gte(\"2000000\", \"3000000\"), \"true\", \"false\")}"));
			assertEquals("Invalid if(gte()) result", "false", Scripting.replaceVariables(ctx, testOne, "${if(gte(\"2.0\", \"3.0\"), \"true\", \"false\")}"));
			assertEquals("Invalid if(gte()) result", "false", Scripting.replaceVariables(ctx, testOne, "${if(gte(\"2000000.0\", \"3000000.0\"), \"true\", \"false\")}"));
			assertEquals("Invalid if(gte()) result", "false", Scripting.replaceVariables(ctx, testOne, "${if(gte(\"12\", \"3\"), \"true\", \"false\")}"));
			assertEquals("Invalid if(gte()) result", "false", Scripting.replaceVariables(ctx, testOne, "${if(gte(\"12000000\", \"3000000\"), \"true\", \"false\")}"));
			assertEquals("Invalid if(gte()) result", "false", Scripting.replaceVariables(ctx, testOne, "${if(gte(\"12.0\", \"3.0\"), \"true\", \"false\")}"));
			assertEquals("Invalid if(gte()) result", "false", Scripting.replaceVariables(ctx, testOne, "${if(gte(\"12000000.0\", \"3000000.0\"), \"true\", \"false\")}"));

			assertEquals("Invalid if(gte()) result", "true",  Scripting.replaceVariables(ctx, testOne, "${if(gte(2, 2), \"true\", \"false\")}"));
			assertEquals("Invalid if(gte()) result", "false", Scripting.replaceVariables(ctx, testOne, "${if(gte(2, 3), \"true\", \"false\")}"));
			assertEquals("Invalid if(gte()) result", "false", Scripting.replaceVariables(ctx, testOne, "${if(gte(2000000, 3000000), \"true\", \"false\")}"));
			assertEquals("Invalid if(gte()) result", "false", Scripting.replaceVariables(ctx, testOne, "${if(gte(2.0, 3.0), \"true\", \"false\")}"));
			assertEquals("Invalid if(gte()) result", "false", Scripting.replaceVariables(ctx, testOne, "${if(gte(2000000.0, 3000000.0), \"true\", \"false\")}"));
			assertEquals("Invalid if(gte()) result", "true",  Scripting.replaceVariables(ctx, testOne, "${if(gte(12, 3), \"true\", \"false\")}"));
			assertEquals("Invalid if(gte()) result", "true",  Scripting.replaceVariables(ctx, testOne, "${if(gte(12000000, 3000000), \"true\", \"false\")}"));
			assertEquals("Invalid if(gte()) result", "true",  Scripting.replaceVariables(ctx, testOne, "${if(gte(12.0, 3.0), \"true\", \"false\")}"));
			assertEquals("Invalid if(gte()) result", "true",  Scripting.replaceVariables(ctx, testOne, "${if(gte(12000000.0, 3000000.0), \"true\", \"false\")}"));

			// gte with null
			assertEquals("Invalid gte() result with null value", "true",  Scripting.replaceVariables(ctx, testOne, "${gte(\"10\", this.alwaysNull)}"));
			assertEquals("Invalid gte() result with null value", "false",  Scripting.replaceVariables(ctx, testOne, "${gte(this.alwaysNull, \"11\")}"));
			assertEquals("Invalid gte() result with null value", "true",  Scripting.replaceVariables(ctx, testOne, "${gte(this.alwaysNull, this.alwaysNull)}"));

			// if + equal + subt
			assertEquals("Invalid if(equal(subt())) result", "true", Scripting.replaceVariables(ctx, testOne, "${if(equal(\"2\", subt(\"3\", \"1\")), \"true\", \"false\")}"));
			assertEquals("Invalid if(equal(subt())) result", "false", Scripting.replaceVariables(ctx, testOne, "${if(equal(\"2\", subt(\"4\", \"1\")), \"true\", \"false\")}"));
			assertEquals("Invalid if(equal(subt())) result", "true",  Scripting.replaceVariables(ctx, testOne, "${if(equal(2, subt(\"3\", \"1\")), \"true\", \"false\")}"));
			assertEquals("Invalid if(equal(subt())) result", "true",  Scripting.replaceVariables(ctx, testOne, "${if(equal(2, subt(3, 1)), \"true\", \"false\")}"));
			assertEquals("Invalid if(equal(subt())) result", "true",  Scripting.replaceVariables(ctx, testOne, "${if(equal(2, subt(\"3\", 1)), \"true\", \"false\")}"));
			assertEquals("Invalid if(equal(subt())) result", "true",  Scripting.replaceVariables(ctx, testOne, "${if(equal(2, subt(3, \"1\")), \"true\", \"false\")}"));
			assertEquals("Invalid if(equal(subt())) result", "true",  Scripting.replaceVariables(ctx, testOne, "${if(equal(2, subt(3, 1.0)), \"true\", \"false\")}"));
			assertEquals("Invalid if(equal(subt())) result", "true",  Scripting.replaceVariables(ctx, testOne, "${if(equal(2.0, subt(\"3\", \"1\")), \"true\", \"false\")}"));
			assertEquals("Invalid if(equal(subt())) result", "true",  Scripting.replaceVariables(ctx, testOne, "${if(equal(2.0, subt(3, 1)), \"true\", \"false\")}"));
			assertEquals("Invalid if(equal(subt())) result", "true",  Scripting.replaceVariables(ctx, testOne, "${if(equal(2.0, subt(\"3\", 1)), \"true\", \"false\")}"));
			assertEquals("Invalid if(equal(subt())) result", "true",  Scripting.replaceVariables(ctx, testOne, "${if(equal(2.0, subt(3, \"1\")), \"true\", \"false\")}"));
			assertEquals("Invalid if(equal(subt())) result", "true",  Scripting.replaceVariables(ctx, testOne, "${if(equal(2.0, subt(3, 1.0)), \"true\", \"false\")}"));
			assertEquals("Invalid if(equal(subt())) result", "true",  Scripting.replaceVariables(ctx, testOne, "${if(equal(20, subt(\"30\", \"10\")), \"true\", \"false\")}"));
			assertEquals("Invalid if(equal(subt())) result", "true",  Scripting.replaceVariables(ctx, testOne, "${if(equal(20, subt(\"30\", \"010\")), \"true\", \"false\")}"));

			// subt with null
			assertEquals("Invalid subt() result with null value", "",  Scripting.replaceVariables(ctx, testOne, "${subt(\"10\", this.alwaysNull)}"));
			assertEquals("Invalid subt() result with null value", "",  Scripting.replaceVariables(ctx, testOne, "${subt(this.alwaysNull, \"11\")}"));
			assertEquals("Invalid subt() result with null value", "",  Scripting.replaceVariables(ctx, testOne, "${subt(this.alwaysNull, this.alwaysNull)}"));

			// if + equal + mult
			assertEquals("Invalid if(equal(mult())) result", "true", Scripting.replaceVariables(ctx, testOne, "${if(equal(\"6\", mult(\"3\", \"2\")), \"true\", \"false\")}"));
			assertEquals("Invalid if(equal(mult())) result", "false", Scripting.replaceVariables(ctx, testOne, "${if(equal(\"6\", mult(\"4\", \"2\")), \"true\", \"false\")}"));
			assertEquals("Invalid if(equal(mult())) result", "true",  Scripting.replaceVariables(ctx, testOne, "${if(equal(6, mult(\"3\", \"2\")), \"true\", \"false\")}"));
			assertEquals("Invalid if(equal(mult())) result", "true",  Scripting.replaceVariables(ctx, testOne, "${if(equal(6, mult(3, 2)), \"true\", \"false\")}"));
			assertEquals("Invalid if(equal(mult())) result", "true",  Scripting.replaceVariables(ctx, testOne, "${if(equal(6, mult(\"3\", 2)), \"true\", \"false\")}"));
			assertEquals("Invalid if(equal(mult())) result", "true",  Scripting.replaceVariables(ctx, testOne, "${if(equal(6, mult(3, \"2\")), \"true\", \"false\")}"));
			assertEquals("Invalid if(equal(mult())) result", "true",  Scripting.replaceVariables(ctx, testOne, "${if(equal(6, mult(3, 2.0)), \"true\", \"false\")}"));
			assertEquals("Invalid if(equal(mult())) result", "true",  Scripting.replaceVariables(ctx, testOne, "${if(equal(6.0, mult(\"3\", \"2\")), \"true\", \"false\")}"));
			assertEquals("Invalid if(equal(mult())) result", "true",  Scripting.replaceVariables(ctx, testOne, "${if(equal(6.0, mult(3, 2)), \"true\", \"false\")}"));
			assertEquals("Invalid if(equal(mult())) result", "true",  Scripting.replaceVariables(ctx, testOne, "${if(equal(6.0, mult(\"3\", 2)), \"true\", \"false\")}"));
			assertEquals("Invalid if(equal(mult())) result", "true",  Scripting.replaceVariables(ctx, testOne, "${if(equal(6.0, mult(3, \"2\")), \"true\", \"false\")}"));
			assertEquals("Invalid if(equal(mult())) result", "true",  Scripting.replaceVariables(ctx, testOne, "${if(equal(6.0, mult(3, 2.0)), \"true\", \"false\")}"));
			assertEquals("Invalid if(equal(mult())) result", "true",  Scripting.replaceVariables(ctx, testOne, "${if(equal(600, mult(\"30\", \"20\")), \"true\", \"false\")}"));
			assertEquals("Invalid if(equal(mult())) result", "true",  Scripting.replaceVariables(ctx, testOne, "${if(equal(600, mult(\"30\", \"020\")), \"true\", \"false\")}"));

			// mult with null
			assertEquals("Invalid mult() result with null value", "",  Scripting.replaceVariables(ctx, testOne, "${mult(\"10\", this.alwaysNull)}"));
			assertEquals("Invalid mult() result with null value", "",  Scripting.replaceVariables(ctx, testOne, "${mult(this.alwaysNull, \"11\")}"));
			assertEquals("Invalid mult() result with null value", "",  Scripting.replaceVariables(ctx, testOne, "${mult(this.alwaysNull, this.alwaysNull)}"));

			// if + equal + quot
			assertEquals("Invalid if(equal(quot())) result", "true", Scripting.replaceVariables(ctx, testOne, "${if(equal(\"1.5\", quot(\"3\", \"2\")), \"true\", \"false\")}"));
			assertEquals("Invalid if(equal(quot())) result", "false", Scripting.replaceVariables(ctx, testOne, "${if(equal(\"1.5\", quot(\"5\", \"2\")), \"true\", \"false\")}"));
			assertEquals("Invalid if(equal(quot())) result", "true",  Scripting.replaceVariables(ctx, testOne, "${if(equal(1.5, quot(\"3\", \"2\")), \"true\", \"false\")}"));
			assertEquals("Invalid if(equal(quot())) result", "true",  Scripting.replaceVariables(ctx, testOne, "${if(equal(1.5, quot(3, 2)), \"true\", \"false\")}"));
			assertEquals("Invalid if(equal(quot())) result", "true",  Scripting.replaceVariables(ctx, testOne, "${if(equal(1.5, quot(\"3\", 2)), \"true\", \"false\")}"));
			assertEquals("Invalid if(equal(quot())) result", "true",  Scripting.replaceVariables(ctx, testOne, "${if(equal(1.5, quot(3, \"2\")), \"true\", \"false\")}"));
			assertEquals("Invalid if(equal(quot())) result", "true",  Scripting.replaceVariables(ctx, testOne, "${if(equal(1.5, quot(3, 2.0)), \"true\", \"false\")}"));
			assertEquals("Invalid if(equal(quot())) result", "true",  Scripting.replaceVariables(ctx, testOne, "${if(equal(15, quot(\"30\", \"2\")), \"true\", \"false\")}"));
			assertEquals("Invalid if(equal(quot())) result", "true",  Scripting.replaceVariables(ctx, testOne, "${if(equal(15, quot(\"30\", \"02\")), \"true\", \"false\")}"));

			// quot with null
			assertEquals("Invalid quot() result with null value", "10.0",  Scripting.replaceVariables(ctx, testOne, "${quot(10, this.alwaysNull)}"));
			assertEquals("Invalid quot() result with null value", "10.0",  Scripting.replaceVariables(ctx, testOne, "${quot(\"10\", this.alwaysNull)}"));
			assertEquals("Invalid quot() result with null value", "",  Scripting.replaceVariables(ctx, testOne, "${quot(this.alwaysNull, \"11\")}"));
			assertEquals("Invalid quot() result with null value", "",  Scripting.replaceVariables(ctx, testOne, "${quot(this.alwaysNull, this.alwaysNull)}"));

			// if + equal + round
			assertEquals("Invalid if(equal(round())) result", "true", Scripting.replaceVariables(ctx, testOne, "${if(equal(\"1.9\", round(\"1.9\", \"2\")), \"true\", \"false\")}"));
			assertEquals("Invalid if(equal(round())) result", "false", Scripting.replaceVariables(ctx, testOne, "${if(equal(\"2\", round(\"2.5\", \"2\")), \"true\", \"false\")}"));
			assertEquals("Invalid if(equal(round())) result", "true", Scripting.replaceVariables(ctx, testOne, "${if(equal(\"2\", round(\"1.999999\", \"2\")), \"true\", \"false\")}"));
			assertEquals("Invalid if(equal(round())) result", "false", Scripting.replaceVariables(ctx, testOne, "${if(equal(\"2\", round(\"2.499999\", \"2\")), \"true\", \"false\")}"));
			assertEquals("Invalid if(equal(round())) result", "false", Scripting.replaceVariables(ctx, testOne, "${if(equal(2, round(1.9, 2)), \"true\", \"false\")}"));
			assertEquals("Invalid if(equal(round())) result", "false", Scripting.replaceVariables(ctx, testOne, "${if(equal(2, round(2.5, 2)), \"true\", \"false\")}"));
			assertEquals("Invalid if(equal(round())) result", "true",  Scripting.replaceVariables(ctx, testOne, "${if(equal(2, round(1.999999, 2)), \"true\", \"false\")}"));
			assertEquals("Invalid if(equal(round())) result", "false", Scripting.replaceVariables(ctx, testOne, "${if(equal(2, round(2.499999, 2)), \"true\", \"false\")}"));
			assertEquals("Invalid if(equal(round())) result", "true",  Scripting.replaceVariables(ctx, testOne, "${if(equal(2, round(2, 2)), \"true\", \"false\")}"));
			assertEquals("Invalid if(equal(round())) result", "true",  Scripting.replaceVariables(ctx, testOne, "${if(equal(2.4, round(2.4, 2)), \"true\", \"false\")}"));
			assertEquals("Invalid if(equal(round())) result", "true",  Scripting.replaceVariables(ctx, testOne, "${if(equal(2.23, round(2.225234, 2)), \"true\", \"false\")}"));
			assertEquals("Invalid if(equal(round())) result", "false", Scripting.replaceVariables(ctx, testOne, "${if(equal(2, round(1.9, 8)), \"true\", \"false\")}"));
			assertEquals("Invalid if(equal(round())) result", "false", Scripting.replaceVariables(ctx, testOne, "${if(equal(2, round(2.5, 8)), \"true\", \"false\")}"));
			assertEquals("Invalid if(equal(round())) result", "false", Scripting.replaceVariables(ctx, testOne, "${if(equal(2, round(1.999999, 8)), \"true\", \"false\")}"));
			assertEquals("Invalid if(equal(round())) result", "false", Scripting.replaceVariables(ctx, testOne, "${if(equal(2, round(2.499999, 8)), \"true\", \"false\")}"));
			assertEquals("Invalid if(equal(round())) result", "true",  Scripting.replaceVariables(ctx, testOne, "${if(equal(1.999999, round(1.999999, 8)), \"true\", \"false\")}"));
			assertEquals("Invalid if(equal(round())) result", "true",  Scripting.replaceVariables(ctx, testOne, "${if(equal(2.499999, round(2.499999, 8)), \"true\", \"false\")}"));
			assertEquals("Invalid if(equal(round())) result", "true",  Scripting.replaceVariables(ctx, testOne, "${if(equal(2, round(1.999999999, 8)), \"true\", \"false\")}"));
			assertEquals("Invalid if(equal(round())) result", "true",  Scripting.replaceVariables(ctx, testOne, "${if(equal(2, round(2, 8)), \"true\", \"false\")}"));
			assertEquals("Invalid if(equal(round())) result", "true",  Scripting.replaceVariables(ctx, testOne, "${if(equal(2.4, round(2.4, 8)), \"true\", \"false\")}"));
			assertEquals("Invalid if(equal(round())) result", "true",  Scripting.replaceVariables(ctx, testOne, "${if(equal(2.225234, round(2.225234, 8)), \"true\", \"false\")}"));

			// disabled because scientific notation is not supported :(
			//assertEquals("Invalid if(equal(round())) result", "true",  Scripting.replaceVariables(ctx, testOne, "${if(equal(0.00245, round(2.45e-3, 8)), \"true\", \"false\")}"));
			//assertEquals("Invalid if(equal(round())) result", "true",  Scripting.replaceVariables(ctx, testOne, "${if(equal(245, round(2.45e2, 8)), \"true\", \"false\")}"));

			// round with null
			assertEquals("Invalid round() result", "10",                                              Scripting.replaceVariables(ctx, testOne, "${round(\"10\")}"));
			assertEquals("Invalid round() result with null value", "",                                Scripting.replaceVariables(ctx, testOne, "${round(this.alwaysNull)}"));
			assertEquals("Invalid round() result with null value", RoundFunction.ERROR_MESSAGE_ROUND, Scripting.replaceVariables(ctx, testOne, "${round(this.alwaysNull, this.alwaysNull)}"));

			// if + equal + max
			assertEquals("Invalid if(equal(max())) result", "true",  Scripting.replaceVariables(ctx, testOne, "${if(equal(\"2\", max(\"1.9\", \"2\")), \"true\", \"false\")}"));
			assertEquals("Invalid if(equal(max())) result", "true",  Scripting.replaceVariables(ctx, testOne, "${if(equal(2, max(1.9, 2)), \"true\", \"false\")}"));
			assertEquals("Invalid if(equal(max())) result", "true",  Scripting.replaceVariables(ctx, testOne, "${if(equal(2.0, max(1.9, 2)), \"true\", \"false\")}"));

			// max with null
			assertEquals("Invalid max() result with null value", "",  Scripting.replaceVariables(ctx, testOne, "${max(\"10\", this.alwaysNull)}"));
			assertEquals("Invalid max() result with null value", "",  Scripting.replaceVariables(ctx, testOne, "${max(this.alwaysNull, \"11\")}"));
			assertEquals("Invalid max() result with null value", "",  Scripting.replaceVariables(ctx, testOne, "${max(this.alwaysNull, this.alwaysNull)}"));

			// if + equal + min
			assertEquals("Invalid if(equal(min())) result", "true",  Scripting.replaceVariables(ctx, testOne, "${if(equal(\"1.9\", min(\"1.9\", \"2\")), \"true\", \"false\")}"));
			assertEquals("Invalid if(equal(min())) result", "true",  Scripting.replaceVariables(ctx, testOne, "${if(equal(1.9, min(1.9, 2)), \"true\", \"false\")}"));
			assertEquals("Invalid if(equal(min())) result", "true",  Scripting.replaceVariables(ctx, testOne, "${if(equal(1, min(1, 2)), \"true\", \"false\")}"));

			// min with null
			assertEquals("Invalid min() result with null value", "",  Scripting.replaceVariables(ctx, testOne, "${min(\"10\", this.alwaysNull)}"));
			assertEquals("Invalid min() result with null value", "",  Scripting.replaceVariables(ctx, testOne, "${min(this.alwaysNull, \"11\")}"));
			assertEquals("Invalid min() result with null value", "",  Scripting.replaceVariables(ctx, testOne, "${min(this.alwaysNull, this.alwaysNull)}"));

			// date_format
			assertEquals("Invalid date_format() result", nowString1, Scripting.replaceVariables(ctx, testOne, "${date_format(this.aDate, \"" + format1.toPattern() + "\")}"));
			assertEquals("Invalid date_format() result", nowString2, Scripting.replaceVariables(ctx, testOne, "${date_format(this.aDate, \"" + format2.toPattern() + "\")}"));
			assertEquals("Invalid date_format() result", nowString3, Scripting.replaceVariables(ctx, testOne, "${date_format(this.aDate, \"" + format3.toPattern() + "\")}"));

			// date_format with locale
			Locale locale = ctx.getLocale();
			assertEquals("Invalid set_locale() result", "", Scripting.replaceVariables(ctx, testOne, "${set_locale('us')}"));
			assertEquals("Invalid date_format() result", "01. Oct 2017", Scripting.replaceVariables(ctx, testOne, "${date_format(parse_date('01.10.2017', 'dd.MM.yyyy'), 'dd. MMM yyyy')}"));
			assertEquals("Invalid set_locale() result", "", Scripting.replaceVariables(ctx, testOne, "${set_locale('de')}"));
			assertEquals("Invalid date_format() result", "01. Okt. 2017", Scripting.replaceVariables(ctx, testOne, "${date_format(parse_date('01.10.2017', 'dd.MM.yyyy'), 'dd. MMM yyyy')}"));
			ctx.setLocale(locale);

			// date_format with null
			assertEquals("Invalid date_format() result with null value", "",                                           Scripting.replaceVariables(ctx, testOne, "${date_format(this.alwaysNull, \"yyyy\")}"));
			assertEquals("Invalid date_format() result with null value", DateFormatFunction.ERROR_MESSAGE_DATE_FORMAT, Scripting.replaceVariables(ctx, testOne, "${date_format(\"10\", this.alwaysNull)}"));
			assertEquals("Invalid date_format() result with null value", DateFormatFunction.ERROR_MESSAGE_DATE_FORMAT, Scripting.replaceVariables(ctx, testOne, "${date_format(this.alwaysNull, this.alwaysNull)}"));

			// date_format error messages
			assertEquals("Invalid date_format() result for wrong number of parameters", DateFormatFunction.ERROR_MESSAGE_DATE_FORMAT, Scripting.replaceVariables(ctx, testOne, "${date_format()}"));
			assertEquals("Invalid date_format() result for wrong number of parameters", DateFormatFunction.ERROR_MESSAGE_DATE_FORMAT, Scripting.replaceVariables(ctx, testOne, "${date_format(this.aDouble)}"));
			assertEquals("Invalid date_format() result for wrong number of parameters", DateFormatFunction.ERROR_MESSAGE_DATE_FORMAT, Scripting.replaceVariables(ctx, testOne, "${date_format(this.aDouble, this.aDouble, this.aDouble)}"));

			// parse_date
			//assertEquals("Invalid parse_date() result", ParseDateFunction.ERROR_MESSAGE_PARSE_DATE, Scripting.replaceVariables(ctx, testOne, "${parse_date('2015-12-12')}"));
			//assertEquals("Invalid parse_date() result", "2015-12-12T00:00:00+0000", Scripting.replaceVariables(ctx, testOne, "${parse_date('2015-12-12', 'yyyy-MM-dd')}"));
			//assertEquals("Invalid parse_date() result", "2015-12-12T00:00:00+0000", Scripting.replaceVariables(ctx, testOne, "${parse_date('2015-12-12', 'yyyy-MM-dd')}"));
			//assertEquals("Invalid parse_date() result for wrong number of parameters", ParseDateFunction.ERROR_MESSAGE_PARSE_DATE, Scripting.replaceVariables(ctx, testOne, "${date_format(parse_date('2017-09-20T18:23:22+0200'), 'dd. MMM yyyy')}"));

			// to_date
			//assertEquals("Invalid to_date() result", ToDateFunction.ERROR_MESSAGE_TO_DATE, Scripting.replaceVariables(ctx, testOne, "${to_date()}"));
			//assertEquals("Invalid to_date() result", "2016-09-06T22:44:45+0000", Scripting.replaceVariables(ctx, testOne, "${to_date(1473201885000)}"));

			// number_format error messages
			assertEquals("Invalid number_format() result for wrong number of parameters", NumberFormatFunction.ERROR_MESSAGE_NUMBER_FORMAT, Scripting.replaceVariables(ctx, testOne, "${number_format()}"));
			assertEquals("Invalid number_format() result for wrong number of parameters", NumberFormatFunction.ERROR_MESSAGE_NUMBER_FORMAT, Scripting.replaceVariables(ctx, testOne, "${number_format(this.aDouble)}"));
			assertEquals("Invalid number_format() result for wrong number of parameters", NumberFormatFunction.ERROR_MESSAGE_NUMBER_FORMAT, Scripting.replaceVariables(ctx, testOne, "${number_format(this.aDouble, this.aDouble)}"));
			assertEquals("Invalid number_format() result for wrong number of parameters", NumberFormatFunction.ERROR_MESSAGE_NUMBER_FORMAT, Scripting.replaceVariables(ctx, testOne, "${number_format(this.aDouble, this.aDouble, \"\", \"\")}"));
			assertEquals("Invalid number_format() result for wrong number of parameters", NumberFormatFunction.ERROR_MESSAGE_NUMBER_FORMAT, Scripting.replaceVariables(ctx, testOne, "${number_format(this.aDouble, this.aDouble, \"\", \"\", \"\")}"));

			assertEquals("Invalid number_format() result", numberString1, Scripting.replaceVariables(ctx, testOne, "${number_format(this.aDouble, \"en\", \"" + numberFormat1.toPattern() + "\")}"));
			assertEquals("Invalid number_format() result", numberString2, Scripting.replaceVariables(ctx, testOne, "${number_format(this.aDouble, \"de\", \"" + numberFormat2.toPattern() + "\")}"));
			assertEquals("Invalid number_format() result", numberString3, Scripting.replaceVariables(ctx, testOne, "${number_format(this.aDouble, \"zh\", \"" + numberFormat3.toPattern() + "\")}"));
			assertEquals("Invalid number_format() result",   "123456.79", Scripting.replaceVariables(ctx, testOne, "${number_format(123456.789012, \"en\", \"0.00\")}"));
			assertEquals("Invalid number_format() result", "123456.7890", Scripting.replaceVariables(ctx, testOne, "${number_format(123456.789012, \"en\", \"0.0000\")}"));
			assertEquals("Invalid number_format() result",   "123456,79", Scripting.replaceVariables(ctx, testOne, "${number_format(123456.789012, \"de\", \"0.00\")}"));
			assertEquals("Invalid number_format() result", "123456,7890", Scripting.replaceVariables(ctx, testOne, "${number_format(123456.789012, \"de\", \"0.0000\")}"));
			assertEquals("Invalid number_format() result",   "123456.79", Scripting.replaceVariables(ctx, testOne, "${number_format(123456.789012, \"zh\", \"0.00\")}"));
			assertEquals("Invalid number_format() result", "123456.7890", Scripting.replaceVariables(ctx, testOne, "${number_format(123456.789012, \"zh\", \"0.0000\")}"));

			// number_format with null
			assertEquals("Invalid number_format() result with null value", "",    Scripting.replaceVariables(ctx, testOne, "${number_format(this.alwaysNull, \"en\", \"#\")}"));
			assertEquals("Invalid number_format() result with null parameter(s)", NumberFormatFunction.ERROR_MESSAGE_NUMBER_FORMAT,  Scripting.replaceVariables(ctx, testOne, "${number_format(\"10\", this.alwaysNull, this.alwaysNull)}"));
			assertEquals("Invalid number_format() result with null parameter(s)", NumberFormatFunction.ERROR_MESSAGE_NUMBER_FORMAT,  Scripting.replaceVariables(ctx, testOne, "${number_format(\"10\", \"de\", this.alwaysNull)}"));
			assertEquals("Invalid number_format() result with null parameter(s)", NumberFormatFunction.ERROR_MESSAGE_NUMBER_FORMAT,  Scripting.replaceVariables(ctx, testOne, "${number_format(\"10\", this.alwaysNull, \"#\")}"));
			assertEquals("Invalid number_format() result with null parameter(s)", NumberFormatFunction.ERROR_MESSAGE_NUMBER_FORMAT,  Scripting.replaceVariables(ctx, testOne, "${number_format(this.alwaysNull, this.alwaysNull, this.alwaysNull)}"));

			// parse_number
			final Locale oldLocale = ctx.getLocale();
			assertEquals("Invalid set_locale() result", "", Scripting.replaceVariables(ctx, testOne, "${set_locale('en')}"));
			assertEquals("Invalid parse_number() result", "123.456", Scripting.replaceVariables(ctx, testOne, "${parse_number('123.456')}"));
			ctx.setLocale(oldLocale);

			assertEquals("Invalid parse_number() result", "123.456", Scripting.replaceVariables(ctx, testOne, "${parse_number('123.456', 'en')}"));
			assertEquals("Invalid parse_number() result", "123.456", Scripting.replaceVariables(ctx, testOne, "${parse_number('123,456', 'de')}"));
			assertEquals("Invalid parse_number() result", "123456", Scripting.replaceVariables(ctx, testOne, "${parse_number('123456', 'de')}"));
			assertEquals("Invalid parse_number() result", "123456", Scripting.replaceVariables(ctx, testOne, "${parse_number('123.456', 'de')}"));
			assertEquals("Invalid parse_number() result", "123456", Scripting.replaceVariables(ctx, testOne, "${parse_number('123.456 €', 'de')}"));
			assertEquals("Invalid parse_number() result", "123456789", Scripting.replaceVariables(ctx, testOne, "${parse_number('£ 123,456,789.00 ', 'en')}"));
			assertEquals("Invalid parse_number() result", "123456789", Scripting.replaceVariables(ctx, testOne, "${parse_number('123,foo456,bar789.00 ', 'en')}"));
			assertEquals("Invalid parse_number() result", "123.456", Scripting.replaceVariables(ctx, testOne, "${parse_number('£ 123,456,789.00 ', 'de')}"));
			assertEquals("Invalid parse_number() result", "123.456", Scripting.replaceVariables(ctx, testOne, "${parse_number('123,foo456,bar789.00 ', 'de')}"));

			// not
			assertEquals("Invalid not() result", "true",  Scripting.replaceVariables(ctx, testOne, "${not(false)}"));
			assertEquals("Invalid not() result", "false", Scripting.replaceVariables(ctx, testOne, "${not(true)}"));
			assertEquals("Invalid not() result", "true",  Scripting.replaceVariables(ctx, testOne, "${not(\"false\")}"));
			assertEquals("Invalid not() result", "false", Scripting.replaceVariables(ctx, testOne, "${not(\"true\")}"));

			// not with null
			assertEquals("Invalid not() result with null value", "true", Scripting.replaceVariables(ctx, testOne, "${not(this.alwaysNull)}"));

			// and
			assertEquals("Invalid and() result", "true",  Scripting.replaceVariables(ctx, testOne, "${and(true, true)}"));
			assertEquals("Invalid and() result", "false", Scripting.replaceVariables(ctx, testOne, "${and(true, false)}"));
			assertEquals("Invalid and() result", "false", Scripting.replaceVariables(ctx, testOne, "${and(false, true)}"));
			assertEquals("Invalid and() result", "false", Scripting.replaceVariables(ctx, testOne, "${and(false, false)}"));

			// and with null
			assertEquals("Invalid and() result with null value", "false", Scripting.replaceVariables(ctx, testOne, "${and(this.alwaysNull, this.alwaysNull)}"));

			// or
			assertEquals("Invalid or() result", "true",  Scripting.replaceVariables(ctx, testOne, "${or(true, true)}"));
			assertEquals("Invalid or() result", "true", Scripting.replaceVariables(ctx, testOne, "${or(true, false)}"));
			assertEquals("Invalid or() result", "true", Scripting.replaceVariables(ctx, testOne, "${or(false, true)}"));
			assertEquals("Invalid or() result", "false", Scripting.replaceVariables(ctx, testOne, "${and(false, false)}"));

			// or with null
			assertEquals("Invalid or() result with null value", "false", Scripting.replaceVariables(ctx, testOne, "${or(this.alwaysNull, this.alwaysNull)}"));

			// get
			assertEquals("Invalid get() result", "1",  Scripting.replaceVariables(ctx, testOne, "${get(this, \"anInt\")}"));
			assertEquals("Invalid get() result", "String",  Scripting.replaceVariables(ctx, testOne, "${get(this, \"aString\")}"));
			assertEquals("Invalid get() result", "2.234",  Scripting.replaceVariables(ctx, testOne, "${get(this, \"aDouble\")}"));
			assertEquals("Invalid get() result", testTwo.toString(),  Scripting.replaceVariables(ctx, testOne, "${get(this, \"testTwo\")}"));
			assertEquals("Invalid get() result", testTwo.getUuid(),  Scripting.replaceVariables(ctx, testOne, "${get(get(this, \"testTwo\"), \"id\")}"));
			assertEquals("Invalid get() result", testSixs.get(0).getUuid(),  Scripting.replaceVariables(ctx, testOne, "${get(first(get(this, \"manyToManyTestSixs\")), \"id\")}"));

			// size
			assertEquals("Invalid size() result", "20", Scripting.replaceVariables(ctx, testOne, "${size(this.manyToManyTestSixs)}"));
			assertEquals("Invalid size() result", "0", Scripting.replaceVariables(ctx, testOne, "${size(null)}"));
			assertEquals("Invalid size() result", "0", Scripting.replaceVariables(ctx, testOne, "${size(xyz)}"));

			// is_collection
			assertEquals("Invalid is_collection() result", "true", Scripting.replaceVariables(ctx, testOne, "${is_collection(this.manyToManyTestSixs)}"));
			assertEquals("Invalid is_collection() result", "false", Scripting.replaceVariables(ctx, testOne, "${is_collection(this.name)}"));
			assertEquals("Invalid is_collection() result", "false", Scripting.replaceVariables(ctx, testOne, "${is_collection(null)}"));
			assertEquals("Invalid is_collection() result", "false", Scripting.replaceVariables(ctx, testOne, "${is_collection(xyz)}"));

			// is_entity
			assertEquals("Invalid is_entity() result", "true", Scripting.replaceVariables(ctx, testOne, "${is_entity(this.testFour)}"));
			assertEquals("Invalid is_entity() result", "false", Scripting.replaceVariables(ctx, testOne, "${is_entity(this.manyToManyTestSixs)}"));
			assertEquals("Invalid is_entity() result", "false", Scripting.replaceVariables(ctx, testOne, "${is_entity(this.name)}"));
			assertEquals("Invalid is_entity() result", "false", Scripting.replaceVariables(ctx, testOne, "${is_entity(null)}"));
			assertEquals("Invalid is_entity() result", "false", Scripting.replaceVariables(ctx, testOne, "${is_entity(xyz)}"));

			// first / last / nth
			assertEquals("Invalid first() result", testSixs.get( 0).toString(), Scripting.replaceVariables(ctx, testOne, "${first(this.manyToManyTestSixs)}"));
			assertEquals("Invalid last() result",  testSixs.get(19).toString(), Scripting.replaceVariables(ctx, testOne, "${last(this.manyToManyTestSixs)}"));
			assertEquals("Invalid nth() result",   testSixs.get( 2).toString(), Scripting.replaceVariables(ctx, testOne, "${nth(this.manyToManyTestSixs,  2)}"));
			assertEquals("Invalid nth() result",   testSixs.get( 7).toString(), Scripting.replaceVariables(ctx, testOne, "${nth(this.manyToManyTestSixs,  7)}"));
			assertEquals("Invalid nth() result",   testSixs.get( 9).toString(), Scripting.replaceVariables(ctx, testOne, "${nth(this.manyToManyTestSixs,  9)}"));
			assertEquals("Invalid nth() result",   testSixs.get(12).toString(), Scripting.replaceVariables(ctx, testOne, "${nth(this.manyToManyTestSixs, 12)}"));
			assertEquals("Invalid nth() result",   "", Scripting.replaceVariables(ctx, testOne, "${nth(this.manyToManyTestSixs, 21)}"));

			// find with range
			assertEquals("Invalid find range result",  4, ((List)Scripting.evaluate(ctx, testOne, "${find('TestSix', 'index', range(   2,    5))}", "range test")).size());
			assertEquals("Invalid find range result", 20, ((List)Scripting.evaluate(ctx, testOne, "${find('TestSix', 'index', range(   0,   20))}", "range test")).size());
			assertEquals("Invalid find range result", 19, ((List)Scripting.evaluate(ctx, testOne, "${find('TestSix', 'index', range(   1,   20))}", "range test")).size());
			assertEquals("Invalid find range result",  6, ((List)Scripting.evaluate(ctx, testOne, "${find('TestSix', 'index', range(null,    5))}", "range test")).size());
			assertEquals("Invalid find range result", 12, ((List)Scripting.evaluate(ctx, testOne, "${find('TestSix', 'index', range(   8, null))}", "range test")).size());
			assertEquals("Invalid find range result", 20, ((List)Scripting.evaluate(ctx, testOne, "${find('TestSix', 'index', range(null, null))}", "range test")).size());

			// find with range
			assertEquals("Invalid find range result",  3, ((List)Scripting.evaluate(ctx, testOne, "${find('TestSix', 'index', range(   2,    5, true, false))}", "range test")).size());
			assertEquals("Invalid find range result", 20, ((List)Scripting.evaluate(ctx, testOne, "${find('TestSix', 'index', range(   0,   20, true, false))}", "range test")).size());
			assertEquals("Invalid find range result", 19, ((List)Scripting.evaluate(ctx, testOne, "${find('TestSix', 'index', range(   1,   20, true, false))}", "range test")).size());
			assertEquals("Invalid find range result",  5, ((List)Scripting.evaluate(ctx, testOne, "${find('TestSix', 'index', range(null,    5, true, false))}", "range test")).size());
			assertEquals("Invalid find range result", 12, ((List)Scripting.evaluate(ctx, testOne, "${find('TestSix', 'index', range(   8, null, true, false))}", "range test")).size());
			assertEquals("Invalid find range result", 20, ((List)Scripting.evaluate(ctx, testOne, "${find('TestSix', 'index', range(null, null, true, false))}", "range test")).size());

			// find with range
			assertEquals("Invalid find range result",  3, ((List)Scripting.evaluate(ctx, testOne, "${find('TestSix', 'index', range(   2,    5, false, true))}", "range test")).size());
			assertEquals("Invalid find range result", 19, ((List)Scripting.evaluate(ctx, testOne, "${find('TestSix', 'index', range(   0,   20, false, true))}", "range test")).size());
			assertEquals("Invalid find range result", 18, ((List)Scripting.evaluate(ctx, testOne, "${find('TestSix', 'index', range(   1,   20, false, true))}", "range test")).size());
			assertEquals("Invalid find range result",  6, ((List)Scripting.evaluate(ctx, testOne, "${find('TestSix', 'index', range(null,    5, false, true))}", "range test")).size());
			assertEquals("Invalid find range result", 11, ((List)Scripting.evaluate(ctx, testOne, "${find('TestSix', 'index', range(   8, null, false, true))}", "range test")).size());
			assertEquals("Invalid find range result", 20, ((List)Scripting.evaluate(ctx, testOne, "${find('TestSix', 'index', range(null, null, false, true))}", "range test")).size());

			// find with range
			assertEquals("Invalid find range result",  2, ((List)Scripting.evaluate(ctx, testOne, "${find('TestSix', 'index', range(   2,    5, false, false))}", "range test")).size());
			assertEquals("Invalid find range result", 19, ((List)Scripting.evaluate(ctx, testOne, "${find('TestSix', 'index', range(   0,   20, false, false))}", "range test")).size());
			assertEquals("Invalid find range result", 18, ((List)Scripting.evaluate(ctx, testOne, "${find('TestSix', 'index', range(   1,   20, false, false))}", "range test")).size());
			assertEquals("Invalid find range result",  5, ((List)Scripting.evaluate(ctx, testOne, "${find('TestSix', 'index', range(null,    5, false, false))}", "range test")).size());
			assertEquals("Invalid find range result", 11, ((List)Scripting.evaluate(ctx, testOne, "${find('TestSix', 'index', range(   8, null, false, false))}", "range test")).size());
			assertEquals("Invalid find range result", 20, ((List)Scripting.evaluate(ctx, testOne, "${find('TestSix', 'index', range(null, null, false, false))}", "range test")).size());

			// find with date range
			assertEquals("Invalid find date range result", 11, ((List)Scripting.evaluate(ctx, testOne, "${find('TestSix', 'date', range(parse_date('01.01.2018', 'dd.MM.yyyy'), parse_date('01.02.2018', 'dd.MM.yyyy'), true, true))}", "range test")).size());
			assertEquals("Invalid find date range result", 15, ((List)Scripting.evaluate(ctx, testOne, "${find('TestSix', 'date', range(parse_date('16.01.2018', 'dd.MM.yyyy'), parse_date('01.04.2018', 'dd.MM.yyyy'), true, true))}", "range test")).size());
			assertEquals("Invalid find date range result",  6, ((List)Scripting.evaluate(ctx, testOne, "${find('TestSix', 'date', range(parse_date('16.01.2018', 'dd.MM.yyyy'), parse_date('03.02.2018', 'dd.MM.yyyy'), true, true))}", "range test")).size());
			assertEquals("Invalid find date range result", 11, ((List)Scripting.evaluate(ctx, testOne, "${find('TestSix', 'date', range(                                  null, parse_date('03.02.2018', 'dd.MM.yyyy'), true, true))}", "range test")).size());
			assertEquals("Invalid find date range result",  8, ((List)Scripting.evaluate(ctx, testOne, "${find('TestSix', 'date', range(parse_date('06.02.2018', 'dd.MM.yyyy'),                                   null, true, true))}", "range test")).size());
			assertEquals("Invalid find date range result", 20, ((List)Scripting.evaluate(ctx, testOne, "${find('TestSix', 'date', range(                                  null,                                   null, true, true))}", "range test")).size());

			// find with date range
			assertEquals("Invalid find date range result", 11, ((List)Scripting.evaluate(ctx, testOne, "${find('TestSix', 'date', range(parse_date('01.01.2018', 'dd.MM.yyyy'), parse_date('01.02.2018', 'dd.MM.yyyy'), true, false))}", "range test")).size());
			assertEquals("Invalid find date range result", 15, ((List)Scripting.evaluate(ctx, testOne, "${find('TestSix', 'date', range(parse_date('16.01.2018', 'dd.MM.yyyy'), parse_date('01.04.2018', 'dd.MM.yyyy'), true, false))}", "range test")).size());
			assertEquals("Invalid find date range result",  6, ((List)Scripting.evaluate(ctx, testOne, "${find('TestSix', 'date', range(parse_date('16.01.2018', 'dd.MM.yyyy'), parse_date('03.02.2018', 'dd.MM.yyyy'), true, false))}", "range test")).size());
			assertEquals("Invalid find date range result", 11, ((List)Scripting.evaluate(ctx, testOne, "${find('TestSix', 'date', range(                                  null, parse_date('03.02.2018', 'dd.MM.yyyy'), true, false))}", "range test")).size());
			assertEquals("Invalid find date range result",  8, ((List)Scripting.evaluate(ctx, testOne, "${find('TestSix', 'date', range(parse_date('06.02.2018', 'dd.MM.yyyy'),                                   null, true, false))}", "range test")).size());
			assertEquals("Invalid find date range result", 20, ((List)Scripting.evaluate(ctx, testOne, "${find('TestSix', 'date', range(                                  null,                                   null, true, false))}", "range test")).size());

			// find with date range
			assertEquals("Invalid find date range result", 11, ((List)Scripting.evaluate(ctx, testOne, "${find('TestSix', 'date', range(parse_date('01.01.2018', 'dd.MM.yyyy'), parse_date('01.02.2018', 'dd.MM.yyyy'), false, true))}", "range test")).size());
			assertEquals("Invalid find date range result", 15, ((List)Scripting.evaluate(ctx, testOne, "${find('TestSix', 'date', range(parse_date('16.01.2018', 'dd.MM.yyyy'), parse_date('01.04.2018', 'dd.MM.yyyy'), false, true))}", "range test")).size());
			assertEquals("Invalid find date range result",  6, ((List)Scripting.evaluate(ctx, testOne, "${find('TestSix', 'date', range(parse_date('16.01.2018', 'dd.MM.yyyy'), parse_date('03.02.2018', 'dd.MM.yyyy'), false, true))}", "range test")).size());
			assertEquals("Invalid find date range result", 11, ((List)Scripting.evaluate(ctx, testOne, "${find('TestSix', 'date', range(                                  null, parse_date('03.02.2018', 'dd.MM.yyyy'), false, true))}", "range test")).size());
			assertEquals("Invalid find date range result",  8, ((List)Scripting.evaluate(ctx, testOne, "${find('TestSix', 'date', range(parse_date('06.02.2018', 'dd.MM.yyyy'),                                   null, false, true))}", "range test")).size());
			assertEquals("Invalid find date range result", 20, ((List)Scripting.evaluate(ctx, testOne, "${find('TestSix', 'date', range(                                  null,                                   null, false, true))}", "range test")).size());

			// find with date range
			assertEquals("Invalid find date range result", 11, ((List)Scripting.evaluate(ctx, testOne, "${find('TestSix', 'date', range(parse_date('01.01.2018', 'dd.MM.yyyy'), parse_date('01.02.2018', 'dd.MM.yyyy'), false, false))}", "range test")).size());
			assertEquals("Invalid find date range result", 15, ((List)Scripting.evaluate(ctx, testOne, "${find('TestSix', 'date', range(parse_date('16.01.2018', 'dd.MM.yyyy'), parse_date('01.04.2018', 'dd.MM.yyyy'), false, false))}", "range test")).size());
			assertEquals("Invalid find date range result",  6, ((List)Scripting.evaluate(ctx, testOne, "${find('TestSix', 'date', range(parse_date('16.01.2018', 'dd.MM.yyyy'), parse_date('03.02.2018', 'dd.MM.yyyy'), false, false))}", "range test")).size());
			assertEquals("Invalid find date range result", 11, ((List)Scripting.evaluate(ctx, testOne, "${find('TestSix', 'date', range(                                  null, parse_date('03.02.2018', 'dd.MM.yyyy'), false, false))}", "range test")).size());
			assertEquals("Invalid find date range result",  8, ((List)Scripting.evaluate(ctx, testOne, "${find('TestSix', 'date', range(parse_date('06.02.2018', 'dd.MM.yyyy'),                                   null, false, false))}", "range test")).size());
			assertEquals("Invalid find date range result", 20, ((List)Scripting.evaluate(ctx, testOne, "${find('TestSix', 'date', range(                                  null,                                   null, false, false))}", "range test")).size());

			// slice with find
			final List sliceResult2 = (List)Scripting.evaluate(ctx, testOne, "${slice(sort(find('TestSix'), 'name'),  0,  5)}", "slice test");
			final List sliceResult3 = (List)Scripting.evaluate(ctx, testOne, "${slice(sort(find('TestSix'), 'name'),  5, 10)}", "slice test");
			final List sliceResult4 = (List)Scripting.evaluate(ctx, testOne, "${slice(sort(find('TestSix'), 'name'), 10, 15)}", "slice test");
			final List sliceResult5 = (List)Scripting.evaluate(ctx, testOne, "${slice(sort(find('TestSix'), 'name'), 15, 20)}", "slice test");

			assertEquals("Invalid slice() result, must return a list of 5 objects", 5, sliceResult2.size());
			assertEquals("Invalid slice() result, must return a list of 5 objects", 5, sliceResult3.size());
			assertEquals("Invalid slice() result, must return a list of 5 objects", 5, sliceResult4.size());
			assertEquals("Invalid slice() result, must return a list of 5 objects", 5, sliceResult5.size());
			assertEquals("Invalid slice() result", testSixs.get( 0), sliceResult2.get(0));
			assertEquals("Invalid slice() result", testSixs.get( 1), sliceResult2.get(1));
			assertEquals("Invalid slice() result", testSixs.get( 2), sliceResult2.get(2));
			assertEquals("Invalid slice() result", testSixs.get( 3), sliceResult2.get(3));

			assertEquals("Invalid slice() result", testSixs.get( 4), sliceResult2.get(4));
			assertEquals("Invalid slice() result", testSixs.get( 5), sliceResult3.get(0));
			assertEquals("Invalid slice() result", testSixs.get( 6), sliceResult3.get(1));
			assertEquals("Invalid slice() result", testSixs.get( 7), sliceResult3.get(2));
			assertEquals("Invalid slice() result", testSixs.get( 8), sliceResult3.get(3));
			assertEquals("Invalid slice() result", testSixs.get( 9), sliceResult3.get(4));
			assertEquals("Invalid slice() result", testSixs.get(10), sliceResult4.get(0));
			assertEquals("Invalid slice() result", testSixs.get(11), sliceResult4.get(1));
			assertEquals("Invalid slice() result", testSixs.get(12), sliceResult4.get(2));
			assertEquals("Invalid slice() result", testSixs.get(13), sliceResult4.get(3));
			assertEquals("Invalid slice() result", testSixs.get(14), sliceResult4.get(4));
			assertEquals("Invalid slice() result", testSixs.get(15), sliceResult5.get(0));
			assertEquals("Invalid slice() result", testSixs.get(16), sliceResult5.get(1));
			assertEquals("Invalid slice() result", testSixs.get(17), sliceResult5.get(2));
			assertEquals("Invalid slice() result", testSixs.get(18), sliceResult5.get(3));
			assertEquals("Invalid slice() result", testSixs.get(19), sliceResult5.get(4));

			// first / last / nth with null
			assertEquals("Invalid first() result with null value", "", Scripting.replaceVariables(ctx, testOne, "${first(this.alwaysNull)}"));
			assertEquals("Invalid last() result with null value",  "", Scripting.replaceVariables(ctx, testOne, "${last(this.alwaysNull)}"));
			assertEquals("Invalid nth() result with null value",   "", Scripting.replaceVariables(ctx, testOne, "${nth(this.alwaysNull,  2)}"));
			assertEquals("Invalid nth() result with null value",   "", Scripting.replaceVariables(ctx, testOne, "${nth(this.alwaysNull,  7)}"));
			assertEquals("Invalid nth() result with null value",   "", Scripting.replaceVariables(ctx, testOne, "${nth(this.alwaysNull,  9)}"));
			assertEquals("Invalid nth() result with null value",  "", Scripting.replaceVariables(ctx, testOne, "${nth(this.alwaysNull, 12)}"));
			assertEquals("Invalid nth() result with null value",  "", Scripting.replaceVariables(ctx, testOne, "${nth(this.alwaysNull, this.alwaysNull)}"));
			assertEquals("Invalid nth() result with null value",  "", Scripting.replaceVariables(ctx, testOne, "${nth(this.alwaysNull, blah)}"));

			// each with null

			// get with null

			// set with null

			// set date (JS scripting)
			assertEquals("Setting the current date/time should not produce output (JS)", "", Scripting.replaceVariables(ctx, testOne, "${{var t = Structr.get('this'); t.aDate = new Date();}}"));

			try {

				// set date (old scripting)
				Scripting.replaceVariables(ctx, testOne, "${set(this, 'aDate', now)}");

			} catch (FrameworkException fex) {
				fail("Setting the current date/time should not cause an Exception (StructrScript)");
			}

			Scripting.replaceVariables(ctx, testOne, "${if(empty(this.alwaysNull), set(this, \"doResult\", true), set(this, \"doResult\", false))}");
			assertEquals("Invalid do() result", "true", Scripting.replaceVariables(ctx, testOne, "${this.doResult}"));

			Scripting.replaceVariables(ctx, testOne, "${if(empty(this.name), set(this, \"doResult\", true), set(this, \"doResult\", false))}");
			assertEquals("Invalid do() result", "false", Scripting.replaceVariables(ctx, testOne, "${this.doResult}"));

			// template method
			assertEquals("Invalid template() result", "This is a template for A-nice-little-name-for-my-test-object", Scripting.replaceVariables(ctx, testOne, "${template(\"TEST\", \"en_EN\", this)}"));

			// more complex tests
			Scripting.replaceVariables(ctx, testOne, "${each(split(\"setTestInteger1,setTestInteger2,setTestInteger3\"), set(this, data, 1))}");
			assertEquals("Invalid each() result", "1", Scripting.replaceVariables(ctx, testOne, "${get(this, \"setTestInteger1\")}"));
			assertEquals("Invalid each() result", "1", Scripting.replaceVariables(ctx, testOne, "${get(this, \"setTestInteger2\")}"));
			assertEquals("Invalid each() result", "1", Scripting.replaceVariables(ctx, testOne, "${get(this, \"setTestInteger3\")}"));

			// each expression
			assertEquals("Invalid each() result", "abc", Scripting.replaceVariables(ctx, testOne, "${each(split('a,b,c', ','), print(data))}"));
			assertEquals("Invalid each() result", "abc", Scripting.replaceVariables(ctx, testOne, "${each(this.aStringArray, print(data))}"));

			// complex each expression, sets the value of "testString" to the concatenated IDs of all testSixs that are linked to "this"
			Scripting.replaceVariables(ctx, testOne, "${each(this.manyToManyTestSixs, set(this, \"testString\", concat(get(this, \"testString\"), data.id)))}");
			assertEquals("Invalid each() result", "640", Scripting.replaceVariables(ctx, testOne, "${length(this.testString)}"));

			assertEquals("Invalid if(equal()) result", "String",  Scripting.replaceVariables(ctx, testOne, "${if(empty(this.alwaysNull), titleize(this.aString, '-'), this.alwaysNull)}"));
			assertEquals("Invalid if(equal()) result", "String",  Scripting.replaceVariables(ctx, testOne, "${if(empty(this.aString), titleize(this.alwaysNull, '-'), this.aString)}"));

			assertEquals("Invalid result for special null value", "", Scripting.replaceVariables(ctx, testOne, "${null}"));
			assertEquals("Invalid result for special null value", "", Scripting.replaceVariables(ctx, testOne, "${if(equal(this.anInt, 15), \"selected\", null)}"));

			// tests from real-life examples
			assertEquals("Invalid replacement result", "tile plan ", Scripting.replaceVariables(ctx, testOne, "tile plan ${plan.bannerTag}"));

			// more tests with pre- and postfixes
			assertEquals("Invalid replacement result", "abcdefghijklmnop", Scripting.replaceVariables(ctx, testOne, "abcdefgh${blah}ijklmnop"));
			assertEquals("Invalid replacement result", "abcdefghStringijklmnop", Scripting.replaceVariables(ctx, testOne, "abcdefgh${this.aString}ijklmnop"));
			assertEquals("Invalid replacement result", "#String", Scripting.replaceVariables(ctx, testOne, "#${this.aString}"));
			assertEquals("Invalid replacement result", "doc_sections/"+ testOne.getUuid() + "/childSections?sort=pos", Scripting.replaceVariables(ctx, testOne, "doc_sections/${this.id}/childSections?sort=pos"));
			assertEquals("Invalid replacement result", "A Nice Little Name For My Test Object", Scripting.replaceVariables(ctx, testOne, "${titleize(this.name, '-')}"));
			assertEquals("Invalid replacement result", "STRINGtrueFALSE", Scripting.replaceVariables(ctx, testOne, "${upper(this.aString)}${lower(true)}${upper(false)}"));

			// null and NULL_STRING
			assertEquals("Invalid result for ___NULL___", "", Scripting.replaceVariables(ctx, testOne, "${null}"));
			assertEquals("Invalid result for ___NULL___", "", Scripting.replaceVariables(ctx, testOne, "${___NULL___}"));
			assertEquals("Invalid result for ___NULL___", "", Scripting.replaceVariables(ctx, testOne, "${is(true, ___NULL___)}"));
			assertEquals("Invalid result for ___NULL___", "", Scripting.replaceVariables(ctx, testOne, "${is(false, ___NULL___)}"));
			assertEquals("Invalid result for ___NULL___", "xy", Scripting.replaceVariables(ctx, testOne, "x${___NULL___}y"));
			assertEquals("Invalid result for ___NULL___", "xz", Scripting.replaceVariables(ctx, testOne, "x${is(true, ___NULL___)}z"));
			assertEquals("Invalid result for ___NULL___", "xz", Scripting.replaceVariables(ctx, testOne, "x${is(false, ___NULL___)}z"));

			// test store and retrieve
			assertEquals("Invalid store() result", "", Scripting.replaceVariables(ctx, testOne, "${store('tmp', this.name)}"));
			assertEquals("Invalid stored value", "A-nice-little-name-for-my-test-object", ctx.retrieve("tmp"));
			assertEquals("Invalid retrieve() result", "A-nice-little-name-for-my-test-object", Scripting.replaceVariables(ctx, testOne, "${retrieve('tmp')}"));
			assertEquals("Invalid retrieve() result", "", Scripting.replaceVariables(new ActionContext(SecurityContext.getSuperUserInstance()), testOne, "${retrieve('tmp')}"));

			// test store and retrieve within filter expression
			assertEquals("Invalid store() result", "", Scripting.replaceVariables(ctx, testOne, "${store('tmp', 10)}"));
			assertEquals("Invalid retrieve() result in filter expression", "9",  Scripting.replaceVariables(ctx, testOne, "${size(filter(this.manyToManyTestSixs, gt(data.index, 10)))}"));
			assertEquals("Invalid retrieve() result in filter expression", "9",  Scripting.replaceVariables(ctx, testOne, "${size(filter(this.manyToManyTestSixs, gt(data.index, retrieve('tmp'))))}"));

			// retrieve object and access attribute
			assertEquals("Invalid store() result", "", Scripting.replaceVariables(ctx, testOne, "${store('testOne', this)}"));
			assertEquals("Invalid retrieve() result", "A-nice-little-name-for-my-test-object", Scripting.replaceVariables(ctx, testOne, "${retrieve('testOne').name}"));

			// retrieve stored object attribute in if() expression via get() function
			assertEquals("Invalid retrieve() result", "A-nice-little-name-for-my-test-object", Scripting.replaceVariables(ctx, testOne, "${if(false,'true', get(retrieve('testOne'), 'name'))}"));

			// retrieve stored object attribute in if() expression via 'dot-name'
			assertEquals("Invalid retrieve() result", "A-nice-little-name-for-my-test-object", Scripting.replaceVariables(ctx, testOne, "${if(false,'true', retrieve('testOne').name)}"));

			// test replace() method
			assertEquals("Invalid replace() result", "A-nice-little-name-for-my-test-object", Scripting.replaceVariables(ctx, testOne, "${replace(this.replaceString, this)}"));

			// test error method
			try {
				Actions.execute(securityContext, testTwo, "${error(\"base\", \"test1\")}", "test");
				fail("error() should throw an exception.");

			} catch (UnlicensedScriptException |FrameworkException fex) { }

			try {
				Actions.execute(securityContext, testTwo, "${error(\"base\", \"test1\", \"test2\")}", "test");
				fail("error() should throw an exception.");

			} catch (UnlicensedScriptException |FrameworkException fex) { }

			// test multiline statements
			assertEquals("Invalid replace() result", "equal", Scripting.replaceVariables(ctx, testOne, "${if(equal(2, 2),\n    (\"equal\"),\n    (\"not equal\")\n)}"));
			assertEquals("Invalid replace() result", "not equal", Scripting.replaceVariables(ctx, testOne, "${if(equal(2, 3),\n    (\"equal\"),\n    (\"not equal\")\n)}"));

			assertEquals("Invalid keys() / join() result", "id,name,owner,type,createdBy,hidden,createdDate,lastModifiedDate,visibleToPublicUsers,visibleToAuthenticatedUsers", Scripting.replaceVariables(ctx, testOne, "${join(keys(this, 'ui'), ',')}"));
			assertEquals("Invalid values() / join() result", "A-nice-little-name-for-my-test-object,1,String", Scripting.replaceVariables(ctx, testOne, "${join(values(this, 'protected'), ',')}"));

			// test default values
			assertEquals("Invalid string default value", "blah", Scripting.replaceVariables(ctx, testOne, "${this.alwaysNull!blah}"));
			assertEquals("Invalid numeric default value", "12", Scripting.replaceVariables(ctx, testOne, "${this.alwaysNull!12}"));

			// Number default value
			assertEquals("true", Scripting.replaceVariables(ctx, testOne, "${equal(42, this.alwaysNull!42)}"));

			// complex multi-statement tests
			Scripting.replaceVariables(ctx, testOne, "${(set(this, \"isValid\", true), each(this.manyToManyTestSixs, set(this, \"isValid\", and(this.isValid, equal(length(data.id), 32)))))}");
			assertEquals("Invalid multiline statement test result", "true", Scripting.replaceVariables(ctx, testOne, "${this.isValid}"));

			Scripting.replaceVariables(ctx, testOne, "${(set(this, \"isValid\", true), each(this.manyToManyTestSixs, set(this, \"isValid\", and(this.isValid, gte(now, data.createdDate)))))}");
			assertEquals("Invalid multiline statement test result", "true", Scripting.replaceVariables(ctx, testOne, "${this.isValid}"));

			Scripting.replaceVariables(ctx, testOne, "${(set(this, \"isValid\", false), each(this.manyToManyTestSixs, set(this, \"isValid\", and(this.isValid, gte(now, data.createdDate)))))}");
			assertEquals("Invalid multiline statement test result", "false", Scripting.replaceVariables(ctx, testOne, "${this.isValid}"));

			// test multiple nested dot-separated properties (this.parent.parent.parent)
			assertEquals("Invalid multilevel property expression result", "false", Scripting.replaceVariables(ctx, testOne, "${empty(this.testThree.testOne.testThree)}"));

			// test filter() with additional evaluation function
			assertEquals("Invalid filter() result", "1",  Scripting.replaceVariables(ctx, testOne, "${size(filter(this.manyToManyTestSixs, equal(data.index, 4)))}"));
			assertEquals("Invalid filter() result", "9",  Scripting.replaceVariables(ctx, testOne, "${size(filter(this.manyToManyTestSixs, gt(data.index, 10)))}"));
			assertEquals("Invalid filter() result", "10", Scripting.replaceVariables(ctx, testOne, "${size(filter(this.manyToManyTestSixs, gte(data.index, 10)))}"));

			// test complex multiline statement replacement
			final String test =
				"${if(lte(template('TEST2', 'en_EN', this), 2), '<2', '>2')}\n" +		// first expression should evaluate to ">2"
				"${if(lte(template('TEST2', 'en_EN', this), 3), '<3', '>3')}"			// second expression should evaluate to "<3"
			;

			final String result = Scripting.replaceVariables(ctx, testOne, test);

			assertEquals("Invalid multiline and template() result", ">2\n<3", result);

			// incoming
			assertEquals("Invalid number of incoming relationships", "20",  Scripting.replaceVariables(ctx, testOne, "${size(incoming(this))}"));
			assertEquals("Invalid number of incoming relationships", "20",  Scripting.replaceVariables(ctx, testOne, "${size(incoming(this, 'MANY_TO_MANY'))}"));
			assertEquals("Invalid number of incoming relationships", "1",   Scripting.replaceVariables(ctx, testTwo, "${size(incoming(this))}"));
			assertEquals("Invalid number of incoming relationships", "1",   Scripting.replaceVariables(ctx, testThree, "${size(incoming(this))}"));
			assertEquals("Invalid relationship type", "IS_AT",              Scripting.replaceVariables(ctx, testTwo, "${get(incoming(this), 'relType')}"));
			assertEquals("Invalid relationship type", "OWNS",               Scripting.replaceVariables(ctx, testThree, "${get(incoming(this), 'relType')}"));

			// outgoing
			assertEquals("Invalid number of outgoing relationships", "3",  Scripting.replaceVariables(ctx, testOne, "${size(outgoing(this))}"));
			assertEquals("Invalid number of outgoing relationships", "2",  Scripting.replaceVariables(ctx, testOne, "${size(outgoing(this, 'IS_AT'))}"));
			assertEquals("Invalid number of outgoing relationships", "1",  Scripting.replaceVariables(ctx, testOne, "${size(outgoing(this, 'OWNS' ))}"));
			assertEquals("Invalid relationship type", "IS_AT",             Scripting.replaceVariables(ctx, testOne, "${get(first(outgoing(this, 'IS_AT')), 'relType')}"));
			assertEquals("Invalid relationship type", "OWNS",              Scripting.replaceVariables(ctx, testOne, "${get(outgoing(this, 'OWNS'), 'relType')}"));

			// has_relationships
			assertEquals("Invalid result of has_relationship", "false",  Scripting.replaceVariables(ctx, testOne, "${has_relationship(this, this)}"));

			assertEquals("Invalid result of has_relationship", "true",  Scripting.replaceVariables(ctx, testOne, "${has_relationship(this, first(find('TestTwo', 'name', 'testTwo_name')))}"));
			assertEquals("Invalid result of has_relationship", "true",  Scripting.replaceVariables(ctx, testOne, "${has_relationship(this, first(find('TestTwo', 'name', 'testTwo_name')), 'IS_AT')}"));
			assertEquals("Invalid result of has_relationship", "true",  Scripting.replaceVariables(ctx, testOne, "${has_relationship(first(find('TestTwo', 'name', 'testTwo_name')), this, 'IS_AT')}"));
			assertEquals("Invalid result of has_relationship", "false",  Scripting.replaceVariables(ctx, testOne, "${has_relationship(this, first(find('TestTwo', 'name', 'testTwo_name')), 'THIS_DOES_NOT_EXIST')}"));

			assertEquals("Invalid result of has_relationship", "true",  Scripting.replaceVariables(ctx, testTwo, "${has_relationship(first(find('TestOne', 'name', 'A-nice-little-name-for-my-test-object')), this)}"));
			assertEquals("Invalid result of has_relationship", "true",  Scripting.replaceVariables(ctx, testTwo, "${has_relationship(this, first(find('TestOne', 'name', 'A-nice-little-name-for-my-test-object')))}"));

			assertEquals("Invalid result of has_relationship", "true",  Scripting.replaceVariables(ctx, testOne, "${has_relationship(this, first(find('TestThree', 'name', 'testThree_name')))}"));
			assertEquals("Invalid result of has_relationship", "true",  Scripting.replaceVariables(ctx, testOne, "${has_relationship(this, first(find('TestThree', 'name', 'testThree_name')), 'OWNS')}"));

			assertEquals("Invalid result of has_relationship", "false", Scripting.replaceVariables(ctx, testTwo, "${has_relationship(first(find('TestOne', 'name', 'A-nice-little-name-for-my-test-object')), this, 'THIS_DOES_NOT_EXIST')}"));
			assertEquals("Invalid result of has_relationship", "false",  Scripting.replaceVariables(ctx, testOne, "${has_relationship(this, first(find('TestThree', 'name', 'testThree_name')), 'THIS_DOES_NOT_EXIST')}"));

			// has_incoming_relationship
			assertEquals("Invalid result of has_incoming_relationship", "false",  Scripting.replaceVariables(ctx, testOne, "${has_incoming_relationship(this, this)}"));

			assertEquals("Invalid result of has_incoming_relationship", "true",  Scripting.replaceVariables(ctx, testOne, "${has_incoming_relationship(first(find('TestTwo', 'name', 'testTwo_name')), this)}"));
			assertEquals("Invalid result of has_incoming_relationship", "false", Scripting.replaceVariables(ctx, testOne, "${has_incoming_relationship(this, first(find('TestTwo', 'name', 'testTwo_name')))}"));

			assertEquals("Invalid result of has_incoming_relationship", "true",  Scripting.replaceVariables(ctx, testOne, "${has_incoming_relationship(first(find('TestTwo', 'name', 'testTwo_name')), this, 'IS_AT')}"));
			assertEquals("Invalid result of has_incoming_relationship", "false", Scripting.replaceVariables(ctx, testOne, "${has_incoming_relationship(this, first(find('TestTwo', 'name', 'testTwo_name')), 'IS_AT')}"));

			assertEquals("Invalid result of has_incoming_relationship", "true",  Scripting.replaceVariables(ctx, testOne, "${has_incoming_relationship(first(find('TestTwo', 'name', 'testTwo_name')), this, 'IS_AT')}"));
			assertEquals("Invalid result of has_incoming_relationship", "false",  Scripting.replaceVariables(ctx, testOne, "${has_incoming_relationship(this, first(find('TestTwo', 'name', 'testTwo_name')), 'THIS_DOES_NOT_EXIST')}"));
			assertEquals("Invalid result of has_incoming_relationship", "false",  Scripting.replaceVariables(ctx, testOne, "${has_incoming_relationship(first(find('TestTwo', 'name', 'testTwo_name')), this, 'THIS_DOES_NOT_EXIST')}"));

			assertEquals("Invalid result of has_incoming_relationship", "true",  Scripting.replaceVariables(ctx, testTwo, "${has_incoming_relationship(this, first(find('TestOne', 'name', 'A-nice-little-name-for-my-test-object')))}"));
			assertEquals("Invalid result of has_incoming_relationship", "false", Scripting.replaceVariables(ctx, testTwo, "${has_incoming_relationship(first(find('TestOne', 'name', 'A-nice-little-name-for-my-test-object')), this)}"));

			assertEquals("Invalid result of has_incoming_relationship", "false", Scripting.replaceVariables(ctx, testOne, "${has_incoming_relationship(this, first(find('TestThree', 'name', 'testThree_name')))}"));
			assertEquals("Invalid result of has_incoming_relationship", "true",  Scripting.replaceVariables(ctx, testOne, "${has_incoming_relationship(first(find('TestThree', 'name', 'testThree_name')), this)}"));

			assertEquals("Invalid result of has_incoming_relationship", "false", Scripting.replaceVariables(ctx, testOne, "${has_incoming_relationship(this, first(find('TestThree', 'name', 'testThree_name')), 'OWNS')}"));
			assertEquals("Invalid result of has_incoming_relationship", "true",  Scripting.replaceVariables(ctx, testOne, "${has_incoming_relationship(first(find('TestThree', 'name', 'testThree_name')), this, 'OWNS')}"));

			assertEquals("Invalid result of has_incoming_relationship", "false", Scripting.replaceVariables(ctx, testOne, "${has_incoming_relationship(this, first(find('TestThree', 'name', 'testThree_name')), 'THIS_DOES_NOT_EXIST')}"));
			assertEquals("Invalid result of has_incoming_relationship", "false", Scripting.replaceVariables(ctx, testOne, "${has_incoming_relationship(first(find('TestThree', 'name', 'testThree_name')), this, 'THIS_DOES_NOT_EXIST')}"));

			assertEquals("Invalid result of has_incoming_relationship", "false", Scripting.replaceVariables(ctx, testTwo, "${has_incoming_relationship(first(find('TestOne', 'name', 'A-nice-little-name-for-my-test-object')), this, 'THIS_DOES_NOT_EXIST')}"));
			assertEquals("Invalid result of has_incoming_relationship", "false", Scripting.replaceVariables(ctx, testTwo, "${has_incoming_relationship(this, first(find('TestOne', 'name', 'A-nice-little-name-for-my-test-object')), 'THIS_DOES_NOT_EXIST')}"));
			assertEquals("Invalid result of has_incoming_relationship", "false", Scripting.replaceVariables(ctx, testOne, "${has_incoming_relationship(this, first(find('TestThree', 'name', 'testThree_name')), 'THIS_DOES_NOT_EXIST')}"));
			assertEquals("Invalid result of has_incoming_relationship", "false", Scripting.replaceVariables(ctx, testOne, "${has_incoming_relationship(first(find('TestThree', 'name', 'testThree_name')), this, 'THIS_DOES_NOT_EXIST')}"));

			// has_outgoing_relationship (since has_outgoing_relationship is just the inverse method to has_outgoing_relationship we can basically reuse the tests and just invert the result - except for the always-false or always-true tests)
			assertEquals("Invalid result of has_outgoing_relationship", "false",  Scripting.replaceVariables(ctx, testOne, "${has_outgoing_relationship(this, this)}"));

			assertEquals("Invalid result of has_outgoing_relationship", "false", Scripting.replaceVariables(ctx, testOne, "${has_outgoing_relationship(first(find('TestTwo', 'name', 'testTwo_name')), this)}"));
			assertEquals("Invalid result of has_outgoing_relationship", "true",  Scripting.replaceVariables(ctx, testOne, "${has_outgoing_relationship(this, first(find('TestTwo', 'name', 'testTwo_name')))}"));

			assertEquals("Invalid result of has_outgoing_relationship", "false", Scripting.replaceVariables(ctx, testOne, "${has_outgoing_relationship(first(find('TestTwo', 'name', 'testTwo_name')), this, 'IS_AT')}"));
			assertEquals("Invalid result of has_outgoing_relationship", "true",  Scripting.replaceVariables(ctx, testOne, "${has_outgoing_relationship(this, first(find('TestTwo', 'name', 'testTwo_name')), 'IS_AT')}"));

			assertEquals("Invalid result of has_outgoing_relationship", "false", Scripting.replaceVariables(ctx, testOne, "${has_outgoing_relationship(first(find('TestTwo', 'name', 'testTwo_name')), this, 'IS_AT')}"));
			assertEquals("Invalid result of has_outgoing_relationship", "false", Scripting.replaceVariables(ctx, testOne, "${has_outgoing_relationship(this, first(find('TestTwo', 'name', 'testTwo_name')), 'THIS_DOES_NOT_EXIST')}"));
			assertEquals("Invalid result of has_outgoing_relationship", "false", Scripting.replaceVariables(ctx, testOne, "${has_outgoing_relationship(first(find('TestTwo', 'name', 'testTwo_name')), this, 'THIS_DOES_NOT_EXIST')}"));

			assertEquals("Invalid result of has_outgoing_relationship", "false", Scripting.replaceVariables(ctx, testTwo, "${has_outgoing_relationship(this, first(find('TestOne', 'name', 'A-nice-little-name-for-my-test-object')))}"));
			assertEquals("Invalid result of has_outgoing_relationship", "true",  Scripting.replaceVariables(ctx, testTwo, "${has_outgoing_relationship(first(find('TestOne', 'name', 'A-nice-little-name-for-my-test-object')), this)}"));

			assertEquals("Invalid result of has_outgoing_relationship", "true",  Scripting.replaceVariables(ctx, testOne, "${has_outgoing_relationship(this, first(find('TestThree', 'name', 'testThree_name')))}"));
			assertEquals("Invalid result of has_outgoing_relationship", "false", Scripting.replaceVariables(ctx, testOne, "${has_outgoing_relationship(first(find('TestThree', 'name', 'testThree_name')), this)}"));

			assertEquals("Invalid result of has_outgoing_relationship", "true",  Scripting.replaceVariables(ctx, testOne, "${has_outgoing_relationship(this, first(find('TestThree', 'name', 'testThree_name')), 'OWNS')}"));
			assertEquals("Invalid result of has_outgoing_relationship", "false", Scripting.replaceVariables(ctx, testOne, "${has_outgoing_relationship(first(find('TestThree', 'name', 'testThree_name')), this, 'OWNS')}"));

			assertEquals("Invalid result of has_outgoing_relationship", "false", Scripting.replaceVariables(ctx, testOne, "${has_outgoing_relationship(this, first(find('TestThree', 'name', 'testThree_name')), 'THIS_DOES_NOT_EXIST')}"));
			assertEquals("Invalid result of has_outgoing_relationship", "false", Scripting.replaceVariables(ctx, testOne, "${has_outgoing_relationship(first(find('TestThree', 'name', 'testThree_name')), this, 'THIS_DOES_NOT_EXIST')}"));

			assertEquals("Invalid result of has_outgoing_relationship", "false", Scripting.replaceVariables(ctx, testTwo, "${has_outgoing_relationship(first(find('TestOne', 'name', 'A-nice-little-name-for-my-test-object')), this, 'THIS_DOES_NOT_EXIST')}"));
			assertEquals("Invalid result of has_outgoing_relationship", "false", Scripting.replaceVariables(ctx, testTwo, "${has_outgoing_relationship(this, first(find('TestOne', 'name', 'A-nice-little-name-for-my-test-object')), 'THIS_DOES_NOT_EXIST')}"));
			assertEquals("Invalid result of has_outgoing_relationship", "false", Scripting.replaceVariables(ctx, testOne, "${has_outgoing_relationship(this, first(find('TestThree', 'name', 'testThree_name')), 'THIS_DOES_NOT_EXIST')}"));
			assertEquals("Invalid result of has_outgoing_relationship", "false", Scripting.replaceVariables(ctx, testOne, "${has_outgoing_relationship(first(find('TestThree', 'name', 'testThree_name')), this, 'THIS_DOES_NOT_EXIST')}"));

			// get_relationships (CAUTION! If the method returns a string (error-case) the size-method returns "1" => it seems like there is one relationsh)
			assertEquals("Invalid number of relationships", "0",  Scripting.replaceVariables(ctx, testOne, "${size(get_relationships(this, this))}"));

			// non-existent relType between nodes which have a relationship
			assertEquals("Invalid number of relationships", "0",  Scripting.replaceVariables(ctx, testOne, "${size(get_relationships(first(find('TestTwo', 'name', 'testTwo_name')), this, 'THIS_DOES_NOT_EXIST'))}"));
			// non-existent relType between a node and itself
			assertEquals("Invalid number of relationships", "0",  Scripting.replaceVariables(ctx, testOne, "${size(get_relationships(first(find('TestOne', 'name', 'A-nice-little-name-for-my-test-object')), this, 'THIS_DOES_NOT_EXIST'))}"));

			// identical result test (from and to are just switched around)
			assertEquals("Invalid number of relationships", "1",  Scripting.replaceVariables(ctx, testTwo, "${size(get_relationships(first(find('TestOne', 'name', 'A-nice-little-name-for-my-test-object')), this, 'IS_AT'))}"));
			assertEquals("Invalid number of relationships", "1",  Scripting.replaceVariables(ctx, testTwo, "${size(get_relationships(this, first(find('TestOne', 'name', 'A-nice-little-name-for-my-test-object')), 'IS_AT'))}"));


			// get_incoming_relationships (CAUTION! If the method returns a string (error-case) the size-method returns "1" => it seems like there is one relationsh)
			assertEquals("Invalid number of incoming relationships", "0",  Scripting.replaceVariables(ctx, testOne, "${size(get_incoming_relationships(this, this))}"));

			assertEquals("Invalid number of incoming relationships", "0",  Scripting.replaceVariables(ctx, testOne, "${size(get_incoming_relationships(this, first(find('TestTwo', 'name', 'testTwo_name'))))}"));
			assertEquals("Invalid number of incoming relationships", "1",  Scripting.replaceVariables(ctx, testOne, "${size(get_incoming_relationships(first(find('TestTwo', 'name', 'testTwo_name')), this))}"));
			assertEquals("Invalid number of incoming relationships", "0",  Scripting.replaceVariables(ctx, testOne, "${size(get_incoming_relationships(this, first(find('TestTwo', 'name', 'testTwo_name')), 'IS_AT'))}"));
			assertEquals("Invalid number of incoming relationships", "1",  Scripting.replaceVariables(ctx, testOne, "${size(get_incoming_relationships(first(find('TestTwo', 'name', 'testTwo_name')), this, 'IS_AT'))}"));

			assertEquals("Invalid number of incoming relationships", "1",  Scripting.replaceVariables(ctx, testTwo, "${size(get_incoming_relationships(this, first(find('TestOne', 'name', 'A-nice-little-name-for-my-test-object'))))}"));
			assertEquals("Invalid number of incoming relationships", "1",Scripting.replaceVariables(ctx, testThree, "${size(get_incoming_relationships(this, first(find('TestOne', 'name', 'A-nice-little-name-for-my-test-object'))))}"));
			assertEquals("Invalid relationship type", "IS_AT",             Scripting.replaceVariables(ctx, testTwo, "${get(first(get_incoming_relationships(this, first(find('TestOne', 'name', 'A-nice-little-name-for-my-test-object')))), 'relType')}"));

			assertEquals("Invalid relationship type", "OWNS",            Scripting.replaceVariables(ctx, testThree, "${get(first(get_incoming_relationships(this, first(find('TestOne', 'name', 'A-nice-little-name-for-my-test-object')))), 'relType')}"));


			// get_outgoing_relationships (CAUTION! If the method returns a string (error-case) the size-method returns "1" => it seems like there is one relationsh)
			assertEquals("Invalid number of outgoing relationships", "0",  Scripting.replaceVariables(ctx, testOne, "${size(get_outgoing_relationships(first(find('TestOne', 'name', 'A-nice-little-name-for-my-test-object')), this))}"));

			assertEquals("Invalid number of outgoing relationships", "0",  Scripting.replaceVariables(ctx, testTwo, "${size(get_outgoing_relationships(this, first(find('TestOne', 'name', 'A-nice-little-name-for-my-test-object'))))}"));

			assertEquals("Invalid number of outgoing relationships", "1",  Scripting.replaceVariables(ctx, testTwo, "${size(get_outgoing_relationships(first(find('TestOne', 'name', 'A-nice-little-name-for-my-test-object')), this))}"));
			assertEquals("Invalid number of outgoing relationships", "0",  Scripting.replaceVariables(ctx, testTwo, "${size(get_outgoing_relationships(first(find('TestOne', 'name', 'A-nice-little-name-for-my-test-object')), this, 'THIS_DOES_NOT_EXIST'))}"));

			assertEquals("Invalid number of outgoing relationships", "1",Scripting.replaceVariables(ctx, testThree, "${size(get_outgoing_relationships(first(find('TestOne', 'name', 'A-nice-little-name-for-my-test-object')), this))}"));
			assertEquals("Invalid relationship type", "IS_AT",             Scripting.replaceVariables(ctx, testTwo, "${get(first(get_outgoing_relationships(first(find('TestOne', 'name', 'A-nice-little-name-for-my-test-object')), this)), 'relType')}"));

			assertEquals("Invalid relationship type", "OWNS",            Scripting.replaceVariables(ctx, testThree, "${get(first(get_outgoing_relationships(first(find('TestOne', 'name', 'A-nice-little-name-for-my-test-object')), this)), 'relType')}"));

			// create_relationship
			// lifecycle for relationship t1-[:NEW_RELATIONSHIP_NAME]->t1
			assertEquals("Invalid number of relationships", "0", Scripting.replaceVariables(ctx, testOne, "${size(get_outgoing_relationships(this, this, 'IS_AT'))}"));
			assertEquals("unexpected result of create_relationship", "IS_AT",  Scripting.replaceVariables(ctx, testOne, "${get(create_relationship(this, this, 'IS_AT'), 'relType')}"));
			assertEquals("Invalid number of relationships", "1", Scripting.replaceVariables(ctx, testOne, "${size(get_outgoing_relationships(this, this, 'IS_AT'))}"));
			assertEquals("unexpected result of delete", "",  Scripting.replaceVariables(ctx, testOne, "${delete(first(get_outgoing_relationships(this, this, 'IS_AT')))}"));
			assertEquals("Invalid number of relationships", "0", Scripting.replaceVariables(ctx, testOne, "${size(get_outgoing_relationships(this, this, 'IS_AT'))}"));

			// lifecycle for relationship t2-[:NEW_RELATIONSHIP_NAME]->t1
			assertEquals("Invalid number of relationships", "0", Scripting.replaceVariables(ctx, testOne, "${size(get_outgoing_relationships(first(find('TestTwo', 'name', 'testTwo_name')), this, 'IS_AT'))}"));
			assertEquals("unexpected result of create_relationship", "IS_AT",  Scripting.replaceVariables(ctx, testOne, "${get(create_relationship(first(find('TestTwo', 'name', 'testTwo_name')), this, 'IS_AT'), 'relType')}"));
			assertEquals("Invalid number of relationships", "1", Scripting.replaceVariables(ctx, testOne, "${size(get_outgoing_relationships(first(find('TestTwo', 'name', 'testTwo_name')), this, 'IS_AT'))}"));
			assertEquals("unexpected result of delete", "",  Scripting.replaceVariables(ctx, testOne, "${delete(first(get_outgoing_relationships(first(find('TestTwo', 'name', 'testTwo_name')), this, 'IS_AT')))}"));
			assertEquals("Invalid number of relationships", "0", Scripting.replaceVariables(ctx, testOne, "${size(get_outgoing_relationships(first(find('TestTwo', 'name', 'testTwo_name')), this, 'IS_AT'))}"));

			// array index access
			assertEquals("Invalid array index accessor result", testSixs.get(0).getUuid(), Scripting.replaceVariables(ctx, testOne, "${this.manyToManyTestSixs[0]}"));
			assertEquals("Invalid array index accessor result", testSixs.get(2).getUuid(), Scripting.replaceVariables(ctx, testOne, "${this.manyToManyTestSixs[2]}"));
			assertEquals("Invalid array index accessor result", testSixs.get(4).getUuid(), Scripting.replaceVariables(ctx, testOne, "${this.manyToManyTestSixs[4]}"));

			// test new dot notation
			assertEquals("Invalid dot notation result", testSixs.get(0).getProperty(AbstractNode.name), Scripting.replaceVariables(ctx, testOne, "${this.manyToManyTestSixs[0].name}"));
			assertEquals("Invalid dot notation result", testSixs.get(0).getProperty(AbstractNode.name), Scripting.replaceVariables(ctx, testOne, "${sort(find('TestSix'), 'name')[0].name}"));
			assertEquals("Invalid dot notation result", testSixs.get(15).getProperty(AbstractNode.name), Scripting.replaceVariables(ctx, testOne, "${sort(find('TestSix'), 'name')[15].name}"));
			assertEquals("Invalid dot notation result", "20", Scripting.replaceVariables(ctx, testOne, "${this.manyToManyTestSixs.size}"));

			// test array property access
			assertEquals("Invalid string array access result", "one", Scripting.replaceVariables(ctx, testFour, "${this.stringArrayProperty[0]}"));
			assertEquals("Invalid string array access result", "two", Scripting.replaceVariables(ctx, testFour, "${this.stringArrayProperty[1]}"));
			assertEquals("Invalid string array access result", "three", Scripting.replaceVariables(ctx, testFour, "${this.stringArrayProperty[2]}"));
			assertEquals("Invalid string array access result", "four", Scripting.replaceVariables(ctx, testFour, "${this.stringArrayProperty[3]}"));

			// test string array property support in collection access methods
			assertEquals("Invalid string array access result with join()", "one,two,three,four", Scripting.replaceVariables(ctx, testFour, "${join(this.stringArrayProperty, ',')}"));
			assertEquals("Invalid string array access result with concat()", "onetwothreefour", Scripting.replaceVariables(ctx, testFour, "${concat(this.stringArrayProperty)}"));
			assertEquals("Invalid string array access result with slice()", "two,three", Scripting.replaceVariables(ctx, testFour, "${join(slice(this.stringArrayProperty, 1, 3), ',')}"));
			assertEquals("Invalid string array access result with first()", "one", Scripting.replaceVariables(ctx, testFour, "${first(this.stringArrayProperty)}"));
			assertEquals("Invalid string array access result with last()", "four", Scripting.replaceVariables(ctx, testFour, "${last(this.stringArrayProperty)}"));
			assertEquals("Invalid string array access result with size()", "4", Scripting.replaceVariables(ctx, testFour, "${size(this.stringArrayProperty)}"));
			assertEquals("Invalid string array access result with .size", "4", Scripting.replaceVariables(ctx, testFour, "${this.stringArrayProperty.size}"));
			assertEquals("Invalid string array access result with nth", "one", Scripting.replaceVariables(ctx, testFour, "${nth(this.stringArrayProperty, 0)}"));
			assertEquals("Invalid string array access result with nth", "two", Scripting.replaceVariables(ctx, testFour, "${nth(this.stringArrayProperty, 1)}"));
			assertEquals("Invalid string array access result with nth", "three", Scripting.replaceVariables(ctx, testFour, "${nth(this.stringArrayProperty, 2)}"));
			assertEquals("Invalid string array access result with nth", "four", Scripting.replaceVariables(ctx, testFour, "${nth(this.stringArrayProperty, 3)}"));
			assertEquals("Invalid string array access result with contains()", "true", Scripting.replaceVariables(ctx, testFour, "${contains(this.stringArrayProperty, 'two')}"));
			assertEquals("Invalid string array access result with contains()", "false", Scripting.replaceVariables(ctx, testFour, "${contains(this.stringArrayProperty, 'five')}"));

			// sort on arrays in JS
			assertEquals("Invalid sort result", "[TestSix19, TestSix18, TestSix17, TestSix16, TestSix15, TestSix14, TestSix13, TestSix12, TestSix11, TestSix10, TestSix09, TestSix08, TestSix07, TestSix06, TestSix05, TestSix04, TestSix03, TestSix02, TestSix01, TestSix00]", Scripting.replaceVariables(ctx, null, "${{ return $.extract($.sort($.find('TestOne')[0].manyToManyTestSixs, 'name', true), 'name'); }}"));

			// sort with extract
			assertEquals("Invalid sort result", "[b, a, c]", Scripting.replaceVariables(ctx, null, "${merge('b', 'a', 'c')}"));
			assertEquals("Invalid sort result", "[a, b, c]", Scripting.replaceVariables(ctx, null, "${sort(merge('b', 'a', 'c'))}"));
			assertEquals("Invalid sort result", "",          Scripting.replaceVariables(ctx, null, "${sort()}"));
			assertEquals("Invalid sort result", "[TestSix19, TestSix18, TestSix17, TestSix16, TestSix15, TestSix14, TestSix13, TestSix12, TestSix11, TestSix10, TestSix09, TestSix08, TestSix07, TestSix06, TestSix05, TestSix04, TestSix03, TestSix02, TestSix01, TestSix00]",          Scripting.replaceVariables(ctx, testOne, "${extract(sort(this.manyToManyTestSixs, 'index', true), 'name')}"));
			assertEquals("Invalid sort result", "[A-nice-little-name-for-my-test-object, testThree_name, testTwo_name]", Scripting.replaceVariables(ctx, testOne, "${extract(sort(merge(this, this.testTwo, this.testThree), 'name'), 'name')}"));
			assertEquals("Invalid sort result", "[A-nice-little-name-for-my-test-object, testThree_name, testTwo_name]", Scripting.replaceVariables(ctx, testOne, "${extract(sort(merge(this.testTwo, this, this.testThree), 'name'), 'name')}"));
			assertEquals("Invalid sort result", "[A-nice-little-name-for-my-test-object, testThree_name, testTwo_name]", Scripting.replaceVariables(ctx, testOne, "${extract(sort(merge(this.testTwo, this.testThree, this), 'name'), 'name')}"));

			// extract
			assertEquals("Invalid extract() result for relationship property", "[[" + StringUtils.join(testSixs, ", ") +  "]]", Scripting.replaceVariables(ctx, testOne, "${extract(find('TestOne'), 'manyToManyTestSixs')}"));
			assertEquals("Invalid extract() result for relationship property", "[" + StringUtils.join(testSixNames, ", ") +  "]", Scripting.replaceVariables(ctx, testOne, "${extract(unwind(extract(find('TestOne'), 'manyToManyTestSixs')), 'name')}"));

			// find
			assertEquals("Invalid find() result for empty values", testThree.getUuid(), Scripting.replaceVariables(ctx, testOne, "${first(find('TestThree', 'oneToOneTestSix', this.alwaysNull))}"));
			assertEquals("Invalid find() result for empty values", testThree.getUuid(), Scripting.replaceVariables(ctx, testOne, "${first(find('TestThree', 'oneToManyTestSix', this.alwaysNull))}"));

			// find with incorrect number of parameters
			assertEquals("Invalid find() result", FindFunction.ERROR_MESSAGE_FIND_NO_TYPE_SPECIFIED, Scripting.replaceVariables(ctx, testOne, "${find()}"));
			assertEquals("Invalid find() result", FindFunction.ERROR_MESSAGE_FIND_NO_TYPE_SPECIFIED, Scripting.replaceVariables(ctx, testOne, "${find(this.alwaysNull)}"));
			assertEquals("Invalid find() result", FindFunction.ERROR_MESSAGE_FIND_NO_TYPE_SPECIFIED, Scripting.replaceVariables(ctx, testOne, "${find(this.alwaysNull, this.alwaysNull)}"));
			assertEquals("Invalid find() result", FindFunction.ERROR_MESSAGE_FIND_TYPE_NOT_FOUND + "NonExistingType", Scripting.replaceVariables(ctx, testOne, "${find('NonExistingType')}"));

			// search
			assertEquals("Invalid search() result", testOne.getUuid(), Scripting.replaceVariables(ctx, testTwo, "${first(search('TestOne', 'name', 'A-nice-little-name-for-my-test-object'))}"));
			assertEquals("Invalid search() result", testOne.getUuid(), Scripting.replaceVariables(ctx, testTwo, "${first(search('TestOne', 'name', 'little-name-for-my-test-object'))}"));
			assertEquals("Invalid search() result", testOne.getUuid(), Scripting.replaceVariables(ctx, testTwo, "${first(search('TestOne', 'name', 'A-nice-little-name-for'))}"));

			// negative test for find()
			assertEquals("Invalid find() result", "", Scripting.replaceVariables(ctx, testTwo, "${first(find('TestOne', 'name', 'little-name-for-my-test-object'))}"));
			assertEquals("Invalid find() result", "", Scripting.replaceVariables(ctx, testTwo, "${first(find('TestOne', 'name', 'A-nice-little-name-for'))}"));

			// create
			Integer noOfOnes = 1;
			assertEquals("Invalid number of TestOne's", ""+noOfOnes, Scripting.replaceVariables(ctx, testOne, "${size(find('TestOne'))}"));

			// currently the creation of nodes must take place in a node of another type
			Scripting.replaceVariables(ctx, testFour, "${create('TestOne', 'name', 'createTestOne1')}");
			noOfOnes++;
			assertEquals("Invalid number of TestOne's", ""+noOfOnes, Scripting.replaceVariables(ctx, testOne, "${size(find('TestOne'))}"));
			assertEquals("Invalid number of TestOne's", "1", Scripting.replaceVariables(ctx, testOne, "${size(find('TestOne', 'name', 'createTestOne1'))}"));

			Scripting.replaceVariables(ctx, testFour, "${create('TestOne', 'name', 'createTestOne1')}");
			noOfOnes++;
			assertEquals("Invalid number of TestOne's", ""+noOfOnes, Scripting.replaceVariables(ctx, testOne, "${size(find('TestOne'))}"));
			assertEquals("Invalid number of TestOne's", "2", Scripting.replaceVariables(ctx, testOne, "${size(find('TestOne', 'name', 'createTestOne1'))}"));


			// currently this must be executed on another node type
			Scripting.replaceVariables(ctx, testFour, "${create('TestOne', 'name', 'createTestOne2', 'aCreateString', 'newCreateString1')}");
			noOfOnes++;
			assertEquals("Invalid number of TestOne's", ""+noOfOnes, Scripting.replaceVariables(ctx, testOne, "${size(find('TestOne'))}"));
			assertEquals("Invalid number of TestOne's", "1", Scripting.replaceVariables(ctx, testOne, "${size(find('TestOne', 'name', 'createTestOne2'))}"));
			assertEquals("Invalid number of TestOne's", "0", Scripting.replaceVariables(ctx, testOne, "${size(find('TestOne', 'aCreateString', 'DOES_NOT_EXIST'))}"));
			assertEquals("Invalid number of TestOne's", "1", Scripting.replaceVariables(ctx, testOne, "${size(find('TestOne', 'aCreateString', 'newCreateString1'))}"));
			assertEquals("Invalid number of TestOne's", "0", Scripting.replaceVariables(ctx, testOne, "${size(find('TestOne', 'name', 'createTestOne2', 'aCreateString', 'NOT_newCreateString1'))}"));
			assertEquals("Invalid number of TestOne's", "1", Scripting.replaceVariables(ctx, testOne, "${size(find('TestOne', 'name', 'createTestOne2', 'aCreateString', 'newCreateString1'))}"));


			// currently this must be executed on another node type
			Scripting.replaceVariables(ctx, testFour, "${create('TestOne', 'name', 'createTestOne2', 'aCreateInt', '256')}");
			noOfOnes++;
			assertEquals("Invalid number of TestOne's", ""+noOfOnes, Scripting.replaceVariables(ctx, testOne, "${size(find('TestOne'))}"));
			assertEquals("Invalid number of TestOne's", "2", Scripting.replaceVariables(ctx, testOne, "${size(find('TestOne', 'name', 'createTestOne2'))}"));
			assertEquals("Invalid number of TestOne's", "1", Scripting.replaceVariables(ctx, testOne, "${size(find('TestOne', 'aCreateInt', '256'))}"));
			assertEquals("Invalid number of TestOne's", "0", Scripting.replaceVariables(ctx, testOne, "${size(find('TestOne', 'name', 'createTestOne2', 'aCreateInt', '255'))}"));
			assertEquals("Invalid number of TestOne's", "1", Scripting.replaceVariables(ctx, testOne, "${size(find('TestOne', 'name', 'createTestOne2', 'aCreateInt', '256'))}"));

			// test parser with different quote leves etc.
			assertEquals("Parser does not handle quotes correctly,", "test\"test", Scripting.replaceVariables(ctx, testOne, "${join(merge('test', 'test'), '\"')}"));
			assertEquals("Parser does not handle quotes correctly,", "test\'test", Scripting.replaceVariables(ctx, testOne, "${join(merge('test', 'test'), '\\'')}"));
			assertEquals("Parser does not handle quotes correctly,", "test\"test", Scripting.replaceVariables(ctx, testOne, "${join(merge(\"test\", \"test\"), \"\\\"\")}"));
			assertEquals("Parser does not handle quotes correctly,", "test\'test", Scripting.replaceVariables(ctx, testOne, "${join(merge(\"test\", \"test\"), \"\\'\")}"));

			// get_or_create()
			final String newUuid1 = Scripting.replaceVariables(ctx, null, "${get_or_create('TestOne', 'name', 'new-object-1')}");
			assertNotNull("Invalid get_or_create() result", newUuid1);
			assertEquals("Invalid get_or_create() result", newUuid1, Scripting.replaceVariables(ctx, null, "${get_or_create('TestOne', 'name', 'new-object-1')}"));
			assertEquals("Invalid get_or_create() result", newUuid1, Scripting.replaceVariables(ctx, null, "${get_or_create('TestOne', 'name', 'new-object-1')}"));
			assertEquals("Invalid get_or_create() result", newUuid1, Scripting.replaceVariables(ctx, null, "${get_or_create('TestOne', 'name', 'new-object-1')}"));

			// get_or_create()
			final String newUuid2 = Scripting.replaceVariables(ctx, null, "${{ Structr.getOrCreate('TestOne', { 'name': 'new-object-2', 'anInt': 13, 'aString': 'string' }) }}");
			assertNotNull("Invalid get_or_create() result", newUuid2);
			assertEquals("Invalid get_or_create() result", newUuid2, Scripting.replaceVariables(ctx, null, "${{ Structr.getOrCreate('TestOne', { 'name': 'new-object-2', 'anInt': 13, 'aString': 'string' }) }}"));
			assertEquals("Invalid get_or_create() result", newUuid2, Scripting.replaceVariables(ctx, null, "${{ Structr.getOrCreate('TestOne', { 'name': 'new-object-2', 'anInt': 13, 'aString': 'string' }) }}"));
			assertEquals("Invalid get_or_create() result", newUuid2, Scripting.replaceVariables(ctx, null, "${{ Structr.getOrCreate('TestOne', { 'name': 'new-object-2', 'anInt': 13, 'aString': 'string' }) }}"));

			// sleep
			final long t0 = System.currentTimeMillis();
			Scripting.replaceVariables(ctx, null, "${sleep(1000)}");
			final long dt = System.currentTimeMillis() - t0;
			assertTrue("Sleep() function did not wait for the specified amount of time: " + dt, dt >= 1000);

			// random_uuid
			final String randomUuid = Scripting.replaceVariables(ctx, null, "${random_uuid()}");
			assertTrue("Invalid UUID returned by random_uuid(): " + randomUuid, randomUuid.matches("[a-fA-F0-9]{32}"));

			tx.success();

		} catch (FrameworkException fex) {

			logger.warn("", fex);

			fail(fex.getMessage());
		}
	}

	@Test
	public void testSystemProperties () {
		try {

			final Principal user  = createTestNode(Principal.class);

			// create new node
			TestOne t1 = createTestNode(TestOne.class, user);

			final SecurityContext userContext     = SecurityContext.getInstance(user, AccessMode.Frontend);
			final App userApp                     = StructrApp.getInstance(userContext);

			try (final Tx tx = userApp.tx()) {

				final ActionContext userActionContext = new ActionContext(userContext, null);

				assertEquals("node should be of type TestOne", "TestOne", Scripting.replaceVariables(userActionContext, t1, "${(get(this, 'type'))}"));

				try {

					assertEquals("setting the type should fail", "TestTwo", Scripting.replaceVariables(userActionContext, t1, "${(set(this, 'type', 'TestThree'), get(this, 'type'))}"));
					fail("setting a system property should fail");

				} catch (FrameworkException fx) { }

				assertEquals("setting the type should work after setting it with unlock_system_properties_once", "TestFour", Scripting.replaceVariables(userActionContext, t1, "${(unlock_system_properties_once(this), set(this, 'type', 'TestFour'), get(this, 'type'))}"));

				tx.success();
			}

		} catch (FrameworkException ex) {

			logger.warn("", ex);
			fail("Unexpected exception");

		}
	}

	@Test
	public void testFunctionRollbackOnError () {

		final ActionContext ctx = new ActionContext(securityContext, null);

		/**
		 * first the old scripting style
		 */
		TestOne testNodeOldScripting = null;

		try (final Tx tx = app.tx()) {

			testNodeOldScripting = createTestNode(TestOne.class);
			testNodeOldScripting.setProperty(TestOne.aString, "InitialString");
			testNodeOldScripting.setProperty(TestOne.anInt, 42);

			tx.success();

		} catch (FrameworkException ex) {

			logger.warn("", ex);
			fail("Unexpected exception");

		}

		try (final Tx tx = app.tx()) {

			Scripting.replaceVariables(ctx, testNodeOldScripting, "${ ( set(this, 'aString', 'NewString'), set(this, 'anInt', 'NOT_AN_INTEGER') ) }");
			fail("StructrScript: setting anInt to 'NOT_AN_INTEGER' should cause an Exception");

			tx.success();

		} catch (FrameworkException expected) { }


		try {

			try (final Tx tx = app.tx()) {

				assertEquals("StructrScript: String should still have initial value!", "InitialString", Scripting.replaceVariables(ctx, testNodeOldScripting, "${(get(this, 'aString'))}"));

				tx.success();
			}

		} catch (FrameworkException ex) {

			logger.warn("", ex);
			fail("Unexpected exception");

		}


		/**
		 * then the JS-style scripting
		 */
		TestOne testNodeJavaScript = null;

		try (final Tx tx = app.tx()) {

			testNodeJavaScript = createTestNode(TestOne.class);
			testNodeJavaScript.setProperty(TestOne.aString, "InitialString");
			testNodeJavaScript.setProperty(TestOne.anInt, 42);

			tx.success();

		} catch (FrameworkException ex) {

			logger.warn("", ex);
			fail("Unexpected exception");

		}

		try (final Tx tx = app.tx()) {

			Scripting.replaceVariables(ctx, testNodeJavaScript, "${{ var t1 = Structr.get('this'); t1.aString = 'NewString'; t1.anInt = 'NOT_AN_INTEGER'; }}");
			fail("StructrScript: setting anInt to 'NOT_AN_INTEGER' should cause an Exception");

			tx.success();

		} catch (FrameworkException expected) { }


		try {

			try (final Tx tx = app.tx()) {

				assertEquals("JavaScript: String should still have initial value!", "InitialString", Scripting.replaceVariables(ctx, testNodeJavaScript, "${{ var t1 = Structr.get('this'); Structr.print(t1.aString); }}"));

				tx.success();
			}

		} catch (FrameworkException ex) {

			logger.warn("", ex);
			fail("Unexpected exception");

		}
	}

	@Test
	public void testPrivilegedFind () {

		final ActionContext ctx = new ActionContext(securityContext, null);

		TestOne testNode = null;
                String uuid ="";

		try (final Tx tx = app.tx()) {

			testNode = createTestNode(TestOne.class);
			testNode.setProperty(TestOne.aString, "InitialString");
			testNode.setProperty(TestOne.anInt, 42);
                        uuid = testNode.getProperty(new StringProperty("id"));

			tx.success();

		} catch (FrameworkException ex) {

			logger.warn("", ex);
			fail("Unexpected exception");

		}

		try (final Tx tx = app.tx()) {

                        assertEquals("JavaScript: Trying to find entity with type,key,value!", "InitialString", Scripting.replaceVariables(ctx, testNode, "${{ var t1 = Structr.first(Structr.find_privileged('TestOne','anInt','42')); Structr.print(t1.aString); }}"));

                        assertEquals("JavaScript: Trying to find entity with type,id!", "InitialString", Scripting.replaceVariables(ctx, testNode, "${{ var t1 = Structr.find_privileged('TestOne','"+uuid+"'); Structr.print(t1.aString); }}"));

                        assertEquals("JavaScript: Trying to find entity with type,key,value,key,value!", "InitialString", Scripting.replaceVariables(ctx, testNode, "${{ var t1 = Structr.first(Structr.find_privileged('TestOne','anInt','42','aString','InitialString')); Structr.print(t1.aString); }}"));

			tx.success();

		} catch (FrameworkException ex) {

                        logger.warn("", ex);
                        fail("Unexpected exception");

                }

	}

	@Test
	public void testDateCopy() {

		final Date now                       = new Date();
		final Date futureDate                = new Date(now.getTime() + 600000);
		final SimpleDateFormat isoDateFormat = new SimpleDateFormat("yyyy-MM-dd'T'HH:mm:ssZ");

		try (final Tx tx = app.tx()) {

			final ActionContext ctx = new ActionContext(securityContext, null);

			// Copy dates with/without format in StructrScript
			TestOne testOne          = createTestNode(TestOne.class);
			TestThree testThree      = createTestNode(TestThree.class);

			testOne.setProperty(TestOne.aDate, now);
			Scripting.replaceVariables(ctx, testThree, "${set(this, 'aDateWithFormat', get(find('TestOne', '" + testOne.getUuid() + "'), 'aDate'))}");
			assertEquals("Copying a date (with default format) to a date (with custom format) failed [StructrScript]", isoDateFormat.format(testOne.getProperty(TestOne.aDate)), isoDateFormat.format(testThree.getProperty(TestThree.aDateWithFormat)));

			testThree.setProperty(TestThree.aDateWithFormat, futureDate);
			Scripting.replaceVariables(ctx, testOne, "${set(this, 'aDate', get(find('TestThree', '" + testThree.getUuid() + "'), 'aDateWithFormat'))}");
			assertEquals("Copying a date (with custom format) to a date (with default format) failed [StructrScript]", isoDateFormat.format(testOne.getProperty(TestOne.aDate)), isoDateFormat.format(testThree.getProperty(TestThree.aDateWithFormat)));


			// Perform the same tests in JavaScript
			testOne.setProperty(TestOne.aDate, null);
			testThree.setProperty(TestThree.aDateWithFormat, null);

			testOne.setProperty(TestOne.aDate, now);
			Scripting.replaceVariables(ctx, testThree, "${{ var testThree = Structr.this; var testOne = Structr.find('TestOne', '" + testOne.getUuid() + "');  testThree.aDateWithFormat = testOne.aDate; }}");
			assertEquals("Copying a date (with default format) to a date (with custom format) failed [JavaScript]", isoDateFormat.format(testOne.getProperty(TestOne.aDate)), isoDateFormat.format(testThree.getProperty(TestThree.aDateWithFormat)));

			testThree.setProperty(TestThree.aDateWithFormat, futureDate);
			Scripting.replaceVariables(ctx, testOne, "${{ var testOne = Structr.this; var testThree = Structr.find('TestThree', '" + testThree.getUuid() + "');  testOne.aDate = testThree.aDateWithFormat; }}");
			assertEquals("Copying a date (with custom format) to a date (with default format) failed [JavaScript]", isoDateFormat.format(testOne.getProperty(TestOne.aDate)), isoDateFormat.format(testThree.getProperty(TestThree.aDateWithFormat)));

			tx.success();

		} catch (FrameworkException fex) {

			logger.warn("", fex);

			fail(fex.getMessage());
		}

	}

	@Test
	public void testDateOutput() {

		final Date now                       = new Date();
		final SimpleDateFormat isoDateFormat = new SimpleDateFormat("yyyy-MM-dd'T'HH:mm:ssZ");

		try (final Tx tx = app.tx()) {

			final ActionContext ctx = new ActionContext(securityContext, null);

			// Copy dates with/without format in StructrScript
			TestOne testOne          = createTestNode(TestOne.class);

			testOne.setProperty(TestOne.aDate, now);

			final String expectedDateOutput = isoDateFormat.format(now);
			final String dateOutput1 = Scripting.replaceVariables(ctx, testOne, "${this.aDate}");
			final String dateOutput2 = Scripting.replaceVariables(ctx, testOne, "${print(this.aDate)}");
			final String dateOutput3 = Scripting.replaceVariables(ctx, testOne, "${{Structr.print(Structr.this.aDate)}}");

			assertEquals("${this.aDate} should yield ISO 8601 date format", expectedDateOutput, dateOutput1);
			assertEquals("${print(this.aDate)} should yield ISO 8601 date format", expectedDateOutput, dateOutput2);
			assertEquals("${Structr.print(Structr.this.aDate)} should yield ISO 8601 date format", expectedDateOutput, dateOutput3);


			tx.success();

		} catch (FrameworkException fex) {

			logger.warn("", fex);

			fail(fex.getMessage());
		}

	}

	@Test
	public void testGeoCoding() {

		try (final Tx tx = app.tx()) {

			final ActionContext ctx = new ActionContext(securityContext, null);

			final String locationId = Scripting.replaceVariables(ctx, null, "${create('Location')}");

			final GeoCodingResult result = GeoHelper.geocode("", null, null, "Darmstadt", null, "");

			if (result != null) {
				// If geocoding itself fails, the test can not work => ignore

				Double lat = result.getLatitude();
				Double lon = result.getLongitude();

				Scripting.replaceVariables(ctx, null, "${set(find('Location', '" + locationId + "'), geocode('Darmstadt', '', ''))}");

				assertEquals("Latitude should be identical", lat.toString(), Scripting.replaceVariables(ctx, null, "${get(find('Location', '" + locationId + "'), 'latitude')}"));
				assertEquals("Longitude should be identical", lon.toString(), Scripting.replaceVariables(ctx, null, "${get(find('Location', '" + locationId + "'), 'longitude')}"));

			}

			tx.success();

		} catch (FrameworkException fex) {

			logger.warn("", fex);

			fail(fex.getMessage());
		}

	}

	@Test
	public void testNonPrimitiveReturnValue() {

		try (final Tx tx = app.tx()) {

			app.create(SchemaMethod.class,
				new NodeAttribute<>(SchemaMethod.name,   "testReturnValueOfGlobalSchemaMethod"),
				new NodeAttribute<>(SchemaMethod.source, "{ return { name: 'test', value: 123, me: Structr.me }; }")
			);

			app.create(SchemaProperty.class,
				new NodeAttribute<>(SchemaProperty.schemaNode,   app.create(SchemaNode.class, new NodeAttribute<>(SchemaNode.name, "Test"))),
				new NodeAttribute<>(SchemaProperty.name,         "returnTest"),
				new NodeAttribute<>(SchemaProperty.propertyType, "Function"),
				new NodeAttribute<>(SchemaProperty.readFunction, "{ return { name: 'test', value: 123, me: Structr.this }; }")
			);

			tx.success();

		} catch (FrameworkException fex) {

			fex.printStackTrace();
			fail("Unexpected exception.");
		}

		try (final Tx tx = app.tx()) {

			final ActionContext ctx = new ActionContext(securityContext, null);
			final Map map           = (Map)Scripting.evaluate(ctx, null, "${{return Structr.call('testReturnValueOfGlobalSchemaMethod')}}", "test");

			final Object name       = map.get("name");
			final Object value      = map.get("value");
			final Object me         = map.get("me");

			assertEquals("Invalid non-primitive scripting return value result, name should be of type string.",  "test", name);
			assertEquals("Invalid non-primitive scripting return value result, value should be of type integer", Integer.valueOf(123), value);
			assertTrue("Invalid non-primitive scripting return value result,   me should be of type SuperUser",    me instanceof SuperUser);

			tx.success();

		} catch (UnlicensedScriptException |FrameworkException fex) {

			fex.printStackTrace();
			fail("Unexpected exception.");
		}

		try (final Tx tx = app.tx()) {

			final Class type        = StructrApp.getConfiguration().getNodeEntityClass("Test");
			final NodeInterface obj = app.create(type, "test");
			final Map map           = (Map)obj.getProperty(StructrApp.key(type, "returnTest"));
			final Object name       = map.get("name");
			final Object value      = map.get("value");
			final Object me         = map.get("me");

			assertEquals("Invalid non-primitive scripting return value result, name should be of type string.",  "test", name);
			assertEquals("Invalid non-primitive scripting return value result, value should be of type integer", Integer.valueOf(123), value);
			assertEquals("Invalid non-primitive scripting return value result, me should be the entity",         obj, me);

			tx.success();

		} catch (FrameworkException fex) {

			fex.printStackTrace();
			fail("Unexpected exception.");
		}
	}

	@Test
	public void testJavascriptBatchFunction() {

		try (final Tx tx = app.tx()) {

			createTestNodes(TestOne.class, 1000);

			tx.success();

		} catch (FrameworkException fex) {

			fex.printStackTrace();
			fail("Unexpected exception.");
		}

		try (final Tx tx = app.tx()) {

			final ActionContext ctx  = new ActionContext(securityContext, null);
			final StringBuilder func = new StringBuilder();

			func.append("${{\n");
			func.append("    Structr.batch(function() {\n");
			func.append("        var toDelete = Structr.find('TestOne').slice(0, 100);\n");
			func.append("        if (toDelete && toDelete.length) {\n");
			func.append("            Structr.log('Deleting ' + toDelete.length + ' nodes..');\n");
			func.append("            Structr.delete(toDelete);\n");
			func.append("            return true;\n");
			func.append("        } else {\n");
			func.append("            Structr.log('Finished');\n");
			func.append("            return false;\n");
			func.append("        }\n");
			func.append("    });\n");
			func.append("}}");


			final Object result = Scripting.evaluate(ctx, null, func.toString(), "test");

			tx.success();

		} catch (FrameworkException fex) {

			fex.printStackTrace();
			fail("Unexpected exception.");
		}
	}

	@Test
	public void testStructrScriptBatchFunction() {

		try (final Tx tx = app.tx()) {

			createTestNodes(TestOne.class, 1000);

			tx.success();

		} catch (FrameworkException fex) {

			fex.printStackTrace();
			fail("Unexpected exception.");
		}

		try (final Tx tx = app.tx()) {

			final ActionContext ctx  = new ActionContext(securityContext, null);
			Scripting.evaluate(ctx, null, "${batch(each(find('TestOne'), set(data, 'name', 'test')), 100)}", "test");

			tx.success();

		} catch (FrameworkException fex) {

			fex.printStackTrace();
			fail("Unexpected exception: " + fex.getMessage());
		}

		try (final Tx tx = app.tx()) {

			final ActionContext ctx  = new ActionContext(securityContext, null);
			Scripting.evaluate(ctx, null, "${batch(delete(find('TestOne')), 100)}", "test");

			tx.success();

		} catch (FrameworkException fex) {

			fex.printStackTrace();
			fail("Unexpected exception: " + fex.getMessage());
		}
	}

	@Test
	public void testBulkDeleteWithoutBatching() {

		try (final Tx tx = app.tx()) {

			createTestNodes(TestOne.class, 1000);

			tx.success();

		} catch (FrameworkException fex) {

			fex.printStackTrace();
			fail("Unexpected exception.");
		}

		try (final Tx tx = app.tx()) {

			final ActionContext ctx  = new ActionContext(securityContext, null);
			Scripting.evaluate(ctx, null, "${delete(find('TestOne'))}", "test");

			tx.success();

		} catch (FrameworkException fex) {

			fex.printStackTrace();
			fail("Unexpected exception.");
		}
	}

	@Test
	public void testQuotesInScriptComments() {

		final String script =  "${{\n" +
				"\n" +
				"	// test'\n" +
				"	Structr.print('test');\n" +
				"\n" +
				"}}";

		try (final Tx tx = app.tx()) {

			final ActionContext ctx  = new ActionContext(securityContext, null);

			assertEquals("Single quotes in JavaScript comments should not prevent script evaluation.", "test", Scripting.evaluate(ctx, null, script, "test"));
			assertEquals("Single quotes in JavaScript comments should not prevent script evaluation.", "test", Scripting.replaceVariables(ctx, null, script));

			tx.success();

		} catch (FrameworkException fex) {

			fex.printStackTrace();
			fail("Unexpected exception.");
		}
	}

	@Test
	public void testNewlineAtEndOfScriptingCode() {

		final String script =  "${{ return 'test'; }}\n";

		try (final Tx tx = app.tx()) {

			final ActionContext ctx  = new ActionContext(securityContext, null);

			assertEquals("Newline at end of JavaScript scripting should not prevent script evaluation.", "test", Scripting.evaluate(ctx, null, script, "test"));
			assertEquals("Newline at end of JavaScript scripting should not prevent script evaluation.", "test\n", Scripting.replaceVariables(ctx, null, script));

			tx.success();

		} catch (FrameworkException fex) {

			fex.printStackTrace();
			fail("Unexpected exception.");
		}
	}

	@Test
	public void testIncludeJs() {

		final String script =  "${{ Structr.includeJs('test'); }}\n";

		try (final Tx tx = app.tx()) {

			final ActionContext ctx  = new ActionContext(securityContext, null);

			// just run without an error, that's enough for this test
			Scripting.evaluate(ctx, null, script, "test");

			tx.success();

		} catch (FrameworkException fex) {

			fex.printStackTrace();
			fail("Unexpected exception.");
		}
	}

	@Test
	public void testAfterCreateMethod() {

		final String expectedErrorToken = "create_not_allowed";

		// test setup
		try (final Tx tx = app.tx()) {

			final JsonSchema schema  = StructrSchema.createFromDatabase(app);
			final JsonType dummyType = schema.addType("DummyType");
			final JsonType newType   = schema.addType("MyDynamicType");

			newType.addMethod("onCreation",    "is(eq(this.name, 'forbiddenName'), error('myError', '" + expectedErrorToken + "', 'creating this object is not allowed'))", "");
			newType.addMethod("afterCreation", "create('DummyType', 'name', 'this should not be possible!')", "");

			StructrSchema.replaceDatabaseSchema(app, schema);

			tx.success();

		} catch (Throwable t) {
			logger.error("", t);
			fail("Unexpected exception during test setup.");
		}


		final Class myDynamicType = StructrApp.getConfiguration().getNodeEntityClass("MyDynamicType");
		final Class dummyType     = StructrApp.getConfiguration().getNodeEntityClass("DummyType");

		// test that afterCreate is called
		try (final Tx tx = app.tx()) {

			app.create(myDynamicType, new NodeAttribute<>(AbstractNode.name, "allowedName"));

			final Integer myDynamicTypeCount = app.nodeQuery(myDynamicType).getAsList().size();
			final Integer dummyTypeCount     = app.nodeQuery(dummyType).getAsList().size();

			final boolean correct = myDynamicTypeCount == 1 && dummyTypeCount == 0;

			assertTrue("Before tx.success() there should be exactly 1 node of type MyDynamicNode and 0 of type DummyType", correct);

			tx.success();

		} catch (Throwable t) {
			t.printStackTrace();
			fail("Unexpected exception.");
		}

		try (final Tx tx = app.tx()) {

			final Integer myDynamicTypeCount = app.nodeQuery(myDynamicType).getAsList().size();
			final Integer dummyTypeCount     = app.nodeQuery(dummyType).getAsList().size();

			final boolean correct = myDynamicTypeCount == 1 && dummyTypeCount == 1;

			assertTrue("After tx.success() there should be exactly 1 node of type MyDynamicNode and 1 of type DummyType", correct);

			tx.success();

		} catch (Throwable t) {
			t.printStackTrace();
			fail("Unexpected exception.");
		}

		// delete nodes
		try (final Tx tx = app.tx()) {

			final ActionContext ctx = new ActionContext(securityContext, null);
			Scripting.replaceVariables(ctx, null, "${delete(find('MyDynamicType'))}");
			Scripting.replaceVariables(ctx, null, "${delete(find('DummyType'))}");

			tx.success();

		} catch (Throwable t) {
			t.printStackTrace();
			fail("Unexpected exception.");
		}

		// test that afterCreate is not called if there was an error in onCreate
		try (final Tx tx = app.tx()) {

			app.create(myDynamicType, new NodeAttribute<>(AbstractNode.name, "forbiddenName"));

			final Integer myDynamicTypeCount = app.nodeQuery(myDynamicType).getAsList().size();
			final Integer dummyTypeCount     = app.nodeQuery(dummyType).getAsList().size();

			final boolean correct = myDynamicTypeCount == 1 && dummyTypeCount == 0;

			assertTrue("Before tx.success() there should be exactly 1 node of type MyDynamicNode and 0 of type DummyType", correct);

			tx.success();

		} catch (FrameworkException fex) {

			final boolean isExpectedErrorToken = fex.getErrorBuffer().getErrorTokens().get(0).getToken().equals(expectedErrorToken);

			assertTrue("Encountered unexpected error!", isExpectedErrorToken);

		} catch (Throwable t) {
			t.printStackTrace();
			fail("Unexpected exception.");
		}

		try (final Tx tx = app.tx()) {

			final Integer myDynamicTypeCount = app.nodeQuery(myDynamicType).getAsList().size();
			final Integer dummyTypeCount     = app.nodeQuery(dummyType).getAsList().size();

			final boolean correct = myDynamicTypeCount == 0 && dummyTypeCount == 0;

			assertTrue("After tx.success() there should be exactly 0 node of type MyDynamicNode and 0 of type DummyType (because we used a forbidden name)", correct);

			tx.success();

		} catch (Throwable t) {
			t.printStackTrace();
			fail("Unexpected exception.");
		}
	}

	@Test
	public void testFindNewlyCreatedObjectByOwner () {

		this.cleanDatabaseAndSchema();

		String userObjects        = "[";

		try (final Tx tx = app.tx()) {

			createTestNode(Principal.class, "testuser");

			tx.success();

		} catch (FrameworkException fex) {
			logger.warn("", fex);
			fail("Unexpected exception.");
		}

		// Create first object
		try (final Tx tx = app.tx()) {

			final Principal testUser = StructrApp.getInstance().nodeQuery(Principal.class).and(AbstractNode.name, "testuser").getFirst();
			final ActionContext ctx = new ActionContext(SecurityContext.getInstance(testUser, AccessMode.Frontend));

			userObjects += Scripting.replaceVariables(ctx, null, "${ create('TestOne') }");

			tx.success();

		} catch (FrameworkException fex) {

			logger.warn("", fex);
			fail("Unexpected exception.");
		}

		// find() it - this works because the cache is empty
		try (final Tx tx = app.tx()) {

			final Principal testUser = StructrApp.getInstance().nodeQuery(Principal.class).and(AbstractNode.name, "testuser").getFirst();
			final ActionContext ctx = new ActionContext(SecurityContext.getInstance(testUser, AccessMode.Frontend));

			assertEquals("User should be able to find newly created object!", userObjects + "]", Scripting.replaceVariables(ctx, null, "${ find('TestOne', 'owner', me.id) }"));

			tx.success();

		} catch (FrameworkException fex) {

			logger.warn("", fex);
			fail("Unexpected exception.");
		}

		// create second object
		try (final Tx tx = app.tx()) {

			final Principal testUser = StructrApp.getInstance().nodeQuery(Principal.class).and(AbstractNode.name, "testuser").getFirst();
			final ActionContext ctx = new ActionContext(SecurityContext.getInstance(testUser, AccessMode.Frontend));

			userObjects += ", " + Scripting.replaceVariables(ctx, null, "${ create('TestOne') }");

			tx.success();

		} catch (FrameworkException fex) {

			logger.warn("", fex);
			fail("Unexpected exception.");
		}

		// find() it - this does not work because there is a cache entry already and it was not invalidated after creating the last relationship to it
		try (final Tx tx = app.tx()) {

			final Principal testUser = StructrApp.getInstance().nodeQuery(Principal.class).and(AbstractNode.name, "testuser").getFirst();
			final ActionContext ctx = new ActionContext(SecurityContext.getInstance(testUser, AccessMode.Frontend));

			assertEquals("User should be able to find newly created object!", userObjects + "]", Scripting.replaceVariables(ctx, null, "${ find('TestOne', 'owner', me.id, sort('createdDate', 'desc')) }"));

			tx.success();

		} catch (FrameworkException fex) {

			logger.warn("", fex);
			fail("Unexpected exception.");
		}
	}

	@Test
	public void testConversionError() {

		// setup
		try (final Tx tx = app.tx()) {

			final JsonSchema schema = StructrSchema.createEmptySchema();

			schema.addType("Test").addBooleanProperty("boolTest").setIndexed(true);

			StructrSchema.extendDatabaseSchema(app, schema);

			tx.success();

		} catch (Throwable t) {

			t.printStackTrace();
			fail("Unexpected exception.");
		}

		final String script =  "${{ var test = Structr.create('Test'); test.boolTest = true; }}\n";

		try (final Tx tx = app.tx()) {

			final ActionContext ctx  = new ActionContext(securityContext, null);

			// just run without an error, that's enough for this test
			Scripting.evaluate(ctx, null, script, "test");
			tx.success();

		} catch (FrameworkException fex) {

			fex.printStackTrace();
			fail("Unexpected exception.");
		}
	}

	@Test
	public void testModifications() {

		// setup
		try (final Tx tx = app.tx()) {

			final JsonSchema schema = StructrSchema.createFromDatabase(app);

			final JsonObjectType customer = schema.addType("Customer");
			final JsonObjectType project  = schema.addType("Project");
			final JsonObjectType task     = schema.addType("Task");

			customer.addStringProperty("log");
			project.addStringProperty("log");
			task.addStringProperty("log");

			// create relation
			final JsonReferenceType rel = project.relate(task, "has", Cardinality.OneToMany, "project", "tasks");
			rel.setName("ProjectTasks");

			customer.relate(project, "project", Cardinality.OneToOne, "customer", "project");

			customer.addMethod("onModification", "{ var mods = Structr.retrieve('modifications'); Structr.this.log = JSON.stringify(mods); }", "");
			project.addMethod("onModification", "{ var mods = Structr.retrieve('modifications'); Structr.this.log = JSON.stringify(mods); }", "");
			task.addMethod("onModification", "{ var mods = Structr.retrieve('modifications'); Structr.this.log = JSON.stringify(mods); }", "");

			StructrSchema.extendDatabaseSchema(app, schema);

			tx.success();

		} catch (Throwable t) {

			t.printStackTrace();
			fail("Unexpected exception.");
		}

		final Class customer          = StructrApp.getConfiguration().getNodeEntityClass("Customer");
		final Class project           = StructrApp.getConfiguration().getNodeEntityClass("Project");
		final Class task              = StructrApp.getConfiguration().getNodeEntityClass("Task");
		final PropertyKey tasksKey    = StructrApp.getConfiguration().getPropertyKeyForJSONName(project, "tasks");
		final PropertyKey customerKey = StructrApp.getConfiguration().getPropertyKeyForJSONName(project, "customer");

		try (final Tx tx = app.tx()) {

			app.create(customer, "Testcustomer");
			app.create(project, "Testproject");
			app.create(task, new NodeAttribute<>(AbstractNode.name, "task1"));
			app.create(task, new NodeAttribute<>(AbstractNode.name, "task2"));

			tx.success();

		} catch (FrameworkException fex) {

			fex.printStackTrace();
			fail("Unexpected exception.");
		}

		try (final Tx tx = app.tx()) {

			final Principal tester    = app.create(Principal.class, "modifications-tester");
			final GraphObject c       = app.nodeQuery(customer).getFirst();
			final GraphObject p       = app.nodeQuery(project).getFirst();
			final List<GraphObject> t = app.nodeQuery(task).getAsList();

			p.setProperty(AbstractNode.name, "newName");
			p.setProperty(tasksKey, t);
			p.setProperty(customerKey, c);

			((AccessControllable)c).grant(Permission.write, tester);
			((AccessControllable)p).grant(Permission.write, tester);

			tx.success();

		} catch (FrameworkException fex) {

			fex.printStackTrace();
			fail("Unexpected exception.");
		}

		// test modifications
		try (final Tx tx = app.tx()) {

			final Principal tester = app.nodeQuery(Principal.class).andName("modifications-tester").getFirst();
			final GraphObject c = app.nodeQuery(customer).getFirst();
			final GraphObject p = app.nodeQuery(project).getFirst();
			final GraphObject t = app.nodeQuery(task).getFirst();

			final Map<String, Object> customerModifications = getLoggedModifications(c);
			final Map<String, Object> projectModifications  = getLoggedModifications(p);
			final Map<String, Object> taskModifications     = getLoggedModifications(t);

			assertMapPathValueIs(customerModifications, "added.project",   p.getUuid());
			assertMapPathValueIs(customerModifications, "removed",         new LinkedHashMap<>());
			assertMapPathValueIs(customerModifications, "added.grantees",  Arrays.asList(tester.getUuid()));

			assertMapPathValueIs(projectModifications, "before.name",     "Testproject");
			assertMapPathValueIs(projectModifications, "after.name",     "newName");
			assertMapPathValueIs(projectModifications, "added.customer", c.getUuid());
			assertMapPathValueIs(projectModifications, "removed",        new LinkedHashMap<>());

			final List<GraphObject> tasks = app.nodeQuery(task).getAsList();
			final List<String> taskIds = new LinkedList();
			for (GraphObject oneTask : tasks) {
				taskIds.add(oneTask.getUuid());
			}
			assertMapPathValueIs(projectModifications, "added.tasks",    taskIds);
			assertMapPathValueIs(projectModifications, "added.grantees",    Arrays.asList(tester.getUuid()));


			assertMapPathValueIs(taskModifications, "added.project",   p.getUuid());
			assertMapPathValueIs(taskModifications, "removed",         new LinkedHashMap<>());


			tx.success();

		} catch (FrameworkException fex) {

			fex.printStackTrace();
			fail("Unexpected exception.");
		}

		try (final Tx tx = app.tx()) {

			final GraphObject p = app.nodeQuery(project).getFirst();

			p.setProperty(customerKey, null);
			p.setProperty(tasksKey, Arrays.asList(app.nodeQuery(task).getFirst()));

			tx.success();

		} catch (FrameworkException fex) {

			fex.printStackTrace();
			fail("Unexpected exception.");
		}

		// test modifications
		try (final Tx tx = app.tx()) {

			final GraphObject c = app.nodeQuery(customer).getFirst();
			final GraphObject p = app.nodeQuery(project).getFirst();
			final GraphObject t = app.nodeQuery(task).getFirst();

			final Map<String, Object> customerModifications = getLoggedModifications(c);
			final Map<String, Object> projectModifications  = getLoggedModifications(p);
			final Map<String, Object> taskModifications     = getLoggedModifications(t);

			assertMapPathValueIs(customerModifications, "added",           new LinkedHashMap<>());
			assertMapPathValueIs(customerModifications, "removed.project", p.getUuid());

			assertMapPathValueIs(projectModifications, "removed.customer", c.getUuid());
			assertMapPathValueIs(projectModifications, "added",            new LinkedHashMap<>());

			assertMapPathValueIs(taskModifications, "added.project",   p.getUuid());
			assertMapPathValueIs(taskModifications, "removed",         new LinkedHashMap<>());

			tx.success();

		} catch (FrameworkException fex) {

			fex.printStackTrace();
			fail("Unexpected exception.");
		}
	}

	@Test
	public void testScriptCodeWithNewlines() {

		// setup
		try (final Tx tx = app.tx()) {

			final JsonSchema schema = StructrSchema.createFromDatabase(app);

			createTestType(schema, "Test1", " 	 set(this, 'c', 'passed')  ",   "   \n 	set(this, 's', 'passed')\n	\n    \n  ", "StructrScript with newlines");
			createTestType(schema, "Test2", "set(this, 'c', 'passed')",             "set(this, 's', 'passed')",                  "StructrScript without newlines");
			createTestType(schema, "Test3", "   { Structr.this.c = 'passed'; }   ", " 	 \n	  { Structr.this.s = 'passed'; }\n\n	\n    \n "  ,    "JavaScript with newlines");
			createTestType(schema, "Test4", "{ Structr.this.c = 'passed'; }",       "{ Structr.this.s = 'passed'; }",            "JavaScript without newlines");

			StructrSchema.extendDatabaseSchema(app, schema);

			tx.success();

		} catch (Throwable fex) {

			fex.printStackTrace();
			fail("Unexpected exception.");
		}

		final Class type1 = StructrApp.getConfiguration().getNodeEntityClass("Test1");
		final Class type2 = StructrApp.getConfiguration().getNodeEntityClass("Test2");
		final Class type3 = StructrApp.getConfiguration().getNodeEntityClass("Test3");
		final Class type4 = StructrApp.getConfiguration().getNodeEntityClass("Test4");

		// test onCreate
		try (final Tx tx = app.tx()) {

			app.create(type1, "test1");
			app.create(type2, "test2");
			app.create(type3, "test3");
			app.create(type4, "test4");

			tx.success();

		} catch (Throwable fex) {

			fex.printStackTrace();
			fail("Unexpected exception.");
		}

		// test onCreate
		try (final Tx tx = app.tx()) {

			final GraphObject test1 = app.nodeQuery(type1).getFirst();
                        final GraphObject test2 = app.nodeQuery(type2).getFirst();
			final GraphObject test3 = app.nodeQuery(type3).getFirst();
                        final GraphObject test4 = app.nodeQuery(type4).getFirst();

			assertEquals("Newlines in script code not trimmed correctly", "passed", (String)test1.getProperty("c"));
			assertEquals("Newlines in script code not trimmed correctly", "passed", (String)test2.getProperty("c"));
			assertEquals("Newlines in script code not trimmed correctly", "passed", (String)test3.getProperty("c"));
			assertEquals("Newlines in script code not trimmed correctly", "passed", (String)test4.getProperty("c"));

			assertNull("onSave method called for creation", test1.getProperty("s"));
			assertNull("onSave method called for creation", test2.getProperty("s"));
			assertNull("onSave method called for creation", test3.getProperty("s"));
			assertNull("onSave method called for creation", test4.getProperty("s"));

			test1.setProperty(AbstractNode.name, "modified");
			test2.setProperty(AbstractNode.name, "modified");
			test3.setProperty(AbstractNode.name, "modified");
			test4.setProperty(AbstractNode.name, "modified");

			tx.success();

		} catch (FrameworkException fex) {

			fex.printStackTrace();
			fail("Unexpected exception.");
		}

		// test onSave
		try (final Tx tx = app.tx()) {

			final GraphObject test1 = app.nodeQuery(type1).getFirst();
                        final GraphObject test2 = app.nodeQuery(type2).getFirst();
			final GraphObject test3 = app.nodeQuery(type3).getFirst();
                        final GraphObject test4 = app.nodeQuery(type4).getFirst();

			assertEquals("Newlines in script code not trimmed correctly", "passed", (String)test1.getProperty("s"));
			assertEquals("Newlines in script code not trimmed correctly", "passed", (String)test2.getProperty("s"));
			assertEquals("Newlines in script code not trimmed correctly", "passed", (String)test3.getProperty("s"));
			assertEquals("Newlines in script code not trimmed correctly", "passed", (String)test4.getProperty("s"));

			tx.success();

		} catch (FrameworkException fex) {

			fex.printStackTrace();
			fail("Unexpected exception.");
		}

		// test actions
		try (final Tx tx = app.tx()) {

			assertEquals("Newlines in script code not trimmed correctly", "passed", Actions.execute(securityContext, null, "	 ${ 'passed' }	 ",    "StructrScript with whitespace"));
			assertEquals("Newlines in script code not trimmed correctly", "passed", Actions.execute(securityContext, null, "${ 'passed' }",                "StructrScript without whitespace"));
			assertEquals("Newlines in script code not trimmed correctly", "passed", Actions.execute(securityContext, null, "  ${{ return 'passed'; }}   ", "JavaScript with whitespace"));
			assertEquals("Newlines in script code not trimmed correctly", "passed", Actions.execute(securityContext, null, "${{ return 'passed'; }}",      "JavaScript without whitespace"));

			tx.success();

		} catch (FrameworkException fex) {

			fex.printStackTrace();
			fail("Unexpected exception.");
		}
	}

	@Test
	public void testScriptCodeWithWhitespace() {

		// setup
		try (final Tx tx = app.tx()) {

			final JsonSchema schema = StructrSchema.createFromDatabase(app);

			createTestType(schema, "Test1", " 	 set(this, 'c', 'passed')  ",   "    	set(this, 's', 'passed')	", "StructrScript with whitespace");
			createTestType(schema, "Test2", "set(this, 'c', 'passed')",             "set(this, 's', 'passed')",                "StructrScript without whitespace");
			createTestType(schema, "Test3", "   { Structr.this.c = 'passed'; }   ", "   { Structr.this.s = 'passed'; }   ",    "JavaScript with whitespace");
			createTestType(schema, "Test4", "{ Structr.this.c = 'passed'; }",       "{ Structr.this.s = 'passed'; }",          "JavaScript without whitespace");

			StructrSchema.extendDatabaseSchema(app, schema);

			tx.success();

		} catch (Throwable fex) {

			fex.printStackTrace();
			fail("Unexpected exception.");
		}

		final Class type1 = StructrApp.getConfiguration().getNodeEntityClass("Test1");
		final Class type2 = StructrApp.getConfiguration().getNodeEntityClass("Test2");
		final Class type3 = StructrApp.getConfiguration().getNodeEntityClass("Test3");
		final Class type4 = StructrApp.getConfiguration().getNodeEntityClass("Test4");

		// test onCreate
		try (final Tx tx = app.tx()) {

			app.create(type1, "test1");
			app.create(type2, "test2");
			app.create(type3, "test3");
			app.create(type4, "test4");

			tx.success();

		} catch (Throwable fex) {

			fex.printStackTrace();
			fail("Unexpected exception.");
		}

		// test onCreate
		try (final Tx tx = app.tx()) {

			final GraphObject test1 = app.nodeQuery(type1).getFirst();
                        final GraphObject test2 = app.nodeQuery(type2).getFirst();
			final GraphObject test3 = app.nodeQuery(type3).getFirst();
                        final GraphObject test4 = app.nodeQuery(type4).getFirst();

			assertEquals("Whitespace in script code not trimmed correctly", "passed", (String)test1.getProperty("c"));
			assertEquals("Whitespace in script code not trimmed correctly", "passed", (String)test2.getProperty("c"));
			assertEquals("Whitespace in script code not trimmed correctly", "passed", (String)test3.getProperty("c"));
			assertEquals("Whitespace in script code not trimmed correctly", "passed", (String)test4.getProperty("c"));

			assertNull("onSave method called for creation", test1.getProperty("s"));
			assertNull("onSave method called for creation", test2.getProperty("s"));
			assertNull("onSave method called for creation", test3.getProperty("s"));
			assertNull("onSave method called for creation", test4.getProperty("s"));

			test1.setProperty(AbstractNode.name, "modified");
			test2.setProperty(AbstractNode.name, "modified");
			test3.setProperty(AbstractNode.name, "modified");
			test4.setProperty(AbstractNode.name, "modified");

			tx.success();

		} catch (FrameworkException fex) {

			fex.printStackTrace();
			fail("Unexpected exception.");
		}

		// test onSave
		try (final Tx tx = app.tx()) {

			final GraphObject test1 = app.nodeQuery(type1).getFirst();
                        final GraphObject test2 = app.nodeQuery(type2).getFirst();
			final GraphObject test3 = app.nodeQuery(type3).getFirst();
                        final GraphObject test4 = app.nodeQuery(type4).getFirst();

			assertEquals("Whitespace in script code not trimmed correctly", "passed", (String)test1.getProperty("s"));
			assertEquals("Whitespace in script code not trimmed correctly", "passed", (String)test2.getProperty("s"));
			assertEquals("Whitespace in script code not trimmed correctly", "passed", (String)test3.getProperty("s"));
			assertEquals("Whitespace in script code not trimmed correctly", "passed", (String)test4.getProperty("s"));

			tx.success();

		} catch (FrameworkException fex) {

			fex.printStackTrace();
			fail("Unexpected exception.");
		}

		// test actions
		try (final Tx tx = app.tx()) {

			assertEquals("Whitespace in script code not trimmed correctly", "passed", Actions.execute(securityContext, null, "	 ${ 'passed' }	 ",    "StructrScript with whitespace"));
			assertEquals("Whitespace in script code not trimmed correctly", "passed", Actions.execute(securityContext, null, "${ 'passed' }",                "StructrScript without whitespace"));
			assertEquals("Whitespace in script code not trimmed correctly", "passed", Actions.execute(securityContext, null, "  ${{ return 'passed'; }}   ", "JavaScript with whitespace"));
			assertEquals("Whitespace in script code not trimmed correctly", "passed", Actions.execute(securityContext, null, "${{ return 'passed'; }}",      "JavaScript without whitespace"));

			tx.success();

		} catch (FrameworkException fex) {

			fex.printStackTrace();
			fail("Unexpected exception.");
		}
	}

	@Test
	public void testContextStoreTransferToAndFromDoPrivileged() {

		final String storeKey        = "my-store-key";
		final String userValue       = "USER-value";
		final String privilegedValue = "PRVILIGED-value";


		try (final Tx tx = app.tx()) {

			final ActionContext ctx  = new ActionContext(securityContext, null);
			final StringBuilder func = new StringBuilder();

			func.append("${{\n");
			func.append("	Structr.store('").append(storeKey).append("', '").append(userValue).append("');\n");
			func.append("\n");
			func.append("	Structr.doPrivileged(function () {\n");
			func.append("		Structr.print(Structr.retrieve('").append(storeKey).append("'));\n");
			func.append("	});\n");
			func.append("}}");

			final String retrievedValue = Scripting.replaceVariables(ctx, null, func.toString());

			assertEquals("A value (that was stored outside doPrivilged) should be available in the privileged context", userValue, retrievedValue);


			final StringBuilder func2 = new StringBuilder();

			func2.append("${{\n");
			func2.append("	Structr.store('").append(storeKey).append("', '").append(userValue).append("');\n");
			func2.append("\n");
			func2.append("	Structr.doPrivileged(function () {\n");
			func2.append("		Structr.store('").append(storeKey).append("', '").append(privilegedValue).append("');\n");
			func2.append("	});\n");
			func2.append("\n");
			func2.append("	Structr.print(Structr.retrieve('").append(storeKey).append("'));\n");
			func2.append("}}");

			final String retrievedValue2 = Scripting.replaceVariables(ctx, null, func2.toString());

			assertEquals("A value (that was stored in doPrivilged) should be available in the surrounding context", privilegedValue, retrievedValue2);

			tx.success();

		} catch (FrameworkException fex) {

			fex.printStackTrace();
			fail("Unexpected exception.");
		}

	}

	@Test
	public void testCryptoFunctions() {

		this.cleanDatabaseAndSchema();

		final ActionContext ctx = new ActionContext(securityContext);

		// test failures
		try {

			Scripting.replaceVariables(ctx, null, "${encrypt('plaintext')}");
			fail("Encrypt function should throw an exception when no initial encryption key is set.");

		} catch (FrameworkException fex) {
			assertEquals("Invalid error code", 422, fex.getStatus());
		}

		// test failures
		try {

			assertEquals("Decrypt function should return null when no initial encryption key is set.", "", Scripting.replaceVariables(ctx, null, "${decrypt('plaintext')}"));

		} catch (FrameworkException fex) {

			fex.printStackTrace();
			fail("Unexpected exception: " + fex.getMessage());
		}

		// test functions without global encryption key
		try {

			assertEquals("Invalid encryption result", "ZuAM6SQ7GTc2KW55M/apUA==", Scripting.replaceVariables(ctx, null, "${encrypt('plaintext', 'structr')}"));
			assertEquals("Invalid encryption result", "b4bn2+w7yaEve3YGtn4IGA==", Scripting.replaceVariables(ctx, null, "${encrypt('plaintext', 'password')}"));

			assertEquals("Invalid decryption result", "ZuAM6SQ7GTc2KW55M/apUA==", Scripting.replaceVariables(ctx, null, "${encrypt('plaintext', 'structr')}"));
			assertEquals("Invalid decryption result", "b4bn2+w7yaEve3YGtn4IGA==", Scripting.replaceVariables(ctx, null, "${encrypt('plaintext', 'password')}"));

		} catch (FrameworkException fex) {
			assertEquals("Invalid error code", 422, fex.getStatus());
		}

		// test functions with global encryption key
		try {

			assertEquals("Invalid response when setting encryption key via scriptin", "", Scripting.replaceVariables(ctx, null, "${set_encryption_key('structr')}"));

			assertEquals("Invalid encryption result", "ZuAM6SQ7GTc2KW55M/apUA==", Scripting.replaceVariables(ctx, null, "${encrypt('plaintext')}"));
			assertEquals("Invalid encryption result", "ZuAM6SQ7GTc2KW55M/apUA==", Scripting.replaceVariables(ctx, null, "${encrypt('plaintext', 'structr')}"));
			assertEquals("Invalid encryption result", "b4bn2+w7yaEve3YGtn4IGA==", Scripting.replaceVariables(ctx, null, "${encrypt('plaintext', 'password')}"));

			assertEquals("Invalid encryption result", "plaintext", Scripting.replaceVariables(ctx, null, "${decrypt('ZuAM6SQ7GTc2KW55M/apUA==')}"));
			assertEquals("Invalid encryption result", "plaintext", Scripting.replaceVariables(ctx, null, "${decrypt('ZuAM6SQ7GTc2KW55M/apUA==', 'structr')}"));
			assertEquals("Invalid encryption result", "plaintext", Scripting.replaceVariables(ctx, null, "${decrypt('b4bn2+w7yaEve3YGtn4IGA==', 'password')}"));

		} catch (FrameworkException fex) {
			assertEquals("Invalid error code", 422, fex.getStatus());
		}

		// test resetting encryption key using the built-in function
		try {

			assertEquals("Invalid response when setting encryption key via scriptin", "", Scripting.replaceVariables(ctx, null, "${set_encryption_key(null)}"));

		} catch (FrameworkException fex) {
			assertEquals("Invalid error code", 422, fex.getStatus());
		}

		// test failures
		try {

			Scripting.replaceVariables(ctx, null, "${encrypt('plaintext')}");
			fail("Encrypt function should throw an exception when no initial encryption key is set.");

		} catch (FrameworkException fex) {
			assertEquals("Invalid error code", 422, fex.getStatus());
		}
	}

	@Test
	public void testFunctionPropertyTypeHint() {

		// setup
		try (final Tx tx = app.tx()) {

			final JsonSchema schema = StructrSchema.createFromDatabase(app);
			final JsonType project  = schema.addType("Project");

			project.addStringProperty("name1");
			project.addStringProperty("name2");

			final JsonFunctionProperty p1 = project.addFunctionProperty("functionProperty1");
			final JsonFunctionProperty p2 = project.addFunctionProperty("functionProperty2");

			p1.setTypeHint("String");
			p2.setTypeHint("String");

			p1.setWriteFunction("set(this, 'name1', concat('from StructrScript', value))");
			p2.setWriteFunction("{ Structr.this.name2 = 'from JavaScript' + Structr.get('value'); }");

			StructrSchema.extendDatabaseSchema(app, schema);

			tx.success();

		} catch (Throwable fex) {

			fex.printStackTrace();
			fail("Unexpected exception.");
		}

		final Class type       = StructrApp.getConfiguration().getNodeEntityClass("Project");
		final PropertyKey key1 = StructrApp.key(type, "functionProperty1");
                final PropertyKey key2 = StructrApp.key(type, "functionProperty2");

		// test
		try (final Tx tx = app.tx()) {

			app.create(type,
				new NodeAttribute<>(key1, "test1"),
				new NodeAttribute<>(key2, "test2")
			);

			tx.success();

		} catch (Throwable fex) {

			fex.printStackTrace();
			fail("Unexpected exception.");
		}

		// check result
		try (final Tx tx = app.tx()) {

			final GraphObject node = app.nodeQuery(type).getFirst();

			assertEquals("Write function has no access to 'this' object when creating a node", "from StructrScripttest1", node.getProperty(StructrApp.key(type, "name1")));
			assertEquals("Write function has no access to 'this' object when creating a node", "from JavaScripttest2", node.getProperty(StructrApp.key(type, "name2")));

			tx.success();

		} catch (Throwable fex) {

			fex.printStackTrace();
			fail("Unexpected exception.");
		}
	}

	@Test
	public void testStringConcatenationInJavaScript() {

		// setup
		try (final Tx tx = app.tx()) {

			final ActionContext ctx = new ActionContext(securityContext);
			final JsonSchema schema = StructrSchema.createFromDatabase(app);
			final JsonType project  = schema.addType("Project");

			project.addFunctionProperty("test1").setFormat("{ return Structr.this.name + 'test' + 123; }");
			project.addFunctionProperty("test2").setFormat("{ return 'test' + 123 + Structr.this.name; }");

			StructrSchema.extendDatabaseSchema(app, schema);

			// create some test objects
			Scripting.evaluate(ctx, null, "${{ Structr.create('Group', { name: 'test' + 1231 + 'structr' }); }}", "test");
			Scripting.evaluate(ctx, null, "${{ var g = Structr.create('Group'); g.name = 'test' + 1232 + 'structr'; }}", "test");
			Scripting.evaluate(ctx, null, "${{ var g = Structr.create('Group'); Structr.set(g, 'name', 'test' + 1233 + 'structr'); }}", "test");
			Scripting.evaluate(ctx, null, "${{ Structr.create('Group', 'name', 'test' + 1234 + 'structr'); }}", "test");

			tx.success();

		} catch (Throwable fex) {

			fex.printStackTrace();
			fail("Unexpected exception.");
		}

		final Class projectType = StructrApp.getConfiguration().getNodeEntityClass("Project");

		// check result
		try (final Tx tx = app.tx()) {

			int index = 1;

			for (final Group group : app.nodeQuery(Group.class).sort(Group.name).getAsList()) {

				System.out.println(group.getName());

				assertEquals("Invalid JavaScript string concatenation result for script #" + index, "test123" + index++ + "structr", group.getName());
			}

			final NodeInterface project = app.create(projectType, "structr");

			assertEquals("Invalid JavaScript string concatenation result in read function", "structrtest123", project.getProperty("test1"));
			assertEquals("Invalid JavaScript string concatenation result in read function", "test123structr", project.getProperty("test2"));

			tx.success();

		} catch (Throwable fex) {

			fex.printStackTrace();
			fail("Unexpected exception.");
		}
	}

	@Test
	public void testNewFindSyntaxInStructrScript() {

		// setup
		try (final Tx tx = app.tx()) {

			final JsonSchema schema = StructrSchema.createFromDatabase(app);
			schema.addType("Test");

			final JsonType project  = schema.addType("Project");

			project.addStringProperty("name1").setIndexed(true);
			project.addStringProperty("name2").setIndexed(true);
			project.addStringProperty("name3").setIndexed(true);

			project.addIntegerProperty("age").setIndexed(true);
			project.addIntegerProperty("count").setIndexed(true);

			StructrSchema.extendDatabaseSchema(app, schema);

			tx.success();

		} catch (Throwable fex) {

			fex.printStackTrace();
			fail("Unexpected exception.");
		}

		final Class testType    = StructrApp.getConfiguration().getNodeEntityClass("Test");
		final Class projectType = StructrApp.getConfiguration().getNodeEntityClass("Project");
		final PropertyKey name1 = StructrApp.key(projectType, "name1");
                final PropertyKey name2 = StructrApp.key(projectType, "name2");
                final PropertyKey name3 = StructrApp.key(projectType, "name3");
                final PropertyKey age   = StructrApp.key(projectType, "age");
                final PropertyKey count = StructrApp.key(projectType, "count");

		// setup
		try (final Tx tx = app.tx()) {

			app.create(projectType,
				new NodeAttribute<>(AbstractNode.name, "group1"),
				new NodeAttribute<>(name1, "structr"),
				new NodeAttribute<>(name2, "test"),
				new NodeAttribute<>(name3, "other"),
				new NodeAttribute<>(age,    22),
				new NodeAttribute<>(count, 100)
			);

			app.create(projectType,
				new NodeAttribute<>(AbstractNode.name, "group2"),
				new NodeAttribute<>(name1, "structr"),
				new NodeAttribute<>(name2, "test"),
				new NodeAttribute<>(name3, "other"),
				new NodeAttribute<>(age,    33),
				new NodeAttribute<>(count, 102)
			);

			app.create(projectType,
				new NodeAttribute<>(name1, "structr"),
				new NodeAttribute<>(name2, "other"),
				new NodeAttribute<>(name3, "other"),
				new NodeAttribute<>(age,    44),
				new NodeAttribute<>(count, 104)
			);

			for (int i=0; i<100; i++) {
				createTestNode(testType, "test" + StringUtils.leftPad(Integer.toString(i), 3, "0"));
			}

			tx.success();

		} catch (Throwable fex) {

			fex.printStackTrace();
			fail("Unexpected exception.");
		}


		final ActionContext ctx = new ActionContext(securityContext);

		try (final Tx tx = app.tx()) {

			assertEquals("Non-namespaced contains() returns wrong result", true, Scripting.evaluate(ctx, null, "${contains('name2', 'e')}", "testFindNewSyntax"));
			assertEquals("Non-namespaced empty() returns wrong result", true, Scripting.evaluate(ctx, null, "${empty('')}", "testFindNewSyntax"));
			assertEquals("Non-namespaced empty() returns wrong result", true, Scripting.evaluate(ctx, null, "${empty(null)}", "testFindNewSyntax"));
			assertEquals("Non-namespaced contains() returns wrong result", false, Scripting.evaluate(ctx, null, "${contains('name2', 'x')}", "testFindNewSyntax"));
			assertNull("Non-namespaced equals() returns wrong result", Scripting.evaluate(ctx, null, "${equals('name2', 'x')}", "testFindNewSyntax"));

			final List<NodeInterface> page1 = (List)Scripting.evaluate(ctx, null, "${find('Test', sort('name'), page(1, 10))}", "testFindNewSyntax");
			final List<NodeInterface> page2 = (List)Scripting.evaluate(ctx, null, "${find('Test', sort('name'), page(1, 5))}", "testFindNewSyntax");
			final List<NodeInterface> page3 = (List)Scripting.evaluate(ctx, null, "${find('Test', sort('name'), page(3, 5))}", "testFindNewSyntax");

			assertEquals("Advanced find() with sort() and page() returns wrong result", 10, page1.size());
			assertEquals("Advanced find() with sort() and page() returns wrong result", "test000", page1.get(0).getName());
			assertEquals("Advanced find() with sort() and page() returns wrong result", "test001", page1.get(1).getName());
			assertEquals("Advanced find() with sort() and page() returns wrong result", "test009", page1.get(9).getName());

			assertEquals("Advanced find() with sort() and page() returns wrong result", 5, page2.size());
			assertEquals("Advanced find() with sort() and page() returns wrong result", "test000", page2.get(0).getName());
			assertEquals("Advanced find() with sort() and page() returns wrong result", "test001", page2.get(1).getName());
			assertEquals("Advanced find() with sort() and page() returns wrong result", "test004", page2.get(4).getName());

			assertEquals("Advanced find() with sort() and page() returns wrong result", 5, page3.size());
			assertEquals("Advanced find() with sort() and page() returns wrong result", "test010", page3.get(0).getName());
			assertEquals("Advanced find() with sort() and page() returns wrong result", "test011", page3.get(1).getName());
			assertEquals("Advanced find() with sort() and page() returns wrong result", "test014", page3.get(4).getName());

			assertEquals("find() with namespaced contains() return wrong result", 3, ((List)Scripting.evaluate(ctx, null, "${find('Project', contains('name2', 'e'))}", "testFindNewSyntax")).size());
			assertEquals("find() with namespaced contains() return wrong result", 1, ((List)Scripting.evaluate(ctx, null, "${find('Project', 'name', 'group1', 'name1', 'structr', 'name2', 'test')}", "testFindNewSyntax")).size());

			try {

				// test count assertion for simple parameters
				Scripting.evaluate(ctx, null, "${find('Project', 'name', 'group1', 'name1', 'structr', 'name2')}", "testFindNewSyntax");

				fail("Invalid number of parameters for find() should throw an exception.");

			} catch (FrameworkException fex) { }

			//assertEquals("find() with namespaced predicates return wrong result", 1, ((List)Scripting.evaluate(ctx, null, "${find('Project', empty('name'))}", "testFindNewSyntax")).size());
			assertEquals("find() with namespaced predicates return wrong result", 2, ((List)Scripting.evaluate(ctx, null, "${find('Project', or(empty('name'), equals('name', 'group2')))}", "testFindNewSyntax")).size());
			assertEquals("find() with namespaced predicates return wrong result", 3, ((List)Scripting.evaluate(ctx, null, "${find('Project', contains('name2', 'e'), contains('name2', 'e'), contains('name2', 'e'))}", "testFindNewSyntax")).size());
			assertEquals("find() with namespaced predicates return wrong result", 2, ((List)Scripting.evaluate(ctx, null, "${find('Project', and(equals('age', range(0, 35))))}", "testFindNewSyntax")).size());
			assertEquals("find() with namespaced predicates return wrong result", 1, ((List)Scripting.evaluate(ctx, null, "${find('Project', equals('age', range(0, 35)), equals('name', 'group2'))}", "testFindNewSyntax")).size());
			assertEquals("find() with namespaced predicates return wrong result", 1, ((List)Scripting.evaluate(ctx, null, "${find('Project', and(equals('age', range(0, 35)), equals('name', 'group2')))}", "testFindNewSyntax")).size());
			assertEquals("find() with namespaced predicates return wrong result", 3, ((List)Scripting.evaluate(ctx, null, "${find('Project', and(contains('name2', 'e')))}", "testFindNewSyntax")).size());
			assertEquals("find() with namespaced predicates return wrong result", 1, ((List)Scripting.evaluate(ctx, null, "${find('Project', and(equals('name', 'group1')))}", "testFindNewSyntax")).size());
			assertEquals("find() with namespaced predicates return wrong result", 1, ((List)Scripting.evaluate(ctx, null, "${find('Project', and(equals('name', 'group1'), equals('name1', 'structr')))}", "testFindNewSyntax")).size());
			assertEquals("find() with namespaced predicates return wrong result", 2, ((List)Scripting.evaluate(ctx, null, "${find('Project', and(equals('name1', 'structr'), equals('name2', 'test')))}", "testFindNewSyntax")).size());
			assertEquals("find() with namespaced predicates return wrong result", 0, ((List)Scripting.evaluate(ctx, null, "${find('Project', and(equals('name1', 'structr'), equals('name2', 'structr')))}", "testFindNewSyntax")).size());
			assertEquals("find() with namespaced predicates return wrong result", 2, ((List)Scripting.evaluate(ctx, null, "${find('Project', or(equals('age', 22), equals('age', 44)))}", "testFindNewSyntax")).size());
			assertEquals("find() with namespaced predicates return wrong result", 2, ((List)Scripting.evaluate(ctx, null, "${find('Project', and(equals('name3', 'other'), or(equals('age', 22), equals('age', 44))))}", "testFindNewSyntax")).size());

			tx.success();

		} catch (FrameworkException fex) {
			fex.printStackTrace();
			fail("Unexpected exception");
		}
	}

	@Test
	public void testAdvancedFindPrivilegedInJavaScript() {

		// setup
		try (final Tx tx = app.tx()) {

			final JsonSchema schema = StructrSchema.createFromDatabase(app);
			schema.addType("Test");

			final JsonType project  = schema.addType("Project");

			project.addStringProperty("name1").setIndexed(true);
			project.addStringProperty("name2").setIndexed(true);
			project.addStringProperty("name3").setIndexed(true);

			project.addIntegerProperty("age").setIndexed(true);
			project.addIntegerProperty("count").setIndexed(true);

			StructrSchema.extendDatabaseSchema(app, schema);

			tx.success();

		} catch (Throwable fex) {

			fex.printStackTrace();
			fail("Unexpected exception.");
		}


		final ActionContext ctx = new ActionContext(securityContext);
		final Class testType    = StructrApp.getConfiguration().getNodeEntityClass("Test");
		final Class type        = StructrApp.getConfiguration().getNodeEntityClass("Project");
		final PropertyKey name1 = StructrApp.key(type, "name1");
		final PropertyKey name2 = StructrApp.key(type, "name2");
		final PropertyKey name3 = StructrApp.key(type, "name3");
		final PropertyKey age   = StructrApp.key(type, "age");
		final PropertyKey count = StructrApp.key(type, "count");

		String group1 = null;
		String group2 = null;
		String group3 = null;

		// setup
		try (final Tx tx = app.tx()) {

			group1 = app.create(type,
				new NodeAttribute<>(AbstractNode.name, "group1"),
				new NodeAttribute<>(name1, "structr"),
				new NodeAttribute<>(name2, "test"),
				new NodeAttribute<>(name3, "other"),
				new NodeAttribute<>(age,    22),
				new NodeAttribute<>(count, 100)
			).getUuid();

			group2 = app.create(type,
				new NodeAttribute<>(AbstractNode.name, "group2"),
				new NodeAttribute<>(name1, "structr"),
				new NodeAttribute<>(name2, "test"),
				new NodeAttribute<>(name3, "other"),
				new NodeAttribute<>(age,    33),
				new NodeAttribute<>(count, 102)
			).getUuid();

			group3 = app.create(type,
				new NodeAttribute<>(name1, "structr"),
				new NodeAttribute<>(name2, "other"),
				new NodeAttribute<>(name3, "other"),
				new NodeAttribute<>(age,    44),
				new NodeAttribute<>(count, 104)
			).getUuid();

			for (int i=0; i<100; i++) {
				createTestNode(testType, "test" + StringUtils.leftPad(Integer.toString(i), 3, "0"));
			}

			tx.success();

		} catch (Throwable fex) {

			fex.printStackTrace();
			fail("Unexpected exception.");
		}

		try (final Tx tx = app.tx()) {

			final List<NodeInterface> result1 = (List)Scripting.evaluate(ctx, null, "${{ return $.findPrivileged('Project', { 'name2': $.predicate.contains('s') }, $.predicate.sort('name', true)); }}", "testFindNewSyntax");
			final List<NodeInterface> result2 = (List)Scripting.evaluate(ctx, null, "${{ return $.findPrivileged('Project', $.predicate.sort('name', true)); }}", "testFindNewSyntax");
			final List<NodeInterface> result3 = (List)Scripting.evaluate(ctx, null, "${{ return $.findPrivileged('Project', $.predicate.sort('name')); }}", "testFindNewSyntax");

			final String testFunction = "${{\n" +
			"    let users = $.find('Project', {\n" +
			"            $and: {\n" +
			"                'name1': 'structr',\n" +
			"                'age': $.predicate.range(30, 50)\n" +
			"            }\n" +
			"        },\n" +
			"        $.predicate.sort('name', true),\n" +
			"        $.predicate.page(1, 10)\n" +
			"    );\n" +
			"    return users;\n" +
			"}}";

			final Object result4Object        = Scripting.evaluate(ctx, null, testFunction, "testFindNewSyntax");
			final List<NodeInterface> result4 = (List)result4Object;

			assertEquals("Advanced find() does not filter correctly", 2, result1.size());
			assertEquals("Advanced find() does not filter correctly", result1.get(0).getUuid(), group2);
			assertEquals("Advanced find() does not filter correctly", result1.get(1).getUuid(), group1);

			assertEquals("sort() in advanced find() does not sort correctly", result2.get(0).getUuid(), group3);
			assertEquals("sort() in advanced find() does not sort correctly", result2.get(1).getUuid(), group2);
			assertEquals("sort() in advanced find() does not sort correctly", result2.get(2).getUuid(), group1);

			assertEquals("sort() in advanced find() does not sort correctly", result3.get(0).getUuid(), group1);
			assertEquals("sort() in advanced find() does not sort correctly", result3.get(1).getUuid(), group2);
			assertEquals("sort() in advanced find() does not sort correctly", result3.get(2).getUuid(), group3);

			assertEquals("Advanced find() does not filter correctly", 2, result4.size());
			assertEquals("Advanced find() does not filter correctly", result4.get(0).getUuid(), group3);
			assertEquals("Advanced find() does not filter correctly", result4.get(1).getUuid(), group2);

			assertEquals("Advanced find() returns wrong result", 1, ((List)Scripting.evaluate(ctx, null, "${{ return $.findPrivileged('Project', { name: $.predicate.contains('2') }); }}", "testFindNewSyntax")).size());
			assertEquals("Advanced find() returns wrong result", 3, ((List)Scripting.evaluate(ctx, null, "${{ return $.findPrivileged('Project', $.predicate.contains('name2', 'e')); }}", "testFindNewSyntax")).size());
			assertEquals("Advanced find() returns wrong result", 1, ((List)Scripting.evaluate(ctx, null, "${{ return $.findPrivileged('Project', { name: 'group1', name1: 'structr', name2: 'test' }); }}", "testFindNewSyntax")).size());
			assertEquals("Advanced find() returns wrong result", 1, ((List)Scripting.evaluate(ctx, null, "${{ return $.findPrivileged('Project', $.predicate.empty('name')); }}", "testFindNewSyntax")).size());
			assertEquals("Advanced find() returns wrong result", 2, ((List)Scripting.evaluate(ctx, null, "${{ return $.findPrivileged('Project', $.predicate.or($.predicate.empty('name'), $.predicate.equals('name', 'group2'))); }}", "testFindNewSyntax")).size());
			assertEquals("Advanced find() returns wrong result", 3, ((List)Scripting.evaluate(ctx, null, "${{ return $.findPrivileged('Project', $.predicate.contains('name2', 'e'), $.predicate.contains('name2', 'e'), $.predicate.contains('name2', 'e')); }}", "testFindNewSyntax")).size());
			assertEquals("Advanced find() returns wrong result", 2, ((List)Scripting.evaluate(ctx, null, "${{ return $.findPrivileged('Project', $.predicate.and($.predicate.equals('age', $.predicate.range(0, 35)))); }}", "testFindNewSyntax")).size());
			assertEquals("Advanced find() returns wrong result", 1, ((List)Scripting.evaluate(ctx, null, "${{ return $.findPrivileged('Project', $.predicate.equals('age', $.predicate.range(0, 35)), $.predicate.equals('name', 'group2')); }}", "testFindNewSyntax")).size());
			assertEquals("Advanced find() returns wrong result", 1, ((List)Scripting.evaluate(ctx, null, "${{ return $.findPrivileged('Project', $.predicate.and($.predicate.equals('age', $.predicate.range(0, 35)), $.predicate.equals('name', 'group2'))); }}", "testFindNewSyntax")).size());
			assertEquals("Advanced find() returns wrong result", 3, ((List)Scripting.evaluate(ctx, null, "${{ return $.findPrivileged('Project', $.predicate.and($.predicate.contains('name2', 'e'))); }}", "testFindNewSyntax")).size());
			assertEquals("Advanced find() returns wrong result", 1, ((List)Scripting.evaluate(ctx, null, "${{ return $.findPrivileged('Project', $.predicate.and($.predicate.equals('name', 'group1'))); }}", "testFindNewSyntax")).size());
			assertEquals("Advanced find() returns wrong result", 1, ((List)Scripting.evaluate(ctx, null, "${{ return $.findPrivileged('Project', $.predicate.and($.predicate.equals('name', 'group1'), $.predicate.equals('name1', 'structr'))); }}", "testFindNewSyntax")).size());
			assertEquals("Advanced find() returns wrong result", 2, ((List)Scripting.evaluate(ctx, null, "${{ return $.findPrivileged('Project', $.predicate.and($.predicate.equals('name1', 'structr'), $.predicate.equals('name2', 'test'))); }}", "testFindNewSyntax")).size());
			assertEquals("Advanced find() returns wrong result", 0, ((List)Scripting.evaluate(ctx, null, "${{ return $.findPrivileged('Project', $.predicate.and($.predicate.equals('name1', 'structr'), $.predicate.equals('name2', 'structr'))); }}", "testFindNewSyntax")).size());
			assertEquals("Advanced find() returns wrong result", 2, ((List)Scripting.evaluate(ctx, null, "${{ return $.findPrivileged('Project', $.predicate.or($.predicate.equals('age', 22), $.predicate.equals('age', 44))); }}", "testFindNewSyntax")).size());
			assertEquals("Advanced find() returns wrong result", 2, ((List)Scripting.evaluate(ctx, null, "${{ return $.findPrivileged('Project', $.predicate.and($.predicate.equals('name3', 'other'), $.predicate.or($.predicate.equals('age', 22), $.predicate.equals('age', 44)))); }}", "testFindNewSyntax")).size());

			final List<NodeInterface> page1 = (List)Scripting.evaluate(ctx, null, "${{ return $.findPrivileged('Test', $.predicate.sort('name'), $.predicate.page(1, 10)); }}", "testFindNewSyntax");
			final List<NodeInterface> page2 = (List)Scripting.evaluate(ctx, null, "${{ return $.findPrivileged('Test', $.predicate.sort('name'), $.predicate.page(1, 5)); }}", "testFindNewSyntax");
			final List<NodeInterface> page3 = (List)Scripting.evaluate(ctx, null, "${{ return $.findPrivileged('Test', $.predicate.sort('name'), $.predicate.page(3, 5)); }}", "testFindNewSyntax");

			assertEquals("Advanced find() with sort() and page() returns wrong result", 10, page1.size());
			assertEquals("Advanced find() with sort() and page() returns wrong result", "test000", page1.get(0).getName());
			assertEquals("Advanced find() with sort() and page() returns wrong result", "test001", page1.get(1).getName());
			assertEquals("Advanced find() with sort() and page() returns wrong result", "test009", page1.get(9).getName());

			assertEquals("Advanced find() with sort() and page() returns wrong result", 5, page2.size());
			assertEquals("Advanced find() with sort() and page() returns wrong result", "test000", page2.get(0).getName());
			assertEquals("Advanced find() with sort() and page() returns wrong result", "test001", page2.get(1).getName());
			assertEquals("Advanced find() with sort() and page() returns wrong result", "test004", page2.get(4).getName());

			assertEquals("Advanced find() with sort() and page() returns wrong result", 5, page3.size());
			assertEquals("Advanced find() with sort() and page() returns wrong result", "test010", page3.get(0).getName());
			assertEquals("Advanced find() with sort() and page() returns wrong result", "test011", page3.get(1).getName());
			assertEquals("Advanced find() with sort() and page() returns wrong result", "test014", page3.get(4).getName());

			tx.success();

		} catch (FrameworkException fex) {
			fex.printStackTrace();
			fail("Unexpected exception");
		}
	}

	@Test
	public void testAdvancedFindForRemoteProperties() {

		try (final Tx tx = app.tx()) {

			final JsonSchema schema      = StructrSchema.createFromDatabase(app);
			final JsonObjectType project = schema.addType("Project");
			final JsonObjectType task    = schema.addType("Task");

			// create relation
			final JsonReferenceType rel = project.relate(task, "has", Cardinality.ManyToMany, "projects", "tasks");
			rel.setName("ProjectTasks");

			StructrSchema.extendDatabaseSchema(app, schema);

			tx.success();

		} catch (Throwable t) {

			t.printStackTrace();
			fail("Unexpected exception");
		}

		final ActionContext ctx = new ActionContext(securityContext);
		final Class projectType = StructrApp.getConfiguration().getNodeEntityClass("Project");
		final Class taskType    = StructrApp.getConfiguration().getNodeEntityClass("Task");

		final PropertyKey projectName  = StructrApp.key(projectType, "name");
		final PropertyKey projectTasks = StructrApp.key(projectType, "tasks");

		final PropertyKey taskName     = StructrApp.key(taskType, "name");

		try (final Tx tx = app.tx()) {

			final NodeInterface task1 = app.create(taskType, new NodeAttribute<>(taskName, "t1") );
			final NodeInterface task2 = app.create(taskType, new NodeAttribute<>(taskName, "t2") );
			final NodeInterface task3 = app.create(taskType, new NodeAttribute<>(taskName, "t3") );

			final NodeInterface task4 = app.create(taskType, new NodeAttribute<>(taskName, "t4") );
			final NodeInterface task5 = app.create(taskType, new NodeAttribute<>(taskName, "t5") );

			app.create(projectType, new NodeAttribute<>(projectName, "p1a"), new NodeAttribute<>(projectTasks, Arrays.asList(task1)) );
			app.create(projectType, new NodeAttribute<>(projectName, "p2a"), new NodeAttribute<>(projectTasks, Arrays.asList(task2)) );
			app.create(projectType, new NodeAttribute<>(projectName, "p3a"), new NodeAttribute<>(projectTasks, Arrays.asList(task3)) );
			app.create(projectType, new NodeAttribute<>(projectName, "p4a"), new NodeAttribute<>(projectTasks, Arrays.asList(task1, task2)) );
			app.create(projectType, new NodeAttribute<>(projectName, "p5a"), new NodeAttribute<>(projectTasks, Arrays.asList(task2, task3)) );
			app.create(projectType, new NodeAttribute<>(projectName, "p6a"), new NodeAttribute<>(projectTasks, Arrays.asList(task1, task3)) );
			app.create(projectType, new NodeAttribute<>(projectName, "p7a"), new NodeAttribute<>(projectTasks, Arrays.asList(task1, task2, task3)) );

			app.create(projectType, new NodeAttribute<>(projectName, "p1b"), new NodeAttribute<>(projectTasks, Arrays.asList(task1)) );
			app.create(projectType, new NodeAttribute<>(projectName, "p2b"), new NodeAttribute<>(projectTasks, Arrays.asList(task2)) );
			app.create(projectType, new NodeAttribute<>(projectName, "p3b"), new NodeAttribute<>(projectTasks, Arrays.asList(task3)) );
			app.create(projectType, new NodeAttribute<>(projectName, "p4b"), new NodeAttribute<>(projectTasks, Arrays.asList(task1, task2)) );
			app.create(projectType, new NodeAttribute<>(projectName, "p5b"), new NodeAttribute<>(projectTasks, Arrays.asList(task2, task3)) );
			app.create(projectType, new NodeAttribute<>(projectName, "p6b"), new NodeAttribute<>(projectTasks, Arrays.asList(task1, task3)) );
			app.create(projectType, new NodeAttribute<>(projectName, "p7b"), new NodeAttribute<>(projectTasks, Arrays.asList(task1, task2, task3)) );


			app.create(projectType, new NodeAttribute<>(projectName, "p8a"), new NodeAttribute<>(projectTasks, Arrays.asList(task1, task2, task3, task4)) );

			tx.success();

		} catch (FrameworkException t) {

			t.printStackTrace();
			fail("Unexpected exception");
		}

		try (final Tx tx = app.tx()) {

			assertEquals("Normal find() should use OR to search for remote properties", 9, ((List)Scripting.evaluate(ctx, null, "${{ let t1 = $.find('Task', 'name', 't1'); return $.find('Project', 'tasks', t1); }}", "testFindOldSyntax")).size());
			assertEquals("Normal find() should use OR to search for remote properties", 9, ((List)Scripting.evaluate(ctx, null, "${{ let t2 = $.find('Task', 'name', 't2'); return $.find('Project', 'tasks', t2); }}", "testFindOldSyntax")).size());
			assertEquals("Normal find() should use OR to search for remote properties", 9, ((List)Scripting.evaluate(ctx, null, "${{ let t3 = $.find('Task', 'name', 't3'); return $.find('Project', 'tasks', t3); }}", "testFindOldSyntax")).size());

			assertEquals("Normal find() should use OR to search for remote properties", 13, ((List)Scripting.evaluate(ctx, null, "${{ let t1_t2 = $.find('Task', 'name', $.predicate.or($.predicate.equals('name', 't1'), $.predicate.equals('name', 't2'))); return $.find('Project', 'tasks', t1_t2); }}", "testFindOldSyntax")).size());
			assertEquals("Normal find() should use OR to search for remote properties", 13, ((List)Scripting.evaluate(ctx, null, "${{ let t1_t3 = $.find('Task', 'name', $.predicate.or($.predicate.equals('name', 't1'), $.predicate.equals('name', 't3'))); return $.find('Project', 'tasks', t1_t3); }}", "testFindOldSyntax")).size());
			assertEquals("Normal find() should use OR to search for remote properties", 13, ((List)Scripting.evaluate(ctx, null, "${{ let t2_t3 = $.find('Task', 'name', $.predicate.or($.predicate.equals('name', 't2'), $.predicate.equals('name', 't3'))); return $.find('Project', 'tasks', t2_t3); }}", "testFindOldSyntax")).size());

			assertEquals("Normal find() should use OR to search for remote properties", 15, ((List)Scripting.evaluate(ctx, null, "${{ let t1_t2_t3 = $.find('Task', 'name', $.predicate.or($.predicate.equals('name', 't1'), $.predicate.equals('name', 't2'), $.predicate.equals('name', 't3'))); return $.find('Project', 'tasks', t1_t2_t3); }}", "testFindOldSyntax")).size());
			assertEquals("Normal find() should use OR to search for remote properties", 15, ((List)Scripting.evaluate(ctx, null, "${{ return $.find('Project', 'tasks', $.find('Task')); }}", "testFindOldSyntax")).size());


			assertEquals("Advanced find() should use EXACT search for $.equals predicate on remote properties", 2, ((List)Scripting.evaluate(ctx, null, "${{ let t1 = $.find('Task', 'name', 't1'); return $.find('Project', 'tasks', $.predicate.equals(t1)); }}", "testFindNewSyntax")).size());

			assertEquals("Advanced find() should use EXACT search for $.equals predicate on remote properties", 2, ((List)Scripting.evaluate(ctx, null, "${{ let t1_t2 = $.find('Task', 'name', $.predicate.or($.predicate.equals('name', 't1'), $.predicate.equals('name', 't2'))); return $.find('Project', 'tasks', $.predicate.equals(t1_t2)); }}", "testFindNewSyntax")).size());
			assertEquals("Advanced find() should use EXACT search for $.equals predicate on remote properties", 2, ((List)Scripting.evaluate(ctx, null, "${{ let t1_t3 = $.find('Task', 'name', $.predicate.or($.predicate.equals('name', 't1'), $.predicate.equals('name', 't3'))); return $.find('Project', 'tasks', $.predicate.equals(t1_t3)); }}", "testFindNewSyntax")).size());

			assertEquals("Advanced find() should use CONTAINS search for $.contains predicate on remote properties", 9, ((List)Scripting.evaluate(ctx, null, "${{ let t1 = $.find('Task', 'name', 't1'); return $.find('Project', 'tasks', $.predicate.contains(t1)); }}", "testFindNewSyntax")).size());

			assertEquals("Advanced find() should use CONTAINS search for $.contains predicate on remote properties", 5, ((List)Scripting.evaluate(ctx, null, "${{ let t1_t2 = $.find('Task', 'name', $.predicate.or($.predicate.equals('name', 't1'), $.predicate.equals('name', 't2'))); return $.find('Project', 'tasks', $.predicate.contains(t1_t2)); }}", "testFindNewSyntax")).size());

			assertEquals("Advanced find() should use CONTAINS search for $.contains predicate on remote properties", 3, ((List)Scripting.evaluate(ctx, null, "${{ let t1_t2_t3 = $.find('Task', 'name', $.predicate.or($.predicate.equals('name', 't1'), $.predicate.equals('name', 't2'), $.predicate.equals('name', 't3'))); return $.find('Project', 'tasks', $.predicate.contains(t1_t2_t3)); }}", "testFindOldSyntax")).size());

			// test with unconnected Task
			assertEquals("Advanced find() should use EXACT search for $.equals predicate on remote properties", 0, ((List)Scripting.evaluate(ctx, null, "${{ let t1_t5 = $.find('Task', 'name', $.predicate.or($.predicate.equals('name', 't1'), $.predicate.equals('name', 't5'))); return $.find('Project', 'tasks', $.predicate.equals(t1_t5)); }}", "testFindNewSyntax")).size());
			assertEquals("Advanced find() should use CONTAINS search for $.contains predicate on remote properties", 0, ((List)Scripting.evaluate(ctx, null, "${{ let t1_t5 = $.find('Task', 'name', $.predicate.or($.predicate.equals('name', 't1'), $.predicate.equals('name', 't5'))); return $.find('Project', 'tasks', $.predicate.contains(t1_t5)); }}", "testFindNewSyntax")).size());

			// test unconnected Task
			assertEquals("Normal find() should use OR to search for remote properties", 0, ((List)Scripting.evaluate(ctx, null, "${{ let t5 = $.find('Task', 'name', 't5'); return $.find('Project', 'tasks', t5); }}", "testFindOldSyntax")).size());
			assertEquals("Advanced find() should use EXACT search for $.equals predicate on remote properties", 0, ((List)Scripting.evaluate(ctx, null, "${{ let t5 = $.find('Task', 'name', 't5'); return $.find('Project', 'tasks', $.predicate.equals(t5)); }}", "testFindNewSyntax")).size());
			assertEquals("Advanced find() should use CONTAINS search for $.contains predicate on remote properties", 0, ((List)Scripting.evaluate(ctx, null, "${{ let t5 = $.find('Task', 'name', 't5'); return $.find('Project', 'tasks', $.predicate.contains(t5)); }}", "testFindNewSyntax")).size());


			// ($.and and $.or with $.contains)
			assertEquals("Advanced find() should use CONTAINS search for $.contains predicate on remote properties", 9, ((List)Scripting.evaluate(ctx, null, "${{ let t1 = $.find('Task', 'name', 't1'); let t5 = $.find('Task', 'name', 't5'); return $.find('Project', 'tasks', $.or($.contains(t1), $.contains(t5))); }}", "testFindNewSyntax")).size());
			assertEquals("Advanced find() should use CONTAINS search for $.contains predicate on remote properties", 0, ((List)Scripting.evaluate(ctx, null, "${{ let t1 = $.find('Task', 'name', 't1'); let t5 = $.find('Task', 'name', 't5'); return $.find('Project', 'tasks', $.and($.contains(t1), $.contains(t5))); }}", "testFindNewSyntax")).size());

			// ($.not and $.empty)
			//assertEquals("Advanced find() should understand $.not predicate for remote properties", 4, ((List)Scripting.evaluate(ctx, null, "${{ return $.find('Task', $.not($.empty('projects'))); }}", "testFindNewSyntax")).size());
			//assertEquals("Advanced find() should understand $.not predicate for remote properties", 1, ((List)Scripting.evaluate(ctx, null, "${{ return $.find('Task', $.empty('projects')); }}", "testFindNewSyntax")).size());

		} catch (FrameworkException t) {

			t.printStackTrace();
			fail("Unexpected exception");
		}
	}

	@Test
	public void testNewFindSyntaxInJavaScript() {

		// setup
		try (final Tx tx = app.tx()) {

			final JsonSchema schema = StructrSchema.createFromDatabase(app);
			schema.addType("Test");

			final JsonType project  = schema.addType("Project");

			project.addStringProperty("name1").setIndexed(true);
			project.addStringProperty("name2").setIndexed(true);
			project.addStringProperty("name3").setIndexed(true);

			project.addIntegerProperty("age").setIndexed(true);
			project.addIntegerProperty("count").setIndexed(true);

			StructrSchema.extendDatabaseSchema(app, schema);

			tx.success();

		} catch (Throwable fex) {

			fex.printStackTrace();
			fail("Unexpected exception.");
		}


		final ActionContext ctx = new ActionContext(securityContext);
		final Class testType    = StructrApp.getConfiguration().getNodeEntityClass("Test");
		final Class type        = StructrApp.getConfiguration().getNodeEntityClass("Project");
		final PropertyKey name1 = StructrApp.key(type, "name1");
                final PropertyKey name2 = StructrApp.key(type, "name2");
                final PropertyKey name3 = StructrApp.key(type, "name3");
                final PropertyKey age   = StructrApp.key(type, "age");
                final PropertyKey count = StructrApp.key(type, "count");

		String group1 = null;
		String group2 = null;
		String group3 = null;

		// setup
		try (final Tx tx = app.tx()) {

			group1 = app.create(type,
				new NodeAttribute<>(AbstractNode.name, "group1"),
				new NodeAttribute<>(name1, "structr"),
				new NodeAttribute<>(name2, "test"),
				new NodeAttribute<>(name3, "other"),
				new NodeAttribute<>(age,    22),
				new NodeAttribute<>(count, 100)
			).getUuid();

			group2 = app.create(type,
				new NodeAttribute<>(AbstractNode.name, "group2"),
				new NodeAttribute<>(name1, "structr"),
				new NodeAttribute<>(name2, "test"),
				new NodeAttribute<>(name3, "other"),
				new NodeAttribute<>(age,    33),
				new NodeAttribute<>(count, 102)
			).getUuid();

			group3 = app.create(type,
				new NodeAttribute<>(name1, "structr"),
				new NodeAttribute<>(name2, "other"),
				new NodeAttribute<>(name3, "other"),
				new NodeAttribute<>(age,    44),
				new NodeAttribute<>(count, 104)
			).getUuid();

			for (int i=0; i<100; i++) {
				createTestNode(testType, "test" + StringUtils.leftPad(Integer.toString(i), 3, "0"));
			}

			tx.success();

		} catch (Throwable fex) {

			fex.printStackTrace();
			fail("Unexpected exception.");
		}

		try (final Tx tx = app.tx()) {

<<<<<<< HEAD
			Settings.CypherDebugLogging.setValue(true);

			final List<NodeInterface> result1 = (List)Scripting.evaluate(ctx, null, "${{ return $.find('Project', { 'name2': $.predicate.contains('s') }, $.predicate.sort('name', true)); }}", "testFindNewSyntax");
			final List<NodeInterface> result2 = (List)Scripting.evaluate(ctx, null, "${{ return $.find('Project', $.predicate.sort('name', true)); }}", "testFindNewSyntax");
			final List<NodeInterface> result3 = (List)Scripting.evaluate(ctx, null, "${{ return $.find('Project', $.predicate.sort('name')); }}", "testFindNewSyntax");
=======
			final List<NodeInterface> result1 = (List)Scripting.evaluate(ctx, null, "${{ return $.find('Project', { 'name2': $.contains('s') }, $.sort('name', true)); }}", "testFindNewSyntax");
			final List<NodeInterface> result2 = (List)Scripting.evaluate(ctx, null, "${{ return $.find('Project', $.sort('name', true)); }}", "testFindNewSyntax");
			final List<NodeInterface> result3 = (List)Scripting.evaluate(ctx, null, "${{ return $.find('Project', $.sort('name')); }}", "testFindNewSyntax");
>>>>>>> 70afe9e0

			final String testFunction = "${{\n" +
			"    let users = $.find('Project', {\n" +
			"            $and: {\n" +
			"                'name1': 'structr',\n" +
			"                'age': $.predicate.range(30, 50)\n" +
			"            }\n" +
			"        },\n" +
			"        $.predicate.sort('name', true),\n" +
			"        $.predicate.page(1, 10)\n" +
			"    );\n" +
			"    return users;\n" +
			"}}";

			final Object result4Object        = Scripting.evaluate(ctx, null, testFunction, "testFindNewSyntax");
			final List<NodeInterface> result4 = (List)result4Object;

			// make results visible in log file
			System.out.println("#### result1");
			result1.stream().forEach(n -> System.out.println(n.getProperty(AbstractNode.name)));

			System.out.println("#### result2");
			result2.stream().forEach(n -> System.out.println(n.getProperty(AbstractNode.name)));

			System.out.println("#### result3");
			result3.stream().forEach(n -> System.out.println(n.getProperty(AbstractNode.name)));

			System.out.println("#### result4");
			result4.stream().forEach(n -> System.out.println(n.getProperty(AbstractNode.name)));

			assertEquals("Advanced find() does not filter correctly", 2, result1.size());
			assertEquals("Advanced find() does not filter correctly", result1.get(0).getUuid(), group2);
			assertEquals("Advanced find() does not filter correctly", result1.get(1).getUuid(), group1);

			assertEquals("sort() in advanced find() does not sort correctly", result2.get(0).getUuid(), group3);
			assertEquals("sort() in advanced find() does not sort correctly", result2.get(1).getUuid(), group2);
			assertEquals("sort() in advanced find() does not sort correctly", result2.get(2).getUuid(), group1);

			assertEquals("sort() in advanced find() does not sort correctly", result3.get(0).getUuid(), group1);
			assertEquals("sort() in advanced find() does not sort correctly", result3.get(1).getUuid(), group2);
			assertEquals("sort() in advanced find() does not sort correctly", result3.get(2).getUuid(), group3);

			assertEquals("Advanced find() does not filter correctly", 2, result4.size());
			assertEquals("Advanced find() does not filter correctly", result4.get(0).getUuid(), group3);
			assertEquals("Advanced find() does not filter correctly", result4.get(1).getUuid(), group2);

			assertEquals("Advanced find() returns wrong result", 1, ((List)Scripting.evaluate(ctx, null, "${{ return $.find('Project', { name: $.predicate.contains('2') }); }}", "testFindNewSyntax")).size());
			assertEquals("Advanced find() returns wrong result", 3, ((List)Scripting.evaluate(ctx, null, "${{ return $.find('Project', $.predicate.contains('name2', 'e')); }}", "testFindNewSyntax")).size());
			assertEquals("Advanced find() returns wrong result", 1, ((List)Scripting.evaluate(ctx, null, "${{ return $.find('Project', { name: 'group1', name1: 'structr', name2: 'test' }); }}", "testFindNewSyntax")).size());
			assertEquals("Advanced find() returns wrong result", 1, ((List)Scripting.evaluate(ctx, null, "${{ return $.find('Project', $.predicate.empty('name')); }}", "testFindNewSyntax")).size());
			assertEquals("Advanced find() returns wrong result", 2, ((List)Scripting.evaluate(ctx, null, "${{ return $.find('Project', $.predicate.or($.predicate.empty('name'), $.predicate.equals('name', 'group2'))); }}", "testFindNewSyntax")).size());
			assertEquals("Advanced find() returns wrong result", 3, ((List)Scripting.evaluate(ctx, null, "${{ return $.find('Project', $.predicate.contains('name2', 'e'), $.predicate.contains('name2', 'e'), $.predicate.contains('name2', 'e')); }}", "testFindNewSyntax")).size());
			assertEquals("Advanced find() returns wrong result", 2, ((List)Scripting.evaluate(ctx, null, "${{ return $.find('Project', $.predicate.and($.predicate.equals('age', $.predicate.range(0, 35)))); }}", "testFindNewSyntax")).size());
			assertEquals("Advanced find() returns wrong result", 1, ((List)Scripting.evaluate(ctx, null, "${{ return $.find('Project', $.predicate.equals('age', $.predicate.range(0, 35)), $.predicate.equals('name', 'group2')); }}", "testFindNewSyntax")).size());
			assertEquals("Advanced find() returns wrong result", 1, ((List)Scripting.evaluate(ctx, null, "${{ return $.find('Project', $.predicate.and($.predicate.equals('age', $.predicate.range(0, 35)), $.predicate.equals('name', 'group2'))); }}", "testFindNewSyntax")).size());
			assertEquals("Advanced find() returns wrong result", 3, ((List)Scripting.evaluate(ctx, null, "${{ return $.find('Project', $.predicate.and($.predicate.contains('name2', 'e'))); }}", "testFindNewSyntax")).size());
			assertEquals("Advanced find() returns wrong result", 1, ((List)Scripting.evaluate(ctx, null, "${{ return $.find('Project', $.predicate.and($.predicate.equals('name', 'group1'))); }}", "testFindNewSyntax")).size());
			assertEquals("Advanced find() returns wrong result", 1, ((List)Scripting.evaluate(ctx, null, "${{ return $.find('Project', $.predicate.and($.predicate.equals('name', 'group1'), $.predicate.equals('name1', 'structr'))); }}", "testFindNewSyntax")).size());
			assertEquals("Advanced find() returns wrong result", 2, ((List)Scripting.evaluate(ctx, null, "${{ return $.find('Project', $.predicate.and($.predicate.equals('name1', 'structr'), $.predicate.equals('name2', 'test'))); }}", "testFindNewSyntax")).size());
			assertEquals("Advanced find() returns wrong result", 0, ((List)Scripting.evaluate(ctx, null, "${{ return $.find('Project', $.predicate.and($.predicate.equals('name1', 'structr'), $.predicate.equals('name2', 'structr'))); }}", "testFindNewSyntax")).size());
			assertEquals("Advanced find() returns wrong result", 2, ((List)Scripting.evaluate(ctx, null, "${{ return $.find('Project', $.predicate.or($.predicate.equals('age', 22), $.predicate.equals('age', 44))); }}", "testFindNewSyntax")).size());
			assertEquals("Advanced find() returns wrong result", 2, ((List)Scripting.evaluate(ctx, null, "${{ return $.find('Project', $.predicate.and($.predicate.equals('name3', 'other'), $.predicate.or($.predicate.equals('age', 22), $.predicate.equals('age', 44)))); }}", "testFindNewSyntax")).size());

			final List<NodeInterface> page1 = (List)Scripting.evaluate(ctx, null, "${{ return $.find('Test', $.predicate.sort('name'), $.predicate.page(1, 10)); }}", "testFindNewSyntax");
			final List<NodeInterface> page2 = (List)Scripting.evaluate(ctx, null, "${{ return $.find('Test', $.predicate.sort('name'), $.predicate.page(1, 5)); }}", "testFindNewSyntax");
			final List<NodeInterface> page3 = (List)Scripting.evaluate(ctx, null, "${{ return $.find('Test', $.predicate.sort('name'), $.predicate.page(3, 5)); }}", "testFindNewSyntax");

			assertEquals("Advanced find() with sort() and page() returns wrong result", 10, page1.size());
			assertEquals("Advanced find() with sort() and page() returns wrong result", "test000", page1.get(0).getName());
			assertEquals("Advanced find() with sort() and page() returns wrong result", "test001", page1.get(1).getName());
			assertEquals("Advanced find() with sort() and page() returns wrong result", "test009", page1.get(9).getName());

			assertEquals("Advanced find() with sort() and page() returns wrong result", 5, page2.size());
			assertEquals("Advanced find() with sort() and page() returns wrong result", "test000", page2.get(0).getName());
			assertEquals("Advanced find() with sort() and page() returns wrong result", "test001", page2.get(1).getName());
			assertEquals("Advanced find() with sort() and page() returns wrong result", "test004", page2.get(4).getName());

			assertEquals("Advanced find() with sort() and page() returns wrong result", 5, page3.size());
			assertEquals("Advanced find() with sort() and page() returns wrong result", "test010", page3.get(0).getName());
			assertEquals("Advanced find() with sort() and page() returns wrong result", "test011", page3.get(1).getName());
			assertEquals("Advanced find() with sort() and page() returns wrong result", "test014", page3.get(4).getName());

			tx.success();

		} catch (FrameworkException fex) {
			fex.printStackTrace();
			fail("Unexpected exception");
		}
	}

	@Test
	public void testJavascriptArrayWrapping() {

		// setup
		try (final Tx tx = app.tx()) {

			final JsonSchema schema = StructrSchema.createFromDatabase(app);
			final JsonType test  = schema.addType("Test");

			test.addMethod("doTest", "{ let arr = []; arr.push({ name: 'test1' }); arr.push({ name: 'test2' }); arr.push({ name: 'test2' }); return arr; }", "");

			StructrSchema.extendDatabaseSchema(app, schema);

			tx.success();

		} catch (Throwable fex) {

			fex.printStackTrace();
			fail("Unexpected exception.");
		}

		final ActionContext ctx = new ActionContext(securityContext);
		final Class testType    = StructrApp.getConfiguration().getNodeEntityClass("Test");

		// setup
		try (final Tx tx = app.tx()) {

			app.create(testType, "test");

			final Object result = Scripting.evaluate(ctx, null, "${{ var test = $.find('Test')[0]; var arr = test.doTest(); for (e of arr) { Structr.log(e); }; return arr; }}", "test");

			assertTrue("Invalid wrapping of native Javascript array", result instanceof List);
			assertEquals("Invalid wrapping of native Javascript array", 3, ((List)result).size());

			tx.success();

		} catch (Throwable fex) {

			fex.printStackTrace();
			fail("Unexpected exception.");
		}
	}

	@Test
	public void testNamespaceHandling() {

		final ActionContext ctx = new ActionContext(securityContext);

		try (final Tx tx = app.tx()) {

			// test that the empty() function is resolved to the non-namespaced one after exiting find()
			assertEquals("StructrScript: namespace is not exited correctly after entering find()", "[]true", (Scripting.evaluate(ctx, null, "${(find('Group'),empty(null))}", "test")));
			assertEquals("JavaScript: namespace is not exited correctly after entering find()", true, (Scripting.evaluate(ctx, null, "${{ $.find('Group'); return $.empty(null); }}", "test")));

			tx.success();

		} catch (FrameworkException fex) {

			fex.printStackTrace();
			fail("Unexpected exception.");
		}
	}

	@Test
	public void testJavascriptFindDateRange() {

		// setup
		try (final Tx tx = app.tx()) {

			final JsonSchema schema = StructrSchema.createFromDatabase(app);
			schema.addType("Test");

			final JsonType project  = schema.addType("Project");

			project.addDateProperty("date").setIndexed(true);

			StructrSchema.extendDatabaseSchema(app, schema);

			tx.success();

		} catch (Throwable fex) {

			fex.printStackTrace();
			fail("Unexpected exception.");
		}


		final ActionContext ctx = new ActionContext(securityContext);
		final Class type        = StructrApp.getConfiguration().getNodeEntityClass("Project");
		final PropertyKey date  = StructrApp.key(type, "date");
		final Calendar calendar = GregorianCalendar.getInstance();

		// setup
		try (final Tx tx = app.tx()) {

			// 01.01.2019
			calendar.set(2019, 0, 1, 0, 0, 0);
			app.create(type, new NodeAttribute<>(AbstractNode.name, "p1"), new NodeAttribute<>(date, calendar.getTime()));

			// 01.02.2019
			calendar.set(2019, 1, 1, 0, 0, 0);
			app.create(type, new NodeAttribute<>(AbstractNode.name, "p2"), new NodeAttribute<>(date, calendar.getTime()));

			// 01.03.2019
			calendar.set(2019, 2, 1, 0, 0, 0);
			app.create(type, new NodeAttribute<>(AbstractNode.name, "p3"), new NodeAttribute<>(date, calendar.getTime()));

			// 01.04.2019
			calendar.set(2019, 3, 1, 0, 0, 0);
			app.create(type, new NodeAttribute<>(AbstractNode.name, "p4"), new NodeAttribute<>(date, calendar.getTime()));

			// 01.05.2019
			calendar.set(2019, 4, 1, 0, 0, 0);
			app.create(type, new NodeAttribute<>(AbstractNode.name, "p5"), new NodeAttribute<>(date, calendar.getTime()));

			tx.success();

		} catch (Throwable fex) {

			fex.printStackTrace();
			fail("Unexpected exception.");
		}

		// setup
		try (final Tx tx = app.tx()) {

			final String errorMessage = "Advanced find() with date range returns wrong result";

			assertEquals(errorMessage, 5, ((List)Scripting.evaluate(ctx, null, formatDateTestScript("new Date",   "2000-01-01", "2100-01-01", "createdDate"), "testFindNewSyntax")).size());
			assertEquals(errorMessage, 5, ((List)Scripting.evaluate(ctx, null, formatDateTestScript("Date.parse", "2000-01-01", "2100-01-01", "createdDate"), "testFindNewSyntax")).size());

			assertEquals(errorMessage, 5, ((List)Scripting.evaluate(ctx, null, formatDateTestScript("new Date",   "2018-01-01", "2020-01-01", "date"), "testFindNewSyntax")).size());
			assertEquals(errorMessage, 5, ((List)Scripting.evaluate(ctx, null, formatDateTestScript("Date.parse", "2018-01-01", "2020-01-01", "date"), "testFindNewSyntax")).size());

			assertEquals(errorMessage, 2, ((List)Scripting.evaluate(ctx, null, formatDateTestScript("new Date",   "2018-12-31", "2019-02-15", "date"), "testFindNewSyntax")).size());
			assertEquals(errorMessage, 2, ((List)Scripting.evaluate(ctx, null, formatDateTestScript("Date.parse", "2018-12-31", "2019-02-15", "date"), "testFindNewSyntax")).size());

			tx.success();

		} catch (Throwable fex) {

			fex.printStackTrace();
			fail("Unexpected exception.");
		}
	}

	@Test
	public void testDatePropertyWithNonStandardFormatInScripting() {

		// setup
		try (final Tx tx = app.tx()) {

			final JsonSchema schema = StructrSchema.createFromDatabase(app);
			schema.addType("Test");

			final JsonType project  = schema.addType("Project");
			project.addDateProperty("date").setIndexed(true).setFormat("yyyy");

			StructrSchema.extendDatabaseSchema(app, schema);

			tx.success();

		} catch (Throwable fex) {

			fex.printStackTrace();
			fail("Unexpected exception.");
		}

		final ActionContext ctx = new ActionContext(securityContext);
		final Class type        = StructrApp.getConfiguration().getNodeEntityClass("Project");
		final PropertyKey date  = StructrApp.key(type, "date");
		final Calendar calendar = GregorianCalendar.getInstance();

		// setup
		try (final Tx tx = app.tx()) {

			calendar.set(2019, 0, 1, 10, 20, 30);
			app.create(type, new NodeAttribute<>(AbstractNode.name, "p1"), new NodeAttribute<>(date, calendar.getTime()));

			tx.success();

		} catch (Throwable fex) {

			fex.printStackTrace();
			fail("Unexpected exception.");
		}

		try (final Tx tx = app.tx()) {

			final Object value1 = Scripting.evaluate(ctx, null, "${{ return $.find('Project', 'name', 'p1')[0].date; }}", "");
			final Object value2 = Scripting.evaluate(ctx, null, "${{ return $.get($.find('Project', 'name', 'p1')[0], 'date'); }}", "");

			final Object value3 = Scripting.evaluate(ctx, null, "${find('Project', 'name', 'p1')[0].date}", "");
			final Object value4 = Scripting.evaluate(ctx, null, "${get(first(find('Project', 'name', 'p1')), 'date')}", "");

			assertTrue("dot notation should yield unformatted date object", value1 instanceof Date);
			assertTrue("get function should yield formatted date string", value2 instanceof String);
			assertTrue("dot notation should yield unformatted date object", value3 instanceof Date);
			assertTrue("get function should yield formatted date string", value4 instanceof String);

			tx.success();

		} catch (Throwable fex) {

			fex.printStackTrace();
			fail(fex.getMessage());
		}
	}

	@Test
	public void testBatchErrorHandler() {

		final ActionContext ctx = new ActionContext(securityContext);

		try (final Tx tx = app.tx()) {

			assertEquals("", "", (Scripting.evaluate(ctx, null, "${{ $.batch(function() { $.error('base', 'nope', 'detail'); }, function() { $.store('test-result', 'error_handled'); }); }}", "test")));
			assertEquals("Error handler in batch function was not called.", "error_handled", ctx.retrieve("test-result"));

			tx.success();

		} catch (FrameworkException fex) {

			fex.printStackTrace();
			fail("Unexpected exception.");
		}
	}

	@Test
	public void testNotEqual() {

		final ActionContext ctx = new ActionContext(securityContext);

		// setup
		try (final Tx tx = app.tx()) {

			app.create(Group.class, "group1");
			app.create(Group.class, "group2");
			app.create(Group.class, "group3");
			app.create(Group.class, "group4");

			tx.success();

		} catch (FrameworkException fex) {

			fex.printStackTrace();
			fail("Unexpected exception.");
		}

		try (final Tx tx = app.tx()) {

			final Group group1   = app.nodeQuery(Group.class).andName("group1").getFirst();
			final Group group2   = app.nodeQuery(Group.class).andName("group2").getFirst();
			final String script1 = "${{ return $.find('Group', { $and: { name: 'group1', id: $.predicate.not($.predicate.equals('" + group1.getUuid() + "')) }}); }}";
			final String script2 = "${{ return $.find('Group', { $and: { name: 'group1', id: $.predicate.not($.predicate.equals('" + group2.getUuid() + "')) }}); }}";

			// test that not(equal()) works for the id property
			final Object result1 = Scripting.evaluate(ctx, null, script1, "test1");
			final Object result2 = Scripting.evaluate(ctx, null, script2, "test2");

			assertEquals("Invalid advanced find result for not(equals)) with ID", 0, ((List)result1).size());
			assertEquals("Invalid advanced find result for not(equals)) with ID", 1, ((List)result2).size());

			tx.success();

		} catch (FrameworkException fex) {

			fex.printStackTrace();
			fail("Unexpected exception.");
		}
	}

	@Test
	public void testAdvancedFindNotEqualWithQuery() {

		final ActionContext ctx = new ActionContext(securityContext);

		// setup
		try (final Tx tx = app.tx()) {

			final JsonSchema schema          = StructrSchema.createEmptySchema();
			final JsonObjectType contact     = schema.addType("Contact");
			final JsonObjectType contactType = schema.addType("ContactType");

			contactType.relate(contact, "has", Cardinality.OneToMany, "contactType", "contacts");

			contact.addIntegerProperty("num").setIndexed(true);

			// add
			StructrSchema.extendDatabaseSchema(app, schema);

			tx.success();

		} catch (Throwable t) {

			t.printStackTrace();
			fail("Unexpected exception.");
		}

		final Class contactClass  = StructrApp.getConfiguration().getNodeEntityClass("Contact");
		final Class typeClass     = StructrApp.getConfiguration().getNodeEntityClass("ContactType");
		final PropertyKey typeKey = StructrApp.key(contactClass, "contactType");
		final PropertyKey numKey  = StructrApp.key(contactClass, "num");

		try (final Tx tx = app.tx()) {

			final NodeInterface type1 = app.create(typeClass, "type1");
			final NodeInterface type2 = app.create(typeClass, "type2");
			final NodeInterface type3 = app.create(typeClass, "type3");

			app.create(contactClass, new NodeAttribute<>(AbstractNode.name, "contact01"), new NodeAttribute<>(numKey,  1), new NodeAttribute<>(typeKey, type1));
			app.create(contactClass, new NodeAttribute<>(AbstractNode.name, "contact02"), new NodeAttribute<>(numKey,  2), new NodeAttribute<>(typeKey, type2)); // this
			app.create(contactClass, new NodeAttribute<>(AbstractNode.name, "contact03"), new NodeAttribute<>(numKey,  3), new NodeAttribute<>(typeKey, type2)); // this
			app.create(contactClass, new NodeAttribute<>(AbstractNode.name, "contact04"),                                  new NodeAttribute<>(typeKey, type1));
			app.create(contactClass, new NodeAttribute<>(AbstractNode.name, "contact05"),                                  new NodeAttribute<>(typeKey, type1));
			app.create(contactClass, new NodeAttribute<>(AbstractNode.name, "contact06"), new NodeAttribute<>(numKey,  6), new NodeAttribute<>(typeKey, type1));
			app.create(contactClass, new NodeAttribute<>(AbstractNode.name, "contact07"), new NodeAttribute<>(numKey,  7), new NodeAttribute<>(typeKey, type2)); // this
			app.create(contactClass, new NodeAttribute<>(AbstractNode.name, "contact08"), new NodeAttribute<>(numKey,  8), new NodeAttribute<>(typeKey, type2)); // this
			app.create(contactClass, new NodeAttribute<>(AbstractNode.name, "contact09"),                                  new NodeAttribute<>(typeKey, type3));
			app.create(contactClass, new NodeAttribute<>(AbstractNode.name, "contact10"),                                  new NodeAttribute<>(typeKey, type3));
			app.create(contactClass, new NodeAttribute<>(AbstractNode.name, "contact11"), new NodeAttribute<>(numKey, 12), new NodeAttribute<>(typeKey, type3)); // this
			app.create(contactClass, new NodeAttribute<>(AbstractNode.name, "contact12"), new NodeAttribute<>(numKey, 13), new NodeAttribute<>(typeKey, type3)); // this
			app.create(contactClass, new NodeAttribute<>(AbstractNode.name, "contact13"),                                  new NodeAttribute<>(typeKey, type1));
			app.create(contactClass, new NodeAttribute<>(AbstractNode.name, "contact14"), new NodeAttribute<>(numKey, 15), new NodeAttribute<>(typeKey, type2)); // this
			app.create(contactClass, new NodeAttribute<>(AbstractNode.name, "contact15"), new NodeAttribute<>(numKey, 16), new NodeAttribute<>(typeKey, type3)); // this
			app.create(contactClass, new NodeAttribute<>(AbstractNode.name, "contact16"), new NodeAttribute<>(numKey, 17), new NodeAttribute<>(typeKey, type1));
			app.create(contactClass, new NodeAttribute<>(AbstractNode.name, "contact17"), new NodeAttribute<>(numKey, 18), new NodeAttribute<>(typeKey, type2)); // this
			app.create(contactClass, new NodeAttribute<>(AbstractNode.name, "contact18"), new NodeAttribute<>(numKey, 19), new NodeAttribute<>(typeKey, type3)); // this
			app.create(contactClass, new NodeAttribute<>(AbstractNode.name, "contact19"), new NodeAttribute<>(numKey, 20), new NodeAttribute<>(typeKey, type1));

			tx.success();

		} catch (FrameworkException fex) {

			fex.printStackTrace();
			fail("Unexpected exception.");
		}

		try (final Tx tx = app.tx()) {

			Settings.CypherDebugLogging.setValue(true);

			final String query1               = "${find('Contact', and(not(empty('num')), not(equals('contactType', first(find('ContactType', 'name', 'type1'))))), sort('num', true), page(1, 20))}";
			final List<NodeInterface> result1 = (List)Scripting.evaluate(ctx, null, query1, "test1");

			Settings.CypherDebugLogging.setValue(false);

			// expected: 19, 18, 16, 15, 13, 12, 8, 7, 3, 2
			assertEquals("Invalid result for advanced find with graph predicate", 19, result1.get(0).getProperty(numKey));
			assertEquals("Invalid result for advanced find with graph predicate", 18, result1.get(1).getProperty(numKey));
			assertEquals("Invalid result for advanced find with graph predicate", 16, result1.get(2).getProperty(numKey));
			assertEquals("Invalid result for advanced find with graph predicate", 15, result1.get(3).getProperty(numKey));
			assertEquals("Invalid result for advanced find with graph predicate", 13, result1.get(4).getProperty(numKey));
			assertEquals("Invalid result for advanced find with graph predicate", 12, result1.get(5).getProperty(numKey));
			assertEquals("Invalid result for advanced find with graph predicate",  8, result1.get(6).getProperty(numKey));
			assertEquals("Invalid result for advanced find with graph predicate",  7, result1.get(7).getProperty(numKey));
			assertEquals("Invalid result for advanced find with graph predicate",  3, result1.get(8).getProperty(numKey));
			assertEquals("Invalid result for advanced find with graph predicate",  2, result1.get(9).getProperty(numKey));

			tx.success();

		} catch (FrameworkException fex) {

			fex.printStackTrace();
			fail("Unexpected exception.");
		}
	}

	@Test
	public void testLoggingOfGraphObjects() {

		final ActionContext ctx = new ActionContext(securityContext);

		// setup
		try (final Tx tx = app.tx()) {

			app.create(Group.class, "group1");
			app.create(Group.class, "group2");

			tx.success();

		} catch (FrameworkException fex) {

			fex.printStackTrace();
			fail("Unexpected exception.");
		}

		try (final Tx tx = app.tx()) {

			final List<Group> groups = app.nodeQuery(Group.class).getAsList();

			assertEquals("Invalid number of groups in test setup", 2, groups.size());

			final Group group1    = groups.get(0);
			final Group group2    = groups.get(1);
			final String expected = "[" + group1.getUuid() + ", " + group2.getUuid() + "]";

			assertEquals("Invalid print output", expected,         Scripting.evaluate(ctx, group1, "${print(find('Group'))}", "test1"));
			assertEquals("Invalid print output", group1.getUuid(), Scripting.evaluate(ctx, group1, "${print(this)}", "test1"));
			assertEquals("Invalid print output", "", Scripting.evaluate(ctx, group2, "${log(this)}", "test2"));

			tx.success();

		} catch (FrameworkException fex) {

			fex.printStackTrace();
			fail("Unexpected exception.");
		}
	}

	@Test
	public void testAssignmentOfStringArrayProperties() {

		final ActionContext ctx = new ActionContext(securityContext);

		// setup
		try (final Tx tx = app.tx()) {

			final JsonSchema schema = StructrSchema.createFromDatabase(app);
			final JsonType type     = schema.addType("Test");

			type.addStringArrayProperty("test");

			StructrSchema.extendDatabaseSchema(app, schema);

			tx.success();

		} catch (Throwable t) {

			t.printStackTrace();
			fail("Unexpected exception.");
		}

		// setup 2
		try (final Tx tx = app.tx()) {

			final Class type      = StructrApp.getConfiguration().getNodeEntityClass("Test");
			final PropertyKey key = StructrApp.key(type, "test");

			app.create(type,
				new NodeAttribute<>(AbstractNode.name, "source"),
				new NodeAttribute<>(key, new String[] { "one", "two", "three" })
			);

			app.create(type,
				new NodeAttribute<>(AbstractNode.name, "target")
			);

			tx.success();

		} catch (FrameworkException fex) {

			fex.printStackTrace();
			fail("Unexpected exception.");
		}

		// test
		try (final Tx tx = app.tx()) {

			Scripting.evaluate(ctx, null, "${{ var source = $.find('Test', { name: 'source' })[0]; var target = $.find('Test', { name: 'target' })[0]; target.test = source.test; }}", "test");

			tx.success();

		} catch (FrameworkException fex) {

			fex.printStackTrace();
			fail("Unexpected exception.");
		}
	}

	@Test
	public void testEmptyArrayProperty() {

		try (final Tx tx = app.tx()) {

			final JsonSchema schema = StructrSchema.createFromDatabase(app);

			final JsonType testType = schema.addType("TestEmptyArrayPropertyType");
			testType.addStringArrayProperty("arr");

			StructrSchema.extendDatabaseSchema(app, schema);

			tx.success();

		} catch (FrameworkException ex) {
			fail();
		}


		try (final Tx tx = app.tx()) {

			final Class clazz = StructrApp.getConfiguration().getNodeEntityClass("TestEmptyArrayPropertyType");

			NodeInterface node = app.create(clazz);

			final ActionContext ac = new ActionContext(securityContext);

			Scripting.evaluate(ac, node, "${{Structr.get('this').arr.push('test');}}", null);

			String[] arr = (String[])node.getProperty(StructrApp.getConfiguration().getPropertyKeyForDatabaseName(clazz, "arr"));

			Assert.assertEquals(1, arr.length);

		} catch (FrameworkException ex) {

			fail();
		}
	}

	@Test
	public void testDifferentArrayPropertyAssignmentAndPush() {

		try (final Tx tx = app.tx()) {

			final JsonSchema schema = StructrSchema.createFromDatabase(app);

			final JsonType testType = schema.addType("ArrayPropertiesTest");
			testType.addStringArrayProperty("strings");
			testType.addIntegerArrayProperty("ints");
			testType.addDoubleArrayProperty("doubles");
			testType.addLongArrayProperty("longs");
			testType.addBooleanArrayProperty("bools");
			testType.addDateArrayProperty("dates");

			StructrSchema.extendDatabaseSchema(app, schema);

			tx.success();

		} catch (FrameworkException ex) {
			fail();
		}


		/**
		 * Test using .push() on the empty object
		 */
		try (final Tx tx = app.tx()) {

			final ActionContext ac = new ActionContext(securityContext);

			Scripting.evaluate(ac, null, "${{"
					+ "let n = $.create('ArrayPropertiesTest', {name: 'emptyTest'});"
					+ "}}", null);

			Scripting.evaluate(ac, null, "${{"
					+ "let n = $.create('ArrayPropertiesTest', {name: 'emptyPushTest'});"
					+ "n.strings.push('test');"
					+ "n.ints.push(42);"
					+ "n.doubles.push(42);"
					+ "n.longs.push(42);"
					+ "n.bools.push(true);"
					+ "n.dates.push(new Date());"
					+ "}}", null);

			Scripting.evaluate(ac, null, "${{"
					+ "let n = $.create('ArrayPropertiesTest', {name: 'emptySetTest'});"
					+ "n.strings = ['a', 'b', 'c'];"
					+ "n.ints = [3, 4, 5];"
					+ "n.doubles = [3.14, 4, 5.05];"
					+ "n.longs = [3, 4, 5];"
					+ "n.bools = [true, false, true];"
					+ "n.dates = [new Date(), $.get('now'), new Date()];"
					+ "}}", null);

			Scripting.evaluate(ac, null, "${{"
					+ "let n = $.create('ArrayPropertiesTest', {name: 'setAndPushTest'});"
					+ "n.strings = ['a', 'b', 'c'];"
					+ "n.strings.push('d');"
					+ "n.ints = [3, 4, 5];"
					+ "n.ints.push(6);"
					+ "n.doubles = [3.14, 4, 5.05];"
					+ "n.doubles.push(6);"
					+ "n.longs = [3, 4, 5];"
					+ "n.longs.push(6);"
					+ "n.bools = [true, false, true];"
					+ "n.bools.push(false);"
					+ "n.dates = [new Date(), $.get('now'), new Date()];"
					+ "n.dates.push(new Date());"
					+ "}}", null);

			tx.success();

		} catch (FrameworkException ex) {
			fail();
		}

		// test
		try (final Tx tx = app.tx()) {

			final ActionContext ac = new ActionContext(securityContext);
			assertEquals("All array properties should return 0 length", "000000",                                         Scripting.evaluate(ac, null, "${{ let n = $.find('ArrayPropertiesTest', { name: 'emptyTest' })[0]; $.print($.int(n.strings.length), $.int(n.ints.length), $.int(n.doubles.length), $.int(n.longs.length), $.int(n.bools.length), $.int(n.dates.length)); }}", "emptyPushTest"));
			assertEquals("All array properties should return 1 length after one push()", "111111",                        Scripting.evaluate(ac, null, "${{ let n = $.find('ArrayPropertiesTest', { name: 'emptyPushTest' })[0]; $.print($.int(n.strings.length), $.int(n.ints.length), $.int(n.doubles.length), $.int(n.longs.length), $.int(n.bools.length), $.int(n.dates.length)); }}", "emptyPushTest"));
			assertEquals("All array properties should return 3 length after assignment of [x,y,z]", "333333",             Scripting.evaluate(ac, null, "${{ let n = $.find('ArrayPropertiesTest', { name: 'emptySetTest' })[0]; $.print($.int(n.strings.length), $.int(n.ints.length), $.int(n.doubles.length), $.int(n.longs.length), $.int(n.bools.length), $.int(n.dates.length)); }}", "emptyPushTest"));
			assertEquals("All array properties should return 4 length after assignment of [x,y,z] plus push()", "444444", Scripting.evaluate(ac, null, "${{ let n = $.find('ArrayPropertiesTest', { name: 'setAndPushTest' })[0]; $.print($.int(n.strings.length), $.int(n.ints.length), $.int(n.doubles.length), $.int(n.longs.length), $.int(n.bools.length), $.int(n.dates.length)); }}", "emptyPushTest"));

			tx.success();

		} catch (FrameworkException fex) {

			fex.printStackTrace();
			fail("Unexpected exception.");
		}
	}

	@Test
	public void testAdvancedFindNamespaceHandlingWithException() {

		/*
		 * This test verifies that the find() namespace is correctly exited even when an exception
		 * occurs inside of a find() function call (e.g. caused by a wrongly typed search parameter).
		 */

		final ActionContext ctx = new ActionContext(securityContext);

		// setup
		try (final Tx tx = app.tx()) {

			final JsonSchema schema = StructrSchema.createFromDatabase(app);
			final JsonType type     = schema.addType("Test");

			type.addIntegerProperty("test");

			StructrSchema.extendDatabaseSchema(app, schema);

			tx.success();

		} catch (Throwable t) {

			t.printStackTrace();
			fail("Unexpected exception.");
		}

		// test
		try (final Tx tx = app.tx()) {

			Scripting.evaluate(ctx, null, "${{ var source = $.find('Test', { test: 'error' }); let test = $.empty(source); $.store('result', test); }}", "test");

			tx.success();

		} catch (FrameworkException fex) {

			assertEquals("Wrong error code for exception inside of advanced find() context.",   422, fex.getStatus());
			assertEquals("Wrong error message for exception inside of advanced find() context", "Cannot parse input error for property test", fex.getMessage());
		}

		// expected result is boolean "true" since the empty() function call checks the result of the erroneous find()
		assertEquals("Advanced find() namespace not exited correctly", true, securityContext.getContextStore().retrieve("result"));

	}

	@Test
	public void testStructrScriptArrayIndexingWithVariable() {

		final ActionContext ctx  = new ActionContext(securityContext);
		final List<Group> groups = new LinkedList<>();

		// setup
		try (final Tx tx = app.tx()) {

			groups.add(app.create(Group.class, "group4"));
			groups.add(app.create(Group.class, "group2"));
			groups.add(app.create(Group.class, "group1"));
			groups.add(app.create(Group.class, "group5"));
			groups.add(app.create(Group.class, "group7"));
			groups.add(app.create(Group.class, "group6"));
			groups.add(app.create(Group.class, "group3"));
			groups.add(app.create(Group.class, "group8"));

			tx.success();

		} catch (FrameworkException fex) {

			fex.printStackTrace();
			fail("Unexpected exception.");
		}

		try (final Tx tx = app.tx()) {

			final Group group1 = groups.get(2);

			ctx.setConstant("index1", 3);
			ctx.setConstant("index2", "3");


			assertEquals("StructrScript array indexing returns wrong result",   group1, Scripting.evaluate(ctx, null, "${find('Group', sort('name'))[0]}", "test1"));
			assertEquals("StructrScript array indexing returns wrong result", "group2", Scripting.evaluate(ctx, null, "${find('Group', sort('name'))[1].name}", "test1"));
			assertEquals("StructrScript array indexing returns wrong result", "group4", Scripting.evaluate(ctx, null, "${find('Group', sort('name'))[index1].name}", "test1"));
			assertEquals("StructrScript array indexing returns wrong result", "group4", Scripting.evaluate(ctx, null, "${find('Group', sort('name'))[index2].name}", "test1"));

			// FIXME: this test fails because [] binds to the wrong expression
			//final List<Group> check1 = groups.subList(3, 4);
			//assertEquals("StructrScript array indexing returns wrong result",   check1, Scripting.evaluate(ctx, null, "${merge(find('Group', sort('name'))[index2])}", "test1"));

			tx.success();

		} catch (FrameworkException fex) {

			fex.printStackTrace();
			fail("Unexpected exception.");
		}
	}

	@Test
	public void testSortingByMultipleKeysInJavascript() {

		final ActionContext ctx = new ActionContext(securityContext);

		try (final Tx tx = app.tx()) {

			app.create(TestOne.class, new NodeAttribute<>(AbstractNode.name, "name7"), new NodeAttribute<>(TestOne.anInt, 3), new NodeAttribute<>(TestOne.aLong, 20L));
			app.create(TestOne.class, new NodeAttribute<>(AbstractNode.name, "name5"), new NodeAttribute<>(TestOne.anInt, 2), new NodeAttribute<>(TestOne.aLong, 20L));
			app.create(TestOne.class, new NodeAttribute<>(AbstractNode.name, "name2"), new NodeAttribute<>(TestOne.anInt, 1), new NodeAttribute<>(TestOne.aLong, 20L));
			app.create(TestOne.class, new NodeAttribute<>(AbstractNode.name, "name1"), new NodeAttribute<>(TestOne.anInt, 3), new NodeAttribute<>(TestOne.aLong, 20L));
			app.create(TestOne.class, new NodeAttribute<>(AbstractNode.name, "name3"), new NodeAttribute<>(TestOne.anInt, 2), new NodeAttribute<>(TestOne.aLong, 20L));
			app.create(TestOne.class, new NodeAttribute<>(AbstractNode.name, "name4"), new NodeAttribute<>(TestOne.anInt, 1), new NodeAttribute<>(TestOne.aLong, 10L));
			app.create(TestOne.class, new NodeAttribute<>(AbstractNode.name, "name9"), new NodeAttribute<>(TestOne.anInt, 3), new NodeAttribute<>(TestOne.aLong, 10L));
			app.create(TestOne.class, new NodeAttribute<>(AbstractNode.name, "name8"), new NodeAttribute<>(TestOne.anInt, 2), new NodeAttribute<>(TestOne.aLong, 10L));
			app.create(TestOne.class, new NodeAttribute<>(AbstractNode.name, "name6"), new NodeAttribute<>(TestOne.anInt, 1), new NodeAttribute<>(TestOne.aLong, 10L));

			tx.success();

		} catch (FrameworkException fex) {
			fail("Unexpected exception.");
		}

		try (final Tx tx = app.tx()) {

			//final List<TestOne> result1 = app.nodeQuery(TestOne.class).sort(TestOne.aLong).sort(TestOne.name).getAsList();
			final List<TestOne> result1 = (List)Scripting.evaluate(ctx, null, "${{ return $.find('TestOne', $.predicate.sort('aLong'), $.predicate.sort('name'))}}", "test1");

			assertEquals("Sorting by multiple keys returns wrong result", "name4", result1.get(0).getName());
			assertEquals("Sorting by multiple keys returns wrong result", "name6", result1.get(1).getName());
			assertEquals("Sorting by multiple keys returns wrong result", "name8", result1.get(2).getName());
			assertEquals("Sorting by multiple keys returns wrong result", "name9", result1.get(3).getName());
			assertEquals("Sorting by multiple keys returns wrong result", "name1", result1.get(4).getName());
			assertEquals("Sorting by multiple keys returns wrong result", "name2", result1.get(5).getName());
			assertEquals("Sorting by multiple keys returns wrong result", "name3", result1.get(6).getName());
			assertEquals("Sorting by multiple keys returns wrong result", "name5", result1.get(7).getName());
			assertEquals("Sorting by multiple keys returns wrong result", "name7", result1.get(8).getName());

			//final List<TestOne> result2 = app.nodeQuery(TestOne.class).sort(TestOne.aLong, true).sort(TestOne.name).getAsList();
			final List<TestOne> result2 = (List)Scripting.evaluate(ctx, null, "${{ return $.find('TestOne', $.predicate.sort('aLong', true), $.predicate.sort('name'))}}", "test2");

			assertEquals("Sorting by multiple keys returns wrong result", "name1", result2.get(0).getName());
			assertEquals("Sorting by multiple keys returns wrong result", "name2", result2.get(1).getName());
			assertEquals("Sorting by multiple keys returns wrong result", "name3", result2.get(2).getName());
			assertEquals("Sorting by multiple keys returns wrong result", "name5", result2.get(3).getName());
			assertEquals("Sorting by multiple keys returns wrong result", "name7", result2.get(4).getName());
			assertEquals("Sorting by multiple keys returns wrong result", "name4", result2.get(5).getName());
			assertEquals("Sorting by multiple keys returns wrong result", "name6", result2.get(6).getName());
			assertEquals("Sorting by multiple keys returns wrong result", "name8", result2.get(7).getName());
			assertEquals("Sorting by multiple keys returns wrong result", "name9", result2.get(8).getName());

			//final List<TestOne> result3 = app.nodeQuery(TestOne.class).sort(TestOne.aLong).sort(TestOne.name, true).getAsList();
			final List<TestOne> result3 = (List)Scripting.evaluate(ctx, null, "${{ return $.find('TestOne', $.predicate.sort('aLong'), $.predicate.sort('name', true))}}", "test3");

			assertEquals("Sorting by multiple keys returns wrong result", "name9", result3.get(0).getName());
			assertEquals("Sorting by multiple keys returns wrong result", "name8", result3.get(1).getName());
			assertEquals("Sorting by multiple keys returns wrong result", "name6", result3.get(2).getName());
			assertEquals("Sorting by multiple keys returns wrong result", "name4", result3.get(3).getName());
			assertEquals("Sorting by multiple keys returns wrong result", "name7", result3.get(4).getName());
			assertEquals("Sorting by multiple keys returns wrong result", "name5", result3.get(5).getName());
			assertEquals("Sorting by multiple keys returns wrong result", "name3", result3.get(6).getName());
			assertEquals("Sorting by multiple keys returns wrong result", "name2", result3.get(7).getName());
			assertEquals("Sorting by multiple keys returns wrong result", "name1", result3.get(8).getName());

			//final List<TestOne> result4 = app.nodeQuery(TestOne.class).sort(TestOne.aLong).sort(TestOne.anInt).sort(TestOne.name).getAsList();
			final List<TestOne> result4 = (List)Scripting.evaluate(ctx, null, "${{ return $.find('TestOne', $.predicate.sort('aLong'), $.predicate.sort('anInt'), $.predicate.sort('name'))}}", "test4");

			assertEquals("Sorting by multiple keys returns wrong result", "name4", result4.get(0).getName());
			assertEquals("Sorting by multiple keys returns wrong result", "name6", result4.get(1).getName());
			assertEquals("Sorting by multiple keys returns wrong result", "name8", result4.get(2).getName());
			assertEquals("Sorting by multiple keys returns wrong result", "name9", result4.get(3).getName());
			assertEquals("Sorting by multiple keys returns wrong result", "name2", result4.get(4).getName());
			assertEquals("Sorting by multiple keys returns wrong result", "name3", result4.get(5).getName());
			assertEquals("Sorting by multiple keys returns wrong result", "name5", result4.get(6).getName());
			assertEquals("Sorting by multiple keys returns wrong result", "name1", result4.get(7).getName());
			assertEquals("Sorting by multiple keys returns wrong result", "name7", result4.get(8).getName());

			//final List<TestOne> result5 = app.nodeQuery(TestOne.class).sort(TestOne.aLong).sort(TestOne.anInt, true).sort(TestOne.name).getAsList();
			final List<TestOne> result5 = (List)Scripting.evaluate(ctx, null, "${{ return $.find('TestOne', $.predicate.sort('aLong'), $.predicate.sort('anInt', true), $.predicate.sort('name'))}}", "test5");

			assertEquals("Sorting by multiple keys returns wrong result", "name9", result5.get(0).getName());
			assertEquals("Sorting by multiple keys returns wrong result", "name8", result5.get(1).getName());
			assertEquals("Sorting by multiple keys returns wrong result", "name4", result5.get(2).getName());
			assertEquals("Sorting by multiple keys returns wrong result", "name6", result5.get(3).getName());
			assertEquals("Sorting by multiple keys returns wrong result", "name1", result5.get(4).getName());
			assertEquals("Sorting by multiple keys returns wrong result", "name7", result5.get(5).getName());
			assertEquals("Sorting by multiple keys returns wrong result", "name3", result5.get(6).getName());
			assertEquals("Sorting by multiple keys returns wrong result", "name5", result5.get(7).getName());
			assertEquals("Sorting by multiple keys returns wrong result", "name2", result5.get(8).getName());

			tx.success();

		} catch (FrameworkException fex) {
			fex.printStackTrace();
			System.out.println(fex.getMessage());
			fail("Unexpected exception.");
		}
	}

	@Test
	public void testSortingByMultipleKeysInStructrScriptAdvancedFind() {

		final ActionContext ctx = new ActionContext(securityContext);

		try (final Tx tx = app.tx()) {

			app.create(TestOne.class, new NodeAttribute<>(AbstractNode.name, "name7"), new NodeAttribute<>(TestOne.anInt, 3), new NodeAttribute<>(TestOne.aLong, 20L));
			app.create(TestOne.class, new NodeAttribute<>(AbstractNode.name, "name5"), new NodeAttribute<>(TestOne.anInt, 2), new NodeAttribute<>(TestOne.aLong, 20L));
			app.create(TestOne.class, new NodeAttribute<>(AbstractNode.name, "name2"), new NodeAttribute<>(TestOne.anInt, 1), new NodeAttribute<>(TestOne.aLong, 20L));
			app.create(TestOne.class, new NodeAttribute<>(AbstractNode.name, "name1"), new NodeAttribute<>(TestOne.anInt, 3), new NodeAttribute<>(TestOne.aLong, 20L));
			app.create(TestOne.class, new NodeAttribute<>(AbstractNode.name, "name3"), new NodeAttribute<>(TestOne.anInt, 2), new NodeAttribute<>(TestOne.aLong, 20L));
			app.create(TestOne.class, new NodeAttribute<>(AbstractNode.name, "name4"), new NodeAttribute<>(TestOne.anInt, 1), new NodeAttribute<>(TestOne.aLong, 10L));
			app.create(TestOne.class, new NodeAttribute<>(AbstractNode.name, "name9"), new NodeAttribute<>(TestOne.anInt, 3), new NodeAttribute<>(TestOne.aLong, 10L));
			app.create(TestOne.class, new NodeAttribute<>(AbstractNode.name, "name8"), new NodeAttribute<>(TestOne.anInt, 2), new NodeAttribute<>(TestOne.aLong, 10L));
			app.create(TestOne.class, new NodeAttribute<>(AbstractNode.name, "name6"), new NodeAttribute<>(TestOne.anInt, 1), new NodeAttribute<>(TestOne.aLong, 10L));

			tx.success();

		} catch (FrameworkException fex) {
			fail("Unexpected exception.");
		}

		try (final Tx tx = app.tx()) {

			//final List<TestOne> result1 = app.nodeQuery(TestOne.class).sort(TestOne.aLong).sort(TestOne.name).getAsList();
			final List<TestOne> result1 = (List)Scripting.evaluate(ctx, null, "${find('TestOne', sort('aLong'), sort('name'))}", "test1");

			assertEquals("Sorting by multiple keys returns wrong result", "name4", result1.get(0).getName());
			assertEquals("Sorting by multiple keys returns wrong result", "name6", result1.get(1).getName());
			assertEquals("Sorting by multiple keys returns wrong result", "name8", result1.get(2).getName());
			assertEquals("Sorting by multiple keys returns wrong result", "name9", result1.get(3).getName());
			assertEquals("Sorting by multiple keys returns wrong result", "name1", result1.get(4).getName());
			assertEquals("Sorting by multiple keys returns wrong result", "name2", result1.get(5).getName());
			assertEquals("Sorting by multiple keys returns wrong result", "name3", result1.get(6).getName());
			assertEquals("Sorting by multiple keys returns wrong result", "name5", result1.get(7).getName());
			assertEquals("Sorting by multiple keys returns wrong result", "name7", result1.get(8).getName());

			//final List<TestOne> result2 = app.nodeQuery(TestOne.class).sort(TestOne.aLong, true).sort(TestOne.name).getAsList();
			final List<TestOne> result2 = (List)Scripting.evaluate(ctx, null, "${find('TestOne', sort('aLong', true), sort('name'))}", "test2");

			assertEquals("Sorting by multiple keys returns wrong result", "name1", result2.get(0).getName());
			assertEquals("Sorting by multiple keys returns wrong result", "name2", result2.get(1).getName());
			assertEquals("Sorting by multiple keys returns wrong result", "name3", result2.get(2).getName());
			assertEquals("Sorting by multiple keys returns wrong result", "name5", result2.get(3).getName());
			assertEquals("Sorting by multiple keys returns wrong result", "name7", result2.get(4).getName());
			assertEquals("Sorting by multiple keys returns wrong result", "name4", result2.get(5).getName());
			assertEquals("Sorting by multiple keys returns wrong result", "name6", result2.get(6).getName());
			assertEquals("Sorting by multiple keys returns wrong result", "name8", result2.get(7).getName());
			assertEquals("Sorting by multiple keys returns wrong result", "name9", result2.get(8).getName());

			//final List<TestOne> result3 = app.nodeQuery(TestOne.class).sort(TestOne.aLong).sort(TestOne.name, true).getAsList();
			final List<TestOne> result3 = (List)Scripting.evaluate(ctx, null, "${find('TestOne', sort('aLong'), sort('name', true))}", "test3");

			assertEquals("Sorting by multiple keys returns wrong result", "name9", result3.get(0).getName());
			assertEquals("Sorting by multiple keys returns wrong result", "name8", result3.get(1).getName());
			assertEquals("Sorting by multiple keys returns wrong result", "name6", result3.get(2).getName());
			assertEquals("Sorting by multiple keys returns wrong result", "name4", result3.get(3).getName());
			assertEquals("Sorting by multiple keys returns wrong result", "name7", result3.get(4).getName());
			assertEquals("Sorting by multiple keys returns wrong result", "name5", result3.get(5).getName());
			assertEquals("Sorting by multiple keys returns wrong result", "name3", result3.get(6).getName());
			assertEquals("Sorting by multiple keys returns wrong result", "name2", result3.get(7).getName());
			assertEquals("Sorting by multiple keys returns wrong result", "name1", result3.get(8).getName());

			//final List<TestOne> result4 = app.nodeQuery(TestOne.class).sort(TestOne.aLong).sort(TestOne.anInt).sort(TestOne.name).getAsList();
			final List<TestOne> result4 = (List)Scripting.evaluate(ctx, null, "${find('TestOne', sort('aLong'), sort('anInt'), sort('name'))}", "test4");

			assertEquals("Sorting by multiple keys returns wrong result", "name4", result4.get(0).getName());
			assertEquals("Sorting by multiple keys returns wrong result", "name6", result4.get(1).getName());
			assertEquals("Sorting by multiple keys returns wrong result", "name8", result4.get(2).getName());
			assertEquals("Sorting by multiple keys returns wrong result", "name9", result4.get(3).getName());
			assertEquals("Sorting by multiple keys returns wrong result", "name2", result4.get(4).getName());
			assertEquals("Sorting by multiple keys returns wrong result", "name3", result4.get(5).getName());
			assertEquals("Sorting by multiple keys returns wrong result", "name5", result4.get(6).getName());
			assertEquals("Sorting by multiple keys returns wrong result", "name1", result4.get(7).getName());
			assertEquals("Sorting by multiple keys returns wrong result", "name7", result4.get(8).getName());

			//final List<TestOne> result5 = app.nodeQuery(TestOne.class).sort(TestOne.aLong).sort(TestOne.anInt, true).sort(TestOne.name).getAsList();
			final List<TestOne> result5 = (List)Scripting.evaluate(ctx, null, "${find('TestOne', sort('aLong'), sort('anInt', true), sort('name'))}", "test5");

			assertEquals("Sorting by multiple keys returns wrong result", "name9", result5.get(0).getName());
			assertEquals("Sorting by multiple keys returns wrong result", "name8", result5.get(1).getName());
			assertEquals("Sorting by multiple keys returns wrong result", "name4", result5.get(2).getName());
			assertEquals("Sorting by multiple keys returns wrong result", "name6", result5.get(3).getName());
			assertEquals("Sorting by multiple keys returns wrong result", "name1", result5.get(4).getName());
			assertEquals("Sorting by multiple keys returns wrong result", "name7", result5.get(5).getName());
			assertEquals("Sorting by multiple keys returns wrong result", "name3", result5.get(6).getName());
			assertEquals("Sorting by multiple keys returns wrong result", "name5", result5.get(7).getName());
			assertEquals("Sorting by multiple keys returns wrong result", "name2", result5.get(8).getName());

			tx.success();

		} catch (FrameworkException fex) {
			fex.printStackTrace();
			System.out.println(fex.getMessage());
			fail("Unexpected exception.");
		}
	}

	@Test
	public void testSortingByMultipleKeysInStructrScriptNormalFind() {

		final ActionContext ctx = new ActionContext(securityContext);

		try (final Tx tx = app.tx()) {

			app.create(TestOne.class, new NodeAttribute<>(AbstractNode.name, "name7"), new NodeAttribute<>(TestOne.anInt, 3), new NodeAttribute<>(TestOne.aLong, 20L));
			app.create(TestOne.class, new NodeAttribute<>(AbstractNode.name, "name5"), new NodeAttribute<>(TestOne.anInt, 2), new NodeAttribute<>(TestOne.aLong, 20L));
			app.create(TestOne.class, new NodeAttribute<>(AbstractNode.name, "name2"), new NodeAttribute<>(TestOne.anInt, 1), new NodeAttribute<>(TestOne.aLong, 20L));
			app.create(TestOne.class, new NodeAttribute<>(AbstractNode.name, "name1"), new NodeAttribute<>(TestOne.anInt, 3), new NodeAttribute<>(TestOne.aLong, 20L));
			app.create(TestOne.class, new NodeAttribute<>(AbstractNode.name, "name3"), new NodeAttribute<>(TestOne.anInt, 2), new NodeAttribute<>(TestOne.aLong, 20L));
			app.create(TestOne.class, new NodeAttribute<>(AbstractNode.name, "name4"), new NodeAttribute<>(TestOne.anInt, 1), new NodeAttribute<>(TestOne.aLong, 10L));
			app.create(TestOne.class, new NodeAttribute<>(AbstractNode.name, "name9"), new NodeAttribute<>(TestOne.anInt, 3), new NodeAttribute<>(TestOne.aLong, 10L));
			app.create(TestOne.class, new NodeAttribute<>(AbstractNode.name, "name8"), new NodeAttribute<>(TestOne.anInt, 2), new NodeAttribute<>(TestOne.aLong, 10L));
			app.create(TestOne.class, new NodeAttribute<>(AbstractNode.name, "name6"), new NodeAttribute<>(TestOne.anInt, 1), new NodeAttribute<>(TestOne.aLong, 10L));

			tx.success();

		} catch (FrameworkException fex) {
			fail("Unexpected exception.");
		}

		try (final Tx tx = app.tx()) {

			//final List<TestOne> result1 = app.nodeQuery(TestOne.class).sort(TestOne.aLong).sort(TestOne.name).getAsList();
			final List<TestOne> result1 = (List)Scripting.evaluate(ctx, null, "${sort(find('TestOne') 'aLong', false, 'name', false)}", "test1");

			assertEquals("Sorting by multiple keys returns wrong result", "name4", result1.get(0).getName());
			assertEquals("Sorting by multiple keys returns wrong result", "name6", result1.get(1).getName());
			assertEquals("Sorting by multiple keys returns wrong result", "name8", result1.get(2).getName());
			assertEquals("Sorting by multiple keys returns wrong result", "name9", result1.get(3).getName());
			assertEquals("Sorting by multiple keys returns wrong result", "name1", result1.get(4).getName());
			assertEquals("Sorting by multiple keys returns wrong result", "name2", result1.get(5).getName());
			assertEquals("Sorting by multiple keys returns wrong result", "name3", result1.get(6).getName());
			assertEquals("Sorting by multiple keys returns wrong result", "name5", result1.get(7).getName());
			assertEquals("Sorting by multiple keys returns wrong result", "name7", result1.get(8).getName());

			//final List<TestOne> result2 = app.nodeQuery(TestOne.class).sort(TestOne.aLong, true).sort(TestOne.name).getAsList();
			final List<TestOne> result2 = (List)Scripting.evaluate(ctx, null, "${sort(find('TestOne'), 'aLong', true, 'name')}", "test2");

			assertEquals("Sorting by multiple keys returns wrong result", "name1", result2.get(0).getName());
			assertEquals("Sorting by multiple keys returns wrong result", "name2", result2.get(1).getName());
			assertEquals("Sorting by multiple keys returns wrong result", "name3", result2.get(2).getName());
			assertEquals("Sorting by multiple keys returns wrong result", "name5", result2.get(3).getName());
			assertEquals("Sorting by multiple keys returns wrong result", "name7", result2.get(4).getName());
			assertEquals("Sorting by multiple keys returns wrong result", "name4", result2.get(5).getName());
			assertEquals("Sorting by multiple keys returns wrong result", "name6", result2.get(6).getName());
			assertEquals("Sorting by multiple keys returns wrong result", "name8", result2.get(7).getName());
			assertEquals("Sorting by multiple keys returns wrong result", "name9", result2.get(8).getName());

			//final List<TestOne> result3 = app.nodeQuery(TestOne.class).sort(TestOne.aLong).sort(TestOne.name, true).getAsList();
			final List<TestOne> result3 = (List)Scripting.evaluate(ctx, null, "${sort(find('TestOne'), 'aLong', false, 'name', true)}", "test3");

			assertEquals("Sorting by multiple keys returns wrong result", "name9", result3.get(0).getName());
			assertEquals("Sorting by multiple keys returns wrong result", "name8", result3.get(1).getName());
			assertEquals("Sorting by multiple keys returns wrong result", "name6", result3.get(2).getName());
			assertEquals("Sorting by multiple keys returns wrong result", "name4", result3.get(3).getName());
			assertEquals("Sorting by multiple keys returns wrong result", "name7", result3.get(4).getName());
			assertEquals("Sorting by multiple keys returns wrong result", "name5", result3.get(5).getName());
			assertEquals("Sorting by multiple keys returns wrong result", "name3", result3.get(6).getName());
			assertEquals("Sorting by multiple keys returns wrong result", "name2", result3.get(7).getName());
			assertEquals("Sorting by multiple keys returns wrong result", "name1", result3.get(8).getName());

			//final List<TestOne> result4 = app.nodeQuery(TestOne.class).sort(TestOne.aLong).sort(TestOne.anInt).sort(TestOne.name).getAsList();
			final List<TestOne> result4 = (List)Scripting.evaluate(ctx, null, "${sort(find('TestOne'), 'aLong', false, 'anInt', false, 'name', false)}", "test4");

			assertEquals("Sorting by multiple keys returns wrong result", "name4", result4.get(0).getName());
			assertEquals("Sorting by multiple keys returns wrong result", "name6", result4.get(1).getName());
			assertEquals("Sorting by multiple keys returns wrong result", "name8", result4.get(2).getName());
			assertEquals("Sorting by multiple keys returns wrong result", "name9", result4.get(3).getName());
			assertEquals("Sorting by multiple keys returns wrong result", "name2", result4.get(4).getName());
			assertEquals("Sorting by multiple keys returns wrong result", "name3", result4.get(5).getName());
			assertEquals("Sorting by multiple keys returns wrong result", "name5", result4.get(6).getName());
			assertEquals("Sorting by multiple keys returns wrong result", "name1", result4.get(7).getName());
			assertEquals("Sorting by multiple keys returns wrong result", "name7", result4.get(8).getName());

			//final List<TestOne> result5 = app.nodeQuery(TestOne.class).sort(TestOne.aLong).sort(TestOne.anInt, true).sort(TestOne.name).getAsList();
			final List<TestOne> result5 = (List)Scripting.evaluate(ctx, null, "${sort(find('TestOne'), 'aLong', false, 'anInt', true, 'name')}", "test5");

			assertEquals("Sorting by multiple keys returns wrong result", "name9", result5.get(0).getName());
			assertEquals("Sorting by multiple keys returns wrong result", "name8", result5.get(1).getName());
			assertEquals("Sorting by multiple keys returns wrong result", "name4", result5.get(2).getName());
			assertEquals("Sorting by multiple keys returns wrong result", "name6", result5.get(3).getName());
			assertEquals("Sorting by multiple keys returns wrong result", "name1", result5.get(4).getName());
			assertEquals("Sorting by multiple keys returns wrong result", "name7", result5.get(5).getName());
			assertEquals("Sorting by multiple keys returns wrong result", "name3", result5.get(6).getName());
			assertEquals("Sorting by multiple keys returns wrong result", "name5", result5.get(7).getName());
			assertEquals("Sorting by multiple keys returns wrong result", "name2", result5.get(8).getName());

			tx.success();

		} catch (FrameworkException fex) {
			fex.printStackTrace();
			System.out.println(fex.getMessage());
			fail("Unexpected exception.");
		}
	}

	@Test
	public void testComments() {

		/*
		 * This test verifies that comments in JavaScript blocks are detected and interpreded correctly.
		 */

		final ActionContext ctx = new ActionContext(securityContext);

		// test
		try (final Tx tx = app.tx()) {

			final Object result = Scripting.evaluate(ctx, null, "${{\n\n\t$.log('Testing');\n\n\t/*}*/\n\n}}", "test");

			System.out.println("'" + result + "'");

			tx.success();

		} catch (FrameworkException fex) {

			assertEquals("Wrong error code for exception inside of advanced find() context.",   422, fex.getStatus());
			assertEquals("Wrong error message for exception inside of advanced find() context", "Cannot parse input error for property test", fex.getMessage());
		}

	}

	@Test
	public void testJavaScriptQuirksDuckTypingNumericalMapIndex () {

		/*
			This test makes sure that map access works even though javascript interprets numerical strings (e.g. "1", "25") as ints (after the map has undergone wrapping/unwrapping
		*/

		final ActionContext ctx = new ActionContext(securityContext);

		// test
		try (final Tx tx = app.tx()) {

			final Object result = ScriptTestHelper.testExternalScript(ctx, ScriptingTest.class.getResourceAsStream("/test/scripting/testJavaScriptQuirksDuckTypingNumericalMapIndex.js"));

			assertEquals("Result should not be undefined! Access to maps at numerical indexes should work.", true, result);

			tx.success();

		} catch (FrameworkException fex) {

			fail("Unexpected exception");
		}

	}

	@Test
	public void testHMCAFunction () {
		/*
			This test ensures, that the core function hmac() returns the correct HEX String for the given values.
		*/

		final ActionContext ctx = new ActionContext(securityContext);

		// test
		try (final Tx tx = app.tx()) {

			final String resultSHA256 = (String) ScriptTestHelper.testExternalScript(ctx, ScriptingTest.class.getResourceAsStream("/test/scripting/testHMACFunctionSHA256.js"));
			assertEquals("Result does match the expected SHA256 hmac", "88cd2108b5347d973cf39cdf9053d7dd42704876d8c9a9bd8e2d168259d3ddf7", resultSHA256);

			final String resultMD5 = (String) ScriptTestHelper.testExternalScript(ctx, ScriptingTest.class.getResourceAsStream("/test/scripting/testHMACFunctionMD5.js"));
			assertEquals("Result does match the expected MD5 hmac", "cd4b0dcbe0f4538b979fb73664f51abe", resultMD5);

			tx.success();

		} catch (FrameworkException fex) {
			logger.warn("", fex);

			fail("Unexpected exception");
		}
	}

	@Test
	public void testSlice() {

		final ActionContext ctx           = new ActionContext(securityContext);
		final List<String> testSixNames   = new LinkedList<>();
		TestOne testOne                   = null;
		List<TestSix> testSixs            = null;
		int index                         = 0;

		try (final Tx tx = app.tx()) {

			testOne        = createTestNode(TestOne.class);
			testSixs       = createTestNodes(TestSix.class, 20, 1);

			final Calendar cal = GregorianCalendar.getInstance();

			// set calendar to 2018-01-01T00:00:00+0000
			cal.set(2018, 0, 1, 0, 0, 0);

			for (final TestSix testSix : testSixs) {

				final String name = "TestSix" + StringUtils.leftPad(Integer.toString(index), 2, "0");

				testSix.setProperty(TestSix.name, name);
				testSix.setProperty(TestSix.index, index);
				testSix.setProperty(TestSix.date, cal.getTime());

				index++;
				cal.add(Calendar.DAY_OF_YEAR, 3);

				// build list of names
				testSixNames.add(name);
			}

			testOne.setProperty(TestOne.manyToManyTestSixs, testSixs);

			tx.success();

		} catch (FrameworkException fex) {
			fex.printStackTrace();
		}

		try (final Tx tx = app.tx()) {

			// slice
			final Object sliceResult = Scripting.evaluate(ctx, testOne, "${slice(this.manyToManyTestSixs, 0, 5)}", "slice test");
			assertTrue("Invalid slice() result, must return collection for valid results", sliceResult instanceof Collection);
			assertTrue("Invalid slice() result, must return list for valid results", sliceResult instanceof List);
			final List sliceResultList = (List)sliceResult;
			assertEquals("Invalid slice() result, must return a list of 5 objects", 5, sliceResultList.size());

			// slice with find
			final Object sliceWithFindResult = Scripting.evaluate(ctx, null, "${slice(find('TestSix'), 0, 2)}", "slice test with find");
			assertTrue("Invalid slice() result, must return collection for valid results", sliceWithFindResult instanceof Collection);
			assertTrue("Invalid slice() result, must return list for valid results", sliceWithFindResult instanceof List);
			final List sliceWithFindResultList = (List)sliceWithFindResult;
			assertEquals("Invalid slice() result, must return a list of 2 object", 2, sliceWithFindResultList.size());

			// slice with find JS
			//final Object sliceWithFindJSResult = Scripting.evaluate(ctx, null, "${{ return $.slice(function() { return $.find('TestSix') }, 0, 2); }}", "slice test with find in JS");
			//assertTrue("Invalid slice() result, must return collection for valid results", sliceWithFindJSResult instanceof Collection);
			//assertTrue("Invalid slice() result, must return list for valid results", sliceWithFindJSResult instanceof List);
			//final List sliceWithFindJSResultList = (List)sliceWithFindJSResult;
			//assertEquals("Invalid slice() result, must return a list of 2 objects", 2, sliceWithFindJSResultList.size());

			// test error cases
			assertEquals("Invalid slice() result for invalid inputs", "", Scripting.replaceVariables(ctx, testOne, "${slice(this.alwaysNull, 1, 2)}"));
			assertEquals("Invalid slice() result for invalid inputs", "", Scripting.replaceVariables(ctx, testOne, "${slice(this.manyToManyTestSixs, -1, 1)}"));
			assertEquals("Invalid slice() result for invalid inputs", "", Scripting.replaceVariables(ctx, testOne, "${slice(this.manyToManyTestSixs, 2, 1)}"));

			// test with interval larger than number of elements
			assertEquals("Invalid slice() result for invalid inputs",
				Iterables.toList(testOne.getProperty(TestOne.manyToManyTestSixs)).toString(),
				Scripting.replaceVariables(ctx, testOne, "${slice(this.manyToManyTestSixs, 0, 1000)}")
			);

			tx.success();

		} catch (FrameworkException fex) {

			fex.printStackTrace();
		}
	}

	// ----- private methods ----
	private void createTestType(final JsonSchema schema, final String name, final String createSource, final String saveSource, final String comment) {

		final JsonType test1    = schema.addType(name);

		test1.addStringProperty("c");
		test1.addStringProperty("s");

		test1.addMethod("onCreation",     createSource, comment);
		test1.addMethod("onModification", saveSource, comment);

	}

	private Map<String, Object> getLoggedModifications(final GraphObject obj) {

		final String log = (String)obj.getProperty("log");

		return new GsonBuilder().create().fromJson(log, Map.class);
	}

	private void assertMapPathValueIs(final Map<String, Object> map, final String mapPath, final Object value) {

		final String[] parts = mapPath.split("[\\.]+");
		Object current       = map;

		for (int i=0; i<parts.length; i++) {

			final String part = parts[i];
			if (StringUtils.isNumeric(part)) {

				int index = Integer.valueOf(part);
				if (current instanceof List) {

					final List list = (List)current;
					if (index >= list.size()) {

						// value for nonexisting fields must be null
						assertEquals("Invalid map path result for " + mapPath, value, null);

						// nothing more to check here
						return;

					} else {

						current = list.get(index);
					}
				}

			} else if ("#".equals(part) && current instanceof List) {

				assertEquals("Invalid collection size for " + mapPath, value, ((List)current).size());

				// nothing more to check here
				return;

			} else {

				if (current instanceof Map) {

					current = ((Map)current).get(part);
				}
			}
		}

		// ignore type of value if numerical (GSON defaults to double...)
		if (value instanceof Number && current instanceof Number) {

			assertEquals("Invalid map path result for " + mapPath, ((Number)value).doubleValue(), ((Number)current).doubleValue(), 0.0);

		} else {

			assertEquals("Invalid map path result for " + mapPath, value, current);
		}
	}

	private String formatDateTestScript(final String parseMethod, final String start, final String end, final String fieldName) {

		final StringBuilder buf = new StringBuilder();

		buf.append("${{ let startDate = ");
		buf.append(parseMethod);
		buf.append("('");
		buf.append(start);
		buf.append("'); let endDate = ");
		buf.append(parseMethod);
		buf.append("('");
		buf.append(end);
		buf.append("'); return $.find('Project', { ");
		buf.append(fieldName);
		buf.append(": $.predicate.range(startDate, endDate) }, $.predicate.sort('name')); }}");

		return buf.toString();
	}
}<|MERGE_RESOLUTION|>--- conflicted
+++ resolved
@@ -3999,17 +3999,9 @@
 
 		try (final Tx tx = app.tx()) {
 
-<<<<<<< HEAD
-			Settings.CypherDebugLogging.setValue(true);
-
 			final List<NodeInterface> result1 = (List)Scripting.evaluate(ctx, null, "${{ return $.find('Project', { 'name2': $.predicate.contains('s') }, $.predicate.sort('name', true)); }}", "testFindNewSyntax");
 			final List<NodeInterface> result2 = (List)Scripting.evaluate(ctx, null, "${{ return $.find('Project', $.predicate.sort('name', true)); }}", "testFindNewSyntax");
 			final List<NodeInterface> result3 = (List)Scripting.evaluate(ctx, null, "${{ return $.find('Project', $.predicate.sort('name')); }}", "testFindNewSyntax");
-=======
-			final List<NodeInterface> result1 = (List)Scripting.evaluate(ctx, null, "${{ return $.find('Project', { 'name2': $.contains('s') }, $.sort('name', true)); }}", "testFindNewSyntax");
-			final List<NodeInterface> result2 = (List)Scripting.evaluate(ctx, null, "${{ return $.find('Project', $.sort('name', true)); }}", "testFindNewSyntax");
-			final List<NodeInterface> result3 = (List)Scripting.evaluate(ctx, null, "${{ return $.find('Project', $.sort('name')); }}", "testFindNewSyntax");
->>>>>>> 70afe9e0
 
 			final String testFunction = "${{\n" +
 			"    let users = $.find('Project', {\n" +
