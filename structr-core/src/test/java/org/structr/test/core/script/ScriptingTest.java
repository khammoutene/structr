--- conflicted
+++ resolved
@@ -4532,10 +4532,6 @@
 
 	}
 
-<<<<<<< HEAD
-	/*
-=======
->>>>>>> ed1f5bc9
 	@Test
 	public void testStructrScriptArrayIndexingWithVariable() {
 
@@ -4884,10 +4880,6 @@
 			fail("Unexpected exception.");
 		}
 	}
-<<<<<<< HEAD
-	*/
-=======
->>>>>>> ed1f5bc9
 
 	@Test
 	public void testComments() {
@@ -4915,8 +4907,6 @@
 
 	}
 
-<<<<<<< HEAD
-=======
 	@Test
 	public void testJavaScriptQuirksDuckTypingNumericalMapIndex () {
 
@@ -4954,7 +4944,6 @@
 	}
 
 
->>>>>>> ed1f5bc9
 	// ----- private methods ----
 	private void createTestType(final JsonSchema schema, final String name, final String createSource, final String saveSource, final String comment) {
 
