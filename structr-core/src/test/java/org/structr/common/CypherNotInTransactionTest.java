--- conflicted
+++ resolved
@@ -42,10 +42,7 @@
 import org.structr.core.entity.SixOneOneToOne;
 import org.structr.core.entity.TestOne;
 import org.structr.core.entity.TestSix;
-<<<<<<< HEAD
-=======
 import org.structr.core.graph.NodeInterface;
->>>>>>> 8b5d9dc8
 
 /**
  *
@@ -66,29 +63,19 @@
 
 		try {
 
-<<<<<<< HEAD
-			final TestOne testOne  = createTestNode(TestOne.class);
-			final TestSix testSix  = createTestNode(TestSix.class);
-			SixOneOneToOne rel     = null;
-=======
 			final NodeInterface testNode1 = this.createTestNode(TestSix.class);
 			final NodeInterface testNode2 = this.createTestNode(TestOne.class);
 			SixOneOneToOne rel            = null;
 
 			assertNotNull(testNode1);
 			assertNotNull(testNode2);
->>>>>>> 8b5d9dc8
 
 			assertNotNull(testOne);
 			assertNotNull(testSix);
 			
 			try {
 				app.beginTx();
-<<<<<<< HEAD
-				rel = app.create(testSix, testOne, SixOneOneToOne.class);
-=======
 				rel = app.create(testNode1, testNode2, SixOneOneToOne.class);
->>>>>>> 8b5d9dc8
 				app.commitTx();
 
 			} finally {
