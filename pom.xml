<?xml version="1.0" encoding="UTF-8"?>
<project xmlns="http://maven.apache.org/POM/4.0.0" xmlns:xsi="http://www.w3.org/2001/XMLSchema-instance" xsi:schemaLocation="http://maven.apache.org/POM/4.0.0 http://maven.apache.org/maven-v4_0_0.xsd">

    <parent>
        <groupId>org.sonatype.oss</groupId>
        <artifactId>oss-parent</artifactId>
        <version>7</version>
    </parent>

    <modelVersion>4.0.0</modelVersion>
    <groupId>org.structr</groupId>
    <artifactId>structr</artifactId>
    <packaging>pom</packaging>
<<<<<<< HEAD
    <version>1.0.RC4</version>
=======
    <version>1.0-SNAPSHOT</version>
>>>>>>> 960c0aae
    <name>structr</name>
    <url>http://structr.org</url>
    <description>Structr is an open source framework based on the popular Neo4j graph database.</description>
    <developers>
        <developer>
            <name>Axel Morgner</name>
            <email>am@structr.org</email>
        </developer>
        <developer>
            <name>Christian Morgner</name>
            <email>cm@structr.org</email>
        </developer>
    </developers>

    <properties>
        <project.build.sourceEncoding>UTF-8</project.build.sourceEncoding>
        <netbeans.hint.license>structr-gpl30</netbeans.hint.license>
<<<<<<< HEAD
        <structr.version>1.0.RC4</structr.version>
=======
        <structr.version>1.0-SNAPSHOT</structr.version>
>>>>>>> 960c0aae
    </properties>

    <modules>
        <module>structr-simple-example-archetype</module>
        <module>structr-base-archetype</module>
        <module>structr-ui-archetype</module>
        <module>structr-core</module>
        <module>structr-rest</module>
        <module>structr-ui</module>
    </modules>

    <build>
        <plugins>
            <plugin>
                <groupId>org.apache.maven.plugins</groupId>
                <artifactId>maven-compiler-plugin</artifactId>
                <version>2.3.2</version>
                <configuration>
                    <source>1.6</source>
                    <target>1.6</target>
                    <encoding>${project.build.sourceEncoding}</encoding>
                    <debug>false</debug>
                </configuration>
            </plugin>
            <plugin>
                <groupId>com.mycila.maven-license-plugin</groupId>
                <artifactId>maven-license-plugin</artifactId>
                <version>1.10.b1</version>
                <configuration>
                    <header>header.txt</header>
                    <strictCheck>true</strictCheck>
                    <failIfMissing>false</failIfMissing>
                    <includes>
                        <include>**/*.java</include>
                    </includes>
                </configuration>
            </plugin>
            <plugin>
                <groupId>org.apache.maven.plugins</groupId>
                <artifactId>maven-surefire-plugin</artifactId>
                <version>2.14</version>
                <configuration>
                    <argLine>-Duser.timezone=Europe/Berlin</argLine>
                </configuration>
            </plugin>
            <plugin>
                <groupId>org.apache.maven.plugins</groupId>
                <artifactId>maven-source-plugin</artifactId>
                <version>2.2.1</version>
                <executions>
                    <execution>
                        <id>attach-sources</id>
                        <goals>
                            <goal>jar</goal>
                        </goals>
                    </execution>
                </executions>
            </plugin>
            <plugin>
                <groupId>org.apache.maven.plugins</groupId>
                <artifactId>maven-javadoc-plugin</artifactId>
                <version>2.9.1</version>
                <executions>
                    <execution>
                        <id>attach-javadocs</id>
                        <goals>
                            <goal>jar</goal>
                        </goals>
                    </execution>
                </executions>
            </plugin>
        </plugins>
    </build>
    <profiles>
        <profile>
            <id>release-sign-artifacts</id>
            <activation>
                <property>
                    <name>performRelease</name>
                    <value>true</value>
                </property>
            </activation>
            <build>
                <plugins>
                    <plugin>
                        <groupId>org.apache.maven.plugins</groupId>
                        <artifactId>maven-gpg-plugin</artifactId>
                        <version>1.4</version>
                        <executions>
                            <execution>
                                <id>sign-artifacts</id>
                                <phase>verify</phase>
                                <goals>
                                    <goal>sign</goal>
                                </goals>
                            </execution>
                        </executions>
                    </plugin>
                </plugins>
            </build>
        </profile>
    </profiles>
    <licenses>
        <license>
            <name>GNU General Public License, Version 3</name>
            <url>http://www.gnu.org/licenses/gpl-3.0-standalone.html</url>
            <comments>
                Copyright (C) 2010-2014 Morgner UG (haftungsbeschränkt), structr &lt;structr@structr.org&gt;

                This file is part of structr &lt;http://structr.org&gt;.

                structr is free software: you can redistribute it and/or modify
                it under the terms of the GNU General Public License as published by
                the Free Software Foundation, either version 3 of the License, or
                (at your option) any later version.

                structr is distributed in the hope that it will be useful,
                but WITHOUT ANY WARRANTY; without even the implied warranty of
                MERCHANTABILITY or FITNESS FOR A PARTICULAR PURPOSE.  See the
                GNU General Public License for more details.

                You should have received a copy of the GNU General Public License
                along with structr.  If not, see &lt;http://www.gnu.org/licenses/&gt;.
            </comments>
        </license>
    </licenses>

    <scm>
        <url>https://github.com/structr/structr</url>
        <connection>scm:git:git@github.com:structr/structr.git</connection>
    </scm>
    <distributionManagement>
        <repository>
            <id>sonatype-nexus-staging</id>
            <name>Maven Central Staging</name>
            <url>https://oss.sonatype.org/service/local/staging/deploy/maven2</url>
        </repository>
        <snapshotRepository>
            <id>sonatype-nexus-snapshots</id>
            <name>Maven Central Snapshots</name>
            <url>https://oss.sonatype.org/content/repositories/snapshots</url>
        </snapshotRepository>
    </distributionManagement>
</project><|MERGE_RESOLUTION|>--- conflicted
+++ resolved
@@ -11,11 +11,7 @@
     <groupId>org.structr</groupId>
     <artifactId>structr</artifactId>
     <packaging>pom</packaging>
-<<<<<<< HEAD
-    <version>1.0.RC4</version>
-=======
     <version>1.0-SNAPSHOT</version>
->>>>>>> 960c0aae
     <name>structr</name>
     <url>http://structr.org</url>
     <description>Structr is an open source framework based on the popular Neo4j graph database.</description>
@@ -33,11 +29,7 @@
     <properties>
         <project.build.sourceEncoding>UTF-8</project.build.sourceEncoding>
         <netbeans.hint.license>structr-gpl30</netbeans.hint.license>
-<<<<<<< HEAD
-        <structr.version>1.0.RC4</structr.version>
-=======
         <structr.version>1.0-SNAPSHOT</structr.version>
->>>>>>> 960c0aae
     </properties>
 
     <modules>
