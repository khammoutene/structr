--- conflicted
+++ resolved
@@ -4,11 +4,7 @@
     <groupId>org.structr</groupId>
     <artifactId>structr</artifactId>
     <packaging>pom</packaging>
-<<<<<<< HEAD
-    <version>0.8</version>
-=======
-    <version>0.9-SNAPSHOT</version>
->>>>>>> 606ebc5c
+    <version>0.8.1</version>
     <name>structr</name>
     <url>http://structr.org</url>
     <description>Structr is an open source framework based on the popular Neo4j graph database.</description>
@@ -26,11 +22,7 @@
     <properties>
         <project.build.sourceEncoding>UTF-8</project.build.sourceEncoding>
         <netbeans.hint.license>structr-gpl30</netbeans.hint.license>
-<<<<<<< HEAD
-        <structr.version>0.8</structr.version>
-=======
-        <structr.version>0.9-SNAPSHOT</structr.version>
->>>>>>> 606ebc5c
+        <structr.version>0.8.1</structr.version>
     </properties>
 
     <modules>
