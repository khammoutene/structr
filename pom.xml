--- conflicted
+++ resolved
@@ -29,26 +29,21 @@
 	<properties>
 		<project.build.sourceEncoding>UTF-8</project.build.sourceEncoding>
 		<netbeans.hint.license>structr-gpl30</netbeans.hint.license>
-<<<<<<< HEAD
-		<test.neo4j.version>neo4j:3.5.6-enterprise</test.neo4j.version>
+		<test.neo4j.version>neo4j:3.5-enterprise</test.neo4j.version>
 		<structr.lib.directory>${structr.root.directory}/structr-ui/target/lib</structr.lib.directory>
-		<test.forkCount>2</test.forkCount>
-=======
-		<test.neo4j.version>neo4j:3.5-enterprise</test.neo4j.version>
 		<test.forkCount>1</test.forkCount>
->>>>>>> 90610ac3
 	</properties>
 
 	<modules>
 		<module>structr-db-driver-api</module>
 		<module>structr-neo4j-bolt-driver</module>
+		<module>structr-memory-driver</module>
 		<module>structr-core</module>
 		<module>structr-rest</module>
 		<module>structr-ui</module>
 		<module>structr-net</module>
 		<module>structr-modules</module>
 		<module>structr-binaries</module>
-		<module>structr-memory-driver</module>
 		<module>structr-test-configuration</module>
 	</modules>
 
@@ -177,12 +172,8 @@
 			<dependency>
 				<groupId>org.apache.tika</groupId>
 				<artifactId>tika-core</artifactId>
-<<<<<<< HEAD
-				<version>1.20</version>
-=======
 				<version>1.22</version>
 				<optional>true</optional>
->>>>>>> 90610ac3
 			</dependency>
 			<dependency>
 				<groupId>org.apache.tika</groupId>
@@ -294,12 +285,8 @@
 			<dependency>
 				<groupId>com.google.code.gson</groupId>
 				<artifactId>gson</artifactId>
-<<<<<<< HEAD
 				<version>2.8.5</version>
-=======
-				<version>2.8.0</version>
-				<optional>true</optional>
->>>>>>> 90610ac3
+				<optional>true</optional>
 			</dependency>
 			<dependency>
 				<groupId>org.apache.httpcomponents</groupId>
