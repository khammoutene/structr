--- conflicted
+++ resolved
@@ -26,13 +26,10 @@
 		</developer>
 	</developers>
 
-<<<<<<< HEAD
-=======
 	<prerequisites>
 		<maven>3.6.1</maven>
 	</prerequisites>
 
->>>>>>> cbaf4439
 	<properties>
 		<maven.compiler.source>13</maven.compiler.source>
 		<maven.compiler.target>13</maven.compiler.target>
