--- conflicted
+++ resolved
@@ -29,15 +29,9 @@
 	<properties>
 		<project.build.sourceEncoding>UTF-8</project.build.sourceEncoding>
 		<netbeans.hint.license>structr-gpl30</netbeans.hint.license>
-<<<<<<< HEAD
-		<test.neo4j.version>neo4j:3.5.6-enterprise</test.neo4j.version>
-		<structr.lib.directory>${structr.root.directory}/structr-ui/target/lib</structr.lib.directory>
-		<test.forkCount>2</test.forkCount>
-=======
 		<test.neo4j.version>neo4j:3.5-enterprise</test.neo4j.version>
 		<structr.lib.directory>${structr.root.directory}/structr-ui/target/lib</structr.lib.directory>
 		<test.forkCount>4</test.forkCount>
->>>>>>> 5720353d
 	</properties>
 
 	<modules>
@@ -50,10 +44,6 @@
 		<module>structr-net</module>
 		<module>structr-modules</module>
 		<module>structr-binaries</module>
-<<<<<<< HEAD
-		<module>structr-memory-driver</module>
-=======
->>>>>>> 5720353d
 		<module>structr-test-configuration</module>
 	</modules>
 
@@ -182,12 +172,8 @@
 			<dependency>
 				<groupId>org.apache.tika</groupId>
 				<artifactId>tika-core</artifactId>
-<<<<<<< HEAD
-				<version>1.20</version>
-=======
 				<version>1.22</version>
 				<optional>true</optional>
->>>>>>> 5720353d
 			</dependency>
 			<dependency>
 				<groupId>org.apache.tika</groupId>
@@ -300,10 +286,7 @@
 				<groupId>com.google.code.gson</groupId>
 				<artifactId>gson</artifactId>
 				<version>2.8.5</version>
-<<<<<<< HEAD
-=======
-				<optional>true</optional>
->>>>>>> 5720353d
+				<optional>true</optional>
 			</dependency>
 			<dependency>
 				<groupId>org.apache.httpcomponents</groupId>
