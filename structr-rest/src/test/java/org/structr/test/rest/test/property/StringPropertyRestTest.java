/**
 * Copyright (C) 2010-2019 Structr GmbH
 *
 * This file is part of Structr <http://structr.org>.
 *
 * Structr is free software: you can redistribute it and/or modify
 * it under the terms of the GNU General Public License as
 * published by the Free Software Foundation, either version 3 of the
 * License, or (at your option) any later version.
 *
 * Structr is distributed in the hope that it will be useful,
 * but WITHOUT ANY WARRANTY; without even the implied warranty of
 * MERCHANTABILITY or FITNESS FOR A PARTICULAR PURPOSE.  See the
 * GNU General Public License for more details.
 *
 * You should have received a copy of the GNU General Public License
 * along with Structr.  If not, see <http://www.gnu.org/licenses/>.
 */
package org.structr.test.rest.test.property;

import com.jayway.restassured.RestAssured;
import com.jayway.restassured.filter.log.RequestLoggingFilter;
import com.jayway.restassured.filter.log.ResponseLoggingFilter;
import static org.hamcrest.Matchers.*;
import org.structr.api.DatabaseFeature;
import org.structr.core.Services;
import org.testng.annotations.Test;
import org.structr.test.rest.common.IndexingTest;

/**
 *
 *
 */
public class StringPropertyRestTest extends IndexingTest {

	@Test
	public void testBasics() {

		RestAssured.given()
			.contentType("application/json; charset=UTF-8")
			.body(" { 'stringProperty' : 'This is a test!' } ")
		.expect()
			.statusCode(201)
		.when()
			.post("/test_threes")
			.getHeader("Location");



		RestAssured.given()
			.contentType("application/json; charset=UTF-8")
			.filter(ResponseLoggingFilter.logResponseIfStatusCodeIs(200))
			.filter(ResponseLoggingFilter.logResponseIfStatusCodeIs(201))
			.filter(ResponseLoggingFilter.logResponseIfStatusCodeIs(400))
			.filter(ResponseLoggingFilter.logResponseIfStatusCodeIs(422))
			.filter(ResponseLoggingFilter.logResponseIfStatusCodeIs(500))
		.expect()
			.statusCode(200)
			.body("result[0].stringProperty", equalTo("This is a test!"))
		.when()
			.get("/test_threes");



	}

	@Test
	public void testSearch() {

		RestAssured.given().contentType("application/json; charset=UTF-8").body(" { 'stringProperty' : 'test1' } ").expect().statusCode(201).when().post("/test_threes");
		RestAssured.given().contentType("application/json; charset=UTF-8").body(" { 'stringProperty' : 'test2' } ").expect().statusCode(201).when().post("/test_threes");
		RestAssured.given().contentType("application/json; charset=UTF-8").body(" { 'stringProperty' : 'test3' } ").expect().statusCode(201).when().post("/test_threes");
		RestAssured.given().contentType("application/json; charset=UTF-8").body(" { 'name'           : 'test4' } ").expect().statusCode(201).when().post("/test_threes");

		// test for three elements
		RestAssured.given()
			.contentType("application/json; charset=UTF-8")
			.filter(ResponseLoggingFilter.logResponseIfStatusCodeIs(200))
			.filter(ResponseLoggingFilter.logResponseIfStatusCodeIs(201))
			.filter(ResponseLoggingFilter.logResponseIfStatusCodeIs(400))
			.filter(ResponseLoggingFilter.logResponseIfStatusCodeIs(422))
			.filter(ResponseLoggingFilter.logResponseIfStatusCodeIs(500))
		.expect()
			.statusCode(200)
			.body("result_count", equalTo(4))
		.when()
			.get("/test_threes");

		// test strict search
		RestAssured.given()
			.contentType("application/json; charset=UTF-8")
			.filter(ResponseLoggingFilter.logResponseIfStatusCodeIs(200))
			.filter(ResponseLoggingFilter.logResponseIfStatusCodeIs(201))
			.filter(ResponseLoggingFilter.logResponseIfStatusCodeIs(400))
			.filter(ResponseLoggingFilter.logResponseIfStatusCodeIs(422))
			.filter(ResponseLoggingFilter.logResponseIfStatusCodeIs(500))
		.expect()
			.statusCode(200)
			.body("result[0].stringProperty", equalTo("test2"))
		.when()
			.get("/test_threes?stringProperty=test2");


		// test loose search
		RestAssured.given()
			.contentType("application/json; charset=UTF-8")
			.filter(ResponseLoggingFilter.logResponseIfStatusCodeIs(200))
			.filter(ResponseLoggingFilter.logResponseIfStatusCodeIs(201))
			.filter(ResponseLoggingFilter.logResponseIfStatusCodeIs(400))
			.filter(ResponseLoggingFilter.logResponseIfStatusCodeIs(422))
			.filter(ResponseLoggingFilter.logResponseIfStatusCodeIs(500))
		.expect()
			.statusCode(200)
			.body("result_count", equalTo(3))
		.when()
			.get("/test_threes?stringProperty=test&loose=1");


		// test range query
		RestAssured.given()
			.contentType("application/json; charset=UTF-8")
			.filter(ResponseLoggingFilter.logResponseIfStatusCodeIs(200))
			.filter(ResponseLoggingFilter.logResponseIfStatusCodeIs(201))
			.filter(ResponseLoggingFilter.logResponseIfStatusCodeIs(400))
			.filter(ResponseLoggingFilter.logResponseIfStatusCodeIs(422))
			.filter(ResponseLoggingFilter.logResponseIfStatusCodeIs(500))
		.expect()
			.statusCode(200)
			.body("result_count", equalTo(2))
		.when()
			.get("/test_threes?stringProperty=[test1 TO test2]");


		// test empty value
		RestAssured.given()
			.contentType("application/json; charset=UTF-8")
			.filter(ResponseLoggingFilter.logResponseIfStatusCodeIs(200))
			.filter(ResponseLoggingFilter.logResponseIfStatusCodeIs(201))
			.filter(ResponseLoggingFilter.logResponseIfStatusCodeIs(400))
			.filter(ResponseLoggingFilter.logResponseIfStatusCodeIs(422))
			.filter(ResponseLoggingFilter.logResponseIfStatusCodeIs(500))
		.expect()
			.statusCode(200)
			.body("result_count", equalTo(1))
			.body("result[0].name", equalTo("test4"))
		.when()
			.get("/test_threes?stringProperty=");

	}

	@Test
	public void testLargeStrings() {

<<<<<<< HEAD
		final boolean supportsLargeStrings = Services.getInstance().getDatabaseService().supportsFeature(DatabaseFeature.LargeStringIndexing);

		testLargeString(4000, 201);
		testLargeString(4039, supportsLargeStrings ? 201 : 422);
		testLargeString(4040, supportsLargeStrings ? 201 : 422);
		testLargeString(4100, supportsLargeStrings ? 201 : 422);
		testLargeString(5000, supportsLargeStrings ? 201 : 422);
=======
		// This test is designed to fail if the actual indexable size of a string in the database changes
		final boolean supportsLargeStrings = Services.getInstance().getDatabaseService().supportsFeature(DatabaseFeature.LargeStringIndexing);
		final int errorStatusCode          = supportsLargeStrings ? 201 : 422;

		testLargeString(4000, 201);
		testLargeString(4032, 201);
		testLargeString(4033, 201);
		testLargeString(4034, 201);
		testLargeString(4035, 201);
		testLargeString(4036, 201);
		testLargeString(4037, errorStatusCode);
		testLargeString(4038, errorStatusCode);
		testLargeString(4039, errorStatusCode);
		testLargeString(4040, errorStatusCode);
		testLargeString(4100, errorStatusCode);
		testLargeString(5000, errorStatusCode);
>>>>>>> 5720353d
	}

	private void testLargeString(final int length, final int expectedStatusCode) {

		final StringBuilder buf = new StringBuilder();

		for (int i=0; i<length; i++) {
			buf.append("0");
		}

		String largeString = buf.toString();

		// cleanup
		RestAssured.given()
			.contentType("application/json; charset=UTF-8")
			.filter(RequestLoggingFilter.logRequestTo(System.out))
			.filter(ResponseLoggingFilter.logResponseTo(System.out))
		.expect()
			.statusCode(200)
		.when()
			.delete("/test_threes");

		RestAssured.given()
			.contentType("application/json; charset=UTF-8")
			.filter(RequestLoggingFilter.logRequestTo(System.out))
			.filter(ResponseLoggingFilter.logResponseTo(System.out))
			.body(" { 'name': '" + length + "', 'stringProperty' : '" + largeString + "' } ")
		.expect()
			.statusCode(expectedStatusCode)
		.when()
			.post("/test_threes")
			.getHeader("Location");

		if (expectedStatusCode == 201) {

			RestAssured.given()
				.contentType("application/json; charset=UTF-8")
				.filter(ResponseLoggingFilter.logResponseIfStatusCodeIs(200))
				.filter(ResponseLoggingFilter.logResponseIfStatusCodeIs(201))
				.filter(ResponseLoggingFilter.logResponseIfStatusCodeIs(400))
				.filter(ResponseLoggingFilter.logResponseIfStatusCodeIs(422))
				.filter(ResponseLoggingFilter.logResponseIfStatusCodeIs(500))
			.expect()
				.statusCode(200)
				.body("result[0].stringProperty", equalTo(largeString))
			.when()
				.get("/test_threes");
		}
	}
}<|MERGE_RESOLUTION|>--- conflicted
+++ resolved
@@ -151,15 +151,6 @@
 	@Test
 	public void testLargeStrings() {
 
-<<<<<<< HEAD
-		final boolean supportsLargeStrings = Services.getInstance().getDatabaseService().supportsFeature(DatabaseFeature.LargeStringIndexing);
-
-		testLargeString(4000, 201);
-		testLargeString(4039, supportsLargeStrings ? 201 : 422);
-		testLargeString(4040, supportsLargeStrings ? 201 : 422);
-		testLargeString(4100, supportsLargeStrings ? 201 : 422);
-		testLargeString(5000, supportsLargeStrings ? 201 : 422);
-=======
 		// This test is designed to fail if the actual indexable size of a string in the database changes
 		final boolean supportsLargeStrings = Services.getInstance().getDatabaseService().supportsFeature(DatabaseFeature.LargeStringIndexing);
 		final int errorStatusCode          = supportsLargeStrings ? 201 : 422;
@@ -176,7 +167,6 @@
 		testLargeString(4040, errorStatusCode);
 		testLargeString(4100, errorStatusCode);
 		testLargeString(5000, errorStatusCode);
->>>>>>> 5720353d
 	}
 
 	private void testLargeString(final int length, final int expectedStatusCode) {
