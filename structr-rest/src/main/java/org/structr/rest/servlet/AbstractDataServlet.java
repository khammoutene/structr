/**
 * Copyright (C) 2010-2020 Structr GmbH
 *
 * This file is part of Structr <http://structr.org>.
 *
 * Structr is free software: you can redistribute it and/or modify
 * it under the terms of the GNU General Public License as
 * published by the Free Software Foundation, either version 3 of the
 * License, or (at your option) any later version.
 *
 * Structr is distributed in the hope that it will be useful,
 * but WITHOUT ANY WARRANTY; without even the implied warranty of
 * MERCHANTABILITY or FITNESS FOR A PARTICULAR PURPOSE.  See the
 * GNU General Public License for more details.
 *
 * You should have received a copy of the GNU General Public License
 * along with Structr.  If not, see <http://www.gnu.org/licenses/>.
 */
package org.structr.rest.servlet;

import com.google.gson.Gson;
import com.google.gson.GsonBuilder;
import com.google.gson.JsonIOException;
import com.google.gson.JsonObject;
import com.google.gson.JsonParseException;
import com.google.gson.JsonSyntaxException;
import java.io.IOException;
import java.io.PrintWriter;
import java.io.Writer;
import java.util.Arrays;
import java.util.LinkedHashMap;
import java.util.List;
import java.util.Map;
import java.util.Map.Entry;
import java.util.regex.Pattern;
import javax.servlet.ServletException;
import javax.servlet.http.HttpServletRequest;
import javax.servlet.http.HttpServletResponse;
import org.eclipse.jetty.io.QuietException;
import org.structr.api.config.Settings;
import org.structr.api.util.PagingIterable;
import org.structr.api.util.ResultStream;
import org.structr.common.SecurityContext;
import org.structr.common.error.FrameworkException;
import static org.structr.core.GraphObject.logger;
import org.structr.core.IJsonInput;
import org.structr.core.Services;
import org.structr.core.Value;
import org.structr.core.app.App;
import org.structr.core.app.StructrApp;
import org.structr.core.graph.Tx;
import org.structr.core.rest.JsonInputGSONAdapter;
import org.structr.rest.ResourceProvider;
import org.structr.rest.RestMethodResult;
import org.structr.rest.resource.Resource;
import org.structr.rest.serialization.StreamingHtmlWriter;
import org.structr.rest.serialization.StreamingJsonWriter;
import org.structr.rest.service.HttpServiceServlet;
import org.structr.rest.service.StructrHttpServiceConfig;
import static org.structr.rest.servlet.JsonRestServlet.REQUEST_PARAMTER_OUTPUT_DEPTH;

/**
 *
 */
public abstract class AbstractDataServlet extends AbstractServletBase implements HttpServiceServlet {

	// final fields
	protected final Map<Pattern, Class<? extends Resource>> resourceMap = new LinkedHashMap<>();
	protected final StructrHttpServiceConfig config                     = new StructrHttpServiceConfig();
	protected Value<String> propertyView                                = null;
	protected String defaultPropertyView                                = null;

	@Override
	public void init() {

		// inject resources
		final ResourceProvider provider = config.getResourceProvider();
		if (provider != null) {

			resourceMap.putAll(provider.getResources());

		} else {

			logger.error("Unable to initialize JsonRestServlet, no resource provider found. Please check structr.conf for a valid resource provider class");
		}

		// initialize variables
		this.propertyView        = new ThreadLocalPropertyView();
		this.defaultPropertyView = config.getDefaultPropertyView();
	}

	@Override
	public StructrHttpServiceConfig getConfig() {
		return config;
	}

	// ----- protected methods -----
	protected void commitResponse(final SecurityContext securityContext, final HttpServletRequest request, final HttpServletResponse response, final RestMethodResult result, final boolean wrapSingleResultInArray) {

		final String outputDepthSrc       = request.getParameter(REQUEST_PARAMTER_OUTPUT_DEPTH);
		final int outputDepth             = Services.parseInt(outputDepthSrc, config.getOutputNestingDepth());
		final String baseUrl              = request.getRequestURI();
		final Map<String, String> headers = result.getHeaders();

		// set headers
		for (final Entry<String, String> header : headers.entrySet()) {
			response.setHeader(header.getKey(), header.getValue());
		}

		// set response code
		if (response.getStatus() != 200) {
			response.setStatus(response.getStatus());
		} else {
			response.setStatus(result.getResponseCode());
		}

		try {

			final List<Object> content = result.getContent();
			if (content != null) {

				writeJson(securityContext, response, new PagingIterable(content), baseUrl, outputDepth, wrapSingleResultInArray);

			} else {

				final String message = result.getMessage();
				if (message != null) {

					writeStatus(response, result.getResponseCode(), message);

				} else {

					final Object nonGraphObjectResult = result.getNonGraphObjectResult();
					if (nonGraphObjectResult != null && nonGraphObjectResult instanceof Iterable) {
						writeJson(securityContext, response, new PagingIterable((Iterable) (nonGraphObjectResult)), baseUrl, outputDepth, wrapSingleResultInArray);
					} else {
						writeJson(securityContext, response, new PagingIterable(Arrays.asList(nonGraphObjectResult)), baseUrl, outputDepth, wrapSingleResultInArray);
					}
				}

			}

		} catch (JsonIOException | IOException t) {

			logger.warn("Unable to commit HttpServletResponse", t);
		}
	}

	protected void processResult(final SecurityContext securityContext, final HttpServletRequest request, final HttpServletResponse response, final ResultStream result, final int outputDepth, final boolean wrapSingleResultInArray) throws ServletException, IOException {

		final String baseUrl = request.getRequestURI();

		try {

			final String accept = request.getHeader("Accept");

			if (accept != null && accept.contains("text/html")) {

				writeHtml(securityContext, response, result, baseUrl, outputDepth, wrapSingleResultInArray);

			} else {

				writeJson(securityContext, response, result, baseUrl, outputDepth, wrapSingleResultInArray);
			}

			response.setStatus(HttpServletResponse.SC_OK);

		} catch (FrameworkException frameworkException) {

			writeException(response, frameworkException);

		} catch (JsonSyntaxException jsex) {

			logger.warn("JsonSyntaxException in GET", jsex);

			int code = HttpServletResponse.SC_BAD_REQUEST;

			response.setStatus(code);
			response.getWriter().append(RestMethodResult.jsonError(code, "Json syntax exception in GET: " + jsex.getMessage()));

		} catch (JsonParseException jpex) {

			logger.warn("JsonParseException in GET", jpex);

			int code = HttpServletResponse.SC_BAD_REQUEST;

			response.setStatus(code);
			response.getWriter().append(RestMethodResult.jsonError(code, "Parser exception in GET: " + jpex.getMessage()));

		} catch (Throwable t) {

			try {
<<<<<<< HEAD

				if (t instanceof QuietException || t.getCause() instanceof QuietException) {
					// ignore exceptions which (by jettys standards) should be handled less verbosely
				} else if (t instanceof IllegalStateException && t.getCause() == null && t.getMessage() == null) {
					// ignore exception. it is probably caused by a canceled request/closed connection which caused the JsonWriter to tilt
				} else {
					logger.warn("Exception in GET (URI: {})", securityContext != null ? securityContext.getCompoundRequestURI() : "(null SecurityContext)");
					logger.warn(" => Error thrown: ", t);
				}

				int code = HttpServletResponse.SC_INTERNAL_SERVER_ERROR;

=======

				if (t instanceof QuietException || t.getCause() instanceof QuietException) {
					// ignore exceptions which (by jettys standards) should be handled less verbosely
				} else if (t instanceof IllegalStateException && t.getCause() == null && t.getMessage() == null) {
					// ignore exception. it is probably caused by a canceled request/closed connection which caused the JsonWriter to tilt
				} else {
					logger.warn("Exception in GET (URI: {})", securityContext != null ? securityContext.getCompoundRequestURI() : "(null SecurityContext)");
					logger.warn(" => Error thrown: ", t);
				}

				int code = HttpServletResponse.SC_INTERNAL_SERVER_ERROR;

>>>>>>> ed1f5bc9
				response.setStatus(code);
				response.getWriter().append(RestMethodResult.jsonError(code, "Exception in GET: " + t.getMessage()));

				// if sending the error creates an error, we can probably ignore that one
			} catch (Throwable ignore) { }

		} finally {

			try {
				response.getWriter().flush();
				response.getWriter().close();

			} catch (Throwable t) { }
		}
	}

	protected void writeHtml(final SecurityContext securityContext, final HttpServletResponse response, final ResultStream result, final String baseUrl, final int nestingDepth, final boolean wrapSingleResultInArray) throws FrameworkException, IOException {

		final boolean indentJson               = Settings.JsonIndentation.getValue();
		final App app                          = StructrApp.getInstance(securityContext);
		final StreamingHtmlWriter htmlStreamer = new StreamingHtmlWriter(this.propertyView, indentJson, nestingDepth, wrapSingleResultInArray);
		// isolate write output
		try (final Tx tx = app.tx()) {

			// no trailing semicolon so we dont trip MimeTypes.getContentTypeWithoutCharset
			response.setContentType("text/html; charset=utf-8");

			final Writer writer = response.getWriter();

			htmlStreamer.stream(securityContext, writer, result, baseUrl);
			writer.append("\n");    // useful newline

			tx.success();
		}
	}

	protected void writeJson(final SecurityContext securityContext, final HttpServletResponse response, final ResultStream result, final String baseUrl, final int nestingDepth, final boolean wrapSingleResultInArray) throws IOException {

		final boolean indentJson               = Settings.JsonIndentation.getValue();
		final StreamingJsonWriter jsonStreamer = new StreamingJsonWriter(this.propertyView, indentJson, nestingDepth, wrapSingleResultInArray);

		// no trailing semicolon so we dont trip MimeTypes.getContentTypeWithoutCharset
		response.setContentType("application/json; charset=utf-8");

		final Writer writer = response.getWriter();

		jsonStreamer.stream(securityContext, writer, result, baseUrl);
		writer.write(10);    // useful newline
		writer.flush();
	}

	protected void writeException(final HttpServletResponse response, final FrameworkException fex) throws IOException {

		final PrintWriter writer = response.getWriter();
		final Gson gson          = getGson();

		// set status & write JSON output
		response.setStatus(fex.getStatus());
		gson.toJson(fex.toJSON(), writer);
		writer.println();
	}

	protected void writeStatus(final HttpServletResponse response, final int statusCode, final String message) throws IOException {

		final PrintWriter writer = response.getWriter();
		final Gson gson          = getGson();
		final JsonObject obj     = new JsonObject();

		obj.addProperty("code", statusCode);
		obj.addProperty("message", message);

		// set status & write JSON output
		response.setStatus(statusCode);
		gson.toJson(obj, writer);
		writer.println();
	}

	protected Gson getGson() {

		final JsonInputGSONAdapter jsonInputAdapter = new JsonInputGSONAdapter();

		// create GSON serializer
		final GsonBuilder gsonBuilder = new GsonBuilder()
			.setPrettyPrinting()
			.serializeNulls()
			.registerTypeAdapter(IJsonInput.class, jsonInputAdapter);

		final boolean lenient = Settings.JsonLenient.getValue();
		if (lenient) {

			// Serializes NaN, -Infinity, Infinity, see http://code.google.com/p/google-gson/issues/detail?id=378
			gsonBuilder.serializeSpecialFloatingPointValues();
		}

		return gsonBuilder.create();
	}

	protected String coalesce(final String... sources) {

		for (final String source : sources) {

			if (source != null) {

				return source;
			}
		}

		return null;
	}

	// ----- nested classes -----
	private class ThreadLocalPropertyView extends ThreadLocal<String> implements Value<String> {

		@Override
		protected String initialValue() {
			return config.getDefaultPropertyView();
		}

		@Override
		public void set(SecurityContext securityContext, String value) {
			set(value);
		}

		@Override
		public String get(SecurityContext securityContext) {
			return get();
		}
	}
}<|MERGE_RESOLUTION|>--- conflicted
+++ resolved
@@ -190,7 +190,6 @@
 		} catch (Throwable t) {
 
 			try {
-<<<<<<< HEAD
 
 				if (t instanceof QuietException || t.getCause() instanceof QuietException) {
 					// ignore exceptions which (by jettys standards) should be handled less verbosely
@@ -203,20 +202,6 @@
 
 				int code = HttpServletResponse.SC_INTERNAL_SERVER_ERROR;
 
-=======
-
-				if (t instanceof QuietException || t.getCause() instanceof QuietException) {
-					// ignore exceptions which (by jettys standards) should be handled less verbosely
-				} else if (t instanceof IllegalStateException && t.getCause() == null && t.getMessage() == null) {
-					// ignore exception. it is probably caused by a canceled request/closed connection which caused the JsonWriter to tilt
-				} else {
-					logger.warn("Exception in GET (URI: {})", securityContext != null ? securityContext.getCompoundRequestURI() : "(null SecurityContext)");
-					logger.warn(" => Error thrown: ", t);
-				}
-
-				int code = HttpServletResponse.SC_INTERNAL_SERVER_ERROR;
-
->>>>>>> ed1f5bc9
 				response.setStatus(code);
 				response.getWriter().append(RestMethodResult.jsonError(code, "Exception in GET: " + t.getMessage()));
 
