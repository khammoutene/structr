/**
 * Copyright (C) 2010-2020 Structr GmbH
 *
 * This file is part of Structr <http://structr.org>.
 *
 * Structr is free software: you can redistribute it and/or modify
 * it under the terms of the GNU General Public License as
 * published by the Free Software Foundation, either version 3 of the
 * License, or (at your option) any later version.
 *
 * Structr is distributed in the hope that it will be useful,
 * but WITHOUT ANY WARRANTY; without even the implied warranty of
 * MERCHANTABILITY or FITNESS FOR A PARTICULAR PURPOSE.  See the
 * GNU General Public License for more details.
 *
 * You should have received a copy of the GNU General Public License
 * along with Structr.  If not, see <http://www.gnu.org/licenses/>.
 */
package org.structr.rest.servlet;

import com.google.gson.JsonParseException;
import com.google.gson.JsonSyntaxException;
import java.io.IOException;
import java.io.Reader;
import java.io.UnsupportedEncodingException;
import java.io.Writer;
import java.text.DecimalFormat;
import java.text.DecimalFormatSymbols;
import java.util.ArrayList;
import java.util.Arrays;
import java.util.Collection;
import java.util.Date;
import java.util.LinkedHashMap;
import java.util.LinkedList;
import java.util.List;
import java.util.Locale;
import java.util.Map;
import javax.servlet.ServletException;
import javax.servlet.http.HttpServletRequest;
import javax.servlet.http.HttpServletResponse;
import org.apache.commons.collections4.ListUtils;
import org.apache.commons.lang3.StringUtils;
import org.slf4j.Logger;
import org.slf4j.LoggerFactory;
import org.structr.api.RetryException;
import org.structr.api.search.SortOrder;
import org.structr.api.util.ResultStream;
import org.structr.common.SecurityContext;
import org.structr.common.error.FrameworkException;
import org.structr.core.GraphObject;
import org.structr.core.JsonInput;
import org.structr.core.Services;
import org.structr.core.app.App;
import org.structr.core.app.StructrApp;
import org.structr.core.auth.Authenticator;
import org.structr.core.graph.NodeFactory;
import org.structr.core.graph.TransactionCommand;
import org.structr.core.graph.Tx;
import org.structr.core.graph.search.DefaultSortOrder;
import org.structr.core.property.DateProperty;
import org.structr.core.property.PropertyKey;
import org.structr.rest.RestMethodResult;
import org.structr.rest.common.CsvHelper;
import org.structr.rest.resource.Resource;
import org.structr.rest.service.HttpServiceServlet;
import org.structr.schema.parser.DatePropertyParser;

/**
 * This servlet produces CSV (comma separated value) lists out of a search
 * result.
 */
public class CsvServlet extends AbstractDataServlet implements HttpServiceServlet {

	private static final Logger logger = LoggerFactory.getLogger(CsvServlet.class.getName());

	public static final String DEFAULT_FIELD_SEPARATOR_HEADER_NAME          = "X-CSV-Field-Separator";
	public static final String DEFAULT_QUOTE_CHARACTER_HEADER_NAME          = "X-CSV-Quote-Character";
	public static final String DEFAULT_PERIODIC_COMMIT_HEADER_NAME          = "X-CSV-Periodic-Commit";
	public static final String DEFAULT_PERIODIC_COMMIT_INTERVAL_HEADER_NAME = "X-CSV-Periodic-Commit-Interval";
	public static final String DEFAULT_RANGE_HEADER_NAME                    = "X-CSV-Range";

	public static final char DEFAULT_FIELD_SEPARATOR = ';';
	public static final char DEFAULT_QUOTE_CHARACTER = '"';
	public static final boolean DEFAULT_PERIODIC_COMMIT = false;
	public static final int DEFAULT_PERIODIC_COMMIT_INTERVAL = 1000;

	public static final char DEFAULT_FIELD_SEPARATOR_COLLECTION_CONTENTS = ',';
	public static final char DEFAULT_QUOTE_CHARACTER_COLLECTION_CONTENTS = '"';


	private static final String REMOVE_LINE_BREAK_PARAM = "nolinebreaks";
	private static final String WRITE_BOM = "bom";

	private SecurityContext securityContext;

	private static boolean removeLineBreaks = false;
	private static boolean writeBom = false;

	@Override
	protected void doGet(final HttpServletRequest request, final HttpServletResponse response) throws UnsupportedEncodingException {

		Authenticator authenticator = null;
		Resource resource           = null;

		setCustomResponseHeaders(response);

		try {

			assertInitialized();

			// isolate request authentication in a transaction
			try (final Tx tx = StructrApp.getInstance().tx()) {
				authenticator = config.getAuthenticator();
				securityContext = authenticator.initializeAndExamineRequest(request, response);
				tx.success();
			}
			final App app = StructrApp.getInstance(securityContext);

			request.setCharacterEncoding("UTF-8");
			response.setCharacterEncoding("UTF-8");
			response.setContentType("text/csv; charset=utf-8");

			// set default value for property view
			propertyView.set(securityContext, defaultPropertyView);

			// isolate resource authentication
			try (final Tx tx = app.tx()) {

				resource = ResourceHelper.optimizeNestedResourceChain(securityContext, request, resourceMap, propertyView);
				authenticator.checkResourceAccess(securityContext, request, resource.getResourceSignature(), propertyView.get(securityContext));

				tx.success();
			}

			try (final Tx tx = app.tx()) {

				String resourceSignature = resource.getResourceSignature();

				// let authenticator examine request again
				authenticator.checkResourceAccess(securityContext, request, resourceSignature, propertyView.get(securityContext));

				// add sorting & paging
				final String pageSizeParameter          = request.getParameter(JsonRestServlet.REQUEST_PARAMETER_PAGE_SIZE);
				final String pageParameter              = request.getParameter(JsonRestServlet.REQUEST_PARAMETER_PAGE_NUMBER);
				final String[] sortOrders               = request.getParameterValues(JsonRestServlet.REQUEST_PARAMETER_SORT_ORDER);
				final String[] sortKeyNames             = request.getParameterValues(JsonRestServlet.REQUEST_PARAMETER_SORT_KEY);
				final int pageSize                      = Services.parseInt(pageSizeParameter, NodeFactory.DEFAULT_PAGE_SIZE);
				final int page                          = Services.parseInt(pageParameter, NodeFactory.DEFAULT_PAGE);
				final Class<? extends GraphObject> type = resource.getEntityClassOrDefault();
				final SortOrder sortOrder               = new DefaultSortOrder(type, sortKeyNames, sortOrders);

				// Should line breaks be removed?
				removeLineBreaks = StringUtils.equals(request.getParameter(REMOVE_LINE_BREAK_PARAM), "1");

				// Should a leading BOM be written?
				writeBom = StringUtils.equals(request.getParameter(WRITE_BOM), "1");

				// do action
<<<<<<< HEAD
				try (final ResultStream result = resource.doGet(sortKey, sortDescending, pageSize, page)) {

					if (result != null) {

						// allow resource to modify result set
						resource.postProcessResultSet(result);

						final Writer writer = response.getWriter();

=======
				try (final ResultStream result = resource.doGet(sortOrder, pageSize, page)) {

					if (result != null) {

						// allow resource to modify result set
						resource.postProcessResultSet(result);

						final Writer writer = response.getWriter();

>>>>>>> ed1f5bc9
						if (writeBom) {
							writeUtf8Bom(writer);
						}

						// gson.toJson(result, writer);
						writeCsv(result, writer, propertyView.get(securityContext));
						response.setStatus(HttpServletResponse.SC_OK);
						writer.flush();
						writer.close();

					} else {

						logger.warn("Result was null!");

						int code = HttpServletResponse.SC_NO_CONTENT;

						response.setStatus(code);

						Writer writer = response.getWriter();

						writer.flush();
						writer.close();

					}
				}

				tx.success();
			}

		} catch (FrameworkException frameworkException) {

			// set status
			response.setStatus(frameworkException.getStatus());

		} catch (JsonSyntaxException jsex) {

			logger.warn("JsonSyntaxException in GET", jsex);

			int code = HttpServletResponse.SC_BAD_REQUEST;

			response.setStatus(code);

		} catch (JsonParseException jpex) {

			logger.warn("JsonParseException in GET", jpex);

			int code = HttpServletResponse.SC_BAD_REQUEST;

			response.setStatus(code);

		} catch (Throwable t) {

			logger.warn("Exception in GET", t);

			int code = HttpServletResponse.SC_INTERNAL_SERVER_ERROR;

			response.setStatus(code);
		}
	}

	@Override
	protected void doPost(final HttpServletRequest request, final HttpServletResponse response) throws ServletException, IOException {

		final String fieldSeparatorHeader         = request.getHeader(DEFAULT_FIELD_SEPARATOR_HEADER_NAME);
		final char fieldSeparator                 = (fieldSeparatorHeader == null) ? DEFAULT_FIELD_SEPARATOR : fieldSeparatorHeader.charAt(0);
		final String quoteCharacterHeader         = request.getHeader(DEFAULT_QUOTE_CHARACTER_HEADER_NAME);
		final char quoteCharacter                 = (quoteCharacterHeader == null) ? DEFAULT_QUOTE_CHARACTER : quoteCharacterHeader.charAt(0);
		final String doPeridicCommitHeader        = request.getHeader(DEFAULT_PERIODIC_COMMIT_HEADER_NAME);
		final boolean doPeriodicCommit            = (doPeridicCommitHeader == null) ? DEFAULT_PERIODIC_COMMIT : Boolean.parseBoolean(doPeridicCommitHeader);
		final String periodicCommitIntervalHeader = request.getHeader(DEFAULT_PERIODIC_COMMIT_INTERVAL_HEADER_NAME);
		final int periodicCommitInterval          = (periodicCommitIntervalHeader == null) ? DEFAULT_PERIODIC_COMMIT_INTERVAL : Integer.parseInt(periodicCommitIntervalHeader);
		final String rangeHeader                  = request.getHeader(DEFAULT_RANGE_HEADER_NAME);
		final List<RestMethodResult> results      = new LinkedList<>();

		final Authenticator authenticator;
		final Resource resource;

		setCustomResponseHeaders(response);

		try {

			assertInitialized();

			// first thing to do!
			request.setCharacterEncoding("UTF-8");
			response.setCharacterEncoding("UTF-8");
			response.setContentType("application/json; charset=utf-8");

			// get reader before initalizing security context
			final Reader input = request.getReader();

			// isolate request authentication in a transaction
			try (final Tx tx = StructrApp.getInstance().tx()) {
				authenticator = config.getAuthenticator();
				securityContext = authenticator.initializeAndExamineRequest(request, response);
				tx.success();
			}

			final App app = StructrApp.getInstance(securityContext);

			if (securityContext != null) {

				// isolate resource authentication
				try (final Tx tx = app.tx()) {

					resource = ResourceHelper.optimizeNestedResourceChain(securityContext, request, resourceMap, propertyView);
					authenticator.checkResourceAccess(securityContext, request, resource.getResourceSignature(), propertyView.get(securityContext));
					tx.success();
				}

				// do not send websocket notifications for created objects
				securityContext.setDoTransactionNotifications(false);
				securityContext.disableModificationOfAccessTime();
<<<<<<< HEAD
				securityContext.disableEnsureCardinality();
=======
				securityContext.disablePreventDuplicateRelationships();
>>>>>>> ed1f5bc9

				final String username = securityContext.getUser(false).getName();
				final long startTime = System.currentTimeMillis();

				final Map<String, Object> data = new LinkedHashMap();
				data.put("type", "CSV_IMPORT_STATUS");
				data.put("subtype", "BEGIN");
				data.put("username", username);
				TransactionCommand.simpleBroadcastGenericMessage(data);

				// isolate doPost
				boolean retry = true;
				while (retry) {

					retry = false;

					final Iterable<JsonInput> csv = CsvHelper.cleanAndParseCSV(securityContext, input, resource.getEntityClass(), fieldSeparator, quoteCharacter, rangeHeader);

					if (resource.createPostTransaction()) {

						if (doPeriodicCommit) {

							final List<JsonInput> list = new ArrayList<>();
							csv.iterator().forEachRemaining(list::add);
							final List<List<JsonInput>> chunkedCsv = ListUtils.partition(list, periodicCommitInterval);

							final int totalChunkNo = chunkedCsv.size();
							int currentChunkNo = 0;

							for (final List<JsonInput> currentChunk : chunkedCsv) {

								try (final Tx tx = app.tx()) {

									currentChunkNo++;

									for (final JsonInput propertySet : currentChunk) {

										handleCsvPropertySet(results, resource, propertySet);

									}

									tx.success();

									logger.info("CSV: Finished importing chunk " + currentChunkNo + " / " + totalChunkNo);

									final Map<String, Object> chunkMsgData = new LinkedHashMap();
									chunkMsgData.put("type",           "CSV_IMPORT_STATUS");
									chunkMsgData.put("subtype",        "CHUNK");
									chunkMsgData.put("currentChunkNo", currentChunkNo);
									chunkMsgData.put("totalChunkNo",   totalChunkNo);
									chunkMsgData.put("username",       username);
									TransactionCommand.simpleBroadcastGenericMessage(chunkMsgData);

								} catch (RetryException ddex) {
									retry = true;
								}

							}

						} else {

							try (final Tx tx = app.tx()) {

								for (final JsonInput propertySet : csv) {

									handleCsvPropertySet(results, resource, propertySet);
								}

								tx.success();

							} catch (RetryException ddex) {
								retry = true;
							}
						}

					} else {

						if (doPeriodicCommit) {
							logger.warn("Resource auto-creates POST transaction - can not commit periodically!");
						}

						try {

							for (final JsonInput propertySet : csv) {

								handleCsvPropertySet(results, resource, propertySet);
							}

						} catch (RetryException ddex) {
							retry = true;
						}
					}
				}

				final long endTime = System.currentTimeMillis();
				DecimalFormat decimalFormat  = new DecimalFormat("0.00", DecimalFormatSymbols.getInstance(Locale.ENGLISH));
				final String duration = decimalFormat.format(((endTime - startTime) / 1000.0)) + "s";

				logger.info("CSV: Finished importing CSV data (Time: {})", duration);

				final Map<String, Object> endMsgData = new LinkedHashMap();
				endMsgData.put("type", "CSV_IMPORT_STATUS");
				endMsgData.put("subtype", "END");
				endMsgData.put("duration", duration);
				endMsgData.put("username", username);
				TransactionCommand.simpleBroadcastGenericMessage(endMsgData);

				// set default value for property view
				propertyView.set(securityContext, config.getDefaultPropertyView());

				// isolate write output
				try (final Tx tx = app.tx()) {

					if (!results.isEmpty()) {

						final RestMethodResult result = results.get(0);
						final int resultCount         = results.size();

						if (result != null) {

							if (resultCount > 1) {

								for (final RestMethodResult r : results) {

									final Object objectCreated = r.getContent().get(0);
									if (!result.getContent().contains(objectCreated)) {

										result.addContent(objectCreated);
									}

								}

								// remove Location header if more than one object was
								// written because it may only contain a single URL
								result.addHeader("Location", null);
							}

							commitResponse(securityContext, request, response, result, resource.isCollectionResource());
						}

					}

					tx.success();
				}

			} else {

				// isolate write output
				try (final Tx tx = app.tx()) {

					final RestMethodResult result = new RestMethodResult(HttpServletResponse.SC_FORBIDDEN);

					commitResponse(securityContext, request, response, result, false);

					tx.success();
				}

			}

		} catch (FrameworkException frameworkException) {

			writeException(response, frameworkException);

		} catch (JsonSyntaxException jsex) {

			logger.warn("POST: Invalid JSON syntax", jsex.getMessage());

			int code = HttpServletResponse.SC_BAD_REQUEST;

			response.setStatus(code);
			response.getWriter().append(RestMethodResult.jsonError(code, "JsonSyntaxException in POST: " + jsex.getMessage()));

		} catch (JsonParseException jpex) {

			logger.warn("Unable to parse JSON string", jpex.getMessage());

			int code = HttpServletResponse.SC_BAD_REQUEST;

			response.setStatus(code);
			response.getWriter().append(RestMethodResult.jsonError(code, "JsonParseException in POST: " + jpex.getMessage()));

		} catch (UnsupportedOperationException uoe) {

			logger.warn("POST not supported");

			int code = HttpServletResponse.SC_BAD_REQUEST;

			response.setStatus(code);
			response.getWriter().append(RestMethodResult.jsonError(code, "POST not supported: " + uoe.getMessage()));

		} catch (Throwable t) {

			logger.warn("Exception in POST", t);

			int code = HttpServletResponse.SC_INTERNAL_SERVER_ERROR;

			response.setStatus(code);
			response.getWriter().append(RestMethodResult.jsonError(code, "JsonSyntaxException in POST: " + t.getMessage()));

		} finally {

			try {
				//response.getWriter().flush();
				response.getWriter().close();

			} catch (Throwable t) {

				logger.warn("Unable to flush and close response: {}", t.getMessage());
			}

		}
	}

	// ---- interface Feature -----
	@Override
	public String getModuleName() {
		return "csv";
	}

	private void handleCsvPropertySet (final List<RestMethodResult> results, final Resource resource, final JsonInput propertySet) throws FrameworkException {

		try {

			results.add(resource.doPost(convertPropertySetToMap(propertySet)));

		} catch (FrameworkException fxe) {

			logger.warn("CSV Import Error: " + fxe.getMessage() + "\n" + fxe.toString() + "\n{}", propertySet);

			final Map<String, Object> data = new LinkedHashMap();
			data.put("type", "CSV_IMPORT_ERROR");
			data.put("title", "CSV Import Error");
			data.put("text", fxe.getMessage() + "<br>" + fxe.toString() + "<br>" + propertySet.toString());
			data.put("username", securityContext.getUser(false).getName());
			TransactionCommand.simpleBroadcastGenericMessage(data);

			throw fxe;
		}
	}

	private static String escapeForCsv(final Object value) {

		String result;

		if (value instanceof String[]) {

			// Special handling for StringArrays
			ArrayList<String> quotedStrings = new ArrayList();
			for (final String str : Arrays.asList((String[])value)) {
				// The strings can contain quotes - these need to be escaped with 3 slashes in the output
				quotedStrings.add("\\\"" + StringUtils.replace(str, "\"", "\\\\\\\"") + "\\\"");
			}

			result = quotedStrings.toString();

		} else if (value instanceof Collection) {

			// Special handling for collections of nodes
			ArrayList<String> quotedStrings = new ArrayList();
			for (final Object obj : (Collection)value) {
				quotedStrings.add("\\\"" + obj.toString() + "\\\"");
			}

			result = quotedStrings.toString();

		} else if (value instanceof Date) {

			result = DatePropertyParser.format((Date) value, DateProperty.getDefaultFormat());

		} else {

			result = StringUtils.replace(value.toString(), "\"", "\\\"");

		}

		if (!removeLineBreaks) {
			return StringUtils.replace(StringUtils.replace(result, "\r\n", "\n"), "\r", "\n");
		}

		return StringUtils.replace(StringUtils.replace(result, "\r\n", ""), "\r", "");

	}

	private void writeUtf8Bom(Writer out) {
		try {
			out.write("\ufeff");
		} catch (IOException ex) {
			logger.warn("Unable to write UTF-8 BOM", ex);
		}
	}

	/**
	 * Write list of objects to output
	 *
	 * @param result
	 * @param out
	 * @param propertyView
	 * @throws IOException
	 */
	public static void writeCsv(final ResultStream<GraphObject> result, final Writer out, final String propertyView) throws IOException {

		final StringBuilder row      = new StringBuilder();
		boolean headerWritten        = false;

		for (final GraphObject obj : result) {

			// Write column headers
			if (!headerWritten) {

				row.setLength(0);

				for (PropertyKey key : obj.getPropertyKeys(propertyView)) {

					row.append("\"").append(key.dbName()).append("\"").append(DEFAULT_FIELD_SEPARATOR);
				}

				// remove last ;
				int pos = row.lastIndexOf("" + DEFAULT_FIELD_SEPARATOR);
				if (pos >= 0) {

					row.deleteCharAt(pos);
				}

				// append DOS-style line feed as defined in RFC 4180
				out.append(row).append("\r\n");

				// flush each line
				out.flush();

				headerWritten = true;

			}

			row.setLength(0);

			for (PropertyKey key : obj.getPropertyKeys(propertyView)) {

				Object value = obj.getProperty(key);

				row.append("\"").append((value != null
					? escapeForCsv(value)
					: "")).append("\"").append(DEFAULT_FIELD_SEPARATOR);

			}

			// remove last ;
			row.deleteCharAt(row.lastIndexOf("" + DEFAULT_FIELD_SEPARATOR));
			out.append(row).append("\r\n");

			// flush each line
			out.flush();
		}
	}

	private Map<String, Object> convertPropertySetToMap(JsonInput propertySet) {

		if (propertySet != null) {
			return propertySet.getAttributes();
		}

		return new LinkedHashMap<>();
	}
}<|MERGE_RESOLUTION|>--- conflicted
+++ resolved
@@ -156,8 +156,7 @@
 				writeBom = StringUtils.equals(request.getParameter(WRITE_BOM), "1");
 
 				// do action
-<<<<<<< HEAD
-				try (final ResultStream result = resource.doGet(sortKey, sortDescending, pageSize, page)) {
+				try (final ResultStream result = resource.doGet(sortOrder, pageSize, page)) {
 
 					if (result != null) {
 
@@ -166,17 +165,6 @@
 
 						final Writer writer = response.getWriter();
 
-=======
-				try (final ResultStream result = resource.doGet(sortOrder, pageSize, page)) {
-
-					if (result != null) {
-
-						// allow resource to modify result set
-						resource.postProcessResultSet(result);
-
-						final Writer writer = response.getWriter();
-
->>>>>>> ed1f5bc9
 						if (writeBom) {
 							writeUtf8Bom(writer);
 						}
@@ -290,11 +278,7 @@
 				// do not send websocket notifications for created objects
 				securityContext.setDoTransactionNotifications(false);
 				securityContext.disableModificationOfAccessTime();
-<<<<<<< HEAD
-				securityContext.disableEnsureCardinality();
-=======
 				securityContext.disablePreventDuplicateRelationships();
->>>>>>> ed1f5bc9
 
 				final String username = securityContext.getUser(false).getName();
 				final long startTime = System.currentTimeMillis();
