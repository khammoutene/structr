/**
 * Copyright (C) 2010-2019 Structr GmbH
 *
 * This file is part of Structr <http://structr.org>.
 *
 * Structr is free software: you can redistribute it and/or modify
 * it under the terms of the GNU General Public License as
 * published by the Free Software Foundation, either version 3 of the
 * License, or (at your option) any later version.
 *
 * Structr is distributed in the hope that it will be useful,
 * but WITHOUT ANY WARRANTY; without even the implied warranty of
 * MERCHANTABILITY or FITNESS FOR A PARTICULAR PURPOSE.  See the
 * GNU General Public License for more details.
 *
 * You should have received a copy of the GNU General Public License
 * along with Structr.  If not, see <http://www.gnu.org/licenses/>.
 */
package org.structr.rest.servlet;

import java.io.IOException;
import java.io.PrintWriter;
import java.util.HashSet;
import java.util.LinkedHashMap;
import java.util.List;
import java.util.Map;
import java.util.Map.Entry;
import java.util.Set;
import java.util.TreeSet;
import javax.servlet.ServletException;
import javax.servlet.http.HttpServletRequest;
import javax.servlet.http.HttpServletResponse;
import javax.servlet.http.HttpSession;
import org.apache.commons.lang3.StringUtils;
import org.slf4j.Logger;
import org.slf4j.LoggerFactory;
import org.structr.api.config.Setting;
import org.structr.api.config.Settings;
import org.structr.api.config.SettingsGroup;
import org.structr.api.service.DatabaseConnection;
import org.structr.api.util.html.Attr;
import org.structr.api.util.html.Document;
import org.structr.api.util.html.InputField;
import org.structr.api.util.html.Tag;
import org.structr.api.util.html.attr.Href;
import org.structr.api.util.html.attr.Rel;
import org.structr.common.error.FrameworkException;
import org.structr.core.Services;
import org.structr.core.graph.ManageDatabasesCommand;

/**
 *
 */
public class ConfigServlet extends AbstractServletBase {

	private static final Logger logger                = LoggerFactory.getLogger(ConfigServlet.class);
	private static final Set<String> sessions         = new HashSet<>();
	private static final String MainUrl               = "/structr/";
	private static final String ConfigUrl             = "/structr/config";
	private static final String ConfigName            = "structr.conf";
	private static final String TITLE                 = "Structr Configuration Editor";

	@Override
	protected void doGet(final HttpServletRequest request, final HttpServletResponse response) throws ServletException, IOException {

		setCustomResponseHeaders(response);

		if (!isAuthenticated(request)) {

			// no trailing semicolon so we dont trip MimeTypes.getContentTypeWithoutCharset
			response.setContentType("text/html; charset=utf-8");

			try (final PrintWriter writer = new PrintWriter(response.getWriter())) {

				final Document doc = createLoginDocument(request, writer);
				doc.render();

				writer.append("\n");
				writer.flush();

			} catch (IOException ioex) {
				ioex.printStackTrace();
			}

		} else {

			if (request.getParameter("reload") != null) {

				// reload data
				Settings.loadConfiguration(ConfigName);

				// redirect
				response.sendRedirect(ConfigUrl);

			} else if (request.getParameter("reset") != null) {

				final String key = request.getParameter("reset");
				Setting setting  = Settings.getSetting(key);

				if (setting == null) {
					setting = Settings.getCaseSensitiveSetting(key);
				}

				if (setting != null) {

					if (setting.isDynamic()) {

						// remove
						setting.unregister();

					} else {

						// reset to default
						setting.setValue(setting.getDefaultValue());
					}
				}

				// serialize settings
				Settings.storeConfiguration(ConfigName);

				// redirect
				response.sendRedirect(ConfigUrl);

			} else if (request.getParameter("start") != null) {

				final String serviceName = request.getParameter("start");
				if (serviceName != null && isAuthenticated(request)) {

					//Services.getInstance().startService(serviceName);
				}

				// redirect
				response.sendRedirect(ConfigUrl + "#services");

			} else if (request.getParameter("stop") != null) {

				final String serviceName = request.getParameter("stop");
				if (serviceName != null && isAuthenticated(request)) {

					//Services.getInstance().shutdownService(serviceName, "default");
				}

				// redirect
				response.sendRedirect(ConfigUrl + "#services");

			} else if (request.getParameter("restart") != null) {

				final String serviceName = request.getParameter("restart");
				if (serviceName != null && isAuthenticated(request)) {

					new Thread(new Runnable() {

						@Override
						public void run() {

							try { Thread.sleep(1000); } catch (Throwable t) {}

							//Services.getInstance().shutdownService(serviceName, "default");
							//Services.getInstance().startService(serviceName);
						}

					}).start();
				}

				// redirect
				response.sendRedirect(ConfigUrl + "#services");

			} else if (request.getParameter("finish") != null) {

				// finish wizard
				Settings.SetupWizardCompleted.setValue(true);
				Settings.storeConfiguration(ConfigName);

				// redirect
				response.sendRedirect(MainUrl);

			} else {

				if (request.getParameter("useDefault") != null) {

					// create default configuration
				}

				// no trailing semicolon so we dont trip MimeTypes.getContentTypeWithoutCharset
				response.setContentType("text/html; charset=utf-8");

				try (final PrintWriter writer = new PrintWriter(response.getWriter())) {

					final Document doc = createConfigDocument(request, writer);
					doc.render();

					writer.append("\n");
					writer.flush();

				} catch (IOException ioex) {
					ioex.printStackTrace();
				}

			}
		}
	}

	@Override
	protected void doPost(final HttpServletRequest request, final HttpServletResponse response) throws ServletException, IOException {

		setCustomResponseHeaders(response);

		final String action   = request.getParameter("action");
		String redirectTarget = "";

		if (action != null) {

			switch (action) {

				case "login":

					if (StringUtils.isNoneBlank(Settings.SuperUserPassword.getValue(), request.getParameter("password")) && Settings.SuperUserPassword.getValue().equals(request.getParameter("password"))) {
						authenticateSession(request);
					}
					break;

				case "logout":
					invalidateSession(request);
					break;

			}

		} else if (isAuthenticated(request)) {

			// set redirect target
			redirectTarget = request.getParameter("active_section");

			// database connections form
			if ("/add".equals(request.getPathInfo())) {

				final ManageDatabasesCommand cmd = Services.getInstance().command(null, ManageDatabasesCommand.class);
				final String name                = request.getParameter("new-name");
				final String url                 = request.getParameter("new-url");
				final String username            = request.getParameter("new-username");
				final String password            = request.getParameter("new-password");

				System.out.println("name:     " + name);
				System.out.println("url:      " + url);
				System.out.println("username: " + username);
				System.out.println("password: " + password);

				final DatabaseConnection connection = new DatabaseConnection();

				connection.setName(name);
				connection.setUrl(url);
				connection.setUsername(username);
				connection.setPassword(password);

				try {
					cmd.addConnection(connection);

				} catch (FrameworkException fex) {
					fex.printStackTrace();
				}

			} else {

				// check for REST action
				final String path = request.getPathInfo();
				if (StringUtils.isNotBlank(path)) {

					final String[] parts = StringUtils.split(path, "/");
					if (parts.length == 2) {

						final ManageDatabasesCommand cmd = Services.getInstance().command(null, ManageDatabasesCommand.class);
						final Map<String, Object> data   = new LinkedHashMap<>();
						final String name                = parts[0];
						final String restAction          = parts[1];

						// values for save action
						final String connectionUrl       = request.getParameter("url-" + name);
						final String connectionUsername  = request.getParameter("username-" + name);
						final String connectionPassword  = request.getParameter("password-" + name);

						data.put(DatabaseConnection.KEY_NAME,     name);
						data.put(DatabaseConnection.KEY_URL,      connectionUrl);
						data.put(DatabaseConnection.KEY_USERNAME, connectionUsername);
						data.put(DatabaseConnection.KEY_PASSWORD, connectionPassword);

						switch (restAction) {

							case "save":
								try { cmd.saveConnection(data); } catch (FrameworkException fex) {}
								break;

							case "delete":
								try { cmd.removeConnection(data); } catch (FrameworkException fex) {}
								break;

							case "use":
								try { cmd.activateConnection(data); } catch (FrameworkException fex) {}
								break;
						}
					}

				} else {

					// a configuration form was submitted
					for (final Entry<String, String[]> entry : request.getParameterMap().entrySet()) {

						final String value   = getFirstElement(entry.getValue());
						final String key     = entry.getKey();
						SettingsGroup parent = null;

						// skip internal group configuration parameter
						if (key.endsWith("._settings_group")) {
							continue;
						}

						if ("active_section".equals(key)) {

							redirectTarget = value;
							continue;
						}

						Setting<?> setting = Settings.getSetting(key);

						if (setting != null && setting.isDynamic()) {

							// unregister dynamic settings so the type can change
							setting.unregister();
							setting = null;
						}

						if (setting == null) {

							if (key.contains(".cronExpression")) {

								parent = Settings.cronGroup;

							} else {

								// group specified?
								final String group = request.getParameter(key + "._settings_group");
								if (group != null) {

									parent = Settings.getGroup(group);
									if (parent == null) {

										// default to misc group
										parent = Settings.miscGroup;
									}

								} else {

									// fallback to misc group
									parent = Settings.miscGroup;
								}
							}

							setting = Settings.createSettingForValue(parent, key, value);
						}

						// store new value
						setting.fromString(value);
					}
				}
			}

			// serialize settings
			Settings.storeConfiguration(ConfigName);
		}

		response.sendRedirect(ConfigUrl + redirectTarget);
	}

	// ----- private methods -----
	private Document createConfigDocument(final HttpServletRequest request, final PrintWriter writer) {

		final boolean firstStart = !Settings.SetupWizardCompleted.getValue();
		final Document doc       = new Document(writer);
		final Tag body           = setupDocument(request, doc);
		final Tag form           = body.block("form").css("config-form");
		final Tag main           = form.block("div").id("main");
		final Tag tabs           = main.block("div").id("configTabs");
		final Tag menu           = tabs.block("ul").css("tabs-menu");

		// configure form
		form.attr(new Attr("action", ConfigUrl), new Attr("method", "post"));

		if (firstStart) {
			welcomeTab(menu, tabs);
		}

		databasesTab(menu, tabs);

		if (!firstStart) {

			// settings tabs
			for (final SettingsGroup group : Settings.getGroups()) {

				final String key  = group.getKey();
				final String name = group.getName();

				menu.block("li").block("a").id(key + "Menu").attr(new Attr("href", "#" + key)).block("span").text(name);

				final Tag container = tabs.block("div").css("tab-content").id(key);

				// let settings group render itself
				group.render(container);

				// stop floating
				container.block("div").attr(new Style("clear: both;"));
			}

<<<<<<< HEAD
		for (final Class serviceClass : services.getRegisteredServiceClasses()) {

			final Set<String> serviceNames = new TreeSet<>();

			serviceNames.addAll(services.getServices(serviceClass).keySet());
			serviceNames.add("default");

			for (final String name : serviceNames) {

				final boolean running         = serviceClass != null ? services.isReady(serviceClass, name) : false;
				final String serviceClassName = serviceClass.getSimpleName() + "." + name;

				final Tag row  = table.block("tr");

				row.block("td").text(serviceClassName);

				if (running) {

					row.block("td").block("button").attr(new Type("button"), new OnClick("window.location.href='" + ConfigUrl + "?restart=" + serviceClassName + "';")).text("Restart");

					if ("HttpService".equals(serviceClassName)) {

						row.block("td");

					} else {

						row.block("td").block("button").attr(new Type("button"), new OnClick("window.location.href='" + ConfigUrl + "?stop=" + serviceClassName + "';")).text("Stop");
					}

					row.block("td");

				} else {

					row.block("td");
					row.block("td");
					row.block("td").block("button").attr(new Type("button"), new OnClick("window.location.href='" + ConfigUrl + "?start=" + serviceClassName + "';")).text("Start");
=======
			// services tab
			menu.block("li").block("a").id("servicesMenu").attr(new Attr("href", "#services")).block("span").text("Services");

			final Services services = Services.getInstance();
			final Tag container     = tabs.block("div").css("tab-content").id("services");

			container.block("h1").text("Services");

			final Tag table         = container.block("table").id("services-table");
			final Tag header        = table.block("tr");

			header.block("th").text("Service Name");
			header.block("th").attr(new Attr("colspan", "2"));

			for (final Class serviceClass : services.getRegisteredServiceClasses()) {

				final Set<String> serviceNames = new TreeSet<>();

				serviceNames.addAll(services.getServices(serviceClass).keySet());
				serviceNames.add("default");

				for (final String name : serviceNames) {

					final boolean running         = serviceClass != null ? services.isReady(serviceClass, name) : false;
					final String serviceClassName = serviceClass.getSimpleName() + "." + name;

					final Tag row  = table.block("tr");

					row.block("td").text(serviceClassName);

					if (running) {

						row.block("td").block("button").attr(new Type("button"), new OnClick("window.location.href='" + ConfigUrl + "?restart=" + serviceClassName + "';")).text("Restart");

						if ("HttpService".equals(serviceClassName)) {

							row.block("td");

						} else {

							row.block("td").block("button").attr(new Type("button"), new OnClick("window.location.href='" + ConfigUrl + "?stop=" + serviceClassName + "';")).text("Stop");
						}

						row.block("td");

					} else {

						row.block("td");
						row.block("td");
						row.block("td").block("button").attr(new Type("button"), new OnClick("window.location.href='" + ConfigUrl + "?start=" + serviceClassName + "';")).text("Start");
					}
>>>>>>> 5720353d
				}
			}

			// stop floating
			container.block("div").attr(new Style("clear: both;"));

			// buttons
			final Tag buttons = form.block("div").css("buttons");

			buttons.block("button").attr(new Type("button")).id("new-entry-button").text("Add entry");
			buttons.block("button").attr(new Type("button")).id("reload-config-button").text("Reload configuration file");
			buttons.empty("input").attr(new Type("submit"), new Value("Save to structr.conf"));
		}

		// update active section so we can restore it when redirecting
		form.empty("input").attr(new Type("hidden"), new Name("active_section")).id("active_section");

		return doc;
	}

	private Document createLoginDocument(final HttpServletRequest request, final PrintWriter writer) {

		final Document doc = new Document(writer);
		final Tag body     = setupDocument(request, doc).css("login");

		final Tag loginBox = body.block("div").id("login").css("dialog").attr(new Style("display: block; margin: auto; margin-top: 200px;"));

		loginBox.block("i").attr(new Attr("title", "Structr Logo")).css("logo-login sprite sprite-structr_gray_100x27");
		loginBox.block("p").text("Welcome to the " + TITLE + ". Please log in with the <b>super- user</b> password which can be found in your structr.conf.");

		final Tag form     = loginBox.block("form").attr(new Attr("action", ConfigUrl), new Attr("method", "post"));
		final Tag table    = form.block("table");
		final Tag row1     = table.block("tr");

		row1.block("td").block("label").attr(new Attr("for", "passwordField")).text("Password:");
		row1.block("td").empty("input").attr(new Attr("autofocus", "tur")).id("passwordField").attr(new Type("password"), new Name("password"));

		final Tag row2     = table.block("tr");
		final Tag cell13   = row2.block("td").attr(new Attr("colspan", "2")).css("btn");
		final Tag button   = cell13.block("button").id("loginButton").attr(new Name("login"));

		button.block("i").css("sprite sprite-key");
		button.block("span").text(" Login");

		cell13.empty("input").attr(new Type("hidden"), new Name("action"), new Value("login"));

		return doc;
	}

	// ----- private methods -----
	private Tag setupDocument(final HttpServletRequest request, final Document doc) {

		final Tag head = doc.block("head");

		head.block("title").text(TITLE);
		head.empty("meta").attr(new Attr("http-equiv", "Content-Type"), new Attr("content", "text/html;charset=utf-8"));
		head.empty("meta").attr(new Name("viewport"), new Attr("content", "width=1024, user-scalable=yes"));
		head.empty("link").attr(new Rel("stylesheet"), new Href("/structr/css/lib/jquery-ui-1.10.3.custom.min.css"));
		head.empty("link").attr(new Rel("stylesheet"), new Href("/structr/css/main.css"));
		head.empty("link").attr(new Rel("stylesheet"), new Href("/structr/css/sprites.css"));
		head.empty("link").attr(new Rel("stylesheet"), new Href("/structr/css/config.css"));
		head.empty("link").attr(new Rel("icon"), new Href("favicon.ico"), new Type("image/x-icon"));
		head.block("script").attr(new Src("/structr/js/lib/jquery-3.3.1.min.js"));
		head.block("script").attr(new Src("/structr/js/icons.js"));
		head.block("script").attr(new Src("/structr/js/config.js"));

		final Tag body = doc.block("body");
		final Tag header = body.block("div").id("header");

		header.block("i").css("logo sprite sprite-structr-logo");
		final Tag links = header.block("div").id("menu").css("menu").block("ul");

		if (isAuthenticated(request)) {

			final Tag form = links.block("li").block("form").attr(new Attr("action", ConfigUrl), new Attr("method", "post"), new Style("display: none")).id("logout-form");

			form.empty("input").attr(new Type("hidden"), new Name("action"), new Value("logout"));
			links.block("a").text("Logout").attr(new Style("cursor: pointer"), new OnClick("$('#logout-form').submit();"));
		}

		return body;
	}

	private boolean isAuthenticated(final HttpServletRequest request) {

		if (!Settings.SetupWizardCompleted.getValue()) {
			return true;
		}

		final HttpSession session = request.getSession();
		if (session != null) {

			final String sessionId = session.getId();
			if (sessionId != null) {

				return sessions.contains(sessionId);

			} else {

				logger.warn("Cannot check HTTP session without session ID, ignoring.");
			}

		} else {

			logger.warn("Cannot check HTTP request, no session.");
		}

		return false;
	}

	private void welcomeTab(final Tag menu, final Tag tabs) {

		final boolean databaseIsConfigured = false;
		final boolean passwordIsSet        = StringUtils.isNotBlank(Settings.SuperUserPassword.getValue());
		final Style fgGreen                = new Style("color: #81ce25;");
		final Style bgGreen                = new Style("background-color: #81ce25; color: #fff; border: 1px solid rgba(0,0,0,.125);");
		final String id                    = "welcome";

		menu.block("li").css("active").block("a").id(id + "Menu").attr(new Attr("href", "#" + id)).block("span").text("Welcome").css("active");

		final Tag container = tabs.block("div").css("tab-content").id(id).attr(new Style("display: block;"));
		final Tag body      = header(container, "Welcome to Structr");

		body.block("p").text("This is the first start, so you need to configure some things.");

		final Tag list  = body.block("ul");
		final Tag item1 = list.block("li").text("Set a password for the <b>superuser</b>");
		final Tag item2 = list.block("li").text("Configure a <b>database connection</b>");

		if (passwordIsSet) {
			item1.block("span").text(" &#x2714;").attr(fgGreen);
		}

		if (databaseIsConfigured) {
			item2.block("span").text(" &#x2714;").attr(fgGreen);
		}

		if (!passwordIsSet) {

			body.block("h3").text("Superuser password");

			final Tag pwd = body.block("p");
			pwd.empty("input").attr(new Name("superuser.password")).attr(new Type("text")).attr(new Attr("size", 40));
			pwd.empty("input").attr(new Type("submit")).attr(new Attr("value", "Set password")).attr(bgGreen);

		} else {

			body.block("h3").text("Options");

			body.block("p").css("steps").block("button").attr(new Type("button")).text("Use default settings to connect to Neo4j").attr(new OnClick("window.location.href='" + ConfigUrl + "?useDefault';"));
			body.block("p").css("steps").text("or");
			body.block("p").css("steps").block("button").attr(new Type("button")).text("Configure database connection").attr(new OnClick("$('#databasesMenu').click();"));
			body.block("p").css("steps").block("button").attr(new Type("button")).text("Continue without database connection").attr(new OnClick("window.location.href='" + ConfigUrl + "?finish';"));

		}
	}

	private void databasesTab(final Tag menu, final Tag tabs) {

		final ManageDatabasesCommand cmd           = Services.getInstance().command(null, ManageDatabasesCommand.class);
		final List<DatabaseConnection> connections = cmd.getConnections();
		final String id                            = "databases";

		menu.block("li").block("a").id(id + "Menu").attr(new Attr("href", "#" + id)).block("span").text("Database Connections");

		final Tag container = tabs.block("div").css("tab-content").id(id);
		final Tag body      = header(container, "Database Connections");

		for (final DatabaseConnection connection : connections) {

			connection.render(body, ConfigUrl);
		}

		if (connections.isEmpty()) {

			body.block("p").text("There are currently no database connections configured.");
		}

		body.block("h2").text("Add connection");

		// new connection form should appear below existing connections
		body.block("div").attr(new Attr("style", "clear: both;"));

		final Tag div = body.block("div").css("connection app-tile new-connection");

		div.block("h4").text("Add database connection");

		final Tag name = div.block("p");
		name.block("label").text("Name");
		name.add(new InputField(name, "text", "new-name", "", "Enter name.."));

		final Tag url = div.block("p");
		url.block("label").text("Connection URL");
		url.add(new InputField(url, "text", "new-url", "bolt://localhost:7687", "Enter url.."));

		final Tag user = div.block("p");
		user.block("label").text("Username");
		user.add(new InputField(user, "text", "new-username", "neo4j", "Enter username.."));

		final Tag pass = div.block("p");
		pass.block("label").text("Password");
		pass.add(new InputField(pass, "password", "new-password", "", "Enter password.."));

		final Tag buttons = div.block("p").css("buttons");
		buttons.block("button").attr(new Attr("type", "button")).text("Add connection").attr(new Attr("onclick", "addConnection();"));
	}

	private Tag header(final Tag container, final String title) {

		final Tag div       = container.block("div");
		final Tag main      = div.block("div").css("config-group");

		main.block("h1").text(title);

		// stop floating
		container.block("div").attr(new Style("clear: both;"));

		return main;
	}

	private void authenticateSession(final HttpServletRequest request) {

		final HttpSession session = request.getSession();
		if (session != null) {

			final String sessionId = session.getId();
			if (sessionId != null) {

				sessions.add(sessionId);

			} else {

				logger.warn("Cannot authenticate HTTP session without session ID, ignoring.");
			}

		} else {

			logger.warn("Cannot authenticate HTTP request, no session.");
		}
	}

	private void invalidateSession(final HttpServletRequest request) {

		final HttpSession session = request.getSession();
		if (session != null) {

			final String sessionId = session.getId();
			if (sessionId != null) {

				sessions.remove(sessionId);

			} else {

				logger.warn("Cannot invalidate HTTP session without session ID, ignoring.");
			}

		} else {

			logger.warn("Cannot invalidate HTTP request, no session.");
		}
	}

	private String getFirstElement(final String[] values) {

		if (values != null && values.length == 1) {

			return values[0];
		}

		return null;
	}

	// ----- nested classes -----
	private static class Style extends Attr {

		public Style(final Object value) {
			super("style", value);
		}
	}

	private static class Src extends Attr {

		public Src(final Object value) {
			super("src", value);
		}
	}

	private static class Type extends Attr {

		public Type(final Object value) {
			super("type", value);
		}
	}

	private static class Name extends Attr {

		public Name(final Object value) {
			super("name", value);
		}
	}

	private static class Value extends Attr {

		public Value(final Object value) {
			super("value", value);
		}
	}

	private static class OnClick extends Attr {

		public OnClick(final Object value) {
			super("onclick", value);
		}
	}
}<|MERGE_RESOLUTION|>--- conflicted
+++ resolved
@@ -408,44 +408,6 @@
 				container.block("div").attr(new Style("clear: both;"));
 			}
 
-<<<<<<< HEAD
-		for (final Class serviceClass : services.getRegisteredServiceClasses()) {
-
-			final Set<String> serviceNames = new TreeSet<>();
-
-			serviceNames.addAll(services.getServices(serviceClass).keySet());
-			serviceNames.add("default");
-
-			for (final String name : serviceNames) {
-
-				final boolean running         = serviceClass != null ? services.isReady(serviceClass, name) : false;
-				final String serviceClassName = serviceClass.getSimpleName() + "." + name;
-
-				final Tag row  = table.block("tr");
-
-				row.block("td").text(serviceClassName);
-
-				if (running) {
-
-					row.block("td").block("button").attr(new Type("button"), new OnClick("window.location.href='" + ConfigUrl + "?restart=" + serviceClassName + "';")).text("Restart");
-
-					if ("HttpService".equals(serviceClassName)) {
-
-						row.block("td");
-
-					} else {
-
-						row.block("td").block("button").attr(new Type("button"), new OnClick("window.location.href='" + ConfigUrl + "?stop=" + serviceClassName + "';")).text("Stop");
-					}
-
-					row.block("td");
-
-				} else {
-
-					row.block("td");
-					row.block("td");
-					row.block("td").block("button").attr(new Type("button"), new OnClick("window.location.href='" + ConfigUrl + "?start=" + serviceClassName + "';")).text("Start");
-=======
 			// services tab
 			menu.block("li").block("a").id("servicesMenu").attr(new Attr("href", "#services")).block("span").text("Services");
 
@@ -497,7 +459,6 @@
 						row.block("td");
 						row.block("td").block("button").attr(new Type("button"), new OnClick("window.location.href='" + ConfigUrl + "?start=" + serviceClassName + "';")).text("Start");
 					}
->>>>>>> 5720353d
 				}
 			}
 
