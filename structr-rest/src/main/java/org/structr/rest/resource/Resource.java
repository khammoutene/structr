/**
 * Copyright (C) 2010-2020 Structr GmbH
 *
 * This file is part of Structr <http://structr.org>.
 *
 * Structr is free software: you can redistribute it and/or modify
 * it under the terms of the GNU General Public License as
 * published by the Free Software Foundation, either version 3 of the
 * License, or (at your option) any later version.
 *
 * Structr is distributed in the hope that it will be useful,
 * but WITHOUT ANY WARRANTY; without even the implied warranty of
 * MERCHANTABILITY or FITNESS FOR A PARTICULAR PURPOSE.  See the
 * GNU General Public License for more details.
 *
 * You should have received a copy of the GNU General Public License
 * along with Structr.  If not, see <http://www.gnu.org/licenses/>.
 */
package org.structr.rest.resource;

import java.util.Collections;
import java.util.Comparator;
import java.util.LinkedList;
import java.util.List;
import java.util.Map;
import javax.servlet.http.HttpServletRequest;
import javax.servlet.http.HttpServletResponse;
import org.apache.commons.lang3.StringUtils;
import org.slf4j.Logger;
import org.slf4j.LoggerFactory;
import org.structr.api.search.SortOrder;
import org.structr.api.util.Iterables;
import org.structr.api.util.ResultStream;
import org.structr.common.CaseHelper;
import org.structr.common.Permission;
import org.structr.common.SecurityContext;
import org.structr.common.error.FrameworkException;
import org.structr.core.GraphObject;
import org.structr.core.Value;
import org.structr.core.app.App;
import org.structr.core.app.Query;
import org.structr.core.app.StructrApp;
import org.structr.core.entity.AbstractNode;
import org.structr.core.entity.Principal;
import org.structr.core.graph.NodeFactory;
import org.structr.core.graph.NodeInterface;
import org.structr.core.graph.RelationshipInterface;
import org.structr.core.graph.Tx;
import org.structr.core.graph.search.SearchCommand;
import org.structr.core.property.PropertyKey;
import org.structr.core.property.PropertyMap;
import org.structr.rest.RestMethodResult;
import org.structr.rest.exception.IllegalMethodException;
import org.structr.rest.exception.IllegalPathException;
import org.structr.rest.exception.NotFoundException;
import org.structr.rest.servlet.JsonRestServlet;

/**
 * Base class for all resource constraints. Constraints can be combined with succeeding constraints to avoid unneccesary evaluation.
 */
public abstract class Resource {

	private static final Logger logger = LoggerFactory.getLogger(Resource.class.getName());

	protected SecurityContext securityContext = null;

	public abstract Resource tryCombineWith(Resource next) throws FrameworkException;

	/**
	 * Check and configure this instance with the given values. Please note that you need to set the security context of your class in this method.
	 *
	 * @param part the uri part that matched this resource
	 * @param securityContext the security context of the current request
	 * @param request the current request
	 * @return whether this resource accepts the given uri part
	 * @throws FrameworkException
	 */
	public abstract boolean checkAndConfigure(String part, SecurityContext securityContext, HttpServletRequest request) throws FrameworkException;
	public abstract String getUriPart();
	public abstract Class<? extends GraphObject> getEntityClass();
	public abstract String getResourceSignature();
	public abstract boolean isCollectionResource() throws FrameworkException;

	public abstract ResultStream doGet(final SortOrder sortOrder, final int pageSize, final int page) throws FrameworkException;
	public abstract RestMethodResult doPost(final Map<String, Object> propertySet) throws FrameworkException;

	@Override
	public String toString() {
		return getClass().getName() + "(" + getResourceSignature() + ")";
	}

	public RestMethodResult doHead() throws FrameworkException {
		Thread.dumpStack();
		throw new IllegalStateException("Resource.doHead() called, this should not happen.");
	}

	public RestMethodResult doOptions() throws FrameworkException {
		return new RestMethodResult(HttpServletResponse.SC_OK);
	}

	public RestMethodResult doPatch(List<Map<String, Object>> propertySet) throws FrameworkException {
		throw new IllegalMethodException("PATCH not allowed on " + getClass().getSimpleName());
	}

	public RestMethodResult doDelete() throws FrameworkException {

		final App app      = StructrApp.getInstance(securityContext);
		final int pageSize = 500;
		int count          = 0;
		int chunk          = 0;
		boolean hasMore    = true;

		while (hasMore) {

			// will be set to true below if at least one result was processed
			hasMore = false;

			try (final Tx tx = app.tx(true, true, false)) {

				chunk++;

				// always fetch the first page
<<<<<<< HEAD
				try (final ResultStream<GraphObject> result = doGet(null, false, pageSize, 1)) {
=======
				try (final ResultStream<GraphObject> result = doGet(null, pageSize, 1)) {
>>>>>>> ed1f5bc9

					for (final GraphObject obj : result) {

						hasMore = true;

						if (obj.isNode()) {

							app.delete((NodeInterface)obj);

						} else {

							app.delete((RelationshipInterface)obj);
						}

						count++;
					}
				}

				tx.success();

				logger.info("DeleteObjects: {} objects processed", count);

			} catch (NotFoundException nfex) {

				// ignore NotFoundException

			} catch (Throwable t) {

				logger.warn("Exception in DELETE chunk #{}: {}", chunk, t.getMessage());

				// we need to break here, otherwise the delete call will loop
				// endlessly, trying to delete the erroneous objects.
				break;
			}
		}

		return new RestMethodResult(HttpServletResponse.SC_OK);
	}

	public RestMethodResult doPut(final Map<String, Object> propertySet) throws FrameworkException {

<<<<<<< HEAD
		final List<GraphObject> results = Iterables.toList(doGet(null, false, NodeFactory.DEFAULT_PAGE_SIZE, NodeFactory.DEFAULT_PAGE));
=======
		final List<GraphObject> results = Iterables.toList(doGet(null, NodeFactory.DEFAULT_PAGE_SIZE, NodeFactory.DEFAULT_PAGE));
>>>>>>> ed1f5bc9

		if (results != null && !results.isEmpty()) {

			final Class type = results.get(0).getClass();

			// instruct deserialization strategies to set properties on related nodes
			securityContext.setAttribute("setNestedProperties", true);

			PropertyMap properties = PropertyMap.inputTypeToJavaType(securityContext, type, propertySet);

			for (final GraphObject obj : results) {

				if (obj.isNode() && !obj.getSyncNode().isGranted(Permission.write, securityContext)) {

					final Principal currentUser = securityContext.getUser(false);
					String user = null;

					if (currentUser == null) {
						user = securityContext.isSuperUser() ? "superuser" : "anonymous";
					} else {
						user = currentUser.getProperty(AbstractNode.id);
					}

					throw new FrameworkException(403, "Modification of node " + obj.getProperty(GraphObject.id) + " with type " + obj.getProperty(GraphObject.type) + " by user " + user + " not permitted.");
				}

				obj.setProperties(securityContext, properties);
			}

			return new RestMethodResult(HttpServletResponse.SC_OK);
		}

		throw new IllegalPathException(getResourceSignature() + " can only be applied to a non-empty resource");
	}

	/**
	 *
	 * @param propertyView
	 */
	public void configurePropertyView(final Value<String> propertyView) {
	}

	public void postProcessResultSet(final ResultStream result) {
	}

	public boolean isPrimitiveArray() {
		return false;
	}

	public void setSecurityContext(final SecurityContext securityContext) {
		this.securityContext = securityContext;
	}

	/**
	 * Override this method in your resource implementation and return false
	 * to prevent the creation of an encosing transaction context in your
	 * doPost() method. Default: true.
	 *
	 * @return whether to create transaction around the doPost() method
	 */
	public boolean createPostTransaction() {
		return true;
	}

	public Class getEntityClassOrDefault() {

		final Class entityClass = getEntityClass();
		if (entityClass != null) {

			return entityClass;
		}

		return AbstractNode.class;
	}

	// ----- protected methods -----
	protected PropertyKey findPropertyKey(final TypedIdResource typedIdResource, final TypeResource typeResource) {

		Class sourceNodeType = typedIdResource.getTypeResource().getEntityClass();
		String rawName = typeResource.getRawType();
		PropertyKey key = StructrApp.getConfiguration().getPropertyKeyForJSONName(sourceNodeType, rawName, false);

		if (key == null) {

			// try to convert raw name into lower-case variable name
			key = StructrApp.getConfiguration().getPropertyKeyForJSONName(sourceNodeType, CaseHelper.toLowerCamelCase(rawName), false);
		}

		return key;
	}

	protected String buildLocationHeader(final GraphObject newObject) {

		final StringBuilder uriBuilder = securityContext.getBaseURI();

		uriBuilder.append(getUriPart());
		uriBuilder.append("/");

		if (newObject != null) {

			uriBuilder.append(newObject.getUuid());
		}

		return uriBuilder.toString();
	}

	protected void applyDefaultSorting(final List<? extends GraphObject> list, final SortOrder sortOrder) {

		if (sortOrder != null && !sortOrder.isEmpty()) {

			Collections.sort(list, sortOrder);
		}
	}

	protected void extractDistanceSearch(final HttpServletRequest request, final Query query) {

		if (request != null) {

			final String distance = request.getParameter(SearchCommand.DISTANCE_SEARCH_KEYWORD);

			if (!request.getParameterMap().isEmpty() && StringUtils.isNotBlank(distance)) {

				final String latlon   = request.getParameter(SearchCommand.LAT_LON_SEARCH_KEYWORD);
				if (latlon != null) {

					final String[] parts = latlon.split("[,]+");
					if (parts.length == 2) {

						try {
							final double dist      = Double.parseDouble(distance);
							final double latitude  = Double.parseDouble(parts[0]);
							final double longitude = Double.parseDouble(parts[1]);

							query.location(latitude, longitude, dist);

						} catch (NumberFormatException nex) {
							logger.warn("Unable to parse latitude, longitude or distance for search query {}", latlon);
						}
					}

				} else {

					final double dist     = Double.parseDouble(distance);
					final String location = request.getParameter(SearchCommand.LOCATION_SEARCH_KEYWORD);

					String street     = request.getParameter(SearchCommand.STREET_SEARCH_KEYWORD);
					String house      = request.getParameter(SearchCommand.HOUSE_SEARCH_KEYWORD);
					String postalCode = request.getParameter(SearchCommand.POSTAL_CODE_SEARCH_KEYWORD);
					String city       = request.getParameter(SearchCommand.CITY_SEARCH_KEYWORD);
					String state      = request.getParameter(SearchCommand.STATE_SEARCH_KEYWORD);
					String country    = request.getParameter(SearchCommand.COUNTRY_SEARCH_KEYWORD);

					// if location, use city and street, else use all fields that are there!
					if (location != null) {

						String[] parts = location.split("[,]+");
						switch (parts.length) {

							case 3:
								country = parts[2];	// no break here intentionally

							case 2:
								city = parts[1];	// no break here intentionally

							case 1:
								street = parts[0];
								break;

							default:
								break;
						}
					}

					query.location(street, house, postalCode, city, state, country, dist);
				}
			}
		}
	}

	protected void extractSearchableAttributes(final SecurityContext securityContext, final Class type, final HttpServletRequest request, final Query query) throws FrameworkException {

		if (type != null && request != null && !request.getParameterMap().isEmpty()) {

			final boolean exactSearch          = !(parseInteger(request.getParameter(JsonRestServlet.REQUEST_PARAMETER_LOOSE_SEARCH)) == 1);
			final List<PropertyKey> searchKeys = new LinkedList<>();

			for (final String name : request.getParameterMap().keySet()) {

				final PropertyKey key = StructrApp.getConfiguration().getPropertyKeyForJSONName(type, getFirstPartOfString(name), false);
				if (key != null) {

					// add to list of searchable keys
					searchKeys.add(key);

				} else if (!JsonRestServlet.commonRequestParameters.contains(name)) {

					// exclude common request parameters here (should not throw exception)
					throw new FrameworkException(400, "Unknown search key " + name);
				}
			}

			// sort list of search keys according to their desired order
			// so that querying search attributes can use other attributes
			// to refine their partial results.
			Collections.sort(searchKeys, new PropertyKeyProcessingOrderComparator());

			for (final PropertyKey key : searchKeys) {

				// hand list of search attributes over to key
				key.extractSearchableAttribute(securityContext, request, exactSearch, query);
			}
		}
	}

	protected static int parseInteger(final Object source) {

		try {
			return Integer.parseInt(source.toString());

		} catch (final Throwable t) {}

		return -1;
	}

	// ----- private methods -----
	/**
	 * Returns the first part of the given source string when it contains a "."
	 *
	 * @return source
	 */
	private String getFirstPartOfString(final String source) {

		final int pos = source.indexOf(".");
		if (pos > -1) {

			return source.substring(0, pos);
		}

		return source;
	}

	// ----- nested classes -----
	private static class PropertyKeyProcessingOrderComparator implements Comparator<PropertyKey> {

		@Override
		public int compare(final PropertyKey key1, final PropertyKey key2) {
			return Integer.valueOf(key1.getProcessingOrderPosition()).compareTo(Integer.valueOf(key2.getProcessingOrderPosition()));
		}
	}
}<|MERGE_RESOLUTION|>--- conflicted
+++ resolved
@@ -120,11 +120,7 @@
 				chunk++;
 
 				// always fetch the first page
-<<<<<<< HEAD
-				try (final ResultStream<GraphObject> result = doGet(null, false, pageSize, 1)) {
-=======
 				try (final ResultStream<GraphObject> result = doGet(null, pageSize, 1)) {
->>>>>>> ed1f5bc9
 
 					for (final GraphObject obj : result) {
 
@@ -166,11 +162,7 @@
 
 	public RestMethodResult doPut(final Map<String, Object> propertySet) throws FrameworkException {
 
-<<<<<<< HEAD
-		final List<GraphObject> results = Iterables.toList(doGet(null, false, NodeFactory.DEFAULT_PAGE_SIZE, NodeFactory.DEFAULT_PAGE));
-=======
 		final List<GraphObject> results = Iterables.toList(doGet(null, NodeFactory.DEFAULT_PAGE_SIZE, NodeFactory.DEFAULT_PAGE));
->>>>>>> ed1f5bc9
 
 		if (results != null && !results.isEmpty()) {
 
