--- conflicted
+++ resolved
@@ -24,6 +24,7 @@
 import java.io.IOException;
 import java.io.Reader;
 import java.io.Writer;
+import java.net.URISyntaxException;
 import java.text.SimpleDateFormat;
 import java.util.Collections;
 import java.util.LinkedList;
@@ -152,13 +153,10 @@
 				try (final Reader reader = new FileReader(snapshotFile)) {
 
 					StructrSchema.replaceDatabaseSchema(app, StructrSchema.createFromSource(reader));
-<<<<<<< HEAD
-=======
 
 				} catch (InvalidSchemaException | URISyntaxException ex) {
 
 					throw new FrameworkException(422, ex.getMessage());
->>>>>>> 5720353d
 				}
 
 			} else {
@@ -183,12 +181,8 @@
 			StructrSchema.replaceDatabaseSchema(app, StructrSchema.createEmptySchema());
 
 			tx.success();
-<<<<<<< HEAD
-		}
-=======
 
 		} catch (InvalidSchemaException | URISyntaxException ex) {
->>>>>>> 5720353d
 
 			throw new FrameworkException(422, ex.getMessage());
 		}
@@ -207,13 +201,10 @@
 				try (final Reader reader = new FileReader(snapshotFile)) {
 
 					StructrSchema.extendDatabaseSchema(app, StructrSchema.createFromSource(reader));
-<<<<<<< HEAD
-=======
 
 				} catch (InvalidSchemaException | URISyntaxException ex) {
 
 					throw new FrameworkException(422, ex.getMessage());
->>>>>>> 5720353d
 				}
 
 			} else {
