/**
 * Copyright (C) 2010-2014 Morgner UG (haftungsbeschränkt)
 *
 * This file is part of Structr <http://structr.org>.
 *
 * Structr is free software: you can redistribute it and/or modify it under the
 * terms of the GNU Affero General Public License as published by the Free
 * Software Foundation, either version 3 of the License, or (at your option) any
 * later version.
 *
 * Structr is distributed in the hope that it will be useful, but WITHOUT ANY
 * WARRANTY; without even the implied warranty of MERCHANTABILITY or FITNESS FOR
 * A PARTICULAR PURPOSE. See the GNU General Public License for more details.
 *
 * You should have received a copy of the GNU Affero General Public License
 * along with Structr. If not, see <http://www.gnu.org/licenses/>.
 */
package org.structr.rest.service;

import ch.qos.logback.access.jetty.RequestLogImpl;
import ch.qos.logback.access.servlet.TeeFilter;
import java.io.File;
import java.io.IOException;
import java.util.EnumSet;
import java.util.LinkedHashMap;
import java.util.LinkedHashSet;
import java.util.LinkedList;
import java.util.List;
import java.util.Map;
import java.util.Set;
import java.util.logging.Level;
import java.util.logging.Logger;
import javax.servlet.DispatcherType;
import org.apache.commons.io.FileUtils;
import org.apache.commons.lang3.StringUtils;
import org.eclipse.jetty.server.Authentication.User;
import org.eclipse.jetty.server.Connector;
import org.eclipse.jetty.server.Handler;
import org.eclipse.jetty.server.HttpConfiguration;
import org.eclipse.jetty.server.HttpConnectionFactory;
import org.eclipse.jetty.server.SecureRequestCustomizer;
import org.eclipse.jetty.server.Server;
import org.eclipse.jetty.server.ServerConnector;
import org.eclipse.jetty.server.SslConnectionFactory;
import org.eclipse.jetty.server.handler.ContextHandler;
import org.eclipse.jetty.server.handler.ContextHandlerCollection;
import org.eclipse.jetty.server.handler.DefaultHandler;
import org.eclipse.jetty.server.handler.HandlerCollection;
import org.eclipse.jetty.server.handler.RequestLogHandler;
import org.eclipse.jetty.server.handler.ResourceHandler;
import org.eclipse.jetty.servlet.FilterHolder;
import org.eclipse.jetty.servlet.ServletContextHandler;
import org.eclipse.jetty.servlet.ServletHolder;
import org.eclipse.jetty.servlets.AsyncGzipFilter;
import org.eclipse.jetty.servlets.GzipFilter;
import org.eclipse.jetty.util.resource.JarResource;
import org.eclipse.jetty.util.resource.Resource;
import org.eclipse.jetty.util.resource.ResourceCollection;
import org.eclipse.jetty.util.ssl.SslContextFactory;
import org.structr.common.PropertyView;
import org.structr.common.StructrConf;
import org.structr.core.Command;
import org.structr.core.RunnableService;
import org.structr.core.Services;
import org.structr.core.auth.SuperUserAuthenticator;
import org.structr.rest.DefaultResourceProvider;
import org.structr.rest.ResourceProvider;
import org.structr.rest.servlet.JsonRestServlet;
import org.tuckey.web.filters.urlrewrite.UrlRewriteFilter;

/**
 *
 * @author Christian Morgner
 */
public class HttpService implements RunnableService {

	private static final Logger logger = Logger.getLogger(HttpService.class.getName());
	public static final String SERVLETS = "HttpService.servlets";
	public static final String RESOURCE_HANDLERS = "HttpService.resourceHandlers";
	public static final String LIFECYCLE_LISTENERS = "HttpService.lifecycle.listeners";
	public static final String MAIN_CLASS = "HttpService.mainClass";
	public static final String ASYNC = "HttpService.async";

	public static final String APPLICATION_TITLE = "application.title";
	public static final String APPLICATION_HOST = "application.host";
	public static final String APPLICATION_HTTP_PORT = "application.http.port";
	public static final String APPLICATION_HTTPS_PORT = "application.https.port";
	public static final String APPLICATION_HTTPS_ENABLED = "application.https.enabled";
	public static final String APPLICATION_KEYSTORE_PATH = "application.keystore.path";
	public static final String APPLICATION_KEYSTORE_PASSWORD = "application.keystore.password";
	


	// set of resource providers for this service
	private Set<ResourceProvider> resourceProviders = new LinkedHashSet<>();

	private enum LifecycleEvent {

		Started, Stopped
	}

	private Server server = null;
	private String basePath = null;
	private String applicationName = null;
	private String host = null;
<<<<<<< HEAD
	private boolean async = false;
=======
	private boolean async = true;
>>>>>>> 12c7f539
	private int httpPort = 8082;
	private int maxIdleTime = 30000;
	private int requestHeaderSize = 8192;

	private HttpConfiguration httpConfig;
	private HttpConfiguration httpsConfig;

	@Override
	public void startService() {

		logger.log(Level.INFO, "Starting {0} (host={1}:{2}, maxIdleTime={3}, requestHeaderSize={4})", new Object[]{applicationName, host, String.valueOf(httpPort), String.valueOf(maxIdleTime), String.valueOf(requestHeaderSize)});
		logger.log(Level.INFO, "Base path {0}", basePath);
		logger.log(Level.INFO, "{0} started at http://{1}:{2}", new Object[]{applicationName, String.valueOf(host), String.valueOf(httpPort)});

		try {
			server.start();

		} catch (Exception ex) {

			logger.log(Level.SEVERE, "Unable to start HTTP service: {0}", ex);
		}

		// The jsp directory is created by the container, but we don't need it
		removeDir(basePath, "jsp");

		// send lifecycle event that the server has been started
		sendLifecycleEvent(LifecycleEvent.Started);
	}

	@Override
	public void stopService() {
	}

	@Override
	public boolean runOnStartup() {
		return true;
	}

	@Override
	public boolean isRunning() {
		return server != null && server.isRunning();
	}

	@Override
	public void injectArguments(Command command) {
	}

	@Override
	public void initialize(final StructrConf additionalConfig) {

		final StructrConf finalConfig = new StructrConf();

		// Default configuration
		finalConfig.setProperty(APPLICATION_TITLE, "structr server");
		finalConfig.setProperty(APPLICATION_HOST, "0.0.0.0");
		finalConfig.setProperty(APPLICATION_HTTP_PORT, "8082");
		finalConfig.setProperty(APPLICATION_HTTPS_ENABLED, "false");
		finalConfig.setProperty(APPLICATION_HTTPS_PORT, "8083");
		finalConfig.setProperty(ASYNC, "false");
		finalConfig.setProperty(SERVLETS, "JsonRestServlet");

		finalConfig.setProperty("JsonRestServlet.class", JsonRestServlet.class.getName());
		finalConfig.setProperty("JsonRestServlet.path", "/structr/rest/*");
		finalConfig.setProperty("JsonRestServlet.resourceprovider", DefaultResourceProvider.class.getName());
		finalConfig.setProperty("JsonRestServlet.authenticator", SuperUserAuthenticator.class.getName());
		finalConfig.setProperty("JsonRestServlet.user.class", User.class.getName());
		finalConfig.setProperty("JsonRestServlet.user.autocreate", "false");
		finalConfig.setProperty("JsonRestServlet.defaultview", PropertyView.Public);
		finalConfig.setProperty("JsonRestServlet.outputdepth", "3");

		Services.mergeConfiguration(finalConfig, additionalConfig);

		String mainClassName = (String) finalConfig.get(MAIN_CLASS);

		Class mainClass = null;
		if (mainClassName != null) {

			logger.log(Level.INFO, "Running main class {0}", new Object[]{mainClassName});

			try {
				mainClass = Class.forName(mainClassName);
			} catch (ClassNotFoundException ex) {
				logger.log(Level.WARNING, "Did not find class for main class from config " + mainClassName, ex);
			}

		}

		String sourceJarName = (mainClass != null ? mainClass : getClass()).getProtectionDomain().getCodeSource().getLocation().toString();
		final boolean isTest = Boolean.parseBoolean(finalConfig.getProperty(Services.TESTING, "false"));

		if (!isTest && StringUtils.stripEnd(sourceJarName, System.getProperty("file.separator")).endsWith("classes")) {

			String jarFile = System.getProperty("jarFile");
			if (StringUtils.isEmpty(jarFile)) {
				throw new IllegalArgumentException(getClass().getName() + " was started in an environment where the classloader cannot determine the JAR file containing the main class.\n"
					+ "Please specify the path to the JAR file in the parameter -DjarFile.\n"
					+ "Example: -DjarFile=${project.build.directory}/${project.artifactId}-${project.version}.jar");
			}
			sourceJarName = jarFile;
		}

		// load configuration from properties file
		applicationName   = finalConfig.getProperty(APPLICATION_TITLE);
		host              = finalConfig.getProperty(APPLICATION_HOST);
		basePath          = finalConfig.getProperty(Services.BASE_PATH);
		httpPort          = parseInt(finalConfig.getProperty(APPLICATION_HTTP_PORT), 8082);
		maxIdleTime       = parseInt(System.getProperty("maxIdleTime"), 30000);
		requestHeaderSize = parseInt(System.getProperty("requestHeaderSize"), 8192);
		async             = parseBoolean(finalConfig.getProperty(ASYNC), false);
<<<<<<< HEAD
		
=======

>>>>>>> 12c7f539
		if (async) {
			logger.log(Level.INFO, "Running in asynchronous mode");
		}

		// other properties
		String keyStorePath = finalConfig.getProperty(APPLICATION_KEYSTORE_PATH);
		String keyStorePassword = finalConfig.getProperty(APPLICATION_KEYSTORE_PASSWORD);
		String contextPath = System.getProperty("contextPath", "/");
		String logPrefix = "structr";
		boolean enableRewriteFilter = true; // configurationFile.getProperty(Services.
		boolean enableHttps = parseBoolean(finalConfig.getProperty(APPLICATION_HTTPS_ENABLED), false);
		boolean enableGzipCompression = true; //
		boolean logRequests = false; //
		int httpsPort = parseInt(finalConfig.getProperty(APPLICATION_HTTPS_PORT), 8083);

		// get current base path
		basePath = System.getProperty("home", basePath);
		if (basePath.isEmpty()) {

			// use cwd and, if that fails, /tmp as a fallback
			basePath = System.getProperty("user.dir", "/tmp");
		}

		// create base directory if it does not exist
		File baseDir = new File(basePath);
		if (!baseDir.exists()) {
			baseDir.mkdirs();
		}

		server = new Server(httpPort);
		ContextHandlerCollection contexts = new ContextHandlerCollection();

		contexts.addHandler(new DefaultHandler());

		final ServletContextHandler servletContext = new ServletContextHandler(server, contextPath, true, true);
		final List<Connector> connectors = new LinkedList<>();

		// create resource collection from base path & source JAR
		try {
			servletContext.setBaseResource(new ResourceCollection(Resource.newResource(basePath), JarResource.newJarResource(Resource.newResource(sourceJarName))));

		} catch (Throwable t) {

			logger.log(Level.WARNING, "Base resource {0} not usable: {1}", new Object[]{basePath, t.getMessage()});
		}

		// this is needed for the filters to work on the root context "/"
		servletContext.addServlet("org.eclipse.jetty.servlet.DefaultServlet", "/");
		servletContext.setInitParameter("org.eclipse.jetty.servlet.Default.dirAllowed", "false");

		if (enableRewriteFilter) {

			FilterHolder rewriteFilter = new FilterHolder(UrlRewriteFilter.class);
			rewriteFilter.setInitParameter("confPath", "urlrewrite.xml");
			servletContext.addFilter(rewriteFilter, "/*", EnumSet.of(DispatcherType.REQUEST, async ? DispatcherType.ASYNC : DispatcherType.FORWARD));
		}

		if (enableGzipCompression) {

			FilterHolder gzipFilter = async ? new FilterHolder(AsyncGzipFilter.class) : new FilterHolder(GzipFilter.class);
			gzipFilter.setInitParameter("mimeTypes", "text/html,text/plain,text/css,text/javascript,application/json");
			gzipFilter.setInitParameter("bufferSize", "32768");
			gzipFilter.setInitParameter("minGzipSize", "256");
			gzipFilter.setInitParameter("deflateCompressionLevel", "9");
			gzipFilter.setInitParameter("methods", "GET,POST");
			servletContext.addFilter(gzipFilter, "/*", EnumSet.of(DispatcherType.REQUEST, async ? DispatcherType.ASYNC : DispatcherType.FORWARD));

		}

		contexts.addHandler(servletContext);

		// enable request logging
		if (logRequests || "true".equals(finalConfig.getProperty("log.requests", "false"))) {

			String etcPath = basePath + "/etc";
			File etcDir = new File(etcPath);

			if (!etcDir.exists()) {

				etcDir.mkdir();
			}

			String logbackConfFilePath = basePath + "/etc/logback-access.xml";
			File logbackConfFile = new File(logbackConfFilePath);

			if (!logbackConfFile.exists()) {

				// synthesize a logback accees log config file
				List<String> config = new LinkedList<>();

				config.add("<configuration>");
				config.add("  <appender name=\"FILE\" class=\"ch.qos.logback.core.rolling.RollingFileAppender\">");
				config.add("    <rollingPolicy class=\"ch.qos.logback.core.rolling.TimeBasedRollingPolicy\">");
				config.add("      <fileNamePattern>logs/" + logPrefix + "-%d{yyyy_MM_dd}.request.log.zip</fileNamePattern>");
				config.add("    </rollingPolicy>");
				config.add("    <encoder>");
				config.add("      <charset>UTF-8</charset>");
				config.add("      <pattern>%h %l %u %t \"%r\" %s %b %n%fullRequest%n%n%fullResponse</pattern>");
				config.add("    </encoder>");
				config.add("  </appender>");
				config.add("  <appender-ref ref=\"FILE\" />");
				config.add("</configuration>");

				try {
					logbackConfFile.createNewFile();
					FileUtils.writeLines(logbackConfFile, "UTF-8", config);

				} catch (IOException ioex) {

					logger.log(Level.WARNING, "Unable to write logback configuration.", ioex);
				}
			}

			FilterHolder loggingFilter = new FilterHolder(TeeFilter.class);
			servletContext.addFilter(loggingFilter, "/*", EnumSet.of(DispatcherType.REQUEST, async ? DispatcherType.ASYNC : DispatcherType.FORWARD));
			loggingFilter.setInitParameter("includes", "");

			RequestLogHandler requestLogHandler = new RequestLogHandler();
			String logPath = basePath + "/logs";
			File logDir = new File(logPath);

			// Create logs directory if not existing
			if (!logDir.exists()) {

				logDir.mkdir();

			}

			final RequestLogImpl requestLog = new RequestLogImpl();
			requestLogHandler.setRequestLog(requestLog);

			final HandlerCollection handlers = new HandlerCollection();

			handlers.setHandlers(new Handler[]{contexts, new DefaultHandler(), requestLogHandler});

			server.setHandler(handlers);

		} else {

			server.setHandler(contexts);

		}

		final List<ContextHandler> resourceHandler = collectResourceHandlers(finalConfig);
		for (ContextHandler contextHandler : resourceHandler) {
			contexts.addHandler(contextHandler);
		}

		final Map<String, ServletHolder> servlets = collectServlets(finalConfig);

		// add servlet elements
		int position = 1;
		for (Map.Entry<String, ServletHolder> servlet : servlets.entrySet()) {

			ServletHolder servletHolder = servlet.getValue();
			String path = servlet.getKey();

			servletHolder.setInitOrder(position++);

			logger.log(Level.INFO, "Adding servlet {0} for {1}", new Object[]{servletHolder, path});

			servletContext.addServlet(servletHolder, path);
		}

		contexts.addHandler(servletContext);

		if (host != null && !host.isEmpty() && httpPort > -1) {

			httpConfig = new HttpConfiguration();
			httpConfig.setSecureScheme("https");
			httpConfig.setSecurePort(httpsPort);
			//httpConfig.setOutputBufferSize(8192);
			httpConfig.setRequestHeaderSize(requestHeaderSize);

			ServerConnector httpConnector = new ServerConnector(server, new HttpConnectionFactory(httpConfig));

			httpConnector.setHost(host);
			httpConnector.setPort(httpPort);

			connectors.add(httpConnector);

		} else {

			logger.log(Level.WARNING, "Unable to configure HTTP server port, please make sure that {0} and {1} are set correctly in structr.conf.", new Object[]{APPLICATION_HOST, APPLICATION_HTTP_PORT});
		}

		if (enableHttps) {

			if (httpsPort > -1 && keyStorePath != null && !keyStorePath.isEmpty() && keyStorePassword != null) {

				httpsConfig = new HttpConfiguration(httpConfig);
				httpsConfig.addCustomizer(new SecureRequestCustomizer());

				SslContextFactory sslContextFactory = new SslContextFactory();
				sslContextFactory.setKeyStorePath(keyStorePath);
				sslContextFactory.setKeyStorePassword(keyStorePassword);

				ServerConnector https = new ServerConnector(server,
					new SslConnectionFactory(sslContextFactory, "http/1.1"),
					new HttpConnectionFactory(httpsConfig));

				https.setPort(httpsPort);
				https.setIdleTimeout(500000);

				https.setHost(host);
				https.setPort(httpsPort);

				connectors.add(https);

			} else {

				logger.log(Level.WARNING, "Unable to configure SSL, please make sure that {0}, {1} and {2} are set correctly in structr.conf.", new Object[]{
					APPLICATION_HTTPS_PORT,
					APPLICATION_KEYSTORE_PATH,
					APPLICATION_KEYSTORE_PASSWORD
				});
			}
		}

		if (!connectors.isEmpty()) {

			server.setConnectors(connectors.toArray(new Connector[0]));

		} else {

			logger.log(Level.SEVERE, "No connectors configured, aborting.");
			System.exit(0);
		}

		server.setStopTimeout(1000);
		server.setStopAtShutdown(true);
	}

	@Override
	public void shutdown() {

		if (server != null) {

			try {
				server.stop();

			} catch (Exception ex) {

				logger.log(Level.WARNING, "Error while stopping Jetty server: {0}", ex.getMessage());
			}
		}

		// send lifecycle event that the server has been stopped
		sendLifecycleEvent(LifecycleEvent.Stopped);
	}

	@Override
	public String getName() {
		return HttpService.class.getName();
	}

	public Set<ResourceProvider> getResourceProviders() {
		return resourceProviders;
	}

	/**
	 * Tries to parse the given String to an int value, returning
	 * defaultValue on error.
	 *
	 * @param value the source String to parse
	 * @param defaultValue the default value that will be returned when parsing fails
	 * @return the parsed value or the given default value when parsing fails
	 */
	public static int parseInt(String value, int defaultValue) {

		if (value == null) {

			return defaultValue;

		}

		try {
			return Integer.parseInt(value);
		} catch (NumberFormatException ignore) {}

		return defaultValue;
	}

	public static boolean parseBoolean(Object source, boolean defaultValue) {

		try { return Boolean.parseBoolean(source.toString()); } catch(Throwable ignore) {}

		return defaultValue;
	}

	// ----- private methods -----
	private List<ContextHandler> collectResourceHandlers(final StructrConf properties) {

		final List<ContextHandler> resourceHandlers = new LinkedList<>();

		final String resourceHandlerList = properties.getProperty(RESOURCE_HANDLERS, "");

		if (resourceHandlerList != null) {

			for (String resourceHandlerName : resourceHandlerList.split("[ \\t]+")) {

				try {

					final String contextPath = properties.getProperty(resourceHandlerName.concat(".contextPath"));
					if (contextPath != null) {

						final String resourceBase = properties.getProperty(resourceHandlerName.concat(".resourceBase"));
						if (resourceBase != null) {

							final String directoriesListed = properties.getProperty(resourceHandlerName.concat(".directoriesListed"));
							if (directoriesListed != null) {

								final String welcomeFiles = properties.getProperty(resourceHandlerName.concat(".welcomeFiles"));
								if (welcomeFiles != null) {

									ResourceHandler resourceHandler = new ResourceHandler();
									resourceHandler.setDirectoriesListed(Boolean.parseBoolean(directoriesListed));
									resourceHandler.setWelcomeFiles(StringUtils.split(welcomeFiles));
									resourceHandler.setResourceBase(resourceBase);
									ContextHandler staticResourceHandler = new ContextHandler();
									staticResourceHandler.setContextPath(contextPath);
									staticResourceHandler.setHandler(resourceHandler);

									resourceHandlers.add(staticResourceHandler);

								} else {

									logger.log(Level.WARNING, "Unable to register resource handler {0}, missing {0}.welcomeFiles", resourceHandlerName);

								}

							} else {

								logger.log(Level.WARNING, "Unable to register resource handler {0}, missing {0}.resourceBase", resourceHandlerName);

							}

						} else {

							logger.log(Level.WARNING, "Unable to register resource handler {0}, missing {0}.resourceBase", resourceHandlerName);
						}

					} else {

						logger.log(Level.WARNING, "Unable to register resource handler {0}, missing {0}.contextPath", resourceHandlerName);
					}

				} catch (Throwable t) {

					logger.log(Level.WARNING, "Unable to initialize resource handler {0}: {1}", new Object[]{resourceHandlerName, t.getMessage()});
				}
			}

		} else {

			logger.log(Level.WARNING, "No resource handlers configured for HttpService.");
		}

		// TODO: read context handlers from configuration file
//		public Structr addResourceHandler(String contextPath, String resourceBase, boolean directoriesListed, String[] welcomeFiles) {
//
//		ResourceHandler resourceHandler = new ResourceHandler();
//		resourceHandler.setDirectoriesListed(directoriesListed);
//		resourceHandler.setWelcomeFiles(welcomeFiles);
//		resourceHandler.setResourceBase(resourceBase);
//		ContextHandler staticResourceHandler = new ContextHandler();
//		staticResourceHandler.setContextPath(contextPath);
//		staticResourceHandler.setHandler(resourceHandler);
//
//		this.resourceHandler.add(staticResourceHandler);
		return resourceHandlers;
	}

	private Map<String, ServletHolder> collectServlets(final StructrConf properties) {

		final Map<String, ServletHolder> servlets = new LinkedHashMap<>();
		final String servletNameList = properties.getProperty(SERVLETS, "");

		if (servletNameList != null) {

			for (String servletName : servletNameList.split("[ \\t]+")) {

				try {

					final String servletClassName = properties.getProperty(servletName.concat(".class"));
					if (servletClassName != null) {

						final String servletPath = properties.getProperty(servletName.concat(".path"));
						if (servletPath != null) {

							final HttpServiceServlet servlet = (HttpServiceServlet) Class.forName(servletClassName).newInstance();
							servlet.getConfig().initializeFromProperties(properties, servletName, resourceProviders);

							if (servletPath.endsWith("*")) {

								servlets.put(servletPath, new ServletHolder(servlet));

							} else {

								servlets.put(servletPath + "/*", new ServletHolder(servlet));
							}

						} else {

							logger.log(Level.WARNING, "Unable to register servlet {0}, missing {0}.path", servletName);
						}

					} else {

						logger.log(Level.WARNING, "Unable to register servlet {0}, missing {0}.class", servletName);
					}

				} catch (Throwable t) {

					logger.log(Level.WARNING, "Unable to initialize servlet {0}: {1}", new Object[]{servletName, t.getMessage()});
				}
			}

		} else {

			logger.log(Level.WARNING, "No servlets configured for HttpService.");
		}

		return servlets;
	}

	private void removeDir(final String basePath, final String directoryName) {

		String strippedBasePath = StringUtils.stripEnd(basePath, "/");

		File file = new File(strippedBasePath + "/" + directoryName);

		if (file.isDirectory()) {

			try {

				FileUtils.deleteDirectory(file);

			} catch (IOException ex) {

				logger.log(Level.SEVERE, "Unable to delete directory {0}: {1}", new Object[]{directoryName, ex.getMessage()});
			}

		} else {

			file.delete();
		}
	}

	// ----- private methods -----
	private void sendLifecycleEvent(final LifecycleEvent event) {

		// instantiate and call lifecycle callbacks from configuration file
		final String listeners = Services.getInstance().getCurrentConfig().getProperty(LIFECYCLE_LISTENERS);
		if (listeners != null) {

			final String[] listenerClasses = listeners.split("[\\s ,;]+");
			for (String listenerClass : listenerClasses) {

				try {

					final HttpServiceLifecycleListener listener = (HttpServiceLifecycleListener) Class.forName(listenerClass).newInstance();
					switch (event) {

						case Started:
							listener.serverStarted();
							break;

						case Stopped:
							listener.serverStopped();
							break;
					}

				} catch (Throwable t) {
					logger.log(Level.WARNING, "Unable to call HttpServiceLifecycleListener {0}: {1}", new Object[]{listenerClass, t.getMessage()});
				}
			}
		}
	}
}<|MERGE_RESOLUTION|>--- conflicted
+++ resolved
@@ -103,11 +103,7 @@
 	private String basePath = null;
 	private String applicationName = null;
 	private String host = null;
-<<<<<<< HEAD
-	private boolean async = false;
-=======
 	private boolean async = true;
->>>>>>> 12c7f539
 	private int httpPort = 8082;
 	private int maxIdleTime = 30000;
 	private int requestHeaderSize = 8192;
@@ -217,11 +213,7 @@
 		maxIdleTime       = parseInt(System.getProperty("maxIdleTime"), 30000);
 		requestHeaderSize = parseInt(System.getProperty("requestHeaderSize"), 8192);
 		async             = parseBoolean(finalConfig.getProperty(ASYNC), false);
-<<<<<<< HEAD
-		
-=======
-
->>>>>>> 12c7f539
+
 		if (async) {
 			logger.log(Level.INFO, "Running in asynchronous mode");
 		}
