/**
 * Copyright (C) 2010-2018 Structr GmbH
 *
 * This file is part of Structr <http://structr.org>.
 *
 * Structr is free software: you can redistribute it and/or modify
 * it under the terms of the GNU General Public License as
 * published by the Free Software Foundation, either version 3 of the
 * License, or (at your option) any later version.
 *
 * Structr is distributed in the hope that it will be useful,
 * but WITHOUT ANY WARRANTY; without even the implied warranty of
 * MERCHANTABILITY or FITNESS FOR A PARTICULAR PURPOSE.  See the
 * GNU General Public License for more details.
 *
 * You should have received a copy of the GNU General Public License
 * along with Structr.  If not, see <http://www.gnu.org/licenses/>.
 */
package org.structr.rest.common;

import com.opencsv.CSVParser;
import com.opencsv.CSVReader;
import java.io.IOException;
import java.io.Reader;
import java.util.ArrayList;
import java.util.Arrays;
import java.util.Iterator;
import java.util.LinkedHashMap;
import java.util.Map;
import org.apache.commons.lang3.StringUtils;
import org.structr.api.util.RangesIterator;
import org.structr.common.SecurityContext;
import org.structr.common.error.FrameworkException;
import static org.structr.core.GraphObject.logger;
import org.structr.core.JsonInput;
import org.structr.core.app.StructrApp;
import org.structr.core.graph.TransactionCommand;
import static org.structr.rest.servlet.CsvServlet.DEFAULT_FIELD_SEPARATOR_COLLECTION_CONTENTS;
import static org.structr.rest.servlet.CsvServlet.DEFAULT_QUOTE_CHARACTER_COLLECTION_CONTENTS;

public class CsvHelper {

	public static Iterable<JsonInput> cleanAndParseCSV(final SecurityContext securityContext, final Reader input, final Class type, final Character fieldSeparator, final Character quoteCharacter, final String range) throws FrameworkException, IOException {
		return cleanAndParseCSV(securityContext, input, type, fieldSeparator, quoteCharacter, range, null);
	}

	public static Iterable<JsonInput> cleanAndParseCSV(final SecurityContext securityContext, final Reader input, final Class type, final Character fieldSeparator, final Character quoteCharacter, final String range, final Map<String, String> propertyMapping) throws FrameworkException, IOException {

		final CSVReader reader;
		
		if (quoteCharacter == null) {
			
			reader = new CSVReader(input, fieldSeparator);

		} else {
		
			reader = new CSVReader(input, fieldSeparator, quoteCharacter, true);
		}
		
		final String[] propertyNames = reader.readNext();
		
		return new Iterable<JsonInput>() {

			@Override
			public Iterator<JsonInput> iterator() {

				final Iterator<JsonInput> iterator = new CsvIterator(reader,  propertyNames, propertyMapping, type, securityContext.getUser(false).getName());

				if (StringUtils.isNotBlank(range)) {

					return new RangesIterator<>(iterator, range);

				} else {

					return iterator;
				}
			}
		};
	}

	// ----- private methods -----
	private static ArrayList<String> extractArrayContentsFromArray (final String value, final String propertyName) throws IOException {

		final CSVParser arrayParser              = new CSVParser(DEFAULT_FIELD_SEPARATOR_COLLECTION_CONTENTS, DEFAULT_QUOTE_CHARACTER_COLLECTION_CONTENTS);
		final ArrayList<String> extractedStrings = new ArrayList();

		extractedStrings.addAll(Arrays.asList(arrayParser.parseLine(stripArrayBracketsFromString(value, propertyName))));

		return extractedStrings;
	}

	private static String stripArrayBracketsFromString (final String value, final String propertyName) {

		if (value.length() > 0) {

			if (value.charAt(0) != '[' || value.charAt(value.length() - 1) != ']') {

				logger.warn("Missing opening/closing brackets for array {}: {} ", propertyName, value);
				return value;

			} else {

				return value.substring(1, value.length() - 1);

			}

		} else {
			return "";
		}
	}

	// ----- nested classes -----
	private static class CsvIterator implements Iterator<JsonInput> {

		private Map<String, String> propertyMapping = null;
		private CSVReader reader                    = null;
		private String[] propertyNames              = null;
		private String userName                     = null;
		private String[] fields                       = null;
		private Class type                          = null;

		public CsvIterator(final CSVReader reader, final String[] propertyNames, final Map<String, String> propertMapping, final Class type, final String userName) {

			this.propertyMapping = propertMapping;
			this.propertyNames   = propertyNames;
			this.userName        = userName;
			this.reader          = reader;
			this.type            = type;
		}

		@Override
		public boolean hasNext() {

			// return true if the line has not yet been consumed
			// (calling hasNext() more than once may not alter the
			// result of the next next() call!)
			if (fields != null) {
				return true;
			}

			try {

				fields = reader.readNext();

				return fields != null && fields.length > 0;

			} catch (IOException ioex) {
				logger.warn("", ioex);
			}

			return false;
		}

		@Override
		public JsonInput next() {

			try {
				final JsonInput jsonInput = new JsonInput();
				final int len             = fields.length;

				for (int i=0; i<len; i++) {

					final String key = propertyNames[i];
					String targetKey = key;

					// map key name to its transformed name
					if (propertyMapping != null && propertyMapping.containsKey(key)) {
						targetKey = propertyMapping.get(key);
					}

<<<<<<< HEAD
						if (StructrApp.key(type, targetKey).isCollection()) {
=======
					if (StructrApp.getConfiguration().getPropertyKeyForJSONName(type, targetKey).isCollection()) {
>>>>>>> f54db020

						// if the current property is a collection, split it into its parts
						jsonInput.add(key, extractArrayContentsFromArray(fields[i], key));

					} else {

						jsonInput.add(key, fields[i]);
					}
				}

				return jsonInput;

			} catch (Throwable t) {

				logger.warn("Exception in CSV line: {}", fields);
				logger.warn("", t);

				final Map<String, Object> data = new LinkedHashMap();

				data.put("type",     "CSV_IMPORT_ERROR");
				data.put("title",    "CSV Import Error");
				data.put("text",     "Error occured with dataset: " + fields);
				data.put("username", userName);

				TransactionCommand.simpleBroadcastGenericMessage(data);

			} finally {

				// mark line as "consumed"
				fields = null;
			}

			return null;
		}

		@Override
		public void remove() {
			throw new UnsupportedOperationException("Removal not supported.");
		}
	}
}<|MERGE_RESOLUTION|>--- conflicted
+++ resolved
@@ -47,18 +47,18 @@
 	public static Iterable<JsonInput> cleanAndParseCSV(final SecurityContext securityContext, final Reader input, final Class type, final Character fieldSeparator, final Character quoteCharacter, final String range, final Map<String, String> propertyMapping) throws FrameworkException, IOException {
 
 		final CSVReader reader;
-		
+
 		if (quoteCharacter == null) {
-			
+
 			reader = new CSVReader(input, fieldSeparator);
 
 		} else {
-		
+
 			reader = new CSVReader(input, fieldSeparator, quoteCharacter, true);
 		}
-		
+
 		final String[] propertyNames = reader.readNext();
-		
+
 		return new Iterable<JsonInput>() {
 
 			@Override
@@ -168,11 +168,7 @@
 						targetKey = propertyMapping.get(key);
 					}
 
-<<<<<<< HEAD
-						if (StructrApp.key(type, targetKey).isCollection()) {
-=======
 					if (StructrApp.getConfiguration().getPropertyKeyForJSONName(type, targetKey).isCollection()) {
->>>>>>> f54db020
 
 						// if the current property is a collection, split it into its parts
 						jsonInput.add(key, extractArrayContentsFromArray(fields[i], key));
