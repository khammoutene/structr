--- conflicted
+++ resolved
@@ -5,21 +5,13 @@
 	<parent>
 		<groupId>org.structr</groupId>
 		<artifactId>structr</artifactId>
-<<<<<<< HEAD
-		<version>3.1.2</version>
-=======
 		<version>3.2-SNAPSHOT</version>
->>>>>>> 19bccfa6
 	</parent>
 
 	<groupId>org.structr</groupId>
 	<artifactId>structr-rest</artifactId>
 	<packaging>jar</packaging>
-<<<<<<< HEAD
-	<version>3.1.2</version>
-=======
 	<version>3.2-SNAPSHOT</version>
->>>>>>> 19bccfa6
 	<name>Structr REST</name>
 	<description>Structr is an open source framework based on the popular Neo4j graph database.</description>
 	<developers>
