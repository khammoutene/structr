--- conflicted
+++ resolved
@@ -6,21 +6,13 @@
     <parent>
         <groupId>org.structr</groupId>
         <artifactId>structr</artifactId>
-<<<<<<< HEAD
-        <version>2.0.0</version>
-=======
         <version>2.0.1-SNAPSHOT</version>
->>>>>>> 336ee33a
     </parent>
 
     <groupId>org.structr</groupId>
     <artifactId>structr-rest</artifactId>
     <packaging>jar</packaging>
-<<<<<<< HEAD
-    <version>2.0.0</version>
-=======
     <version>2.0.1-SNAPSHOT</version>
->>>>>>> 336ee33a
     <name>Structr REST</name>
     <description>Structr is an open source framework based on the popular Neo4j graph database.</description>
     <developers>
