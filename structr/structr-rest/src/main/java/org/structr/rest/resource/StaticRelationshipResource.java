--- conflicted
+++ resolved
@@ -326,13 +326,8 @@
 			@Override
 			public Object execute() throws FrameworkException {
 
-<<<<<<< HEAD
-				AbstractNode sourceNode  = typedIdResource.getIdResource().getNode();
-				DirectedRelation rel = EntityContext.getDirectedRelation(sourceNode.getClass(), typeResource.getRawType());
-=======
 				AbstractNode sourceNode = typedIdResource.getIdResource().getNode();
 				DirectedRelation rel    = EntityContext.getDirectedRelationship(sourceNode.getClass(), typeResource.getRawType());
->>>>>>> e7c2043a
 
 				if ((sourceNode != null) && (rel != null)) {
 
