/*
 *  Copyright (C) 2011 Axel Morgner
 *
 *  This file is part of structr <http://structr.org>.
 *
 *  structr is free software: you can redistribute it and/or modify
 *  it under the terms of the GNU General Public License as published by
 *  the Free Software Foundation, either version 3 of the License, or
 *  (at your option) any later version.
 *
 *  structr is distributed in the hope that it will be useful,
 *  but WITHOUT ANY WARRANTY; without even the implied warranty of
 *  MERCHANTABILITY or FITNESS FOR A PARTICULAR PURPOSE.  See the
 *  GNU General Public License for more details.
 *
 *  You should have received a copy of the GNU General Public License
 *  along with structr.  If not, see <http://www.gnu.org/licenses/>.
 */



package org.structr.rest.resource;

import org.apache.commons.collections.ListUtils;

import org.structr.common.PropertyKey;
import org.structr.common.SecurityContext;
import org.structr.common.error.FrameworkException;
import org.structr.common.error.TypeToken;
import org.structr.core.*;
import org.structr.core.entity.AbstractNode;
import org.structr.core.entity.AbstractRelationship;
import org.structr.core.node.DeleteRelationshipCommand;
import org.structr.core.node.StructrTransaction;
import org.structr.core.node.TransactionCommand;
import org.structr.core.node.search.Search;
import org.structr.core.node.search.SearchAttribute;
import org.structr.core.node.search.SearchNodeCommand;
import org.structr.core.notion.Notion;
import org.structr.rest.RestMethodResult;
import org.structr.rest.exception.IllegalPathException;
import org.structr.rest.exception.NotFoundException;
import org.structr.rest.exception.SystemException;

//~--- JDK imports ------------------------------------------------------------

import java.util.Collection;
import java.util.Collections;
import java.util.LinkedList;
import java.util.List;
import java.util.Map;
import java.util.logging.Level;
import java.util.logging.Logger;

import javax.servlet.http.HttpServletRequest;
import javax.servlet.http.HttpServletResponse;
import org.structr.core.entity.RelationClass;

//~--- classes ----------------------------------------------------------------

/**
 *
 * @author Christian Morgner
 */
public class StaticRelationshipResource extends SortableResource {

	private static final Logger logger = Logger.getLogger(StaticRelationshipResource.class.getName());

	//~--- fields ---------------------------------------------------------

	TypeResource typeResource       = null;
	TypedIdResource typedIdResource = null;

	//~--- constructors ---------------------------------------------------

	public StaticRelationshipResource(SecurityContext securityContext, TypedIdResource typedIdResource, TypeResource typeResource) {

		this.securityContext = securityContext;
		this.typedIdResource = typedIdResource;
		this.typeResource    = typeResource;
	}

	//~--- methods --------------------------------------------------------

	@Override
	public List<? extends GraphObject> doGet() throws FrameworkException {

		// fetch results from typedIdResource (should be a single node)
		List<? extends GraphObject> results = typedIdResource.doGet();

		if (results != null) {

			// ok, source node exists, fetch it
			AbstractNode sourceNode = typedIdResource.getTypesafeNode();

			if (sourceNode != null) {

				// fetch static relationship definition
<<<<<<< HEAD
				DirectedRelation staticRel = findDirectedRelation(typedIdResource, typeResource);
=======
				RelationClass staticRel = findRelationClass(typedIdResource, typeResource);
>>>>>>> 2b1d7625

				if (staticRel != null) {

					List relatedNodes = staticRel.getRelatedNodes(securityContext, sourceNode);

					// check for search keys in request first..
					List<SearchAttribute> dummyList = new LinkedList<SearchAttribute>();

					if (typeResource.hasSearchableAttributes(dummyList)) {

						// use result list of doGet from typeResource and intersect with relatedNodes list.
						List<GraphObject> typeNodes = typeResource.doGet();
						List intersection           = ListUtils.intersection(relatedNodes, typeNodes);

						
						
						// Caution: intersection may not be empty
						// if (!intersection.isEmpty()) {
							
						applyDefaultSorting(intersection);
						return intersection;
					}

					// return non-empty list
					if (!relatedNodes.isEmpty()) {

						applyDefaultSorting(relatedNodes);

						return relatedNodes;
					}

					// do not return empty collection here, try getProperty
					// return Collections.emptyList();

				}

				// URL: /type1/uuid/type2
				// we need to use the raw type of the second type constraint
				// as the property key for getProperty
				// look for a property converter for the given type and key
				Class type = sourceNode.getClass();
				String key = typeResource.getRawType();

				// String key                  = CaseHelper.toLowerCamelCase(typeResource.getRawType());
				PropertyConverter converter = EntityContext.getPropertyConverter(securityContext, type, key);

				if (converter != null) {

					Value conversionValue = EntityContext.getPropertyConversionParameter(type, key);

					converter.setCurrentObject(sourceNode);
					converter.setRawMode(true);    // disable notion

					Object value = converter.convertForGetter(null, conversionValue);

					// create error message in advance to avoid having to construct it twice in different locations
					StringBuilder msgBuilder = new StringBuilder();

					msgBuilder.append("Property result on type ");
					msgBuilder.append(sourceNode.getClass().getSimpleName());
					msgBuilder.append(", key ");
					msgBuilder.append(key);
					msgBuilder.append(" is not an Iterable<GraphObject>!");

					String msg = msgBuilder.toString();

					if (value != null) {

						// check for non-empty list of GraphObjects
						if ((value instanceof List) &&!((List) value).isEmpty() && ((List) value).get(0) instanceof GraphObject) {

							List<GraphObject> list = (List<GraphObject>) value;

							applyDefaultSorting(list);

							return list;

						} else if (value instanceof Iterable) {

							// check type of value (must be an Iterable of GraphObjects in order to proceed here)
							List<GraphObject> propertyListResult = new LinkedList<GraphObject>();
							Iterable sourceIterable              = (Iterable) value;

							for (Object o : sourceIterable) {

								if (o instanceof GraphObject) {

									propertyListResult.add((GraphObject) o);

								} else {

									throw new SystemException(msg);

								}

							}

							return propertyListResult;
						}
					} else {

						logger.log(Level.SEVERE, msg);

						throw new SystemException(msg);

					}

				}
			}
		}

		return Collections.emptyList();
	}

	@Override
	public RestMethodResult doPut(final Map<String, Object> propertySet) throws FrameworkException {

		List<GraphObject> results = typedIdResource.doGet();
		final Command searchNode  = Services.command(securityContext, SearchNodeCommand.class);

		if (results != null) {

			// fetch static relationship definition
<<<<<<< HEAD
			final DirectedRelation staticRel = findDirectedRelation(typedIdResource, typeResource);
=======
			final RelationClass staticRel = findRelationClass(typedIdResource, typeResource);
>>>>>>> 2b1d7625

			if (staticRel != null) {

				final AbstractNode startNode = typedIdResource.getTypesafeNode();

				if (startNode != null) {

					if (EntityContext.isReadOnlyProperty(startNode.getClass(), typeResource.getRawType())) {

						logger.log(Level.INFO, "Read-only property on {1}: {0}", new Object[] { startNode.getClass(), typeResource.getRawType() });

						return new RestMethodResult(HttpServletResponse.SC_FORBIDDEN);

					}

					final Command deleteRel               = Services.command(securityContext, DeleteRelationshipCommand.class);
					final List<AbstractRelationship> rels = startNode.getRelationships(staticRel.getRelType(), staticRel.getDirection());
					StructrTransaction transaction        = new StructrTransaction() {

						@Override
						public Object execute() throws FrameworkException {

							for (AbstractRelationship rel : rels) {

								AbstractNode otherNode = rel.getOtherNode(startNode);
								String otherNodeType   = otherNode.getType();
								String id              = otherNode.getStringProperty(AbstractNode.Key.uuid.name());

								// Delete relationship only if not contained in property set
								// check type of other node as well, there can be relationships
								// of the same type to more than one destTypes!
								if (staticRel.getDestType().equals(otherNodeType) &&!propertySet.containsValue(id)) {

									deleteRel.execute(rel);

								} else {

									// Remove id from set because there's already an existing relationship
									propertySet.values().remove(id);
								}

							}

							// Now add new relationships for any new id: This should be the rest of the property set
							for (Object obj : propertySet.values()) {

								String uuid                 = (String) obj;
								List<SearchAttribute> attrs = new LinkedList<SearchAttribute>();

								attrs.add(Search.andExactUuid(uuid));

								List<AbstractNode> results = (List<AbstractNode>) searchNode.execute(null, false, false, attrs);

								if (results.isEmpty()) {

									throw new NotFoundException();

								}

								if (results.size() > 1) {

									throw new SystemException("More than one result found for uuid " + uuid + "!");

								}

								AbstractNode targetNode = (AbstractNode) results.get(0);

//                                                              String type             = EntityContext.normalizeEntityName(typeResource.getRawType());
								String type = staticRel.getDestType();

								if (!type.equals(targetNode.getType())) {

									throw new FrameworkException(startNode.getType(), new TypeToken(uuid, type));

								}

								staticRel.createRelationship(securityContext, startNode, targetNode);

							}

							return null;
						}
					};

					// execute transaction
					Services.command(securityContext, TransactionCommand.class).execute(transaction);

				}

			}
		}

		return new RestMethodResult(HttpServletResponse.SC_OK);
	}

	@Override
	public RestMethodResult doPost(final Map<String, Object> propertySet) throws FrameworkException {

		// create transaction closure
		StructrTransaction transaction = new StructrTransaction() {

			@Override
			public Object execute() throws FrameworkException {

				AbstractNode sourceNode = typedIdResource.getIdResource().getNode();
				RelationClass rel    = EntityContext.getDirectedRelationship(sourceNode.getClass(), typeResource.getRawType());

				if ((sourceNode != null) && (rel != null)) {

					if (EntityContext.isReadOnlyProperty(sourceNode.getClass(), typeResource.getRawType())) {

						logger.log(Level.INFO, "Read-only property on {0}: {1}", new Object[] { sourceNode.getClass(), typeResource.getRawType() });

						return null;

					}

					// fetch notion
					Notion notion                  = rel.getNotion();
					PropertyKey primaryPropertyKey = notion.getPrimaryPropertyKey();

					// apply notion if the property set contains the ID property as the only element
					if ((primaryPropertyKey != null) && (propertySet.containsKey(primaryPropertyKey.name()) && (propertySet.size() == 1))) {

						// the notion that is defined for this relationship can deserialize
						// objects with a single key (uuid for example), and the POSTed
						// property set contains value(s) for this key, so we only need
						// to create relationships
						Adapter<Object, GraphObject> deserializationStrategy = notion.getAdapterForSetter(securityContext);
						Object keySource                                     = propertySet.get(primaryPropertyKey.name());

						if (keySource != null) {

							GraphObject otherNode = null;

							if (keySource instanceof Collection) {

								Collection collection = (Collection) keySource;

								for (Object key : collection) {

									otherNode = deserializationStrategy.adapt(key);

									if (otherNode != null) {

										rel.createRelationship(securityContext, sourceNode, otherNode);

									}

								}

							} else {

								// create a single relationship
								otherNode = deserializationStrategy.adapt(keySource);

								if (otherNode != null) {

									rel.createRelationship(securityContext, sourceNode, otherNode);

								}
							}

							return otherNode;

						} else {

							logger.log(Level.INFO, "Key {0} not found in {1}", new Object[] { primaryPropertyKey.name(), propertySet.toString() });

						}

						return null;
					} else {

						// the notion can not deserialize objects with a single key, or
						// the POSTed propertySet did not contain a key to deserialize,
						// so we create a new node from the POSTed properties and link
						// the source node to it. (this is the "old" implementation)
						AbstractNode otherNode = typeResource.createNode(propertySet);

						if (otherNode != null) {

							rel.createRelationship(securityContext, sourceNode, otherNode);

							return otherNode;

						}
					}

				}

				throw new IllegalPathException();
			}
		};

		// execute transaction: create new node
		AbstractNode newNode = (AbstractNode) Services.command(securityContext, TransactionCommand.class).execute(transaction);
		RestMethodResult result;

		if (newNode != null) {

			result = new RestMethodResult(HttpServletResponse.SC_CREATED);

			result.addHeader("Location", buildLocationHeader(newNode));

		} else {

			result = new RestMethodResult(HttpServletResponse.SC_FORBIDDEN);

		}

		return result;
	}

	@Override
	public RestMethodResult doHead() throws FrameworkException {
		throw new UnsupportedOperationException("Not supported yet.");
	}

	@Override
	public RestMethodResult doOptions() throws FrameworkException {
		throw new UnsupportedOperationException("Not supported yet.");
	}

	@Override
	public boolean checkAndConfigure(String part, SecurityContext securityContext, HttpServletRequest request) {
		return false;
	}

	@Override
	public Resource tryCombineWith(Resource next) throws FrameworkException {

		if (next instanceof TypeResource) {

			throw new IllegalPathException();

		}

		return super.tryCombineWith(next);
	}

	//~--- get methods ----------------------------------------------------

	@Override
	public String getUriPart() {
		return typedIdResource.getUriPart().concat("/").concat(typeResource.getUriPart());
	}

	public TypedIdResource getTypedIdConstraint() {
		return typedIdResource;
	}

	public TypeResource getTypeConstraint() {
		return typeResource;
	}

	@Override
	public boolean isCollectionResource() {
		return true;
	}
}<|MERGE_RESOLUTION|>--- conflicted
+++ resolved
@@ -96,11 +96,7 @@
 			if (sourceNode != null) {
 
 				// fetch static relationship definition
-<<<<<<< HEAD
-				DirectedRelation staticRel = findDirectedRelation(typedIdResource, typeResource);
-=======
 				RelationClass staticRel = findRelationClass(typedIdResource, typeResource);
->>>>>>> 2b1d7625
 
 				if (staticRel != null) {
 
@@ -224,11 +220,7 @@
 		if (results != null) {
 
 			// fetch static relationship definition
-<<<<<<< HEAD
-			final DirectedRelation staticRel = findDirectedRelation(typedIdResource, typeResource);
-=======
 			final RelationClass staticRel = findRelationClass(typedIdResource, typeResource);
->>>>>>> 2b1d7625
 
 			if (staticRel != null) {
 
