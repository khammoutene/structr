/*
 *  Copyright (C) 2011 Axel Morgner
 *
 *  This file is part of structr <http://structr.org>.
 *
 *  structr is free software: you can redistribute it and/or modify
 *  it under the terms of the GNU General Public License as published by
 *  the Free Software Foundation, either version 3 of the License, or
 *  (at your option) any later version.
 *
 *  structr is distributed in the hope that it will be useful,
 *  but WITHOUT ANY WARRANTY; without even the implied warranty of
 *  MERCHANTABILITY or FITNESS FOR A PARTICULAR PURPOSE.  See the
 *  GNU General Public License for more details.
 *
 *  You should have received a copy of the GNU General Public License
 *  along with structr.  If not, see <http://www.gnu.org/licenses/>.
 */



package org.structr.rest.resource;

import org.neo4j.graphdb.Node;
import org.neo4j.graphdb.Path;
import org.neo4j.graphdb.traversal.Evaluation;
import org.neo4j.graphdb.traversal.Evaluator;
import org.neo4j.graphdb.traversal.Evaluators;
import org.neo4j.graphdb.traversal.TraversalDescription;
import org.neo4j.kernel.Traversal;
import org.neo4j.kernel.Uniqueness;

import org.structr.common.SecurityContext;
import org.structr.core.GraphObject;
import org.structr.core.entity.AbstractNode;
import org.structr.core.node.NodeFactory;
import org.structr.rest.RestMethodResult;
import org.structr.rest.exception.IllegalPathException;
import org.structr.rest.exception.NotFoundException;

//~--- JDK imports ------------------------------------------------------------

import java.util.HashMap;
import java.util.Iterator;
import java.util.LinkedHashSet;
import java.util.LinkedList;
import java.util.List;
import java.util.Map;
import java.util.Set;
import java.util.logging.Level;
import java.util.logging.Logger;

import javax.servlet.http.HttpServletRequest;
import org.structr.common.error.FrameworkException;
import org.structr.core.entity.RelationClass;

//~--- classes ----------------------------------------------------------------

/**
 * A constraint that collects TypedIdConstraints and tries
 * to verify that a relationship exists between the nodes
 * returned by the collected constraints.
 *
 * @author Christian Morgner
 */
public class RelationshipFollowingResource extends SortableResource implements Evaluator {

	private static final Logger logger = Logger.getLogger(RelationshipFollowingResource.class.getName());

	//~--- fields ---------------------------------------------------------

	private TypedIdResource firstResource                  = null;
	private Set<Object> idSet                              = null;
	private TypedIdResource lastResource                   = null;
	private int pathLength                                 = 0;
	private TraversalDescription traversalDescription      = null;
	private List<String> uriParts                          = null;
	private Set<RelationClass> visitedRelationships = null;

	//~--- constructors ---------------------------------------------------

	public RelationshipFollowingResource(SecurityContext securityContext, TypedIdResource typedIdResource) {

		this.traversalDescription = Traversal.description().depthFirst().uniqueness(Uniqueness.NODE_GLOBAL).evaluator(Evaluators.excludeStartPosition());
		this.visitedRelationships = new LinkedHashSet<RelationClass>();
		this.securityContext      = securityContext;
		this.idSet                = new LinkedHashSet<Object>();
		this.uriParts             = new LinkedList<String>();

		// add TypedIdResource to list of evaluators
		traversalDescription = traversalDescription.evaluator(this);

		// store first and last constraint separately
		// to be able to access them faster afterwards
		firstResource = typedIdResource;
		lastResource  = typedIdResource;

		UuidResource idResource = typedIdResource.getIdResource();

		if (idResource instanceof UuidResource) {

			logger.log(Level.FINE, "Adding id {0} to id set", idResource.getUriPart());

			// add uuid from TypedIdResource to idSet
			idSet.add(((UuidResource) idResource).getUriPart());

		} else {

			logger.log(Level.FINE, "Adding id {0} to id set", idResource.getUriPart());

			// add id from TypedIdResource to idSet
			idSet.add(idResource.getUuid());

		}
	}

	//~--- methods --------------------------------------------------------

	public void addTypedIdResource(TypedIdResource typedIdResource) throws FrameworkException {

		logger.log(Level.FINE, "Adding id {0} to id set", typedIdResource.getIdResource().getUriPart());

		// we need to differentiate between UuidResource and UuidResource
		UuidResource idResource = typedIdResource.getIdResource();

		if (idResource instanceof UuidResource) {

			// add uuid from TypedIdResource to idSet
			if (!idSet.add(((UuidResource) idResource).getUriPart())) {

				// id alread in set, this is an illegal path!
				throw new IllegalPathException();
			}
		} else {

			// add id from TypedIdResource to idSet
			if (!idSet.add(idResource.getUuid())) {

				// id alread in set, this is an illegal path!
				throw new IllegalPathException();
			}
		}

		// add id from TypedIdResource to idSet

		uriParts.add(typedIdResource.getUriPart());

		// find static relationship between the two types
<<<<<<< HEAD
		DirectedRelation rel = findDirectedRelation(lastResource, typedIdResource);
=======
		RelationClass rel = findRelationClass(lastResource, typedIdResource);
>>>>>>> 2b1d7625
		if (rel != null) {

			if (!visitedRelationships.contains(rel)) {

				traversalDescription = traversalDescription.relationships(rel.getRelType(), rel.getDirection());
				visitedRelationships.add(rel);

			}

		} else {

			String rawType1    = lastResource.getTypeResource().getRawType();
			String rawType2    = typedIdResource.getTypeResource().getRawType();

			logger.log(Level.INFO, "No relationship defined between {0} and {1}, illegal path", new Object[] { rawType1, rawType2 });

			// no relationship defined, illegal path
			throw new IllegalPathException();

		}

		// store last constraint separately
		lastResource = typedIdResource;
	}

	@Override
	public boolean checkAndConfigure(String part, SecurityContext securityContext, HttpServletRequest request) {
		return false;
	}

	@Override
	public List<GraphObject> doGet() throws FrameworkException {

		Path path = getValidatedPath();

		if (path != null) {

			NodeFactory nodeFactory = new NodeFactory<AbstractNode>(securityContext);
			List<GraphObject> nodeList     = new LinkedList<GraphObject>();

			// traverse path to force evaluation
			for (Node node : path.nodes()) {

				AbstractNode traversedNode = nodeFactory.createNode(securityContext, node);

				nodeList.add(traversedNode);

			}

			return lastResource.doGet();

		} else {

			logger.log(Level.INFO, "No matching path with length {0}", pathLength);

		}

		throw new NotFoundException();
	}

	@Override
	public RestMethodResult doDelete() throws FrameworkException {

		Path path = getValidatedPath();
		if (path != null) {

			// traverse path to force evaluation and validation
			List nodeList     = new LinkedList();
			for (Node node : path.nodes()) {
				nodeList.add(node);
			}

			return lastResource.doDelete();

		}

		throw new NotFoundException();

		/*
		Path path = getValidatedPath();
		if (path != null) {

			NodeFactory nodeFactory = new NodeFactory<AbstractNode>(securityContext);
			List<GraphObject> nodeList     = new LinkedList<GraphObject>();

			// traverse path to force evaluation, add nodes in reverse order
			for (Node node : path.nodes()) {

				AbstractNode traversedNode = nodeFactory.createNode(securityContext, node);

				nodeList.add(0, traversedNode);

			}

			// remove relationship between last and second-last node
			if (nodeList.size() >= 2) {

				// fetch the property name that connects the two nodes
				// => "owner" in "teams/<id>/owner/<id>"
				// => "users" in "teams/<id>/users/<id>"
				final String property        = lastConstraint.getTypeResource().getRawType();
				final AbstractNode startNode = (AbstractNode) nodeList.get(1);
				final AbstractNode endNode   = (AbstractNode) nodeList.get(0);
				
				if ((startNode != null) && (endNode != null)) {

					final DirectedRelation DirectedRelation = EntityContext.getDirectedRelation(startNode.getClass(), property);
					if(DirectedRelation != null) {

						// relationship found!
						StructrTransaction transaction = new StructrTransaction() {

							@Override
							public Object execute() throws FrameworkException {

								for (StructrRelationship rel : startNode.getRelationships(DirectedRelation.getRelType(), DirectedRelation.getDirection())) {

									switch(DirectedRelation.getDirection()) {
										
										case INCOMING:
											if (rel.getStartNodeId().equals(endNode.getUuid()) && rel.getEndNodeId().equals(startNode.getUuid())) {
												rel.delete(securityContext);
											}
											break;
											
										case OUTGOING:
											if (rel.getStartNodeId().equals(startNode.getUuid()) && rel.getEndNodeId().equals(endNode.getUuid())) {
												rel.delete(securityContext);
											}
											break;
									}
								}

								return null;
							}
						};

						// execute transaction
						Services.command(securityContext, TransactionCommand.class).execute(transaction);
					}

				}

			}

			return new RestMethodResult(HttpServletResponse.SC_OK);

		}

		throw new NotFoundException();
		*/
	}

	@Override
	public RestMethodResult doPut(Map<String, Object> propertySet) throws FrameworkException {

		Path path = getValidatedPath();
		if (path != null) {

			// traverse path to force evaluation and validation
			List nodeList     = new LinkedList();
			for (Node node : path.nodes()) {
				nodeList.add(node);
			}

			return lastResource.doPut(propertySet);

		}

		throw new NotFoundException();
	}

	@Override
	public RestMethodResult doPost(Map<String, Object> propertySet) throws FrameworkException {

		Path path = getValidatedPath();
		if (path != null) {

			// traverse path to force evaluation and validation
			List nodeList     = new LinkedList();
			for (Node node : path.nodes()) {
				nodeList.add(node);
			}

			return lastResource.doPost(propertySet);

		}

		throw new NotFoundException();
	}

	@Override
	public RestMethodResult doHead() throws FrameworkException {
		return lastResource.doHead();
	}

	@Override
	public RestMethodResult doOptions() throws FrameworkException {
		return lastResource.doOptions();
	}

	@Override
	public Resource tryCombineWith(Resource next) throws FrameworkException {

		if (next instanceof TypedIdResource) {

			addTypedIdResource((TypedIdResource) next);

			return this;

		} else if (next instanceof TypeResource) {

			// validate path before combining constraints
			if (getValidatedPath() != null) {

				return new StaticRelationshipResource(securityContext, lastResource, (TypeResource) next);

			} else {

				logger.log(Level.INFO, "No path found!");
				
				throw new NotFoundException();

			}
		}

		return super.tryCombineWith(next);
	}

	// ----- interface Evaluator -----
	@Override
	public Evaluation evaluate(Path path) {

		Node endNode = path.endNode();

		try {

			// only continue if we are on the right track :)
			if (idSet.contains(endNode.getProperty(AbstractNode.Key.uuid.name()))) {

				if (path.length() == pathLength) {

					return Evaluation.INCLUDE_AND_PRUNE;

				} else {

					return Evaluation.INCLUDE_AND_CONTINUE;

				}

			}
		} catch (Throwable t) {

			// ignore
			t.printStackTrace();
		}

		// dead end, stop here
		return Evaluation.EXCLUDE_AND_PRUNE;
	}

	//~--- get methods ----------------------------------------------------

	@Override
	public String getUriPart() {

		StringBuilder uri = new StringBuilder();

		for (String part : uriParts) {

			uri.append(part);
			uri.append("/");

		}

		return uri.toString();
	}

	// ----- private methods -----
	private Path getValidatedPath() throws FrameworkException {

		// the nodes we want to find an existing path for.
		Node startNode = firstResource.getTypesafeNode().getNode();
		Node endNode   = lastResource.getTypesafeNode().getNode();

		// set desired path length we want to get
		pathLength = idSet.size();

		// traversal should return exactly one path
		Map<Integer, Path> paths = new HashMap<Integer, Path>();

		for (Iterator<Path> it = traversalDescription.traverse(startNode).iterator(); it.hasNext(); ) {

			Path path = it.next();

			// iterate
			for(Node node: path.nodes()) {}
			
			paths.put(path.length(), path);

		}

		Path path = paths.get(pathLength - 1);
		if ((path != null) && path.startNode().equals(startNode) && path.endNode().equals(endNode)) {
			return path;
		}

		return null;
	}

	@Override
	public boolean isCollectionResource() {
		return lastResource.isCollectionResource();
	}
}<|MERGE_RESOLUTION|>--- conflicted
+++ resolved
@@ -146,11 +146,7 @@
 		uriParts.add(typedIdResource.getUriPart());
 
 		// find static relationship between the two types
-<<<<<<< HEAD
-		DirectedRelation rel = findDirectedRelation(lastResource, typedIdResource);
-=======
 		RelationClass rel = findRelationClass(lastResource, typedIdResource);
->>>>>>> 2b1d7625
 		if (rel != null) {
 
 			if (!visitedRelationships.contains(rel)) {
@@ -257,8 +253,8 @@
 				
 				if ((startNode != null) && (endNode != null)) {
 
-					final DirectedRelation DirectedRelation = EntityContext.getDirectedRelation(startNode.getClass(), property);
-					if(DirectedRelation != null) {
+					final RelationClass RelationClass = EntityContext.getDirectedRelation(startNode.getClass(), property);
+					if(RelationClass != null) {
 
 						// relationship found!
 						StructrTransaction transaction = new StructrTransaction() {
@@ -266,9 +262,9 @@
 							@Override
 							public Object execute() throws FrameworkException {
 
-								for (StructrRelationship rel : startNode.getRelationships(DirectedRelation.getRelType(), DirectedRelation.getDirection())) {
-
-									switch(DirectedRelation.getDirection()) {
+								for (StructrRelationship rel : startNode.getRelationships(RelationClass.getRelType(), RelationClass.getDirection())) {
+
+									switch(RelationClass.getDirection()) {
 										
 										case INCOMING:
 											if (rel.getStartNodeId().equals(endNode.getUuid()) && rel.getEndNodeId().equals(startNode.getUuid())) {
