--- conflicted
+++ resolved
@@ -192,15 +192,9 @@
 	@Override
 	public Resource tryCombineWith(Resource next) throws FrameworkException {
 
-<<<<<<< HEAD
-		if (next instanceof IdResource) {
-
-			TypedIdResource constraint = new TypedIdResource(securityContext, (IdResource) next, this);
-=======
 		if (next instanceof UuidResource) {
 
 			TypedIdResource constraint = new TypedIdResource(securityContext, (UuidResource) next, this);
->>>>>>> f6bcb596
 
 			constraint.configureIdProperty(idProperty);
 
