--- conflicted
+++ resolved
@@ -33,11 +33,7 @@
     <dependency>
       <groupId>org.structr</groupId>
       <artifactId>structr-core</artifactId>
-<<<<<<< HEAD
-      <version>0.4.2-SNAPSHOT</version>
-=======
       <version>${structr.version}</version>
->>>>>>> 11338a65
     </dependency>
     <dependency>
       <groupId>org.structr</groupId>
@@ -62,9 +58,4 @@
     <structr.version>0.4.2-SNAPSHOT</structr.version>
   </properties>
   
-</project>
-
-
-
-
-
+</project>