--- conflicted
+++ resolved
@@ -21,10 +21,7 @@
 
 package org.structr.web.entity;
 
-<<<<<<< HEAD
 import org.neo4j.graphdb.Direction;
-=======
->>>>>>> 11004c37
 import org.structr.common.PropertyKey;
 import org.structr.common.PropertyView;
 import org.structr.core.EntityContext;
@@ -41,9 +38,7 @@
  */
 public class Content extends AbstractNode {
 
-	public enum Key implements PropertyKey {
-		content
-	}
+	public enum Key implements PropertyKey{ content, contentType, size; }
 
 	static {
 
@@ -53,7 +48,6 @@
 		EntityContext.registerRelation(Content.class,	Element.class,	RelType.CONTAINS,	Direction.INCOMING, Cardinality.ManyToMany);
 	}
 
-	public enum Key implements PropertyKey{ content, contentType, size; }
 
 	//~--- get methods ----------------------------------------------------
 
