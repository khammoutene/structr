--- conflicted
+++ resolved
@@ -1,87 +1,82 @@
 
 <project xmlns="http://maven.apache.org/POM/4.0.0" xmlns:xsi="http://www.w3.org/2001/XMLSchema-instance"
   xsi:schemaLocation="http://maven.apache.org/POM/4.0.0 http://maven.apache.org/maven-v4_0_0.xsd">
-<<<<<<< HEAD
+
   <modelVersion>4.0.0</modelVersion>
     
-  <parent>
-=======
-    <modelVersion>4.0.0</modelVersion>
-
   <parent>
     <groupId>org.structr</groupId>
     <artifactId>structr</artifactId>
     <version>0.4-SNAPSHOT</version>
   </parent>
 
->>>>>>> 095647e9
+  <groupId>org.structr</groupId>
+  <artifactId>structr</artifactId>
+  <version>0.4-SNAPSHOT</version>
+</parent>
+    
+<groupId>org.structr</groupId>
+<artifactId>structr-module-web</artifactId>
+<packaging>jar</packaging>
+<version>0.4-SNAPSHOT</version>
+<name>structr-module-web</name>
+<url>http://maven.apache.org</url>
+<build>
+  <plugins>
+    <plugin>
+      <groupId>org.apache.maven.plugins</groupId>
+      <artifactId>maven-compiler-plugin</artifactId>
+      <version>2.3.2</version>
+      <configuration>
+        <source>1.6</source>
+        <target>1.6</target>
+        <encoding>${project.build.sourceEncoding}</encoding>
+        <debug>true</debug>
+      </configuration>
+    </plugin>
+  </plugins>
+  <resources>
+    <resource>
+      <directory>src/main/java</directory>
+      <includes>
+        <include>**/*.properties</include>
+      </includes>
+    </resource>
+    <resource>
+      <directory>src/main/resources</directory>
+      <includes>
+        <include>**/*</include>
+      </includes>
+    </resource>
+  </resources>
+</build>
+<properties>
+  <netbeans.hint.license>structr-gpl30</netbeans.hint.license>
+  <project.build.sourceEncoding>UTF-8</project.build.sourceEncoding>
+  <click.version>2.3.0</click.version>
+</properties>
+<dependencies>
+  <dependency>
     <groupId>org.structr</groupId>
-    <artifactId>structr</artifactId>
+    <artifactId>structr-core</artifactId>
     <version>0.4-SNAPSHOT</version>
-  </parent>
-    
-  <groupId>org.structr</groupId>
-  <artifactId>structr-module-web</artifactId>
-  <packaging>jar</packaging>
-  <version>0.4-SNAPSHOT</version>
-  <name>structr-module-web</name>
-  <url>http://maven.apache.org</url>
-  <build>
-    <plugins>
-      <plugin>
-        <groupId>org.apache.maven.plugins</groupId>
-        <artifactId>maven-compiler-plugin</artifactId>
-        <version>2.3.2</version>
-        <configuration>
-          <source>1.6</source>
-          <target>1.6</target>
-          <encoding>${project.build.sourceEncoding}</encoding>
-          <debug>true</debug>
-        </configuration>
-      </plugin>
-    </plugins>
-    <resources>
-      <resource>
-        <directory>src/main/java</directory>
-        <includes>
-          <include>**/*.properties</include>
-        </includes>
-      </resource>
-      <resource>
-        <directory>src/main/resources</directory>
-        <includes>
-          <include>**/*</include>
-        </includes>
-      </resource>
-    </resources>
-  </build>
-  <properties>
-    <netbeans.hint.license>structr-gpl30</netbeans.hint.license>
-    <project.build.sourceEncoding>UTF-8</project.build.sourceEncoding>
-    <click.version>2.3.0</click.version>
-  </properties>
-  <dependencies>
-    <dependency>
-      <groupId>org.structr</groupId>
-      <artifactId>structr-core</artifactId>
-      <version>0.4-SNAPSHOT</version>
-    </dependency>
-    <dependency>
-      <groupId>org.apache.click</groupId>
-      <artifactId>click</artifactId>
-      <version>${click.version}</version>
+  </dependency>
+  <dependency>
+    <groupId>org.apache.click</groupId>
+    <artifactId>click</artifactId>
+    <version>${click.version}</version>
 <!--            <type>jar</type>-->
 <!--            <optional>false</optional>-->
-      <scope>compile</scope>
-    </dependency>
-    <dependency>
-      <groupId>org.apache.click</groupId>
-      <artifactId>click-extras</artifactId>
-      <version>${click.version}</version>
+    <scope>compile</scope>
+  </dependency>
+  <dependency>
+    <groupId>org.apache.click</groupId>
+    <artifactId>click-extras</artifactId>
+    <version>${click.version}</version>
 <!--            <type>jar</type>-->
 <!--            <optional>false</optional>-->
-      <scope>compile</scope>
-    </dependency>
+    <scope>compile</scope>
+  </dependency>
 <!--        <dependency>
             <groupId>org.apache.click</groupId>
             <artifactId>click-mock</artifactId>
@@ -89,42 +84,42 @@
             <type>jar</type>
             <optional>false</optional>
         </dependency>-->
-    <dependency>
-      <groupId>org.apache.click</groupId>
-      <artifactId>click-nodeps</artifactId>
-      <version>${click.version}</version>
+  <dependency>
+    <groupId>org.apache.click</groupId>
+    <artifactId>click-nodeps</artifactId>
+    <version>${click.version}</version>
 <!--            <type>jar</type>-->
 <!--            <optional>false</optional>-->
-      <scope>compile</scope>
-    </dependency>
-    <dependency>
-      <groupId>org.freemarker</groupId>
-      <artifactId>freemarker</artifactId>
-      <version>2.3.16</version>
-    </dependency>
-    <dependency>
-      <groupId>org.apache.commons</groupId>
-      <artifactId>commons-email</artifactId>
-      <version>1.2</version>
-    </dependency>
-    <dependency>
-      <groupId>org.jsoup</groupId>
-      <artifactId>jsoup</artifactId>
-      <version>1.4.1</version>
-    </dependency>
-    <dependency>
-      <groupId>javax.servlet</groupId>
-      <artifactId>servlet-api</artifactId>
-      <version>2.5</version>
-      <type>jar</type>
-      <scope>provided</scope>
-      <optional>false</optional>
-    </dependency>
-    <dependency>
-      <groupId>junit</groupId>
-      <artifactId>junit</artifactId>
-      <version>3.8.1</version>
-      <scope>test</scope>
-    </dependency>
-  </dependencies>
+    <scope>compile</scope>
+  </dependency>
+  <dependency>
+    <groupId>org.freemarker</groupId>
+    <artifactId>freemarker</artifactId>
+    <version>2.3.16</version>
+  </dependency>
+  <dependency>
+    <groupId>org.apache.commons</groupId>
+    <artifactId>commons-email</artifactId>
+    <version>1.2</version>
+  </dependency>
+  <dependency>
+    <groupId>org.jsoup</groupId>
+    <artifactId>jsoup</artifactId>
+    <version>1.4.1</version>
+  </dependency>
+  <dependency>
+    <groupId>javax.servlet</groupId>
+    <artifactId>servlet-api</artifactId>
+    <version>2.5</version>
+    <type>jar</type>
+    <scope>provided</scope>
+    <optional>false</optional>
+  </dependency>
+  <dependency>
+    <groupId>junit</groupId>
+    <artifactId>junit</artifactId>
+    <version>3.8.1</version>
+    <scope>test</scope>
+  </dependency>
+</dependencies>
 </project>