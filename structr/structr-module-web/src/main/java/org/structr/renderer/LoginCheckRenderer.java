--- conflicted
+++ resolved
@@ -124,20 +124,6 @@
 
 		}
 
-<<<<<<< HEAD
-=======
-		// Username and password are both valid
-		session.setAttribute(WebNode.Key.username.name(), loginUser.getName());
-//            CurrentSession.setGlobalUsername(loginUser.getName());
-
-		// Register user with internal session management
-		long sessionId = SessionMonitor.registerUserSession(session);
-		SessionMonitor.logActivity(sessionId, "Login");
-
-		// Mark this session with the internal session id
-		session.setAttribute(SessionMonitor.SESSION_ID, sessionId);
-
->>>>>>> 0f55394c
 		// Clear all blocking stuff
 		session.removeAttribute(WebNode.Key.sessionBlocked.name());
 		session.removeAttribute(NUMBER_OF_LOGIN_ATTEMPTS);
