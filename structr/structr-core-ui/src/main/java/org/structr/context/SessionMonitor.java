--- conflicted
+++ resolved
@@ -293,13 +293,7 @@
                     Activity activity = new Activity();
                     activity.init(s);
 
-<<<<<<< HEAD
                     // getSession(sessionId).getActivityList().add(activity);
-
-                    // TODO: add logging?
-=======
-//                    getSession(sessionId).getActivityList().add(activity);
->>>>>>> f8f589a3
 		    Services.createCommand(LogCommand.class).execute(activity);
 
                     return null;
