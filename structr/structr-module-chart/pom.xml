--- conflicted
+++ resolved
@@ -3,20 +3,6 @@
   xsi:schemaLocation="http://maven.apache.org/POM/4.0.0 http://maven.apache.org/maven-v4_0_0.xsd">
     <modelVersion>4.0.0</modelVersion>
 
-<<<<<<< HEAD
-  <parent>
-    <groupId>org.structr</groupId>
-    <artifactId>structr</artifactId>
-    <version>0.4</version>
-  </parent>
-
-  <groupId>org.structr</groupId>
-  <artifactId>structr-module-chart</artifactId>
-  <packaging>jar</packaging>
-  <version>0.4</version>
-  <name>structr-module-chart</name>
-  <url>http://maven.apache.org</url>
-=======
     <parent>
         <groupId>org.structr</groupId>
         <artifactId>structr</artifactId>
@@ -29,7 +15,6 @@
     <version>0.4</version>
     <name>structr-module-chart</name>
     <url>http://maven.apache.org</url>
->>>>>>> c089abab
     <build>
         <plugins>
             <plugin>
