--- conflicted
+++ resolved
@@ -155,15 +155,10 @@
         overflow: hidden;*/
 }
 
-<<<<<<< HEAD
 #resources {
 	width: 1000px;
 }
 
-=======
-
-#resources,
->>>>>>> f6bcb596
 #previews,
 #elements,
 #components,
