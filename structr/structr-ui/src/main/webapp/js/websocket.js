--- conflicted
+++ resolved
@@ -83,11 +83,7 @@
                     $.unblockUI();
                     $('#logout_').html('Logout <span class="username">' + user + '</span>');
 
-<<<<<<< HEAD
-                    //Structr.init();
-=======
                     Structr.loadInitialModule();
->>>>>>> c7cd8c32
 					
                 } else {
                     $.cookie('structrSessionToken', '');
@@ -259,15 +255,6 @@
 
                         //						Entities.getTree(entity.id);
                         var elementElement = _Resources.appendElementElement(entity);
-<<<<<<< HEAD
-                        var elements = entity.elements;
-                        if (elements && elements.length > 0) {
-                            disable($('.delete_icon', elementElement)[0]);
-                            $(elements).each(function(i, element) {
-                                if (element.type == 'Element') {
-                                    _Resources.appendElementElement(element, entity.id);
-                                } else if (element.type == 'Content') {
-=======
                         var elem = entity.elements;
                         if (elem && elem.length > 0) {
                             if (debug) console.log(elem);
@@ -276,7 +263,6 @@
                                 if (elem.type == 'Element') {
                                     _Resources.appendElementElement(element, entity.id);
                                 } else if (elem.type == 'Content') {
->>>>>>> c7cd8c32
                                     _Resources.appendContentElement(element, entity.id);
                                 }
                             });
