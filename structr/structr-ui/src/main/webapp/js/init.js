/* 
 *  Copyright (C) 2012 Axel Morgner
 * 
 *  This file is part of structr <http://structr.org>.
 * 
 *  structr is free software: you can redistribute it and/or modify
 *  it under the terms of the GNU General Public License as published by
 *  the Free Software Foundation, either version 3 of the License, or
 *  (at your option) any later version.
 * 
 *  structr is distributed in the hope that it will be useful,
 *  but WITHOUT ANY WARRANTY; without even the implied warranty of
 *  MERCHANTABILITY or FITNESS FOR A PARTICULAR PURPOSE.  See the
 *  GNU General Public License for more details.
 * 
 *  You should have received a copy of the GNU General Public License
 *  along with structr.  If not, see <http://www.gnu.org/licenses/>.
 */

/**************** config parameter **********************************/
var rootUrl =     '/structr/json/';
var viewRootUrl = '/structr/html/';
var wsRoot = '/structr/ws';
var headers = {
	'X-User' : 0
};
/********************************************************************/

<<<<<<< HEAD
var main;
var debug = true;
=======
var header, main;
var debug = false;
>>>>>>> c7cd8c32
//var onload = [];
var lastMenuEntry, activeTab;

$(window).unload(function() {
<<<<<<< HEAD
	if (lastMenuEntry && lastMenuEntry != 'logout') {
		$.cookie('structrLastMenuEntry', lastMenuEntry);
	}
=======
    Structr.saveSession();
>>>>>>> c7cd8c32
});
	
	
$(document).ready(function() {
<<<<<<< HEAD
	if (debug) console.log('Debug mode');
	
	main = $('#main');
	//main.height($(window.document).height() - $('#header').height() - 13);
	$('#import_json').on('click', function() {
		var jsonArray = $.parseJSON($('#json_input').val());
		$(jsonArray).each(function(i, json) {
			//console.log(json);
			createEntity(json);
		});
	//var json = $.parseJSON('{ "test" : "abc" }');

	});
	$('#loginButton').on('click', function() {
		var username = $('#usernameField').val();
		var password = $('#passwordField').val();
		Structr.doLogin(username, password);
	});
	$('#logout_').on('click', function() {
		Structr.doLogout();
	});


	$('#dashboard_').on('click', function() {
		main.empty();
		Structr.activateMenuEntry('dashboard');
	});

	$('#resources_').on('click', function() {
		main.empty();
		Structr.activateMenuEntry('resources');
		Structr.modules['resources'].onload();
	});

	$('#components_').on('click', function() {
		main.empty();
		Structr.activateMenuEntry('components');
		Structr.modules['components'].onload();
	});

	$('#elements_').on('click', function() {
		main.empty();
		Structr.activateMenuEntry('elements');
		Structr.modules['elements'].onload();
	});

	$('#contents_').on('click', function() {
		main.empty();
		Structr.activateMenuEntry('contents');
		Structr.modules['contents'].onload();
	});

	$('#files_').on('click', function() {
		main.empty();
		Structr.activateMenuEntry('files');
		Structr.modules['files'].onload();
	});

	$('#usersAndGroups_').on('click', function() {
		main.empty();
		Structr.activateMenuEntry('usersAndGroups');
		Structr.modules['usersAndGroups'].onload();
	});

	$('#usernameField').keypress(function(e) {
		if(e.which == 13) {
			jQuery(this).blur();
			jQuery('#loginButton').focus().click();
		}
	});
	$('#passwordField').keypress(function(e) {
		if(e.which == 13) {
			jQuery(this).blur();
			jQuery('#loginButton').focus().click();
		}
	});
=======
    if (debug) console.log('Debug mode');
    header = $('#header');
    main = $('#main');
        
    //        main.height($(window).height()-header.height());

    //main.height($(window.document).height() - $('#header').height() - 13);
    $('#import_json').on('click', function() {
        var jsonArray = $.parseJSON($('#json_input').val());
        $(jsonArray).each(function(i, json) {
            //console.log(json);
            createEntity(json);
        });
    //var json = $.parseJSON('{ "test" : "abc" }');

    });
    $('#loginButton').on('click', function() {
        var username = $('#usernameField').val();
        var password = $('#passwordField').val();
        Structr.doLogin(username, password);
    });
    $('#logout_').on('click', function() {
        Structr.doLogout();
    });


    $('#dashboard_').on('click', function() {
        main.empty();
        Structr.activateMenuEntry('dashboard');
    });

    $('#resources_').on('click', function() {
        main.empty();
        Structr.activateMenuEntry('resources');
        Structr.modules['resources'].onload();
    });

    $('#components_').on('click', function() {
        main.empty();
        Structr.activateMenuEntry('components');
        Structr.modules['components'].onload();
    });

    $('#elements_').on('click', function() {
        main.empty();
        Structr.activateMenuEntry('elements');
        Structr.modules['elements'].onload();
    });

    $('#contents_').on('click', function() {
        main.empty();
        Structr.activateMenuEntry('contents');
        Structr.modules['contents'].onload();
    });

    $('#files_').on('click', function() {
        main.empty();
        Structr.activateMenuEntry('files');
        Structr.modules['files'].onload();
    });

    $('#usersAndGroups_').on('click', function() {
        main.empty();
        Structr.activateMenuEntry('usersAndGroups');
        Structr.modules['usersAndGroups'].onload();
    });

    $('#usernameField').keypress(function(e) {
        if(e.which == 13) {
            jQuery(this).blur();
            jQuery('#loginButton').focus().click();
        }
    });
    $('#passwordField').keypress(function(e) {
        if(e.which == 13) {
            jQuery(this).blur();
            jQuery('#loginButton').focus().click();
        }
    });
>>>>>>> c7cd8c32
	
	Structr.init();
	
});


var Structr = {
	
	modules : {},
	classes : [],
	
<<<<<<< HEAD
	add_icon : 'icon/add.png',
	delete_icon : 'icon/delete.png',
	edit_icon : 'icon/pencil.png',
	expand_icon: 'icon/tree_arrow_right.png',
	link_icon: 'icon/link.png',
=======
    add_icon : 'icon/add.png',
    delete_icon : 'icon/delete.png',
    edit_icon : 'icon/pencil.png',
    expand_icon: 'icon/tree_arrow_right.png',
    link_icon: 'icon/link.png',
>>>>>>> c7cd8c32
		
	init : function() {
        
		$.unblockUI();

		connect();
	
	
		main.empty();
		user = $.cookie('structrUser');

		//		UsersAndGroups.onload();

		ws.onopen = function() {

			if (debug) console.log('logged in? ' + loggedIn);
			if (!loggedIn) {
				if (debug) console.log('no');
				$('#logout_').html('Login');
				Structr.login();
			} else {
				if (debug) console.log('Current user: ' + user);
				//            $.cookie("structrUser", username);
				$('#logout_').html(' Logout <span class="username">' + user + '</span>');
				//				UsersAndGroups.onload();
				
<<<<<<< HEAD
				var browserUrl = window.location.href;
				
				lastMenuEntry = getAnchorFromUrl(browserUrl) || $.cookie('structrLastMenuEntry');
				if (lastMenuEntry) {
					if (debug) console.log('Last menu entry found: ' + lastMenuEntry);
					Structr.activateMenuEntry(lastMenuEntry);
					console.log(Structr.modules);
					var module = Structr.modules[lastMenuEntry];
					if (module) {
						module.init();
						module.onload();
					}
				}
				
				
=======
                Structr.loadInitialModule();

>>>>>>> c7cd8c32
				
			}
		}
	

<<<<<<< HEAD
	},

	login : function(text) {
		$('#logout_').html('Login');
		if (text) $('#errorText').html(text);
		$.blockUI.defaults.overlayCSS.opacity = .6;
		$.blockUI.defaults.applyPlatformOpacityRules = false;
		$.blockUI({
			message: $('#login'),
			css: {
				border: 'none',
				backgroundColor: 'transparent'
			}
		});
		Structr.activateMenuEntry('logout');
	},

	doLogin : function(username, password) {
		if (debug) console.log('doLogin ' + username + ' with ' + password);
		if (send('{ "command":"LOGIN", "data" : { "username" : "' + username + '", "password" : "' + password + '" } }')) {
			user = username;
			return true;
		}
		return false;
	},

	doLogout : function(text) {
		if (debug) console.log('doLogout ' + user);
		$.cookie('structrSessionToken', '');
		$.cookie('structrUser', '');
		if (send('{ "command":"LOGOUT", "data" : { "username" : "' + user + '" } }')) {
			Structr.clearMain();
			Structr.login(text);
			return true;
		}
		return false;
	},

	clearMain : function() {
		main.empty();
	},

	confirmation : function(text, callback) {
		if (text) $('#confirmationText').html(text);
		if (callback) $('#yesButton').on('click', function() {
			callback();
		});
		$('#noButton').on('click', function() {
			$.unblockUI();
		});
		$.blockUI.defaults.overlayCSS.opacity = .6;
		$.blockUI.defaults.applyPlatformOpacityRules = false;
		$.blockUI({
			message: $('#confirmation'),
			css: {
				border: 'none',
				backgroundColor: 'transparent'
			}
		});
	
	},

	info : function(text, callback) {
		if (text) $('#infoText').html(text);
		if (callback) $('#okButton').on('click', function() {
			callback();
		});
		$.blockUI.defaults.overlayCSS.opacity = .6;
		$.blockUI.defaults.applyPlatformOpacityRules = false;
		$.blockUI({
			message: $('#infoBox'),
			css: {
				border: 'none',
				backgroundColor: 'transparent'
			}
		});

	},

	error : function(text, callback) {
		if (text) $('#infoText').html('<img src="icon/error.png"> ' + text);
		if (callback) $('#okButton').on('click', function() {
			callback();
		});
		$.blockUI.defaults.overlayCSS.opacity = .6;
		$.blockUI.defaults.applyPlatformOpacityRules = false;
		$.blockUI({
			message: $('#infoBox'),
			css: {
				border: 'none',
				backgroundColor: 'transparent'
			}
		});
	},

	activateMenuEntry : function(name) {
		lastMenuEntry = name;
		$('.menu a').each(function(i,v) {
			$(this).removeClass('active').addClass('inactive');
		});
		var menuEntry = $('#' + name + '_');
		menuEntry.addClass('active').removeClass('inactive');
		$('#title').text('structr ' + menuEntry.text());
	},
=======
    },

    login : function(text) {
        $('#logout_').html('Login');
        if (text) $('#errorText').html(text);
        $.blockUI.defaults.overlayCSS.opacity = .6;
        $.blockUI.defaults.applyPlatformOpacityRules = false;
        $.blockUI({
            message: $('#login'),
            css: {
                border: 'none',
                backgroundColor: 'transparent'
            }
        });
        Structr.activateMenuEntry('logout');
    },

    doLogin : function(username, password) {
        if (debug) console.log('doLogin ' + username + ' with ' + password);
        if (send('{ "command":"LOGIN", "data" : { "username" : "' + username + '", "password" : "' + password + '" } }')) {
            user = username;
            return true;
        }
        return false;
    },

    doLogout : function(text) {
        if (debug) console.log('doLogout ' + user);
        Structr.saveSession();
        $.cookie('structrSessionToken', '');
        $.cookie('structrUser', '');
        if (send('{ "command":"LOGOUT", "data" : { "username" : "' + user + '" } }')) {
            Structr.clearMain();
            Structr.login(text);
            //            var url = window.location.href;
            //            url = url.substring(0, url.lastIndexOf('#')+1);
            return true;
        }
        return false;
    },

    loadInitialModule : function() {
        var browserUrl = window.location.href;
        var anchor = getAnchorFromUrl(browserUrl);
        console.log('anchor', anchor);

        lastMenuEntry = ((anchor && anchor != 'logout') ? anchor : $.cookie('structrLastMenuEntry'));
        if (!lastMenuEntry) lastMenuEntry = 'dashboard';
        {
            if (debug) console.log('Last menu entry found: ' + lastMenuEntry);
            Structr.activateMenuEntry(lastMenuEntry);
            if (debug) console.log(Structr.modules);
            var module = Structr.modules[lastMenuEntry];
            if (module) {
                module.init();
                module.onload();
            }
        }
    },

    saveSession : function() {
        if (lastMenuEntry && lastMenuEntry != 'logout') {
            $.cookie('structrLastMenuEntry', lastMenuEntry, {
                expires: 7,
                path: '/'
            });
            console.log('set cookie for active tab', activeTab);
            $.cookie('structrActiveTab', activeTab, {
                expires: 7,
                path: '/'
            });
        }
    //console.log('cooke value now: ', $.cookie('structrActiveTab'));
    },

    clearMain : function() {
        main.empty();
    },

    confirmation : function(text, callback) {
        if (text) $('#confirmationText').html(text);
        if (callback) $('#yesButton').on('click', function() {
            callback();
        });
        $('#noButton').on('click', function() {
            $.unblockUI();
        });
        $.blockUI.defaults.overlayCSS.opacity = .6;
        $.blockUI.defaults.applyPlatformOpacityRules = false;
        $.blockUI({
            message: $('#confirmation'),
            css: {
                border: 'none',
                backgroundColor: 'transparent'
            }
        });
	
    },

    info : function(text, callback) {
        if (text) $('#infoText').html(text);
        if (callback) $('#okButton').on('click', function() {
            callback();
        });
        $.blockUI.defaults.overlayCSS.opacity = .6;
        $.blockUI.defaults.applyPlatformOpacityRules = false;
        $.blockUI({
            fadeIn: 50,
            fadeOut: 50,
            message: $('#infoBox'),
            css: {
                border: 'none',
                backgroundColor: 'transparent'
            }
        });

    },

    dialog : function(text, callbackOk, callbackCancel) {
        if (text) $('#dialogTitle').html(text);
        if (callbackOk) $('#dialogOkButton').on('click', function() {
            callbackOk();
			$('#dialogText').empty();
			$.unblockUI();
        });
        if (callbackCancel) $('#dialogCancelButton').on('click', function() {
            callbackCancel();
			$('#dialogText').empty();
			$.unblockUI();
        });
        $.blockUI.defaults.overlayCSS.opacity = .6;
        $.blockUI.defaults.applyPlatformOpacityRules = false;
        $.blockUI({
            fadeIn: 50,
            fadeOut: 50,
            message: $('#dialogBox'),
            css: {
                border: 'none',
                backgroundColor: 'transparent'
            }
        });

    },

    error : function(text, callback) {
        if (text) $('#infoText').html('<img src="icon/error.png"> ' + text);
        if (callback) $('#okButton').on('click', function() {
            callback();
        });
        $.blockUI.defaults.overlayCSS.opacity = .6;
        $.blockUI.defaults.applyPlatformOpacityRules = false;
        $.blockUI({
            message: $('#infoBox'),
            css: {
                border: 'none',
                backgroundColor: 'transparent'
            }
        });
    },

    activateMenuEntry : function(name) {
        lastMenuEntry = name;
        $('.menu a').each(function(i,v) {
            $(this).removeClass('active').addClass('inactive');
        });
        var menuEntry = $('#' + name + '_');
        menuEntry.addClass('active').removeClass('inactive');
        $('#title').text('structr ' + menuEntry.text());
    },
>>>>>>> c7cd8c32
	
	registerModule : function(name, module) {
		Structr.modules[name] = module;
		if (debug) console.log('Module ' + name + ' registered');
	},
	
	entity : function(id, parentId) {
		var entityElement, parentElement;
		if (parentId) {
			parentElement = $('.' + parentId + '_');
			entityElement = $('.' + id + '_', parentElement);
		} else {
			entityElement = $('.' + id + '_');
		}

		var entity = {};
		
		entity.id = id;
		
		$(Structr.classes).each(function(i, cls) {
			if (entityElement.hasClass(cls)) {
				entity.type = cls;
			}
		});
		
<<<<<<< HEAD
		if (debug) console.log(entity.type);
		entity.name = $('.name', entityElement).text();
	
		return entity;
	},
	
	findParent : function(parentId, rootId, defaultElement) {
		var parent;
		if (parentId) {
			if (rootId && rootId != parentId) {
				var rootElement = $('.' + rootId + '_');
				parent = $('.' + parentId + '_', rootElement);
			} else {
				parent = $('.' + parentId + '_');
			}
		} else {
			parent = defaultElement;
		}
=======
        if (debug) console.log(entity.type);
        entity.name = $('.name_', entityElement).text();

        console.log(entityElement);
	
        return entity;
    },
    
    entityFromElement : function(element) {
        
        var entity = {};
        entity.id = getId($(element));

        $(Structr.classes).each(function(i, cls) {
            if (element.hasClass(cls)) {
                entity.type = cls;
            }
        });

        if (debug) console.log(entity.type);
        entity.name = $('.name_', element).text();

        return entity;
    },

    findParent : function(parentId, rootId, defaultElement) {
        var parent;
        if (parentId) {
            if (rootId && rootId != parentId) {
                var rootElement = $('.' + rootId + '_');
                parent = $('div.' + parentId + '_', rootElement);
            } else {
                parent = $('div.' + parentId + '_');
            }
        } else {
            parent = defaultElement;
        }
>>>>>>> c7cd8c32
		
		if (debug) console.log(parent);

		return parent;
	}
};


if (typeof String.prototype.endsWith != 'function') {
<<<<<<< HEAD
	String.prototype.endsWith = function(pattern) {
		var d = this.length - pattern.length;
		return d >= 0 && this.lastIndexOf(pattern) === d;
	};
}

if (typeof String.prototype.startsWith != 'function') {
	String.prototype.startsWith = function (str){
		return this.indexOf(str) == 0;
	};
}

if (typeof String.prototype.capitalize != 'function') {
	String.prototype.capitalize = function() {
		return this.charAt(0).toUpperCase() + this.slice(1);
	};
}
=======
    String.prototype.endsWith = function(pattern) {
        var d = this.length - pattern.length;
        return d >= 0 && this.lastIndexOf(pattern) === d;
    };
}

if (typeof String.prototype.startsWith != 'function') {
    String.prototype.startsWith = function (str){
        return this.indexOf(str) == 0;
    };
}

if (typeof String.prototype.capitalize != 'function') {
    String.prototype.capitalize = function() {
        return this.charAt(0).toUpperCase() + this.slice(1);
    };
}

function swapFgBg(el) {
    var fg = el.css('color');
    var bg = el.css('backgroundColor');
    el.css('color', bg);
    el.css('backgroundColor', fg);

}
>>>>>>> c7cd8c32
<|MERGE_RESOLUTION|>--- conflicted
+++ resolved
@@ -22,110 +22,21 @@
 var viewRootUrl = '/structr/html/';
 var wsRoot = '/structr/ws';
 var headers = {
-	'X-User' : 0
+    'X-User' : 0
 };
 /********************************************************************/
 
-<<<<<<< HEAD
-var main;
-var debug = true;
-=======
 var header, main;
 var debug = false;
->>>>>>> c7cd8c32
 //var onload = [];
 var lastMenuEntry, activeTab;
 
 $(window).unload(function() {
-<<<<<<< HEAD
-	if (lastMenuEntry && lastMenuEntry != 'logout') {
-		$.cookie('structrLastMenuEntry', lastMenuEntry);
-	}
-=======
     Structr.saveSession();
->>>>>>> c7cd8c32
 });
 	
 	
 $(document).ready(function() {
-<<<<<<< HEAD
-	if (debug) console.log('Debug mode');
-	
-	main = $('#main');
-	//main.height($(window.document).height() - $('#header').height() - 13);
-	$('#import_json').on('click', function() {
-		var jsonArray = $.parseJSON($('#json_input').val());
-		$(jsonArray).each(function(i, json) {
-			//console.log(json);
-			createEntity(json);
-		});
-	//var json = $.parseJSON('{ "test" : "abc" }');
-
-	});
-	$('#loginButton').on('click', function() {
-		var username = $('#usernameField').val();
-		var password = $('#passwordField').val();
-		Structr.doLogin(username, password);
-	});
-	$('#logout_').on('click', function() {
-		Structr.doLogout();
-	});
-
-
-	$('#dashboard_').on('click', function() {
-		main.empty();
-		Structr.activateMenuEntry('dashboard');
-	});
-
-	$('#resources_').on('click', function() {
-		main.empty();
-		Structr.activateMenuEntry('resources');
-		Structr.modules['resources'].onload();
-	});
-
-	$('#components_').on('click', function() {
-		main.empty();
-		Structr.activateMenuEntry('components');
-		Structr.modules['components'].onload();
-	});
-
-	$('#elements_').on('click', function() {
-		main.empty();
-		Structr.activateMenuEntry('elements');
-		Structr.modules['elements'].onload();
-	});
-
-	$('#contents_').on('click', function() {
-		main.empty();
-		Structr.activateMenuEntry('contents');
-		Structr.modules['contents'].onload();
-	});
-
-	$('#files_').on('click', function() {
-		main.empty();
-		Structr.activateMenuEntry('files');
-		Structr.modules['files'].onload();
-	});
-
-	$('#usersAndGroups_').on('click', function() {
-		main.empty();
-		Structr.activateMenuEntry('usersAndGroups');
-		Structr.modules['usersAndGroups'].onload();
-	});
-
-	$('#usernameField').keypress(function(e) {
-		if(e.which == 13) {
-			jQuery(this).blur();
-			jQuery('#loginButton').focus().click();
-		}
-	});
-	$('#passwordField').keypress(function(e) {
-		if(e.which == 13) {
-			jQuery(this).blur();
-			jQuery('#loginButton').focus().click();
-		}
-	});
-=======
     if (debug) console.log('Debug mode');
     header = $('#header');
     main = $('#main');
@@ -205,188 +116,55 @@
             jQuery('#loginButton').focus().click();
         }
     });
->>>>>>> c7cd8c32
-	
-	Structr.init();
+	
+    Structr.init();
 	
 });
 
 
 var Structr = {
 	
-	modules : {},
-	classes : [],
-	
-<<<<<<< HEAD
-	add_icon : 'icon/add.png',
-	delete_icon : 'icon/delete.png',
-	edit_icon : 'icon/pencil.png',
-	expand_icon: 'icon/tree_arrow_right.png',
-	link_icon: 'icon/link.png',
-=======
+    modules : {},
+    classes : [],
+	
     add_icon : 'icon/add.png',
     delete_icon : 'icon/delete.png',
     edit_icon : 'icon/pencil.png',
     expand_icon: 'icon/tree_arrow_right.png',
     link_icon: 'icon/link.png',
->>>>>>> c7cd8c32
 		
-	init : function() {
+    init : function() {
         
-		$.unblockUI();
-
-		connect();
-	
-	
-		main.empty();
-		user = $.cookie('structrUser');
-
-		//		UsersAndGroups.onload();
-
-		ws.onopen = function() {
-
-			if (debug) console.log('logged in? ' + loggedIn);
-			if (!loggedIn) {
-				if (debug) console.log('no');
-				$('#logout_').html('Login');
-				Structr.login();
-			} else {
-				if (debug) console.log('Current user: ' + user);
-				//            $.cookie("structrUser", username);
-				$('#logout_').html(' Logout <span class="username">' + user + '</span>');
-				//				UsersAndGroups.onload();
+        $.unblockUI();
+
+        connect();
+	
+	
+        main.empty();
+        user = $.cookie('structrUser');
+
+        //		UsersAndGroups.onload();
+
+        ws.onopen = function() {
+
+            if (debug) console.log('logged in? ' + loggedIn);
+            if (!loggedIn) {
+                if (debug) console.log('no');
+                $('#logout_').html('Login');
+                Structr.login();
+            } else {
+                if (debug) console.log('Current user: ' + user);
+                //            $.cookie("structrUser", username);
+                $('#logout_').html(' Logout <span class="username">' + user + '</span>');
+                //				UsersAndGroups.onload();
 				
-<<<<<<< HEAD
-				var browserUrl = window.location.href;
+                Structr.loadInitialModule();
+
 				
-				lastMenuEntry = getAnchorFromUrl(browserUrl) || $.cookie('structrLastMenuEntry');
-				if (lastMenuEntry) {
-					if (debug) console.log('Last menu entry found: ' + lastMenuEntry);
-					Structr.activateMenuEntry(lastMenuEntry);
-					console.log(Structr.modules);
-					var module = Structr.modules[lastMenuEntry];
-					if (module) {
-						module.init();
-						module.onload();
-					}
-				}
-				
-				
-=======
-                Structr.loadInitialModule();
-
->>>>>>> c7cd8c32
-				
-			}
-		}
-	
-
-<<<<<<< HEAD
-	},
-
-	login : function(text) {
-		$('#logout_').html('Login');
-		if (text) $('#errorText').html(text);
-		$.blockUI.defaults.overlayCSS.opacity = .6;
-		$.blockUI.defaults.applyPlatformOpacityRules = false;
-		$.blockUI({
-			message: $('#login'),
-			css: {
-				border: 'none',
-				backgroundColor: 'transparent'
-			}
-		});
-		Structr.activateMenuEntry('logout');
-	},
-
-	doLogin : function(username, password) {
-		if (debug) console.log('doLogin ' + username + ' with ' + password);
-		if (send('{ "command":"LOGIN", "data" : { "username" : "' + username + '", "password" : "' + password + '" } }')) {
-			user = username;
-			return true;
-		}
-		return false;
-	},
-
-	doLogout : function(text) {
-		if (debug) console.log('doLogout ' + user);
-		$.cookie('structrSessionToken', '');
-		$.cookie('structrUser', '');
-		if (send('{ "command":"LOGOUT", "data" : { "username" : "' + user + '" } }')) {
-			Structr.clearMain();
-			Structr.login(text);
-			return true;
-		}
-		return false;
-	},
-
-	clearMain : function() {
-		main.empty();
-	},
-
-	confirmation : function(text, callback) {
-		if (text) $('#confirmationText').html(text);
-		if (callback) $('#yesButton').on('click', function() {
-			callback();
-		});
-		$('#noButton').on('click', function() {
-			$.unblockUI();
-		});
-		$.blockUI.defaults.overlayCSS.opacity = .6;
-		$.blockUI.defaults.applyPlatformOpacityRules = false;
-		$.blockUI({
-			message: $('#confirmation'),
-			css: {
-				border: 'none',
-				backgroundColor: 'transparent'
-			}
-		});
-	
-	},
-
-	info : function(text, callback) {
-		if (text) $('#infoText').html(text);
-		if (callback) $('#okButton').on('click', function() {
-			callback();
-		});
-		$.blockUI.defaults.overlayCSS.opacity = .6;
-		$.blockUI.defaults.applyPlatformOpacityRules = false;
-		$.blockUI({
-			message: $('#infoBox'),
-			css: {
-				border: 'none',
-				backgroundColor: 'transparent'
-			}
-		});
-
-	},
-
-	error : function(text, callback) {
-		if (text) $('#infoText').html('<img src="icon/error.png"> ' + text);
-		if (callback) $('#okButton').on('click', function() {
-			callback();
-		});
-		$.blockUI.defaults.overlayCSS.opacity = .6;
-		$.blockUI.defaults.applyPlatformOpacityRules = false;
-		$.blockUI({
-			message: $('#infoBox'),
-			css: {
-				border: 'none',
-				backgroundColor: 'transparent'
-			}
-		});
-	},
-
-	activateMenuEntry : function(name) {
-		lastMenuEntry = name;
-		$('.menu a').each(function(i,v) {
-			$(this).removeClass('active').addClass('inactive');
-		});
-		var menuEntry = $('#' + name + '_');
-		menuEntry.addClass('active').removeClass('inactive');
-		$('#title').text('structr ' + menuEntry.text());
-	},
-=======
+            }
+        }
+	
+
     },
 
     login : function(text) {
@@ -556,52 +334,31 @@
         menuEntry.addClass('active').removeClass('inactive');
         $('#title').text('structr ' + menuEntry.text());
     },
->>>>>>> c7cd8c32
-	
-	registerModule : function(name, module) {
-		Structr.modules[name] = module;
-		if (debug) console.log('Module ' + name + ' registered');
-	},
-	
-	entity : function(id, parentId) {
-		var entityElement, parentElement;
-		if (parentId) {
-			parentElement = $('.' + parentId + '_');
-			entityElement = $('.' + id + '_', parentElement);
-		} else {
-			entityElement = $('.' + id + '_');
-		}
-
-		var entity = {};
+	
+    registerModule : function(name, module) {
+        Structr.modules[name] = module;
+        if (debug) console.log('Module ' + name + ' registered');
+    },
+	
+    entity : function(id, parentId) {
+        var entityElement, parentElement;
+        if (parentId) {
+            parentElement = $('.' + parentId + '_');
+            entityElement = $('.' + id + '_', parentElement);
+        } else {
+            entityElement = $('.' + id + '_');
+        }
+
+        var entity = {};
 		
-		entity.id = id;
+        entity.id = id;
 		
-		$(Structr.classes).each(function(i, cls) {
-			if (entityElement.hasClass(cls)) {
-				entity.type = cls;
-			}
-		});
+        $(Structr.classes).each(function(i, cls) {
+            if (entityElement.hasClass(cls)) {
+                entity.type = cls;
+            }
+        });
 		
-<<<<<<< HEAD
-		if (debug) console.log(entity.type);
-		entity.name = $('.name', entityElement).text();
-	
-		return entity;
-	},
-	
-	findParent : function(parentId, rootId, defaultElement) {
-		var parent;
-		if (parentId) {
-			if (rootId && rootId != parentId) {
-				var rootElement = $('.' + rootId + '_');
-				parent = $('.' + parentId + '_', rootElement);
-			} else {
-				parent = $('.' + parentId + '_');
-			}
-		} else {
-			parent = defaultElement;
-		}
-=======
         if (debug) console.log(entity.type);
         entity.name = $('.name_', entityElement).text();
 
@@ -639,35 +396,15 @@
         } else {
             parent = defaultElement;
         }
->>>>>>> c7cd8c32
 		
-		if (debug) console.log(parent);
-
-		return parent;
-	}
+        if (debug) console.log(parent);
+
+        return parent;
+    }
 };
 
 
 if (typeof String.prototype.endsWith != 'function') {
-<<<<<<< HEAD
-	String.prototype.endsWith = function(pattern) {
-		var d = this.length - pattern.length;
-		return d >= 0 && this.lastIndexOf(pattern) === d;
-	};
-}
-
-if (typeof String.prototype.startsWith != 'function') {
-	String.prototype.startsWith = function (str){
-		return this.indexOf(str) == 0;
-	};
-}
-
-if (typeof String.prototype.capitalize != 'function') {
-	String.prototype.capitalize = function() {
-		return this.charAt(0).toUpperCase() + this.slice(1);
-	};
-}
-=======
     String.prototype.endsWith = function(pattern) {
         var d = this.length - pattern.length;
         return d >= 0 && this.lastIndexOf(pattern) === d;
@@ -693,4 +430,3 @@
     el.css('backgroundColor', fg);
 
 }
->>>>>>> c7cd8c32
