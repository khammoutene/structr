--- conflicted
+++ resolved
@@ -67,8 +67,6 @@
     // Interactive elements
     'details', 'summary', 'command', 'menu'
     ],
-<<<<<<< HEAD
-=======
 
     elementGroups : [
     {
@@ -116,7 +114,6 @@
         'elements' : ['details', 'summary', 'command', 'menu']
     }
     ],
->>>>>>> c7cd8c32
 	
     init : function() {
         Structr.classes.push('element');
@@ -125,14 +122,6 @@
     onload : function() {
         if (debug) console.log('onload');
         main.append('<div id="elements"></div>');
-<<<<<<< HEAD
-        elements = $('#elements');
-        _Elements.refresh();
-    },
-
-    refresh : function() {
-        elements.empty();
-=======
         if (palette) palette.remove();
         main.before('<div id="palette"></div>');
         elements = $('#elements', main);
@@ -172,7 +161,6 @@
     refresh : function() {
         elements.empty();
 
->>>>>>> c7cd8c32
         if (_Elements.show()) {
             elements.append('<button class="add_element_icon button"><img title="Add Element" alt="Add Element" src="' + _Elements.add_icon + '"> Add Element</button>');
 
@@ -191,14 +179,8 @@
                         _Elements.addElement(button, v.capitalize(), '"tag":"' + v + '"');
                         list.remove();
                     });
-<<<<<<< HEAD
-                    
-                });
-                //_Elements.addElement(this);
-=======
                 });
             //_Elements.addElement(this);
->>>>>>> c7cd8c32
             });
         }
     },
@@ -207,27 +189,11 @@
         return _Entities.showEntities('Element');
     },
 
-<<<<<<< HEAD
-    appendElementElement : function(element, parentId, resourceId) {
-=======
     appendElementElement : function(entity, parentId, resourceId) {
->>>>>>> c7cd8c32
         if (debug) console.log('Elements.appendElementElement: parentId: ' + parentId + ', resourceId: ' + resourceId);
 
         var parent = Structr.findParent(parentId, resourceId, elements);
         
-<<<<<<< HEAD
-        parent.append('<div class="element ' + element.id + '_">'
-            + '<img class="typeIcon" src="'+ _Elements.icon + '">'
-            + '<b class="tag_">' + element.tag + '</b> <span class="id">' + element.id + '</span>'
-            + (element._html_id ? 'id=' + element._html_id : '')
-            + (element._html_class ? 'class=' + element._html_class : '')
-            + '</div>');
-        var div = $('.' + element.id + '_', parent);
-        div.append('<img title="Delete ' + element.tag + ' element ' + element.id + '" alt="Delete ' + element.tag + ' element ' + element.id + '" class="delete_icon button" src="' + Structr.delete_icon + '">');
-        $('.delete_icon', div).on('click', function() {
-            _Elements.deleteElement(this, element);
-=======
         parent.append('<div class="node element ' + entity.id + '_">'
             + '<img class="typeIcon" src="'+ _Elements.icon + '">'
             + '<b class="tag_">' + entity.tag + '</b> <span class="id">' + entity.id + '</span>'
@@ -242,33 +208,12 @@
             self.off('click');
             self.off('mouseover');
             _Elements.deleteElement(this, entity);
->>>>>>> c7cd8c32
         });
         //        div.append('<img class="add_icon button" title="Add Element" alt="Add Element" src="icon/add.png">');
         //        $('.add_icon', div).on('click', function() {
         //            Resources.addElement(this, resource);
         //        });
         $('b', div).on('click', function(e) {
-<<<<<<< HEAD
-			div.off('mouseover');
-			div.off('mouseout');
-			e.stopPropagation();
-			if (debug) console.log('parent', parent)
-            _Entities.showProperties(this, element, '_html_', $('.' + element.id + '_', parent));
-        });
-		
-		div.on('mouseover', function(e) {
-			e.stopPropagation();
-            _Entities.showNonEmptyProperties(this, element, '_html_', $('.' + element.id + '_', parent));
-        });		
-
-		div.on('mouseout', function(e) {
-			e.stopPropagation();
-            _Entities.hideNonEmptyProperties(this, element, '_html_', $('.' + element.id + '_', parent));
-        });		
-
-		return div;
-=======
             e.stopPropagation();
             div.off('click');
             div.off('mouseover');
@@ -299,7 +244,6 @@
         });		
 
         return div;
->>>>>>> c7cd8c32
     },
 
     addElement : function(button, type, props) {
