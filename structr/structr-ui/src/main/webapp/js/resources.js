/*
 *  Copyright (C) 2012 Axel Morgner
 *
 *  This file is part of structr <http://structr.org>.
 *
 *  structr is free software: you can redistribute it and/or modify
 *  it under the terms of the GNU General Public License as published by
 *  the Free Software Foundation, either version 3 of the License, or
 *  (at your option) any later version.
 *
 *  structr is distributed in the hope that it will be useful,
 *  but WITHOUT ANY WARRANTY; without even the implied warranty of
 *  MERCHANTABILITY or FITNESS FOR A PARTICULAR PURPOSE.  See the
 *  GNU General Public License for more details.
 *
 *  You should have received a copy of the GNU General Public License
 *  along with structr.  If not, see <http://www.gnu.org/licenses/>.
 */

var resources;
var previews, previewTabs;
var selStart, selEnd;
var sel;
var contentSourceId, elementSourceId, rootId;

$(document).ready(function() {
<<<<<<< HEAD
    Structr.registerModule('resources', _Resources);
=======
	Structr.registerModule('resources', _Resources);
>>>>>>> c7cd8c32
});

var _Resources = {

<<<<<<< HEAD
    icon : 'icon/page.png',
    add_icon : 'icon/page_add.png',
    delete_icon : 'icon/page_delete.png',

    init : function() {
        Structr.classes.push('resource');
    },

    onload : function() {
        //Structr.activateMenuEntry('resources');
        if (debug) console.log('onload');
        main.append('<table id="resourcesEditor"><tr><td id="previews"></td><td id="resources"></td><td id="components"></td><td id="elements"></td><td id="contents"></td></tr></table>');

        resources = $('#resources');
        components = $('#components');
        elements = $('#elements');
        contents = $('#contents');
        previews = $('#previews');

        _Resources.refresh();
        _Resources.refreshComponents();
        _Resources.refreshElements();
        Contents.refresh();
    },

    refresh : function() {
        resources.empty();
        if (_Resources.show()) {
            resources.append('<button class="add_resource_icon button"><img title="Add Resource" alt="Add Resource" src="' + _Resources.add_icon + '"> Add Resource</button>');
            $('.add_resource_icon', main).on('click', function() {
                _Resources.addResource(this);
            });
        }
    },

    refreshComponents : function() {
        components.empty();
        if (_Components.show()) {
            components.append('<button class="add_component_icon button"><img title="Add Component" alt="Add Component" src="' + _Components.add_icon + '"> Add Component</button>');
            $('.add_component_icon', main).on('click', function() {
                _Resources.addComponent(this);
            });
        }
    },

    refreshElements : function() {
        _Elements.refresh();
    },

    show : function() {
        return _Entities.showEntities('Resource');

    //        $.ajax({
    //            url: rootUrl + 'resources',
    //            dataType: 'json',
    //            contentType: 'application/json; charset=utf-8',
    //            //headers: { 'X-User' : 457 },
    //            success: function(data) {
    //                if (!data || data.length == 0 || !data.result) return;
    //                if ($.isArray(data.result)) {
    //
    //                    for (var i=0; i<data.result.length; i++) {
    //                        var resource = data.result[i];
    //
    //                        Resources.appendResourceElement(resource);
    //
    //                        var resourceId = resource.id;
    //                        //          $('#resources').append('<div class="editor_box"><div class="resource" id="resource_' + id + '">'
    //                        //                              + '<b>' + resource.name + '</b>'
    //                        //                              //+ ' [' + id + ']'
    //                        //                              + '<img class="add_icon button" title="Add Element" alt="Add Element" src="icon/add.png" onclick="addElement(' + id + ', \'#resource_' + id + '\')">'
    //                        //                              + '<img class="delete_icon button" title="Delete '
    //                        //                              + resource.name + '" alt="Delete '
    //                        //                              + resource.name + '" src="icon/delete.png" onclick="deleteNode(' + id + ', \'#resource_' + id + '\')">'
    //                        //                              + '</div></div>');
    //                        Resources.showSubEntities(resourceId, null);
    //
    //                        $('#previews').append('<a target="_blank" href="' + viewRootUrl + resource.name + '">' + viewRootUrl + resource.name + '</a><br><div class="preview_box"><iframe id="preview_'
    //                            + resourceId + '" src="' + viewRootUrl + resource.name + '?edit"></iframe></div><div style="clear: both"></div>');
    //
    //                        $('#preview_' + resourceId).load(function() {
    //                            //console.log(this);
    //                            var doc = $(this).contents();
    //                            var head = $(doc).find('head');
    //                            head.append('<style type="text/css">'
    //                                + '.structr-editable-area {'
    //                                + 'border: 1px dotted #a5a5a5;'
    //                                + 'margin: 2px;'
    //                                + 'padding: 2px;'
    //                                + '}'
    //                                + '.structr-editable-area-active {'
    //                                + 'border: 1px dotted #orange;'
    //                                + 'margin: 2px;'
    //                                + 'padding: 2px;'
    //                                + '}'
    //                                + '</style>');
    //
    //
    //                            $(this).contents().find('.structr-editable-area').each(function(i,element) {
    //                                //console.log(element);
    //                                $(element).addClass('structr-editable-area');
    //                                $(element).on({
    //                                    mouseenter: function() {
    //                                        var self = $(this);
    //                                        self.attr('contenteditable', true);
    //                                        self.addClass('structr-editable-area-active');
    //                                    },
    //                                    mouseleave: function() {
    //                                        var self = $(this);
    //                                        self.attr('contenteditable', true);
    //                                        self.removeClass('structr-editable-area-active');
    //                                        var id = self.attr('id');
    //                                        id = lastPart(id, '-');
    //                                        Resources.updateContent(id, this.innerHTML);
    //                                    }
    //                                });
    //                            });
    //                        });
    //
    //                    }
    //                }
    //            }
    //        });
    //
    //        return true;
    },

    showElements : function() {
        return _Resources.showEntities('Element');
    },
	
    appendResourceElement : function(resource, resourceId) {
        resources.append('<div class="resource ' + resource.id + '_"></div>');
        var div = $('.' + resource.id + '_', resources);
		
        div.append('<img title="Expand resource \'' + resource.name + '\'" alt="Expand resource \'' + resource.name + '\'" class="expand_icon button" src="' + Structr.expand_icon + '">');

        $('.expand_icon', div).on('click', function() {
            _Resources.toggleResource(this, resource);
        });


        div.append('<img class="typeIcon" src="icon/page.png">'
            + '<b class="name_">' + resource.name + '</b> <span class="id">' + resource.id + '</span>');
		
        div.append('<img title="Delete resource \'' + resource.name + '\'" alt="Delete resource \'' + resource.name + '\'" class="delete_icon button" src="' + Structr.delete_icon + '">');

        div.append('<img title="Link resource \'' + resource.name + '\' to current selection" alt="Link resource \'' + resource.name + '\' to current selection" class="link_icon button" src="' + Structr.link_icon + '">');
        $('.link_icon', div).on('click', function() {
            console.log(rootId, sourceId);
            if (sourceId && selStart && selEnd) {
                // function(resourceId, sourceId, linkedResourceId, startOffset, endOffset)
                _Resources.linkSelectionToResource(rootId, sourceId, resource.id, selStart, selEnd);
            //$('.link_icon').hide();
            }
        });
		
        $('.delete_icon', div).on('click', function() {
            _Resources.deleteResource(this, resource);
        });
        //        div.append('<img class="add_icon button" title="Add Element" alt="Add Element" src="icon/add.png">');
        //        $('.add_icon', div).on('click', function() {
        //            Resources.addElement(this, resource);
        //        });
        $('b', div).on('click', function() {
            _Entities.showProperties(this, resource, 'all', $('.' + resource.id + '_', resources));
        });
		
        previews.append('<a target="_blank" href="' + viewRootUrl + resource.name + '">'
            + '<button class="view_resource_icon button"><img title="View ' + resource.name + ' in new window" alt="View ' + resource.name + ' in new window" src="icon/eye.png"> ' + resource.name + '</button>'
            + '</a><br><div class="preview_box"><iframe id="preview_'
            + resource.id + '" src="' + viewRootUrl + resource.name + '?edit"></iframe></div><div style="clear: both"></div>');
		
        $('#preview_' + resource.id).load(function() {
            //console.log(this);
            var doc = $(this).contents();
            var head = $(doc).find('head');
            if (head) head.append('<style type="text/css">'
                + '.structr-editable-area { border: 1px dotted #a5a5a5 ! important; margin: 2px; padding: 2px; }\n'
                + '.structr-editable-area-active { border: 1px dotted orange; margin: 2px; padding: 2px; }'
                + '.link-hover { border: 1px solid #00c }'
                + '</style>');
	
            var iframe = $(this).contents()[0];
            var iframeWindow = this.contentWindow;
				
//            $(this).contents().find('body').children().each(function(i,element) {
            $(this).contents().find('[structr_id]').each(function(i,element) {
                if (debug) console.log(element);
                var el = $(element);
                var structrId = el.attr('structr_id');
                if (structrId) {
                    el.addClass('structr-editable-area');
                    el.on({
                        click: function() {
                            var self = $(this);
                            self.attr('contenteditable', true);
                            //self.addClass('structr-editable-area-active');
                            sel = iframeWindow.getSelection();
                            if (sel.rangeCount) {
                                selStart = sel.getRangeAt(0).startOffset;
                                selEnd = sel.getRangeAt(0).endOffset;
                                console.log(selStart, selEnd);
                                $('.link_icon').show();
//                                sourceId = structrId;
                                sourceId = self.attr('structr_id');
								if (debug) console.log('sourceId: ' + sourceId);
                                var rootResourceElement = self.closest('html')[0];
                                console.log(rootResourceElement);
                                if (rootResourceElement) {
                                    rootId = $(rootResourceElement).attr('structr_id');
                                }
								
                            }
                        },
                        blur: function() {
                            var self = $(this);
                            self.attr('contenteditable', false);
                            //self.removeClass('structr-editable-area-active');
							if (debug) console.log('sourceId: ' + sourceId);
                            _Resources.updateContent(sourceId, self.text());
                        //$('.link_icon').hide();
                        //Resources.reloadPreviews();
                        }
                    });
                //                    el.droppable({
                //                        //accept: '.resource',
                //                        hoverClass: 'link-hover',
                ////						over: function(event, ui) {
                ////                            var resourceId = getIdFromClassString(ui.draggable.attr('class'));
                ////                            var sourceId = $(this).attr('structr_id');
                ////                            console.log('Resource ' + resourceId + ' dropped onto ', this);
                ////                            //var sel = iframeWindow.getSelection();
                ////                            if (sel && sel.rangeCount) {
                ////                                selStart = sel.getRangeAt(0).startOffset;
                ////                                selEnd = sel.getRangeAt(0).endOffset;
                ////                                console.log(selStart, selEnd);
                ////                            }
                ////						},
                //                        drop: function(event, ui) {
                //                            console.log(event,ui);
                //                            var resourceId = getIdFromClassString(ui.draggable.attr('class'));
                //                            var sourceId = $(this).attr('structr_id');
                //                            console.log('Resource ' + resourceId + ' dropped onto ', this);
                //                            //var sel = iframeWindow.getSelection();
                //                            if (sel && sel.rangeCount) {
                //                                selStart = sel.getRangeAt(0).startOffset;
                //                                selEnd = sel.getRangeAt(0).endOffset;
                //                                console.log(selStart, selEnd);
                //
                //                                Resources.linkSelectionToResource(sourceId, resourceId, selStart, selEnd);
                //
                //                            }
                //                        }
                //                    });
                }
            });
        });
        //        var elements = resource.children;
        //
        //        if (elements && elements.length > 0) {
        //            disable($('.delete_icon', div));
        //            $(elements).each(function(i, child) {
        //
        //                if (debug) console.log("type: " + child.type);
        //                if (child.type == "Element") {
        //                    Resources.appendElementElement(child, resource.id);
        //                } else if (child.type == "Content") {
        //                    Resources.appendContentElement(child, resource.id);
        //                }
        //            });
        //        }

        //        div.draggable({
        //            iframeFix: true,
        //            refreshPositions: true,
        //            revert: 'invalid',
        //            //containment: '#main',
        //            zIndex: 1,
        //			start: function() {
        //				//$(this).data('draggable').offset.click.top += 1000;
        //			}
        //            //helper: 'clone'
        //        //            ,
        //        //            stop : function(event, ui) {
        //        //                console.log(ui);
        //        //            }
        //        });
        
        div.droppable({
            accept: '.component, .element',
            greedy: true,
            hoverClass: 'resourceHover',
            drop: function(event, ui) {
                var componentId = getIdFromClassString(ui.draggable.attr('class'));
                var resourceId = getIdFromClassString($(this).attr('class'));
				
                if (!resourceId) resourceId = '*';
				
                var pos = $('.component, .element', $(this)).length;
                if (debug) console.log(pos);
                var props = '"' + resourceId + '" : "' + pos + '"';
                if (debug) console.log(props);
                _Entities.addSourceToTarget(componentId, resourceId, props);
            }
        });

        return div;
    },

    appendElementElement : function(element, parentId, resourceId) {
        if (debug) console.log('Resources.appendElementElement');
        var div = _Elements.appendElementElement(element, parentId, resourceId);
        //console.log(div);
        if (parentId) {

            $('.delete_icon', div).remove();
            div.append('<img title="Remove element \'' + element.name + '\' from resource ' + parentId + '" '
                + 'alt="Remove element ' + element.name + ' from ' + parentId + '" class="delete_icon button" src="icon/brick_delete.png">');
            $('.delete_icon', div).on('click', function() {
                _Entities.removeSourceFromTarget(element.id, parentId);
            });
        }
        //        var elements = element.children;
        //
        //        if (elements && elements.length > 0) {
        //            disable($('.delete_icon', div));
        //            $(elements).each(function(i, child) {
        //                if (child.type == "Element") {
        //                    Resources.appendElementElement(child, element.id);
        //                } else if (child.type == "Content") {
        //                    Resources.appendContentElement(child, element.id);
        //                }
        //            });
        //        }

        var resource = div.closest( '.resource')[0];
        if (!resource && resources) {

            div.draggable({
                revert: 'invalid',
                containment: '#main',
                zIndex: 1,
                helper: 'clone'
            });

        }

        div.droppable({
            accept: '.element, .content',
            greedy: true,
            hoverClass: 'elementHover',
            drop: function(event, ui) {
                var resource = $(this).closest( '.resource')[0];
                if (debug) console.log(resource);
                var contentId = getIdFromClassString(ui.draggable.attr('class'));
                var elementId = getIdFromClassString($(this).attr('class'));
                var pos = $('.content, .element', $(this)).length;
                if (debug) console.log(pos);
                var props;
                if (resource) {
                    var resourceId = getIdFromClassString($(resource).attr('class'));
                    props = '"' + resourceId + '" : "' + pos + '"';
                } else {
                    props = '"*" : "' + pos + '"';
                }
                if (debug) console.log(props);
                _Entities.addSourceToTarget(contentId, elementId, props);
            }
        });

        return div;
    },

    appendComponentElement : function(component, parentId, resourceId) {
        if (debug) console.log('Resources.appendComponentElement');
        var div = _Components.appendComponentElement(component, parentId, resourceId);
        //console.log(div);

        if (parentId) {

            $('.delete_icon', div).remove();
            div.append('<img title="Remove component \'' + component.name + '\' from resource ' + parentId + '" '
                + 'alt="Remove component ' + component.name + ' from ' + parentId + '" class="delete_icon button" src="' + _Components.delete_icon + '">');
            $('.delete_icon', div).on('click', function() {
                _Entities.removeSourceFromTarget(component.id, parentId);
            });

        }
        //        var elements = element.children;
        //
        //        if (elements && elements.length > 0) {
        //            disable($('.delete_icon', div));
        //            $(elements).each(function(i, child) {
        //                if (child.type == "Element") {
        //                    Resources.appendElementElement(child, element.id);
        //                } else if (child.type == "Content") {
        //                    Resources.appendContentElement(child, element.id);
        //                }
        //            });
        //        }
        
        var resource = div.closest( '.resource')[0];
        if (!resource && resources) {

            div.draggable({
                revert: 'invalid',
                containment: '#main',
                zIndex: 1,
                helper: 'clone'
            });

        }


        div.droppable({
            accept: '.element',
            greedy: true,
            hoverClass: 'componentHover',
            drop: function(event, ui) {
                var resource = $(this).closest( '.resource')[0];
                if (debug) console.log(resource);
                var contentId = getIdFromClassString(ui.draggable.attr('class'));
                var componentId = getIdFromClassString($(this).attr('class'));
                var pos = $('.element', $(this)).length;
                if (debug) console.log(pos);
                var props;
                if (resource) {
                    var resourceId = getIdFromClassString($(resource).attr('class'));
                    props = '"' + resourceId + '" : "' + pos + '"';
                } else {
                    props = '"*" : "' + pos + '"';
                }
                if (debug) console.log(props);
                _Entities.addSourceToTarget(contentId, componentId, props);
            }
        });

        return div;
    },

    appendContentElement : function(content, parentId, resourceId) {
        console.log('Resources.appendContentElement');
		
        var div = Contents.appendContentElement(content, parentId, resourceId);

        if (parentId) {
            $('.delete_icon', div).remove();
            div.append('<img title="Remove element \'' + content.name + '\' from resource ' + parentId + '" '
                + 'alt="Remove content ' + content.name + ' from element ' + parentId + '" class="delete_icon button" src="' + Contents.delete_icon + '">');
            $('.delete_icon', div).on('click', function() {
                _Entities.removeSourceFromTarget(content.id, parentId)
            });
        }

        div.draggable({
            revert: 'invalid',
            containment: '#main',
            zIndex: 1,
            helper: 'clone'
        });
        return div;
    },

    addComponentToResource : function(componentId, resourceId) {
        if (debug) console.log('Resources.appendComponentToResource');

        var resource = $('.' + resourceId + '_');
        var component = $('.' + componentId + '_', components);

        var existing = $('.' + componentId + '_', resource);

        if (existing.length) return;

        if (debug) console.log(resource, component);

        var div = component.clone();
        resource.append(div);

        $('.delete_icon', div).remove();


        div.append('<img title="Remove component ' + componentId + ' from resource ' + resourceId + '" '
            + 'alt="Remove component ' + componentId + ' from resource ' + resourceId + '" class="delete_icon button" src="' + _Components.delete_icon + '">');
        $('.delete_icon', div).on('click', function() {
            _Resources.removeComponentFromResource(componentId, resourceId);
        });
        //element.draggable('destroy');

        var numberOfComponents = $('.component', resource).size();
        if (debug) console.log(numberOfComponents);
        if (numberOfComponents > 0) {
            disable($('.delete_icon', resource)[0]);
        }

    },

    addElementToResource : function(elementId, resourceId) {
        if (debug) console.log('Resources.appendElementToResource');

        var resource = $('.' + resourceId + '_');
        var element = $('.' + elementId + '_', elements);

        var existing = $('.' + elementId + '_', resource);

        if (existing.length) return;

        if (debug) console.log(resource, element);
        
        var div = element.clone();
        resource.append(div);

        $('.delete_icon', div).remove();
        div.append('<img title="Remove element ' + elementId + ' from resource ' + resourceId + '" '
            + 'alt="Remove element ' + elementId + ' from resource ' + resourceId + '" class="delete_icon button" src="' + _Elements.delete_icon + '">');
        $('.delete_icon', div).on('click', function() {
            _Resources.removeElementFromResource(elementId, resourceId);
        });
        //element.draggable('destroy');

        var numberOfElements = $('.element', resource).size();
        if (debug) console.log(numberOfElements);
        if (numberOfElements > 0) {
            disable($('.delete_icon', resource)[0]);
        }

    },

    removeComponentFromResource : function(componentId, resourceId) {
        if (debug) console.log('Resources.removeComponentFromResource');

        var resource = $('.' + resourceId + '_');
        var component = $('.' + componentId + '_', resource);
        component.remove();

        var numberOfComponents = $('.component', resource).size();
        if (debug) console.log(numberOfComponents);
        if (numberOfComponents == 0) {
            enable($('.delete_icon', resource)[0]);
        }
        _Entities.removeSourceFromTarget(componentId, resourceId);

    },

    removeElementFromResource : function(elementId, resourceId) {
        if (debug) console.log('Resources.removeElementFromResource');

        var resource = $('.' + resourceId + '_');
        var element = $('.' + elementId + '_', resource);
        element.remove();

        var numberOfElements = $('.element', resource).size();
        if (debug) console.log(numberOfElements);
        if (numberOfElements == 0) {
            enable($('.delete_icon', resource)[0]);
        }
        _Entities.removeSourceFromTarget(elementId, resourceId);

    },

    addContentToElement : function(contentId, elementId) {
        if (debug) console.log('Resources.addContentToElement');

        var element = $('.' + elementId + '_');
        var content = $('.' + contentId + '_').clone();

        element.append(content);

        $('.delete_icon', content).remove();
        content.append('<img title="Remove content ' + contentId + ' from element ' + elementId + '" '
            + 'alt="Remove content ' + contentId + ' from element ' + elementId + '" class="delete_icon button" src="' + Contents.delete_icon + '">');
        $('.delete_icon', content).on('click', function() {
            _Resources.removeElementFromResource(contentId, elementId)
        });
        content.draggable('destroy');

        var numberOfContents = $('.element', element).size();
        if (debug) console.log(numberOfContents);
        if (numberOfContents > 0) {
            disable($('.delete_icon', element)[0]);
        }

    },

    removeContentFromElement : function(contentId, elementId) {

        var element = $('.' + elementId + '_');
        var content = $('.' + contentId + '_', element);
        content.remove();

        var numberOfContents = $('.element', element).size();
        if (debug) console.log(numberOfContents);
        if (numberOfContents == 0) {
            enable($('.delete_icon', element)[0]);
        }
        _Entities.removeSourceFromTarget(contentId, elementId);

    },

    updateContent : function(contentId, content) {
        //console.log('update ' + contentId + ' with ' + content);
        var url = rootUrl + 'content' + '/' + contentId;
        var data = '{ "content" : ' + $.quoteString(content) + ' }';
        $.ajax({
            url: url,
            //async: false,
            type: 'PUT',
            dataType: 'json',
            contentType: 'application/json; charset=utf-8',
            data: data,
            success: function(data) {
            //refreshIframes();
            //keyEventBlocked = true;
            //enable(button);
            //console.log('success');
            }
        });
    },

    addResource : function(button) {
        return _Entities.add(button, 'Resource');
    },
	
    addComponent : function(button) {
        return _Entities.add(button, 'Component');
    },

    addElement : function(button) {
        return _Entities.add(button, 'Element');
    },
	
    deleteResource : function(button, resource) {
        if (debug) console.log('delete resource ' + resource);
        deleteNode(button, resource);
    },

    showSubEntities : function(resourceId, entity) {
        var follow = followIds(resourceId, entity);
        $(follow).each(function(i, nodeId) {
            if (nodeId) {
                //            console.log(rootUrl + nodeId);
                $.ajax({
                    url: rootUrl + nodeId,
                    dataType: 'json',
                    contentType: 'application/json; charset=utf-8',
                    async: false,
                    //headers: { 'X-User' : 457 },
                    success: function(data) {
                        if (!data || data.length == 0 || !data.result) return;
                        var result = data.result;
                        //                    console.log(result);
                        _Resources.appendElement(result, entity, resourceId);
                        _Resources.showSubEntities(resourceId, result);
                    }
                });
            }
        });
    },

    toggleResource : function(button, resource) {

        if (debug) console.log('toggle resource ' + resource.id);
        var resourceElement = $('.' + resource.id + '_');
        if (debug) console.log(resourceElement);

        var subs = $('.component, .element', resourceElement);
        subs.each(function(i,el){
            $(el).toggle(50, function() {
                if (button.src.endsWith('icon/tree_arrow_down.png')) {
                    button.src = 'icon/tree_arrow_right.png'
                } else {
                    button.src = 'icon/tree_arrow_down.png'
                }

            });
        });


    },

    appendElement : function(entity, parentEntity, resourceId) {
        //    console.log('appendElement: resourceId=' + resourceId);
        //    console.log(entity);
        //    console.log(parentEntity);
        var type = entity.type.toLowerCase();
        var id = entity.id;
        var resourceEntitySelector = $('.' + resourceId + '_');
        var element = (parentEntity ? $('.' + parentEntity.id + '_', resourceEntitySelector) : resourceEntitySelector);
        //    console.log(element);
        _Entities.appendEntityElement(entity, element);

        if (type == 'content') {
            div.append('<img title="Edit Content" alt="Edit Content" class="edit_icon button" src="' + Structr.edit_icon + '">');
            $('.edit_icon', div).on('click', function() {
                editContent(this, resourceId, id)
            });
        } else {
            div.append('<img title="Add" alt="Add" class="add_icon button" src="' + Structr.add_icon + '">');
            $('.add_icon', div).on('click', function() {
                addNode(this, 'content', entity, resourceId)
            });
        }
        //    //div.append('<img class="sort_icon" src="icon/arrow_up_down.png">');
        div.sortable({
            axis: 'y',
            appendTo: '.' + resourceId + '_',
            delay: 100,
            containment: 'parent',
            cursor: 'crosshair',
            //handle: '.sort_icon',
            stop: function() {
                $('div.nested', this).each(function(i,v) {
                    var nodeId = getIdFromClassString($(v).attr('class'));
                    if (!nodeId) return;
                    var url = rootUrl + nodeId + '/' + 'in';
                    $.ajax({
                        url: url,
                        dataType: 'json',
                        contentType: 'application/json; charset=utf-8',
                        async: false,
                        headers: headers,
                        success: function(data) {
                            if (!data || data.length == 0 || !data.result) return;
                            //                        var rel = data.result;
                            //var pos = rel[parentId];
                            var nodeUrl = rootUrl + nodeId;
                            setPosition(resourceId, nodeUrl, i)
                        }
                    });
                    _Resources.reloadPreviews();
                });
            }
        });
    },


    addNode : function(button, type, entity, resourceId) {
        if (isDisabled(button)) return;
        disable(button);
        var pos = $('.' + resourceId + '_ .' + entity.id + '_ > div.nested').length;
        //    console.log('addNode(' + type + ', ' + entity.id + ', ' + entity.id + ', ' + pos + ')');
        var url = rootUrl + type;
        var resp = $.ajax({
            url: url,
            //async: false,
            type: 'POST',
            dataType: 'json',
            contentType: 'application/json; charset=utf-8',
            headers: headers,
            data: '{ "type" : "' + type + '", "name" : "' + type + '_' + Math.floor(Math.random() * (9999 - 1)) + '", "elements" : "' + entity.id + '" }',
            success: function(data) {
                var getUrl = resp.getResponseHeader('Location');
                $.ajax({
                    url: getUrl + '/all',
                    success: function(data) {
                        var node = data.result;
                        if (entity) {
                            _Resources.appendElement(node, entity, resourceId);
                            _Resources.setPosition(resourceId, getUrl, pos);
                        }
                        //disable($('.' + groupId + '_ .delete_icon')[0]);
                        enable(button);
                    }
                });
            }
        });
    },

    reloadPreviews : function() {
        $('iframe', $('#previews')).each(function() {
            this.contentDocument.location.reload(true);
        });
    },

    linkSelectionToResource : function(rootResourceId, sourceId, linkedResourceId, startOffset, endOffset) {
        console.log('linkResourcesToSelection(' + rootResourceId + ', ' + sourceId + ', ' + linkedResourceId + ', ' + startOffset + ', ' + endOffset + ')');
        var data = '{ "command" : "LINK" , "id" : "' + sourceId + '" , "data" : { "rootResourceId" : "' + rootResourceId + '", "resourceId" : "' + linkedResourceId + '", "startOffset" : ' + startOffset + ', "endOffset" : ' + endOffset + '} }';
        return send(data);
    }
=======
	icon : 'icon/page.png',
	add_icon : 'icon/page_add.png',
	delete_icon : 'icon/page_delete.png',

	init : function() {
		Structr.classes.push('resource');
	},

	onload : function() {
		activeTab = $.cookie('structrActiveTab');
		console.log('value read from cookie', activeTab);

		//Structr.activateMenuEntry('resources');
		if (debug) console.log('onload');
		main.append('<table id="resourcesEditor"><tr><td id="previews"></td><td id="resources"></td><td id="components"></td><td id="elements"></td><td id="contents"></td></tr></table>');

		resources = $('#resources');
		components = $('#components');
		elements = $('#elements');
		contents = $('#contents');
		previews = $('#previews');
		if (palette) palette.remove();
		main.before('<div id="palette"></div>');
		palette = $('#palette');
		elements = $('#elements', main);
		//main.before('<div id="hoverStatus">Hover status</div>');
		$('#controls', main).remove();
		main.children().first().before('<div id="controls"><input type="checkbox" id="toggleResources">Show Resource Tree <input type="checkbox" id="toggleComponents">Show Components <input type="checkbox" id="toggleElements">Show Elements <input type="checkbox" id="toggleContents">Show Contents</div>');

		previews.append('<ul id="previewTabs"></ul>');
		previewTabs = $('#previewTabs', previews);

		$('#toggleResources').on('click', function(){
			resources.children().each(function(i,v) {
				$(this).toggle();
			});
		});

		$('#toggleComponents').on('click', function(){
			components.children().each(function(i,v) {
				$(this).toggle();
			});
		});

		$('#toggleElements').on('click', function(){
			elements.children().each(function(i,v) {
				$(this).toggle();
			});
		});

		$('#toggleContents').on('click', function(){
			contents.children().each(function(i,v) {
				$(this).toggle();
			});
		});


		//        main.before('<div id="offset">Offset</div>');
		//        previews.append('<div id="sliderBox"><div id="sliderValue"></div><div id="slider"></div></div>');
		//        console.log($("#slider"));
		//        $("#slider").slider({
		//            value: 100,
		//            min: 0,
		//            max: 100,
		//            slide: function(event,ui) {
		//                //$('#sliderValue').text(ui.value);
		//                _Resources.zoomPreviews(ui.value);
		//            }
		//        });

		_Resources.refresh();
		_Resources.refreshComponents();
		_Resources.refreshElements();
		_Elements.showPalette();
		_Contents.refresh();

		previewTabs.append('<li id="add_resource" class="button"><img class="add_button icon" src="icon/add.png"></li>');
		$('#add_resource', previewTabs).on('click', function() {
			_Resources.addResource(this);
		});
		
		previewTabs.append('<li id="import_page" class="button"><img class="add_button icon" src="icon/page_white_put.png"></li>');
		$('#import_page', previewTabs).on('click', function() {
			
			var dialog = $('#dialogText');
			
			dialog.empty();
			dialog.append('<table class="props"><tr><td><label for="address">Address:</label></td><td><input id="_address" name="address" size="20" value="http://"></td></tr>'
				+ '<tr><td><label for="address">Name of new page:</label></td><td><input id="_name" name="name" size="20"></td></tr>'
				+ '<tr><td><label for="address">Timeout (ms)</label></td><td><input id="_timeout" name="timeout" size="20" value="5000"></td></tr></table>');

			Structr.dialog('Import page from URL',
			 
				function() {
					
					var address = $('#_address', dialog).val();
					var name    = $('#_name', dialog).val();
					var timeout = $('#_timeout', dialog).val();
					
					console.log('save');
					return _Resources.importPage(this, address, name, timeout);
				},
			 
				function() {
					console.log('Page import cancelled');
					return true;
				}
				);
				
			
            
		});

	//        main.height($(window).height()-header.height()-palette.height()-24);

	},
	
	importPage : function(button, address, name, timeout) {
		var data = '{ "command" : "IMPORT" , "data" : { "address" : "' + address + '", "name" : "' + name + '", "timeout" : ' + timeout + '} }';
		console.log(data);
		return send(data);		
	},

	refresh : function() {
		resources.empty();
		if (_Resources.show()) {
			resources.append('<button class="add_resource_icon button"><img title="Add Resource" alt="Add Resource" src="' + _Resources.add_icon + '"> Add Resource</button>');
			$('.add_resource_icon', main).on('click', function() {
				_Resources.addResource(this);
			});
		}

	},

	refreshComponents : function() {
		components.empty();
		if (_Components.show()) {
			components.append('<button class="add_component_icon button"><img title="Add Component" alt="Add Component" src="' + _Components.add_icon + '"> Add Component</button>');
			$('.add_component_icon', main).on('click', function() {
				_Resources.addComponent(this);
			});
		}
	},

	refreshElements : function() {
		_Elements.refresh();
	},

	show : function() {
		return _Entities.showEntities('Resource');
	},

	showElements : function() {
		return _Resources.showEntities('Element');
	},

	resetTab : function(element, name) {

		//console.log('resetTab', element);

		element.children('input').hide();
		element.children('.name_').show();
        
		var icon = $('.delete_icon', element);
		//icon.hide();

		element.hover(function(e) {
			icon.show();
		},
		function(e) {
			icon.hide();
		});

		element.on('dblclick', function(e) {
			var self = $(this);
			self.off('click');
			e.stopPropagation();
			_Resources.resetTab(self);
			window.open(viewRootUrl + name);
		});

		element.on('click', function(e) {
			var self = $(this);
			//console.log('click', self, self.css('z-index'));
			if (self.hasClass('active')) {
				_Resources.makeTabEditable(self);
			} else {
				_Resources.activateTab(self);
			}
		});

		if (getId(element) == activeTab) {
			_Resources.activateTab(element);
		}
	},

	activateTab : function(element) {
        
		var name = $.trim(element.children('b.name_').text());
		console.log('activateTab', element, name);

		previewTabs.children('li').each(function() {
			$(this).removeClass('active');
		});

		$('.preview_box', previews).each(function() {
			$(this).hide();
		});
		//var id = $(this).attr('id').substring(5);

		var id = getId(element);
		activeTab = id;

		var iframe = $('#preview_' + id);
		console.log(iframe);
		iframe.attr('src', viewRootUrl + name + '?edit');
		iframe.parent().show();

		element.addClass('active');

	},

	makeTabEditable : function(element) {
		//element.off('dblclick');
		element.off('hover');
		var oldName = $.trim(element.children('b').text());
		//console.log('oldName', oldName);
		element.children('b').hide();
		element.children('img').hide();
		element.append('<input type="text" size="' + (oldName.length+4) + '" class="newName_" value="' + oldName + '">');

		var input = $('input', element);
		//        input.on('focus', function(e) {
		//            e.preventDefault();
		//            $(this).select();
		//        });

		input.focus().select();

		//        input.on('blur', function() {
		//            _Resources.resetTab(element, oldName);
		//        });

		input.on('blur', function() {
			var self = $(this);
			//self.off('dblclick');
			var newName = self.val();
			//console.log('new name', $.trim(newName));
			_Entities.setProperty(getId(element), "name", newName);
			_Resources.resetTab(element, newName);
		});
		element.off('click');

	},

	appendResourceElement : function(entity, resourceId, rootId) {

		resources.append('<div class="node resource ' + entity.id + '_"></div>');
		var div = $('.' + entity.id + '_', resources);
		
		div.append('<img title="Expand resource \'' + entity.name + '\'" alt="Expand resource \'' + entity.name + '\'" class="expand_icon button" src="' + Structr.expand_icon + '">');

		$('.expand_icon', div).on('click', function() {
			_Resources.toggleResource(this, entity);
		});


		div.append('<img class="typeIcon" src="icon/page.png">'
			+ '<b class="name_">' + entity.name + '</b> <span class="id">' + entity.id + '</span>');
		
		div.append('<img title="Delete resource \'' + entity.name + '\'" alt="Delete resource \'' + entity.name + '\'" class="delete_icon button" src="' + Structr.delete_icon + '">');

		div.append('<img title="Link resource \'' + entity.name + '\' to current selection" alt="Link resource \'' + entity.name + '\' to current selection" class="link_icon button" src="' + Structr.link_icon + '">');
		$('.link_icon', div).on('click', function() {
			//console.log(rootId, sourceId);
			if (sourceId && selStart && selEnd) {
				// function(resourceId, sourceId, linkedResourceId, startOffset, endOffset)
				_Resources.linkSelectionToResource(rootId, sourceId, entity.id, selStart, selEnd);
			//$('.link_icon').hide();
			}
		});
		
		$('.delete_icon', div).on('click', function(e) {
			e.stopPropagation();
			var self = $(this);
			self.off('click');
			self.off('mouseover');
			_Resources.deleteResource(this, entity);
		});
		//        div.append('<img class="add_icon button" title="Add Element" alt="Add Element" src="icon/add.png">');
		//        $('.add_icon', div).on('click', function() {
		//            Resources.addElement(this, resource);
		//        });
		$('b', div).on('click', function() {
			e.stopPropagation();
			var self = $(this);
			self.off('click');
			self.off('mouseover');
			var dialog = $('#dialogText');
			dialog.empty();
			Structr.dialog('Edit Properties of ' + entity.id,
				function() {
					return true;
				},
				function() {
					return true;
				}
			);
			_Entities.showProperties(this, entity, 'all', dialog);
		});

		//        previewTabs.children('li').each(function() {
		//            $(this).removeClass('active');
		//        });

		previewTabs.children().last().before(''
			+ '<li id="show_' + entity.id + '" class="button '
			+ entity.id + '_'
			+ '"><b class="name_">' + entity.name + '</b><!--a target="_blank" href="' + viewRootUrl + entity.name + '"><img title="View ' + entity.name + ' in new window" alt="View ' + entity.name + ' in new window" src="icon/eye.png">'
			+ '</a--></li>');

		var tab = $('#show_' + entity.id, previews);
		tab.append('<img title="Delete resource \'' + name + '\'" alt="Delete resource \'' + name + '\'" class="delete_icon button" src="' + Structr.delete_icon + '">');
		var icon = $('.delete_icon', tab);
		icon.hide();
		icon.on('click', function(e) {
			e.stopPropagation();
			//var self = $(this);
			//console.log('delete icon clicked', self);
			//e.stopPropagation();
			//icon.off('click');
			//icon.off('mouseover');
			_Resources.deleteResource(this, entity);
		});
		icon.on('mouseover', function(e) {
			var self = $(this);
			self.show();
		//e.stopPropagation();
		//var icon = $(this);
		//console.log('icon', self);
		//e.stopPropagation();
		//icon.off('click');
		//icon.off('mouseover');
		});

		previews.append('<div class="preview_box"><iframe id="preview_'
			+ entity.id + '"></iframe></div><div style="clear: both"></div>');

		_Resources.resetTab(tab, entity.name);

		//        $('#show_' + entity.id, previews).on('dblclick', function(e) {
		//            var self = $(this);
		//            self.off('click');
		//            e.stopPropagation();
		//            _Resources.resetTab(self);
		//            window.open(viewRootUrl + entity.name);
		//        });

		//        tab.on('click', function(e) {
		//            e.stopPropagation();
		//            e.preventDefault();
		//            var self = $(this);
		//
		//            if (self.hasClass('active')) {
		//                _Resources.makeTabEditable(self);
		//            } else {
		//                _Resources.activateTab(self);
		//            }
		//        });
		//
		//        tab.hover(function(e) {
		//            //e.stopPropagation();
		//            var self = $(this);
		//            //            console.log('in', self);
		//            self.append('<img title="Delete resource \'' + entity.name + '\'" alt="Delete resource \'' + entity.name + '\'" class="delete_icon button" src="' + Structr.delete_icon + '">');
		//            self.children('.delete_icon').on('click', function(e) {
		//                var icon = $(this);
		//                console.log('icon', icon);
		//                //e.stopPropagation();
		//                icon.off('click');
		//                icon.off('mouseover');
		//                _Resources.deleteResource(this, entity);
		//            });
		//        },
		//        function(e) {
		//            e.stopPropagation();
		//            var self = $(this);
		//            //            console.log('out', self);
		//            self.find('.delete_icon').remove();
		//        });
		$('#preview_' + entity.id).hover(function() {
			var self = $(this);
			var elementContainer = self.contents().find('.structr-element-container');
			//console.log(self, elementContainer);
			elementContainer.addClass('structr-element-container-active');
			elementContainer.removeClass('structr-element-container');
		}, function() {
			var self = $(this);
			var elementContainer = self.contents().find('.structr-element-container-active');
			//console.log(elementContainer);
			elementContainer.addClass('structr-element-container');
			elementContainer.removeClass('structr-element-container-active');
		//self.find('.structr-element-container-header').remove();
		});

		$('#preview_' + entity.id).load(function() {

			//            previewTabs.children('button').each(function() {
			//                $(this).removeClass('active');
			//            });
			//
			//            previewTabs.children('#show_' + resource.id).addClass('active');

			//console.log('Preview ' + resource.id + ' offset: ', $(this).offset());
			var offset = $(this).offset();

			//console.log(this);
			var doc = $(this).contents();
			var head = $(doc).find('head');
			if (head) head.append('<style type="text/css">'
				+ '* { z-index: 0}\n'
				+ '.structr-content-container { display: inline-block; border: none; margin: 0; padding: 0; min-height: 10px; min-width: 10px; }\n'
				+ '.structr-element-container-active { display; inline-block; border: 1px dotted #e5e5e5; min-height: 10px; min-width: 10px; }\n'
				+ '.structr-element-container { }\n'
				+ '.structr-element-container-active:hover { border: 1px dotted red; }\n'
				+ '.structr-droppable-area { border: 1px dotted red; }\n'
				+ '.structr-editable-area { border: 1px dotted orange; margin: -1px; padding: 0; }\n'
				+ '.structr-editable-area-active { background-color: #ffe; border: 1px solid orange; color: #333; margin: -1px; padding: 0; }'
				+ '.structr-element-container-header { float: right; font-size: 8pt; }'
				+ '.structr-element-container-header img { float: right; padding-top: -16px; padding-right: -16px; filter: alpha(opacity=80); -khtml-opacity: 0.8; -moz-opacity: 0.8; opacity: 0.8; }'
				+ '.link-hover { border: 1px solid #00c; }'
				+ '.structr-node { color: #333; line-height: 1.7em; border-radius: 5px; border: 1px solid #a5a5a5; padding: 3px 6px; margin: 6px 0 0 0; background-color: #eee; background: -webkit-gradient(linear, left bottom, left top, from(#ddd), to(#eee)) no-repeat; background: -moz-linear-gradient(90deg, #ddd, #eee) no-repeat; filter: progid:DXImageTransform.Microsoft.Gradient(StartColorStr="#eeeeee", EndColorStr="#dddddd", GradientType=0);'
				+ '</style>');
	
			var iframeDocument = $(this).contents();
			var iframeWindow = this.contentWindow;

			var droppables = iframeDocument.find('[structr_element_id]');

			if (droppables.length == 0) {

				//iframeDocument.append('<html structr_element_id="' + entity.id + '">dummy element</html>');
				var html = iframeDocument.find('html');
				html.attr('structr_element_id', entity.id);
				html.addClass('structr-element-container');

			}
			droppables = iframeDocument.find('[structr_element_id]');

			droppables.each(function(i,element) {
				//console.log(element);
				var el = $(element);

				//var depth = el.parents().length;
				//console.log('depth: ' + depth);
				//console.log('z-index before: ' + el.css('z-index'));
				//el.css('z-index', depth);
				//console.log('z-index after: ' + el.css('z-index'));
                
				el.droppable({
					accept: '.element, .content',
					greedy: true,
					hoverClass: 'structr-droppable-area',
					iframeOffset: {
						'top' : offset.top,
						'left' : offset.left
					},
					drop: function(event, ui) {
						var resource = $(this).closest( '.resource')[0];
						var resourceId;
						var pos;

						if (resource) {

							// we're in the main page
							resourceId = getIdFromClassString($(resource).attr('class'));
							pos = $('.content, .element', $(this)).length;

						} else {
                            
							// we're in the iframe
							resource = $(this).closest('[structr_resource_id]')[0];
							resourceId = $(resource).attr('structr_resource_id');
							pos = $('[structr_element_id]', $(this)).length;
						}
                        
						//console.log('Dropped on: ' , $(this));
						//console.log('ui: ' , ui);
						//console.log('Resource: ' , resource);
						//console.log('ResourceId: ' + resourceId);
						var contentId = getIdFromClassString(ui.draggable.attr('class'));
						var elementId = getIdFromClassString($(this).attr('class'));

						if (!elementId) elementId = $(this).attr('structr_element_id');

						if (!contentId) {
							// create element on the fly
							//var el = _Elements.addElement(null, 'element', null);
							var tag = $(ui.draggable).text();
						//var el = _Elements.addElement(null, 'Element', '"tag":"' + tag + '"');
						//if (debug) console.log(el);
						//contentId = el.id;
						//console.log('Created new element on the fly: ' + contentId);
						}
                        

                        
						if (resourceId) {
							props = '"resourceId" : "' + resourceId + '", "' + resourceId + '" : "' + pos + '"';
						} else {
							props = '"*" : "' + pos + '"';
						}

						var props;

						if (!contentId) {
							props += ', "name" : "New ' + tag + ' ' + Math.floor(Math.random() * (999999 - 1)) + '", "type" : "' + tag.capitalize() + '"' + (tag != 'content' ? ', "tag" : "' + tag + '"' : '');
						}
						//console.log('Content Id: ' + contentId);
						//console.log('Target Id: ' + elementId);
						//console.log('Position: ' + pos);
						//console.log(props);
						_Entities.addSourceToTarget(contentId, elementId, props);
					}
				});

				var structrId = el.attr('structr_element_id');
				var type = el.attr('structr_type');
				var name = el.attr('structr_name');
				if (structrId) {
                    
					el.append('<div class="structr-element-container-header">'
						+ '<img class="delete_icon structr-container-button" title="Delete ' + structrId + '" alt="Delete ' + structrId + '" src="/structr/icon/delete.png">'
						+ '<img class="edit_icon structr-container-button" title="Edit properties of ' + structrId + '" alt="Edit properties of ' + structrId + '" src="/structr/icon/application_view_detail.png">'
						+ '<img class="move_icon structr-container-button" title="Move ' + structrId + '" alt="Move ' + structrId + '" src="/structr/icon/arrow_move.png">'
						+ '<div class="structr-node ' + type + '">' + name + '</div>'
						+ '</div>'
						);

					el.find('.structr-node').hide();

					$('.move_icon', el).on('mousedown', function(e) {
						e.stopPropagation();
						var self = $(this);
						var element = self.closest('[structr_element_id]');
						//var element = self.children('.structr-node');
						console.log(element);
						var entity = Structr.entity(structrId, element.attr('structr_element_id'));
						entity.type = element.attr('structr_type');
						entity.name = element.attr('structr_name');
						console.log('move', entity);
						//var parentId = element.attr('structr_element_id');
						self.parent().children('.structr-node').show();
					});

					$('.edit_icon', el).on('click', function(e) {
						e.stopPropagation();
						var self = $(this);
						var element = self.closest('[structr_element_id]');
						var entity = Structr.entity(structrId, element.attr('structr_element_id'));
						entity.type = element.attr('structr_type');
						entity.name = element.attr('structr_name');
						console.log('edit', entity);
						//var parentId = element.attr('structr_element_id');
						console.log(element);
						Structr.dialog('Edit Properties of ' + entity.id, function() {
							console.log('save')
						}, function() {
							console.log('cancelled')
						});
						_Entities.showProperties(this, entity, 'all', $('#dialogText'));
					});

					$('.delete_icon', el).on('click', function(e) {
						e.stopPropagation();
						var self = $(this);
						var element = self.closest('[structr_element_id]');
						var entity = Structr.entity(structrId, element.attr('structr_element_id'));
						entity.type = element.attr('structr_type');
						entity.name = element.attr('structr_name');
						console.log('delete', entity);
						var parentId = element.attr('structr_element_id');

						_Entities.removeSourceFromTarget(entity.id, parentId);
						deleteNode(this, entity);
					});
					$('.structr-element-container-header', el).hide();

					el.hover(function(e) {
						e.stopPropagation();
						var header = $(this).children('.structr-element-container-header');
						header.show();
					},
					function(e) {
						e.stopPropagation();
						var header = $(this).children('.structr-element-container-header');
						header.hide();
					});
				//                        ,
				//                        click: function() {
				//                            var self = $(this);
				//                            //self.addClass('structr-editable-area-active');
				//                            sel = iframeWindow.getSelection();
				//                            if (sel.rangeCount) {
				//                                selStart = sel.getRangeAt(0).startOffset;
				//                                selEnd = sel.getRangeAt(0).endOffset;
				//                                console.log(selStart, selEnd);
				//                                $('.link_icon').show();
				//                                //                                sourceId = structrId;
				//                                elementSourceId = self.attr('structr_element_id');
				//                                if (debug) console.log('sourceId: ' + elementSourceId);
				//                                var rootResourceElement = self.closest('html')[0];
				//                                console.log(rootResourceElement);
				//                                if (rootResourceElement) {
				//                                    rootId = $(rootResourceElement).attr('structr_element_id');
				//                                }
				//
				//                            }
				//                        }

				}
			});

			$(this).contents().find('[structr_content_id]').each(function(i,element) {
				if (debug) console.log(element);
				var el = $(element);
				var structrId = el.attr('structr_content_id');
				if (structrId) {
                    
					el.on({
						mouseover: function(e) {
							e.stopPropagation();
							var self = $(this);
							self.addClass('structr-editable-area');
							self.attr('contenteditable', true);
							//swapFgBg(self);
							//self.addClass('structr-editable-area');
							//self.attr('contenteditable', true);
							//if (debug) console.log(self);
							$('#hoverStatus').text('Editable content element: ' + self.attr('structr_content_id'));
						},
						mouseout: function(e) {
							e.stopPropagation();
							var self = $(this);
							//swapFgBg(self);
							self.removeClass('structr-editable-area');
							//self.attr('contenteditable', false);
							$('#hoverStatus').text('-- non-editable --');
						},
						click: function(e) {
							e.stopPropagation();
							var self = $(this);
							self.removeClass('structr-editable-area');
							self.addClass('structr-editable-area-active');

							//swapFgBg(self);
							sel = iframeWindow.getSelection();
							if (sel.rangeCount) {
								selStart = sel.getRangeAt(0).startOffset;
								selEnd = sel.getRangeAt(0).endOffset;
								if (debug) console.log(selStart, selEnd);
								$('.link_icon').show();
								//                                sourceId = structrId;
								contentSourceId = self.attr('structr_content_id');
								if (debug) console.log('click contentSourceId: ' + contentSourceId);
								var rootResourceElement = self.closest('html')[0];
								if (debug) console.log(rootResourceElement);
								if (rootResourceElement) {
									rootId = $(rootResourceElement).attr('structr_content_id');
								}
								
							}
						},
						blur: function(e) {
							e.stopPropagation();
							var self = $(this);
							if (debug) console.log('blur contentSourceId: ' + contentSourceId);
							_Resources.updateContent(contentSourceId, self.text());
							contentSourceId = null;
							self.attr('contenteditable', false);
							self.removeClass('structr-editable-area-active');
						//sswapFgBg(self);
						//$('.link_icon').hide();
						//Resources.reloadPreviews();
						}
					});
				//                    el.droppable({
				//                        //accept: '.resource',
				//                        hoverClass: 'link-hover',
				////						over: function(event, ui) {
				////                            var resourceId = getIdFromClassString(ui.draggable.attr('class'));
				////                            var sourceId = $(this).attr('structr_id');
				////                            console.log('Resource ' + resourceId + ' dropped onto ', this);
				////                            //var sel = iframeWindow.getSelection();
				////                            if (sel && sel.rangeCount) {
				////                                selStart = sel.getRangeAt(0).startOffset;
				////                                selEnd = sel.getRangeAt(0).endOffset;
				////                                console.log(selStart, selEnd);
				////                            }
				////						},
				//                        drop: function(event, ui) {
				//                            console.log(event,ui);
				//                            var resourceId = getIdFromClassString(ui.draggable.attr('class'));
				//                            var sourceId = $(this).attr('structr_id');
				//                            console.log('Resource ' + resourceId + ' dropped onto ', this);
				//                            //var sel = iframeWindow.getSelection();
				//                            if (sel && sel.rangeCount) {
				//                                selStart = sel.getRangeAt(0).startOffset;
				//                                selEnd = sel.getRangeAt(0).endOffset;
				//                                console.log(selStart, selEnd);
				//
				//                                Resources.linkSelectionToResource(sourceId, resourceId, selStart, selEnd);
				//
				//                            }
				//                        }
				//                    });
				}
			});
		});
		//        var elements = resource.children;
		//
		//        if (elements && elements.length > 0) {
		//            disable($('.delete_icon', div));
		//            $(elements).each(function(i, child) {
		//
		//                if (debug) console.log("type: " + child.type);
		//                if (child.type == "Element") {
		//                    Resources.appendElementElement(child, resource.id);
		//                } else if (child.type == "Content") {
		//                    Resources.appendContentElement(child, resource.id);
		//                }
		//            });
		//        }

		//        div.draggable({
		//            iframeFix: true,
		//            refreshPositions: true,
		//            revert: 'invalid',
		//            //containment: '#main',
		//            zIndex: 1,
		//			start: function() {
		//				//$(this).data('draggable').offset.click.top += 1000;
		//			}
		//            //helper: 'clone'
		//        //            ,
		//        //            stop : function(event, ui) {
		//        //                console.log(ui);
		//        //            }
		//        });
        
		//        div.droppable({
		//            accept: '.component, .element',
		//            greedy: true,
		//            hoverClass: 'resourceHover',
		//            drop: function(event, ui) {
		//                var componentId = getIdFromClassString(ui.draggable.attr('class'));
		//                var resourceId = getIdFromClassString($(this).attr('class'));
		//
		//                if (!resourceId) resourceId = '*';
		//
		//                var pos = $('.component, .element', $(this)).length;
		//                if (debug) console.log(pos);
		//                var props = '"' + resourceId + '" : "' + pos + '"';
		//                if (debug) console.log(props);
		//                _Entities.addSourceToTarget(componentId, resourceId, props);
		//            }
		//        });

		return div;
	},

	appendElementElement : function(entity, parentId, resourceId) {
		if (debug) console.log('Resources.appendElementElement');
		var div = _Elements.appendElementElement(entity, parentId, resourceId);
		//console.log(div);
		if (parentId) {

			$('.delete_icon', div).remove();
			div.append('<img title="Remove element \'' + entity.name + '\' from resource ' + parentId + '" '
				+ 'alt="Remove element ' + entity.name + ' from ' + parentId + '" class="delete_icon button" src="icon/brick_delete.png">');
			$('.delete_icon', div).on('click', function(e) {
				e.stopPropagation();
				var self = $(this);
				self.off('click');
				self.off('mouseover');
				_Entities.removeSourceFromTarget(entity.id, parentId);
			});
		}
		//        var elements = element.children;
		//
		//        if (elements && elements.length > 0) {
		//            disable($('.delete_icon', div));
		//            $(elements).each(function(i, child) {
		//                if (child.type == "Element") {
		//                    Resources.appendElementElement(child, element.id);
		//                } else if (child.type == "Content") {
		//                    Resources.appendContentElement(child, element.id);
		//                }
		//            });
		//        }

		var resource = div.closest( '.resource')[0];
		if (!resource && resources) {

			div.draggable({
				revert: 'invalid',
				containment: '#main',
				zIndex: 4,
				helper: 'clone'
			});

		}

		div.droppable({
			accept: '.element, .content',
			greedy: true,
			hoverClass: 'elementHover',
			drop: function(event, ui) {

				console.log('appendElementElement', $(this));

				var resource = $(this).closest( '.resource')[0];
				if (debug) console.log(resource);
				var contentId = getIdFromClassString(ui.draggable.attr('class'));
				var elementId = getIdFromClassString($(this).attr('class'));

				if (debug) console.log('Content Id: ' + contentId);
				if (!contentId) {
					// create element on the fly
					//var el = _Elements.addElement(null, 'element', null);
					var tag = $(ui.draggable).text();
				//var el = _Elements.addElement(null, 'Element', '"tag":"' + tag + '"');
				//if (debug) console.log(el);
				//contentId = el.id;
				//if (debug) console.log('Created new element on the fly: ' + contentId);
				}

				var pos = $('.content, .element', $(this)).length;
				if (debug) console.log(pos);
				var props;
				if (resource) {
					var resourceId = getIdFromClassString($(resource).attr('class'));
					props = '"resourceId" : "' + resourceId + '", "' + resourceId + '" : "' + pos + '"';
				} else {
					props = '"*" : "' + pos + '"';
				}

				if (!contentId) {
					props += ', "name" : "New ' + tag + ' ' + Math.floor(Math.random() * (999999 - 1)) + '", "type" : "' + tag.capitalize() + '", "tag" : "' + tag + '"';
				}

				if (debug) console.log(props);
				_Entities.addSourceToTarget(contentId, elementId, props);
			}
		});

		return div;
	},

	appendComponentElement : function(component, parentId, resourceId) {
		if (debug) console.log('Resources.appendComponentElement');
		var div = _Components.appendComponentElement(component, parentId, resourceId);
		//console.log(div);

		if (parentId) {

			$('.delete_icon', div).remove();
			div.append('<img title="Remove component \'' + component.name + '\' from resource ' + parentId + '" '
				+ 'alt="Remove component ' + component.name + ' from ' + parentId + '" class="delete_icon button" src="' + _Components.delete_icon + '">');
			$('.delete_icon', div).on('click', function() {
				_Entities.removeSourceFromTarget(component.id, parentId);
			});

		}
		//        var elements = element.children;
		//
		//        if (elements && elements.length > 0) {
		//            disable($('.delete_icon', div));
		//            $(elements).each(function(i, child) {
		//                if (child.type == "Element") {
		//                    Resources.appendElementElement(child, element.id);
		//                } else if (child.type == "Content") {
		//                    Resources.appendContentElement(child, element.id);
		//                }
		//            });
		//        }
        
		var resource = div.closest( '.resource')[0];
		if (!resource && resources) {

			div.draggable({
				revert: 'invalid',
				containment: '#main',
				zIndex: 1,
				helper: 'clone'
			});

		}


		div.droppable({
			accept: '.element',
			greedy: true,
			hoverClass: 'componentHover',
			drop: function(event, ui) {
				var resource = $(this).closest( '.resource')[0];
				if (debug) console.log(resource);
				var contentId = getIdFromClassString(ui.draggable.attr('class'));
				var componentId = getIdFromClassString($(this).attr('class'));
				var pos = $('.element', $(this)).length;
				if (debug) console.log(pos);
				var props;
				if (resource) {
					var resourceId = getIdFromClassString($(resource).attr('class'));
					props = '"resourceId" : "' + resourceId + '", "' + resourceId + '" : "' + pos + '"';
				} else {
					props = '"*" : "' + pos + '"';
				}
				if (debug) console.log(props);
				_Entities.addSourceToTarget(contentId, componentId, props);
			}
		});

		return div;
	},

	appendContentElement : function(content, parentId, resourceId) {
		if (debug) console.log('Resources.appendContentElement');
		
		var div = _Contents.appendContentElement(content, parentId, resourceId);

		if (parentId) {
			$('.delete_icon', div).remove();
			div.append('<img title="Remove element \'' + content.name + '\' from resource ' + parentId + '" '
				+ 'alt="Remove content ' + content.name + ' from element ' + parentId + '" class="delete_icon button" src="' + _Contents.delete_icon + '">');
			$('.delete_icon', div).on('click', function(e) {
				e.stopPropagation();
				var self = $(this);
				self.off('click');
				self.off('mouseover');
				_Entities.removeSourceFromTarget(content.id, parentId)
			});
		}

		div.draggable({
			iframeFix: true,
			revert: 'invalid',
			containment: '#main',
			zIndex: 1,
			helper: 'clone'
		});
		return div;
	},

	addComponentToResource : function(componentId, resourceId) {
		if (debug) console.log('Resources.appendComponentToResource');

		var resource = $('.' + resourceId + '_');
		var component = $('.' + componentId + '_', components);

		var existing = $('.' + componentId + '_', resource);

		if (existing.length) return;

		if (debug) console.log(resource, component);

		var div = component.clone();
		resource.append(div);

		$('.delete_icon', div).remove();


		div.append('<img title="Remove component ' + componentId + ' from resource ' + resourceId + '" '
			+ 'alt="Remove component ' + componentId + ' from resource ' + resourceId + '" class="delete_icon button" src="' + _Components.delete_icon + '">');
		$('.delete_icon', div).on('click', function() {
			_Resources.removeComponentFromResource(componentId, resourceId);
		});
		//element.draggable('destroy');

		var numberOfComponents = $('.component', resource).size();
		if (debug) console.log(numberOfComponents);
		if (numberOfComponents > 0) {
			disable($('.delete_icon', resource)[0]);
		}

	},

	addElementToResource : function(elementId, parentId) {
		if (debug) console.log('Resources.appendElementToResource');

		var parent = $('.' + parentId + '_', resources);
		var element = $('.' + elementId + '_', elements);

		//var existing = $('.' + elementId + '_', resource);

		//if (existing.length) return;

		if (debug) console.log(parent, element);
        
		var div = element.clone();
		parent.append(div);

		$('.delete_icon', div).remove();

		div.append('<img title="Remove element ' + elementId + ' from resource ' + parentId + '" '
			+ 'alt="Remove element ' + elementId + ' from resource ' + parentId + '" class="delete_icon button" src="' + _Elements.delete_icon + '">');
		$('.delete_icon', div).on('click', function(e) {
			e.stopPropagation();
			var self = $(this);
			self.off('click');
			self.off('mouseover');
			_Resources.removeElementFromResource(elementId, parentId);
		});
		//element.draggable('destroy');

		div.droppable({
			accept: '.element, .content',
			greedy: true,
			hoverClass: 'elementHover',
			drop: function(event, ui) {

				console.log('appendElementElement', $(this));

				var resource = $(this).closest( '.resource')[0];
				if (debug) console.log(resource);
				var contentId = getIdFromClassString(ui.draggable.attr('class'));
				var elementId = getIdFromClassString($(this).attr('class'));

				if (debug) console.log('Content Id: ' + contentId);
				if (!contentId) {
					// create element on the fly
					//var el = _Elements.addElement(null, 'element', null);
					var tag = $(ui.draggable).text();
				//var el = _Elements.addElement(null, 'Element', '"tag":"' + tag + '"');
				//if (debug) console.log(el);
				//contentId = el.id;
				//if (debug) console.log('Created new element on the fly: ' + contentId);
				}

				var pos = $('.content, .element', $(this)).length;
				if (debug) console.log(pos);
				var props;
				if (resource) {
					var resourceId = getIdFromClassString($(resource).attr('class'));
					props = '"resourceId" : "' + resourceId + '", "' + resourceId + '" : "' + pos + '"';
				} else {
					props = '"*" : "' + pos + '"';
				}

				if (!contentId) {
					props += ', "name" : "New ' + tag + ' ' + Math.floor(Math.random() * (999999 - 1)) + '", "type" : "' + tag.capitalize() + '", "tag" : "' + tag + '"';
				}

				if (debug) console.log(props);
				_Entities.addSourceToTarget(contentId, elementId, props);
			}
		});

		var numberOfElements = $('.element', parent).size();
		if (debug) console.log(numberOfElements);
		if (numberOfElements > 0) {
			disable($('.delete_icon', parent)[0]);
		}

	},

	removeComponentFromResource : function(componentId, resourceId) {
		if (debug) console.log('Resources.removeComponentFromResource');

		var resource = $('.' + resourceId + '_');
		var component = $('.' + componentId + '_', resource);
		component.remove();

		var numberOfComponents = $('.component', resource).size();
		if (debug) console.log(numberOfComponents);
		if (numberOfComponents == 0) {
			enable($('.delete_icon', resource)[0]);
		}
		_Entities.removeSourceFromTarget(componentId, resourceId);

	},

	removeElementFromResource : function(elementId, resourceId) {
		if (debug) console.log('Resources.removeElementFromResource');

		var resource = $('.' + resourceId + '_');
		var element = $('.' + elementId + '_', resource);
		element.remove();

		var numberOfElements = $('.element', resource).size();
		if (debug) console.log(numberOfElements);
		if (numberOfElements == 0) {
			enable($('.delete_icon', resource)[0]);
		}
		_Entities.removeSourceFromTarget(elementId, resourceId);

	},

	addContentToElement : function(contentId, elementId) {
		if (debug) console.log('Resources.addContentToElement');

		var element = $('.' + elementId + '_');
		var content = $('.' + contentId + '_').clone();

		element.append(content);

		$('.delete_icon', content).remove();
		content.append('<img title="Remove content ' + contentId + ' from element ' + elementId + '" '
			+ 'alt="Remove content ' + contentId + ' from element ' + elementId + '" class="delete_icon button" src="' + _Contents.delete_icon + '">');
		$('.delete_icon', content).on('click', function() {
			_Resources.removeElementFromResource(contentId, elementId)
		});
		content.draggable('destroy');

		var numberOfContents = $('.element', element).size();
		if (debug) console.log(numberOfContents);
		if (numberOfContents > 0) {
			disable($('.delete_icon', element)[0]);
		}

	},

	removeContentFromElement : function(contentId, elementId) {

		var element = $('.' + elementId + '_');
		var content = $('.' + contentId + '_', element);
		content.remove();

		var numberOfContents = $('.element', element).size();
		if (debug) console.log(numberOfContents);
		if (numberOfContents == 0) {
			enable($('.delete_icon', element)[0]);
		}
		_Entities.removeSourceFromTarget(contentId, elementId);

	},

	updateContent : function(contentId, content) {
		//console.log('update ' + contentId + ' with ' + content);
		var url = rootUrl + 'content' + '/' + contentId;
		if (debug) console.log(content);
		var text = content.replace(/\n/g, '<br>');
		if (debug) console.log(text);
		text = $.quoteString(text);
		var data = '{ "content" : ' + text + ' }';
		$.ajax({
			url: url,
			//async: false,
			type: 'PUT',
			dataType: 'json',
			contentType: 'application/json; charset=utf-8',
			data: data,
			success: function(data) {
			//refreshIframes();
			//keyEventBlocked = true;
			//enable(button);
			//console.log('success');
			}
		});
	},

	addResource : function(button) {
		return _Entities.add(button, 'Resource');
	},

	addComponent : function(button) {
		return _Entities.add(button, 'Component');
	},

	addElement : function(button) {
		return _Entities.add(button, 'Element');
	},
	
	deleteResource : function(button, resource) {
		if (debug) console.log('delete resource ' + resource);
		deleteNode(button, resource);
	},

	showSubEntities : function(resourceId, entity) {
		var follow = followIds(resourceId, entity);
		$(follow).each(function(i, nodeId) {
			if (nodeId) {
				//            console.log(rootUrl + nodeId);
				$.ajax({
					url: rootUrl + nodeId,
					dataType: 'json',
					contentType: 'application/json; charset=utf-8',
					async: false,
					//headers: { 'X-User' : 457 },
					success: function(data) {
						if (!data || data.length == 0 || !data.result) return;
						var result = data.result;
						//                    console.log(result);
						_Resources.appendElement(result, entity, resourceId);
						_Resources.showSubEntities(resourceId, result);
					}
				});
			}
		});
	},

	toggleResource : function(button, resource) {

		if (debug) console.log('toggle resource ' + resource.id);
		var resourceElement = $('.' + resource.id + '_');
		if (debug) console.log(resourceElement);

		var subs = $('.component, .element', resourceElement);
		subs.each(function(i,el){
			$(el).toggle(50, function() {
				if (button.src.endsWith('icon/tree_arrow_down.png')) {
					button.src = 'icon/tree_arrow_right.png'
				} else {
					button.src = 'icon/tree_arrow_down.png'
				}

			});
		});


	},

	appendElement : function(entity, parentEntity, resourceId) {
		//    console.log('appendElement: resourceId=' + resourceId);
		//    console.log(entity);
		//    console.log(parentEntity);
		var type = entity.type.toLowerCase();
		var id = entity.id;
		var resourceEntitySelector = $('.' + resourceId + '_');
		var element = (parentEntity ? $('.' + parentEntity.id + '_', resourceEntitySelector) : resourceEntitySelector);
		//    console.log(element);
		_Entities.appendEntityElement(entity, element);

		if (type == 'content') {
			div.append('<img title="Edit Content" alt="Edit Content" class="edit_icon button" src="' + Structr.edit_icon + '">');
			$('.edit_icon', div).on('click', function() {
				editContent(this, resourceId, id)
			});
		} else {
			div.append('<img title="Add" alt="Add" class="add_icon button" src="' + Structr.add_icon + '">');
			$('.add_icon', div).on('click', function() {
				addNode(this, 'content', entity, resourceId)
			});
		}
		//    //div.append('<img class="sort_icon" src="icon/arrow_up_down.png">');
		div.sortable({
			axis: 'y',
			appendTo: '.' + resourceId + '_',
			delay: 100,
			containment: 'parent',
			cursor: 'crosshair',
			//handle: '.sort_icon',
			stop: function() {
				$('div.nested', this).each(function(i,v) {
					var nodeId = getIdFromClassString($(v).attr('class'));
					if (!nodeId) return;
					var url = rootUrl + nodeId + '/' + 'in';
					$.ajax({
						url: url,
						dataType: 'json',
						contentType: 'application/json; charset=utf-8',
						async: false,
						headers: headers,
						success: function(data) {
							if (!data || data.length == 0 || !data.result) return;
							//                        var rel = data.result;
							//var pos = rel[parentId];
							var nodeUrl = rootUrl + nodeId;
							setPosition(resourceId, nodeUrl, i)
						}
					});
					_Resources.reloadPreviews();
				});
			}
		});
	},


	addNode : function(button, type, entity, resourceId) {
		if (isDisabled(button)) return;
		disable(button);
		var pos = $('.' + resourceId + '_ .' + entity.id + '_ > div.nested').length;
		//    console.log('addNode(' + type + ', ' + entity.id + ', ' + entity.id + ', ' + pos + ')');
		var url = rootUrl + type;
		var resp = $.ajax({
			url: url,
			//async: false,
			type: 'POST',
			dataType: 'json',
			contentType: 'application/json; charset=utf-8',
			headers: headers,
			data: '{ "type" : "' + type + '", "name" : "' + type + '_' + Math.floor(Math.random() * (9999 - 1)) + '", "elements" : "' + entity.id + '" }',
			success: function(data) {
				var getUrl = resp.getResponseHeader('Location');
				$.ajax({
					url: getUrl + '/all',
					success: function(data) {
						var node = data.result;
						if (entity) {
							_Resources.appendElement(node, entity, resourceId);
							_Resources.setPosition(resourceId, getUrl, pos);
						}
						//disable($('.' + groupId + '_ .delete_icon')[0]);
						enable(button);
					}
				});
			}
		});
	},

	reloadPreviews : function() {
		$('iframe', $('#previews')).each(function() {
			this.contentDocument.location.reload(true);
		});
	},
    
	zoomPreviews : function(value) {
		$('.preview_box', previews).each(function() {
			var val = value/100;
			var box = $(this);

			//            self.css('-moz-transform',    'scale(' + val + ')');
			//            self.css('-o-transform',      'scale(' + val + ')');
			//            self.css('-webkit-transform', 'scale(' + val + ')');

			box.css('-moz-transform',    'scale(' + val + ')');
			box.css('-o-transform',      'scale(' + val + ')');
			box.css('-webkit-transform', 'scale(' + val + ')');

			var w = origWidth * val;
			var h = origHeight * val;

			box.width(w);
			box.height(h);

			$('iframe', box).width(w);
			$('iframe', box).height(h);

			console.log("box,w,h", box, w, h);

		});

	},

	
	linkSelectionToResource : function(rootResourceId, sourceId, linkedResourceId, startOffset, endOffset) {
		console.log('linkResourcesToSelection(' + rootResourceId + ', ' + sourceId + ', ' + linkedResourceId + ', ' + startOffset + ', ' + endOffset + ')');
		var data = '{ "command" : "LINK" , "id" : "' + sourceId + '" , "data" : { "rootResourceId" : "' + rootResourceId + '", "resourceId" : "' + linkedResourceId + '", "startOffset" : ' + startOffset + ', "endOffset" : ' + endOffset + '} }';
		return send(data);
	}
>>>>>>> c7cd8c32

};<|MERGE_RESOLUTION|>--- conflicted
+++ resolved
@@ -24,796 +24,11 @@
 var contentSourceId, elementSourceId, rootId;
 
 $(document).ready(function() {
-<<<<<<< HEAD
-    Structr.registerModule('resources', _Resources);
-=======
 	Structr.registerModule('resources', _Resources);
->>>>>>> c7cd8c32
 });
 
 var _Resources = {
 
-<<<<<<< HEAD
-    icon : 'icon/page.png',
-    add_icon : 'icon/page_add.png',
-    delete_icon : 'icon/page_delete.png',
-
-    init : function() {
-        Structr.classes.push('resource');
-    },
-
-    onload : function() {
-        //Structr.activateMenuEntry('resources');
-        if (debug) console.log('onload');
-        main.append('<table id="resourcesEditor"><tr><td id="previews"></td><td id="resources"></td><td id="components"></td><td id="elements"></td><td id="contents"></td></tr></table>');
-
-        resources = $('#resources');
-        components = $('#components');
-        elements = $('#elements');
-        contents = $('#contents');
-        previews = $('#previews');
-
-        _Resources.refresh();
-        _Resources.refreshComponents();
-        _Resources.refreshElements();
-        Contents.refresh();
-    },
-
-    refresh : function() {
-        resources.empty();
-        if (_Resources.show()) {
-            resources.append('<button class="add_resource_icon button"><img title="Add Resource" alt="Add Resource" src="' + _Resources.add_icon + '"> Add Resource</button>');
-            $('.add_resource_icon', main).on('click', function() {
-                _Resources.addResource(this);
-            });
-        }
-    },
-
-    refreshComponents : function() {
-        components.empty();
-        if (_Components.show()) {
-            components.append('<button class="add_component_icon button"><img title="Add Component" alt="Add Component" src="' + _Components.add_icon + '"> Add Component</button>');
-            $('.add_component_icon', main).on('click', function() {
-                _Resources.addComponent(this);
-            });
-        }
-    },
-
-    refreshElements : function() {
-        _Elements.refresh();
-    },
-
-    show : function() {
-        return _Entities.showEntities('Resource');
-
-    //        $.ajax({
-    //            url: rootUrl + 'resources',
-    //            dataType: 'json',
-    //            contentType: 'application/json; charset=utf-8',
-    //            //headers: { 'X-User' : 457 },
-    //            success: function(data) {
-    //                if (!data || data.length == 0 || !data.result) return;
-    //                if ($.isArray(data.result)) {
-    //
-    //                    for (var i=0; i<data.result.length; i++) {
-    //                        var resource = data.result[i];
-    //
-    //                        Resources.appendResourceElement(resource);
-    //
-    //                        var resourceId = resource.id;
-    //                        //          $('#resources').append('<div class="editor_box"><div class="resource" id="resource_' + id + '">'
-    //                        //                              + '<b>' + resource.name + '</b>'
-    //                        //                              //+ ' [' + id + ']'
-    //                        //                              + '<img class="add_icon button" title="Add Element" alt="Add Element" src="icon/add.png" onclick="addElement(' + id + ', \'#resource_' + id + '\')">'
-    //                        //                              + '<img class="delete_icon button" title="Delete '
-    //                        //                              + resource.name + '" alt="Delete '
-    //                        //                              + resource.name + '" src="icon/delete.png" onclick="deleteNode(' + id + ', \'#resource_' + id + '\')">'
-    //                        //                              + '</div></div>');
-    //                        Resources.showSubEntities(resourceId, null);
-    //
-    //                        $('#previews').append('<a target="_blank" href="' + viewRootUrl + resource.name + '">' + viewRootUrl + resource.name + '</a><br><div class="preview_box"><iframe id="preview_'
-    //                            + resourceId + '" src="' + viewRootUrl + resource.name + '?edit"></iframe></div><div style="clear: both"></div>');
-    //
-    //                        $('#preview_' + resourceId).load(function() {
-    //                            //console.log(this);
-    //                            var doc = $(this).contents();
-    //                            var head = $(doc).find('head');
-    //                            head.append('<style type="text/css">'
-    //                                + '.structr-editable-area {'
-    //                                + 'border: 1px dotted #a5a5a5;'
-    //                                + 'margin: 2px;'
-    //                                + 'padding: 2px;'
-    //                                + '}'
-    //                                + '.structr-editable-area-active {'
-    //                                + 'border: 1px dotted #orange;'
-    //                                + 'margin: 2px;'
-    //                                + 'padding: 2px;'
-    //                                + '}'
-    //                                + '</style>');
-    //
-    //
-    //                            $(this).contents().find('.structr-editable-area').each(function(i,element) {
-    //                                //console.log(element);
-    //                                $(element).addClass('structr-editable-area');
-    //                                $(element).on({
-    //                                    mouseenter: function() {
-    //                                        var self = $(this);
-    //                                        self.attr('contenteditable', true);
-    //                                        self.addClass('structr-editable-area-active');
-    //                                    },
-    //                                    mouseleave: function() {
-    //                                        var self = $(this);
-    //                                        self.attr('contenteditable', true);
-    //                                        self.removeClass('structr-editable-area-active');
-    //                                        var id = self.attr('id');
-    //                                        id = lastPart(id, '-');
-    //                                        Resources.updateContent(id, this.innerHTML);
-    //                                    }
-    //                                });
-    //                            });
-    //                        });
-    //
-    //                    }
-    //                }
-    //            }
-    //        });
-    //
-    //        return true;
-    },
-
-    showElements : function() {
-        return _Resources.showEntities('Element');
-    },
-	
-    appendResourceElement : function(resource, resourceId) {
-        resources.append('<div class="resource ' + resource.id + '_"></div>');
-        var div = $('.' + resource.id + '_', resources);
-		
-        div.append('<img title="Expand resource \'' + resource.name + '\'" alt="Expand resource \'' + resource.name + '\'" class="expand_icon button" src="' + Structr.expand_icon + '">');
-
-        $('.expand_icon', div).on('click', function() {
-            _Resources.toggleResource(this, resource);
-        });
-
-
-        div.append('<img class="typeIcon" src="icon/page.png">'
-            + '<b class="name_">' + resource.name + '</b> <span class="id">' + resource.id + '</span>');
-		
-        div.append('<img title="Delete resource \'' + resource.name + '\'" alt="Delete resource \'' + resource.name + '\'" class="delete_icon button" src="' + Structr.delete_icon + '">');
-
-        div.append('<img title="Link resource \'' + resource.name + '\' to current selection" alt="Link resource \'' + resource.name + '\' to current selection" class="link_icon button" src="' + Structr.link_icon + '">');
-        $('.link_icon', div).on('click', function() {
-            console.log(rootId, sourceId);
-            if (sourceId && selStart && selEnd) {
-                // function(resourceId, sourceId, linkedResourceId, startOffset, endOffset)
-                _Resources.linkSelectionToResource(rootId, sourceId, resource.id, selStart, selEnd);
-            //$('.link_icon').hide();
-            }
-        });
-		
-        $('.delete_icon', div).on('click', function() {
-            _Resources.deleteResource(this, resource);
-        });
-        //        div.append('<img class="add_icon button" title="Add Element" alt="Add Element" src="icon/add.png">');
-        //        $('.add_icon', div).on('click', function() {
-        //            Resources.addElement(this, resource);
-        //        });
-        $('b', div).on('click', function() {
-            _Entities.showProperties(this, resource, 'all', $('.' + resource.id + '_', resources));
-        });
-		
-        previews.append('<a target="_blank" href="' + viewRootUrl + resource.name + '">'
-            + '<button class="view_resource_icon button"><img title="View ' + resource.name + ' in new window" alt="View ' + resource.name + ' in new window" src="icon/eye.png"> ' + resource.name + '</button>'
-            + '</a><br><div class="preview_box"><iframe id="preview_'
-            + resource.id + '" src="' + viewRootUrl + resource.name + '?edit"></iframe></div><div style="clear: both"></div>');
-		
-        $('#preview_' + resource.id).load(function() {
-            //console.log(this);
-            var doc = $(this).contents();
-            var head = $(doc).find('head');
-            if (head) head.append('<style type="text/css">'
-                + '.structr-editable-area { border: 1px dotted #a5a5a5 ! important; margin: 2px; padding: 2px; }\n'
-                + '.structr-editable-area-active { border: 1px dotted orange; margin: 2px; padding: 2px; }'
-                + '.link-hover { border: 1px solid #00c }'
-                + '</style>');
-	
-            var iframe = $(this).contents()[0];
-            var iframeWindow = this.contentWindow;
-				
-//            $(this).contents().find('body').children().each(function(i,element) {
-            $(this).contents().find('[structr_id]').each(function(i,element) {
-                if (debug) console.log(element);
-                var el = $(element);
-                var structrId = el.attr('structr_id');
-                if (structrId) {
-                    el.addClass('structr-editable-area');
-                    el.on({
-                        click: function() {
-                            var self = $(this);
-                            self.attr('contenteditable', true);
-                            //self.addClass('structr-editable-area-active');
-                            sel = iframeWindow.getSelection();
-                            if (sel.rangeCount) {
-                                selStart = sel.getRangeAt(0).startOffset;
-                                selEnd = sel.getRangeAt(0).endOffset;
-                                console.log(selStart, selEnd);
-                                $('.link_icon').show();
-//                                sourceId = structrId;
-                                sourceId = self.attr('structr_id');
-								if (debug) console.log('sourceId: ' + sourceId);
-                                var rootResourceElement = self.closest('html')[0];
-                                console.log(rootResourceElement);
-                                if (rootResourceElement) {
-                                    rootId = $(rootResourceElement).attr('structr_id');
-                                }
-								
-                            }
-                        },
-                        blur: function() {
-                            var self = $(this);
-                            self.attr('contenteditable', false);
-                            //self.removeClass('structr-editable-area-active');
-							if (debug) console.log('sourceId: ' + sourceId);
-                            _Resources.updateContent(sourceId, self.text());
-                        //$('.link_icon').hide();
-                        //Resources.reloadPreviews();
-                        }
-                    });
-                //                    el.droppable({
-                //                        //accept: '.resource',
-                //                        hoverClass: 'link-hover',
-                ////						over: function(event, ui) {
-                ////                            var resourceId = getIdFromClassString(ui.draggable.attr('class'));
-                ////                            var sourceId = $(this).attr('structr_id');
-                ////                            console.log('Resource ' + resourceId + ' dropped onto ', this);
-                ////                            //var sel = iframeWindow.getSelection();
-                ////                            if (sel && sel.rangeCount) {
-                ////                                selStart = sel.getRangeAt(0).startOffset;
-                ////                                selEnd = sel.getRangeAt(0).endOffset;
-                ////                                console.log(selStart, selEnd);
-                ////                            }
-                ////						},
-                //                        drop: function(event, ui) {
-                //                            console.log(event,ui);
-                //                            var resourceId = getIdFromClassString(ui.draggable.attr('class'));
-                //                            var sourceId = $(this).attr('structr_id');
-                //                            console.log('Resource ' + resourceId + ' dropped onto ', this);
-                //                            //var sel = iframeWindow.getSelection();
-                //                            if (sel && sel.rangeCount) {
-                //                                selStart = sel.getRangeAt(0).startOffset;
-                //                                selEnd = sel.getRangeAt(0).endOffset;
-                //                                console.log(selStart, selEnd);
-                //
-                //                                Resources.linkSelectionToResource(sourceId, resourceId, selStart, selEnd);
-                //
-                //                            }
-                //                        }
-                //                    });
-                }
-            });
-        });
-        //        var elements = resource.children;
-        //
-        //        if (elements && elements.length > 0) {
-        //            disable($('.delete_icon', div));
-        //            $(elements).each(function(i, child) {
-        //
-        //                if (debug) console.log("type: " + child.type);
-        //                if (child.type == "Element") {
-        //                    Resources.appendElementElement(child, resource.id);
-        //                } else if (child.type == "Content") {
-        //                    Resources.appendContentElement(child, resource.id);
-        //                }
-        //            });
-        //        }
-
-        //        div.draggable({
-        //            iframeFix: true,
-        //            refreshPositions: true,
-        //            revert: 'invalid',
-        //            //containment: '#main',
-        //            zIndex: 1,
-        //			start: function() {
-        //				//$(this).data('draggable').offset.click.top += 1000;
-        //			}
-        //            //helper: 'clone'
-        //        //            ,
-        //        //            stop : function(event, ui) {
-        //        //                console.log(ui);
-        //        //            }
-        //        });
-        
-        div.droppable({
-            accept: '.component, .element',
-            greedy: true,
-            hoverClass: 'resourceHover',
-            drop: function(event, ui) {
-                var componentId = getIdFromClassString(ui.draggable.attr('class'));
-                var resourceId = getIdFromClassString($(this).attr('class'));
-				
-                if (!resourceId) resourceId = '*';
-				
-                var pos = $('.component, .element', $(this)).length;
-                if (debug) console.log(pos);
-                var props = '"' + resourceId + '" : "' + pos + '"';
-                if (debug) console.log(props);
-                _Entities.addSourceToTarget(componentId, resourceId, props);
-            }
-        });
-
-        return div;
-    },
-
-    appendElementElement : function(element, parentId, resourceId) {
-        if (debug) console.log('Resources.appendElementElement');
-        var div = _Elements.appendElementElement(element, parentId, resourceId);
-        //console.log(div);
-        if (parentId) {
-
-            $('.delete_icon', div).remove();
-            div.append('<img title="Remove element \'' + element.name + '\' from resource ' + parentId + '" '
-                + 'alt="Remove element ' + element.name + ' from ' + parentId + '" class="delete_icon button" src="icon/brick_delete.png">');
-            $('.delete_icon', div).on('click', function() {
-                _Entities.removeSourceFromTarget(element.id, parentId);
-            });
-        }
-        //        var elements = element.children;
-        //
-        //        if (elements && elements.length > 0) {
-        //            disable($('.delete_icon', div));
-        //            $(elements).each(function(i, child) {
-        //                if (child.type == "Element") {
-        //                    Resources.appendElementElement(child, element.id);
-        //                } else if (child.type == "Content") {
-        //                    Resources.appendContentElement(child, element.id);
-        //                }
-        //            });
-        //        }
-
-        var resource = div.closest( '.resource')[0];
-        if (!resource && resources) {
-
-            div.draggable({
-                revert: 'invalid',
-                containment: '#main',
-                zIndex: 1,
-                helper: 'clone'
-            });
-
-        }
-
-        div.droppable({
-            accept: '.element, .content',
-            greedy: true,
-            hoverClass: 'elementHover',
-            drop: function(event, ui) {
-                var resource = $(this).closest( '.resource')[0];
-                if (debug) console.log(resource);
-                var contentId = getIdFromClassString(ui.draggable.attr('class'));
-                var elementId = getIdFromClassString($(this).attr('class'));
-                var pos = $('.content, .element', $(this)).length;
-                if (debug) console.log(pos);
-                var props;
-                if (resource) {
-                    var resourceId = getIdFromClassString($(resource).attr('class'));
-                    props = '"' + resourceId + '" : "' + pos + '"';
-                } else {
-                    props = '"*" : "' + pos + '"';
-                }
-                if (debug) console.log(props);
-                _Entities.addSourceToTarget(contentId, elementId, props);
-            }
-        });
-
-        return div;
-    },
-
-    appendComponentElement : function(component, parentId, resourceId) {
-        if (debug) console.log('Resources.appendComponentElement');
-        var div = _Components.appendComponentElement(component, parentId, resourceId);
-        //console.log(div);
-
-        if (parentId) {
-
-            $('.delete_icon', div).remove();
-            div.append('<img title="Remove component \'' + component.name + '\' from resource ' + parentId + '" '
-                + 'alt="Remove component ' + component.name + ' from ' + parentId + '" class="delete_icon button" src="' + _Components.delete_icon + '">');
-            $('.delete_icon', div).on('click', function() {
-                _Entities.removeSourceFromTarget(component.id, parentId);
-            });
-
-        }
-        //        var elements = element.children;
-        //
-        //        if (elements && elements.length > 0) {
-        //            disable($('.delete_icon', div));
-        //            $(elements).each(function(i, child) {
-        //                if (child.type == "Element") {
-        //                    Resources.appendElementElement(child, element.id);
-        //                } else if (child.type == "Content") {
-        //                    Resources.appendContentElement(child, element.id);
-        //                }
-        //            });
-        //        }
-        
-        var resource = div.closest( '.resource')[0];
-        if (!resource && resources) {
-
-            div.draggable({
-                revert: 'invalid',
-                containment: '#main',
-                zIndex: 1,
-                helper: 'clone'
-            });
-
-        }
-
-
-        div.droppable({
-            accept: '.element',
-            greedy: true,
-            hoverClass: 'componentHover',
-            drop: function(event, ui) {
-                var resource = $(this).closest( '.resource')[0];
-                if (debug) console.log(resource);
-                var contentId = getIdFromClassString(ui.draggable.attr('class'));
-                var componentId = getIdFromClassString($(this).attr('class'));
-                var pos = $('.element', $(this)).length;
-                if (debug) console.log(pos);
-                var props;
-                if (resource) {
-                    var resourceId = getIdFromClassString($(resource).attr('class'));
-                    props = '"' + resourceId + '" : "' + pos + '"';
-                } else {
-                    props = '"*" : "' + pos + '"';
-                }
-                if (debug) console.log(props);
-                _Entities.addSourceToTarget(contentId, componentId, props);
-            }
-        });
-
-        return div;
-    },
-
-    appendContentElement : function(content, parentId, resourceId) {
-        console.log('Resources.appendContentElement');
-		
-        var div = Contents.appendContentElement(content, parentId, resourceId);
-
-        if (parentId) {
-            $('.delete_icon', div).remove();
-            div.append('<img title="Remove element \'' + content.name + '\' from resource ' + parentId + '" '
-                + 'alt="Remove content ' + content.name + ' from element ' + parentId + '" class="delete_icon button" src="' + Contents.delete_icon + '">');
-            $('.delete_icon', div).on('click', function() {
-                _Entities.removeSourceFromTarget(content.id, parentId)
-            });
-        }
-
-        div.draggable({
-            revert: 'invalid',
-            containment: '#main',
-            zIndex: 1,
-            helper: 'clone'
-        });
-        return div;
-    },
-
-    addComponentToResource : function(componentId, resourceId) {
-        if (debug) console.log('Resources.appendComponentToResource');
-
-        var resource = $('.' + resourceId + '_');
-        var component = $('.' + componentId + '_', components);
-
-        var existing = $('.' + componentId + '_', resource);
-
-        if (existing.length) return;
-
-        if (debug) console.log(resource, component);
-
-        var div = component.clone();
-        resource.append(div);
-
-        $('.delete_icon', div).remove();
-
-
-        div.append('<img title="Remove component ' + componentId + ' from resource ' + resourceId + '" '
-            + 'alt="Remove component ' + componentId + ' from resource ' + resourceId + '" class="delete_icon button" src="' + _Components.delete_icon + '">');
-        $('.delete_icon', div).on('click', function() {
-            _Resources.removeComponentFromResource(componentId, resourceId);
-        });
-        //element.draggable('destroy');
-
-        var numberOfComponents = $('.component', resource).size();
-        if (debug) console.log(numberOfComponents);
-        if (numberOfComponents > 0) {
-            disable($('.delete_icon', resource)[0]);
-        }
-
-    },
-
-    addElementToResource : function(elementId, resourceId) {
-        if (debug) console.log('Resources.appendElementToResource');
-
-        var resource = $('.' + resourceId + '_');
-        var element = $('.' + elementId + '_', elements);
-
-        var existing = $('.' + elementId + '_', resource);
-
-        if (existing.length) return;
-
-        if (debug) console.log(resource, element);
-        
-        var div = element.clone();
-        resource.append(div);
-
-        $('.delete_icon', div).remove();
-        div.append('<img title="Remove element ' + elementId + ' from resource ' + resourceId + '" '
-            + 'alt="Remove element ' + elementId + ' from resource ' + resourceId + '" class="delete_icon button" src="' + _Elements.delete_icon + '">');
-        $('.delete_icon', div).on('click', function() {
-            _Resources.removeElementFromResource(elementId, resourceId);
-        });
-        //element.draggable('destroy');
-
-        var numberOfElements = $('.element', resource).size();
-        if (debug) console.log(numberOfElements);
-        if (numberOfElements > 0) {
-            disable($('.delete_icon', resource)[0]);
-        }
-
-    },
-
-    removeComponentFromResource : function(componentId, resourceId) {
-        if (debug) console.log('Resources.removeComponentFromResource');
-
-        var resource = $('.' + resourceId + '_');
-        var component = $('.' + componentId + '_', resource);
-        component.remove();
-
-        var numberOfComponents = $('.component', resource).size();
-        if (debug) console.log(numberOfComponents);
-        if (numberOfComponents == 0) {
-            enable($('.delete_icon', resource)[0]);
-        }
-        _Entities.removeSourceFromTarget(componentId, resourceId);
-
-    },
-
-    removeElementFromResource : function(elementId, resourceId) {
-        if (debug) console.log('Resources.removeElementFromResource');
-
-        var resource = $('.' + resourceId + '_');
-        var element = $('.' + elementId + '_', resource);
-        element.remove();
-
-        var numberOfElements = $('.element', resource).size();
-        if (debug) console.log(numberOfElements);
-        if (numberOfElements == 0) {
-            enable($('.delete_icon', resource)[0]);
-        }
-        _Entities.removeSourceFromTarget(elementId, resourceId);
-
-    },
-
-    addContentToElement : function(contentId, elementId) {
-        if (debug) console.log('Resources.addContentToElement');
-
-        var element = $('.' + elementId + '_');
-        var content = $('.' + contentId + '_').clone();
-
-        element.append(content);
-
-        $('.delete_icon', content).remove();
-        content.append('<img title="Remove content ' + contentId + ' from element ' + elementId + '" '
-            + 'alt="Remove content ' + contentId + ' from element ' + elementId + '" class="delete_icon button" src="' + Contents.delete_icon + '">');
-        $('.delete_icon', content).on('click', function() {
-            _Resources.removeElementFromResource(contentId, elementId)
-        });
-        content.draggable('destroy');
-
-        var numberOfContents = $('.element', element).size();
-        if (debug) console.log(numberOfContents);
-        if (numberOfContents > 0) {
-            disable($('.delete_icon', element)[0]);
-        }
-
-    },
-
-    removeContentFromElement : function(contentId, elementId) {
-
-        var element = $('.' + elementId + '_');
-        var content = $('.' + contentId + '_', element);
-        content.remove();
-
-        var numberOfContents = $('.element', element).size();
-        if (debug) console.log(numberOfContents);
-        if (numberOfContents == 0) {
-            enable($('.delete_icon', element)[0]);
-        }
-        _Entities.removeSourceFromTarget(contentId, elementId);
-
-    },
-
-    updateContent : function(contentId, content) {
-        //console.log('update ' + contentId + ' with ' + content);
-        var url = rootUrl + 'content' + '/' + contentId;
-        var data = '{ "content" : ' + $.quoteString(content) + ' }';
-        $.ajax({
-            url: url,
-            //async: false,
-            type: 'PUT',
-            dataType: 'json',
-            contentType: 'application/json; charset=utf-8',
-            data: data,
-            success: function(data) {
-            //refreshIframes();
-            //keyEventBlocked = true;
-            //enable(button);
-            //console.log('success');
-            }
-        });
-    },
-
-    addResource : function(button) {
-        return _Entities.add(button, 'Resource');
-    },
-	
-    addComponent : function(button) {
-        return _Entities.add(button, 'Component');
-    },
-
-    addElement : function(button) {
-        return _Entities.add(button, 'Element');
-    },
-	
-    deleteResource : function(button, resource) {
-        if (debug) console.log('delete resource ' + resource);
-        deleteNode(button, resource);
-    },
-
-    showSubEntities : function(resourceId, entity) {
-        var follow = followIds(resourceId, entity);
-        $(follow).each(function(i, nodeId) {
-            if (nodeId) {
-                //            console.log(rootUrl + nodeId);
-                $.ajax({
-                    url: rootUrl + nodeId,
-                    dataType: 'json',
-                    contentType: 'application/json; charset=utf-8',
-                    async: false,
-                    //headers: { 'X-User' : 457 },
-                    success: function(data) {
-                        if (!data || data.length == 0 || !data.result) return;
-                        var result = data.result;
-                        //                    console.log(result);
-                        _Resources.appendElement(result, entity, resourceId);
-                        _Resources.showSubEntities(resourceId, result);
-                    }
-                });
-            }
-        });
-    },
-
-    toggleResource : function(button, resource) {
-
-        if (debug) console.log('toggle resource ' + resource.id);
-        var resourceElement = $('.' + resource.id + '_');
-        if (debug) console.log(resourceElement);
-
-        var subs = $('.component, .element', resourceElement);
-        subs.each(function(i,el){
-            $(el).toggle(50, function() {
-                if (button.src.endsWith('icon/tree_arrow_down.png')) {
-                    button.src = 'icon/tree_arrow_right.png'
-                } else {
-                    button.src = 'icon/tree_arrow_down.png'
-                }
-
-            });
-        });
-
-
-    },
-
-    appendElement : function(entity, parentEntity, resourceId) {
-        //    console.log('appendElement: resourceId=' + resourceId);
-        //    console.log(entity);
-        //    console.log(parentEntity);
-        var type = entity.type.toLowerCase();
-        var id = entity.id;
-        var resourceEntitySelector = $('.' + resourceId + '_');
-        var element = (parentEntity ? $('.' + parentEntity.id + '_', resourceEntitySelector) : resourceEntitySelector);
-        //    console.log(element);
-        _Entities.appendEntityElement(entity, element);
-
-        if (type == 'content') {
-            div.append('<img title="Edit Content" alt="Edit Content" class="edit_icon button" src="' + Structr.edit_icon + '">');
-            $('.edit_icon', div).on('click', function() {
-                editContent(this, resourceId, id)
-            });
-        } else {
-            div.append('<img title="Add" alt="Add" class="add_icon button" src="' + Structr.add_icon + '">');
-            $('.add_icon', div).on('click', function() {
-                addNode(this, 'content', entity, resourceId)
-            });
-        }
-        //    //div.append('<img class="sort_icon" src="icon/arrow_up_down.png">');
-        div.sortable({
-            axis: 'y',
-            appendTo: '.' + resourceId + '_',
-            delay: 100,
-            containment: 'parent',
-            cursor: 'crosshair',
-            //handle: '.sort_icon',
-            stop: function() {
-                $('div.nested', this).each(function(i,v) {
-                    var nodeId = getIdFromClassString($(v).attr('class'));
-                    if (!nodeId) return;
-                    var url = rootUrl + nodeId + '/' + 'in';
-                    $.ajax({
-                        url: url,
-                        dataType: 'json',
-                        contentType: 'application/json; charset=utf-8',
-                        async: false,
-                        headers: headers,
-                        success: function(data) {
-                            if (!data || data.length == 0 || !data.result) return;
-                            //                        var rel = data.result;
-                            //var pos = rel[parentId];
-                            var nodeUrl = rootUrl + nodeId;
-                            setPosition(resourceId, nodeUrl, i)
-                        }
-                    });
-                    _Resources.reloadPreviews();
-                });
-            }
-        });
-    },
-
-
-    addNode : function(button, type, entity, resourceId) {
-        if (isDisabled(button)) return;
-        disable(button);
-        var pos = $('.' + resourceId + '_ .' + entity.id + '_ > div.nested').length;
-        //    console.log('addNode(' + type + ', ' + entity.id + ', ' + entity.id + ', ' + pos + ')');
-        var url = rootUrl + type;
-        var resp = $.ajax({
-            url: url,
-            //async: false,
-            type: 'POST',
-            dataType: 'json',
-            contentType: 'application/json; charset=utf-8',
-            headers: headers,
-            data: '{ "type" : "' + type + '", "name" : "' + type + '_' + Math.floor(Math.random() * (9999 - 1)) + '", "elements" : "' + entity.id + '" }',
-            success: function(data) {
-                var getUrl = resp.getResponseHeader('Location');
-                $.ajax({
-                    url: getUrl + '/all',
-                    success: function(data) {
-                        var node = data.result;
-                        if (entity) {
-                            _Resources.appendElement(node, entity, resourceId);
-                            _Resources.setPosition(resourceId, getUrl, pos);
-                        }
-                        //disable($('.' + groupId + '_ .delete_icon')[0]);
-                        enable(button);
-                    }
-                });
-            }
-        });
-    },
-
-    reloadPreviews : function() {
-        $('iframe', $('#previews')).each(function() {
-            this.contentDocument.location.reload(true);
-        });
-    },
-
-    linkSelectionToResource : function(rootResourceId, sourceId, linkedResourceId, startOffset, endOffset) {
-        console.log('linkResourcesToSelection(' + rootResourceId + ', ' + sourceId + ', ' + linkedResourceId + ', ' + startOffset + ', ' + endOffset + ')');
-        var data = '{ "command" : "LINK" , "id" : "' + sourceId + '" , "data" : { "rootResourceId" : "' + rootResourceId + '", "resourceId" : "' + linkedResourceId + '", "startOffset" : ' + startOffset + ', "endOffset" : ' + endOffset + '} }';
-        return send(data);
-    }
-=======
 	icon : 'icon/page.png',
 	add_icon : 'icon/page_add.png',
 	delete_icon : 'icon/page_delete.png',
@@ -2164,6 +1379,5 @@
 		var data = '{ "command" : "LINK" , "id" : "' + sourceId + '" , "data" : { "rootResourceId" : "' + rootResourceId + '", "resourceId" : "' + linkedResourceId + '", "startOffset" : ' + startOffset + ', "endOffset" : ' + endOffset + '} }';
 		return send(data);
 	}
->>>>>>> c7cd8c32
 
 };