--- conflicted
+++ resolved
@@ -21,306 +21,6 @@
 
 var _Entities = {
 	
-<<<<<<< HEAD
-	refreshEntities : function(type) {
-		if (debug) console.log('refreshEntities(' + type + ')');
-		var types = plural(type);
-		var parentElement = $('#' + types);
-		parentElement.empty();
-		_Entities.showEntities(type);
-		parentElement.append('<div style="clear: both"></div>');
-		parentElement.append('<img title="Add ' + type + '" alt="Add ' + type + '" class="add_icon button" src="' + Structr.add_icon + '">');
-		$('.add_icon', main).on('click', function() {
-			_Entities.addEntity(this, type);
-		});
-		parentElement.append('<img title="Delete all ' + types + '" alt="Delete all ' + types + '" class="delete_icon button" src="' + Structr.delete_icon + '">');
-		$('.delete_icon', main).on('click', function() {
-			deleteAll(this, type);
-		});
-	},
-
-	showEntities : function(type) {
-		if (debug) console.log('showEntities(' + type + ')');
-		var data = '{ "command" : "LIST", "data" : { "type" : "' + type + '" } }';
-		return send(data);
-	},
-
-	getTree : function(id) {
-		if (debug) console.log('renderTree(' + id + ')');
-		var data = '{ "command" : "TREE", "id" : "' + id + '" }';
-		return send(data);
-	},
-
-	renderTree : function(parent, rootId) {
-		if (debug) console.log('Entities.renderTree');
-		var children = parent.children;
-					
-		if (children && children.length > 0) {
-			$(children).each(function(i,child) {
-				if (debug) console.log(child);
-				if (child.type == "Resource") {
-					_Resources.appendResourceElement(child, parent.id, rootId);
-				} else if (child.type == "Component") {
-					_Resources.appendComponentElement(child, parent.id, rootId);
-				} else if (child.type == "Content") {
-					_Resources.appendContentElement(child, parent.id, rootId);
-				//                } else if (child.type == "Element") {
-				} else {
-					_Resources.appendElementElement(child, parent.id, rootId);
-				}		
-				
-				_Entities.renderTree(child, rootId);
-			});
-		}
-	},
-	
-	appendEntityElement : function(entity, parentElement) {
-		if (debug) console.log(entity);
-		var element;
-		if (parentElement) {
-			element = parentElement;
-		} else {
-			element = elements;
-		//element = $('#' + plural(entity.type.toLowerCase()));
-		}
-
-		var type = entity.type ? entity.type : 'unknown';
-
-		//    console.log(element);
-		element.append('<div class="node ' + type.toLowerCase() + ' ' + entity.id + '_">'
-			+ (entity.iconUrl ? '<img class="typeIcon" src="' + entity.iconUrl + '">' : '')
-			+ '<b class="name_">' + entity.name + '</b> '
-			+ '<span class="id">' + entity.id + '</span>'
-			+ '</div>');
-		div = $('.' + entity.id + '_', element);
-		div.append('<img title="Delete ' + entity.name + ' [' + entity.id + ']" '
-			+ 'alt="Delete ' + entity.type + '\'' + entity.name + '\' [' + entity.id + ']" class="delete_icon button" src="' + Structr.delete_icon + '">');
-		$('.delete_icon', div).on('click', function() {
-			deleteNode(this, entity)
-		});
-		div.append('<img title="Edit ' + entity.name + ' [' + entity.id + ']" alt="Edit ' + entity.name + ' [' + entity.id + ']" class="edit_icon button" src="icon/pencil.png">');
-		$('.edit_icon', div).on('click', function() {
-			_Entities.showProperties(this, entity, 'all', $('.' + entity.id + '_', element));
-		});
-	},
-
-	addSourceToTarget : function(sourceId, targetId, props) {
-		if (debug) console.log('Add ' + sourceId + ' to ' + targetId + ' with additional properties: ' + props);
-		var data = '{ "command" : "ADD" , "id" : "' + targetId + '" , "data" : { "id" : "' + sourceId + '" ' + (props ? ',' + props : '') + '} }';
-		return send(data);
-	},
-
-	removeSourceFromTarget : function(sourceId, targetId) {
-		if (debug) console.log('Remove ' + sourceId + ' from ' + targetId);
-		var data = '{ "command" : "REMOVE" , "id" : "' + targetId + '" , "data" : { "id" : "' + sourceId + '" } }';
-		return send(data);
-	},
-
-	create : function(entity) {
-		var toSend = {};
-		toSend.data = entity;
-		toSend.command = 'CREATE';
-		if (debug) console.log($.toJSON(toSend));
-		return send($.toJSON(toSend));
-	},
-
-	add : function(button, type, props) {
-		if (debug) console.log('add new ' + type);
-		if (isDisabled(button)) return false;
-		disable(button);
-		buttonClicked = button;
-		disable(button);
-		return _Entities.create($.parseJSON('{ "type" : "' + type + '", "name" : "New ' + type + ' ' + Math.floor(Math.random() * (999999 - 1)) + '" ' + (props ? ',' + props : '') + '}'));
-	},
-
-	hideProperties : function(button, entity, view, element) {
-		element.find('.sep').remove();
-		element.find('.props').remove();
-		enable(button, function() {
-			_Entities.showProperties(button, entity, view, element);
-		});
-	},
-
-	showProperties : function(button, entity, view, element) {
-		if (isDisabled(button)) return;
-		disable(button, function() {
-			_Entities.hideProperties(button, entity, view, element);
-		});
-
-
-		//        $('.props', element).append('<tr><td class="newKey"><input type="text"></td><td class="newValue"><input type="text"><img class="button icon add" src="icon/add.png"></td></tr>');
-		//        $('.props tr td.newValue input', element).each(function(i,v) {
-		//            var input = $(v);
-		//            var oldVal = input.val();
-		//
-		//
-		//            input.on('focus', function() {
-		//                input.addClass('active');
-		//                input.parent().append('<img class="button icon cancel" src="icon/cross.png">');
-		//                input.parent().append('<img class="button icon save" src="icon/tick.png">');
-		//
-		//                $('.cancel', input.parent()).on('click', function() {
-		//                    input.val(oldVal);
-		//                    input.removeClass('active');
-		//                });
-		//
-		//                $('.save', input.parent()).on('click', function() {
-		//                    //var key = input.attr('name');
-		//                    var key = input.parent().parent().children('.newKey').children('input').val();
-		//                    var value = input.val();
-		//                    send('{ "command" : "UPDATE" , "id" : "' + entity.id + '", "' + key + '" : "' + value + '" }');
-		//                });
-		//            });
-		//
-		//            input.on('change', function() {
-		//                input.data('changed', true);
-		//            });
-		//
-		//            input.on('focusout', function() {
-		//
-		//                //if (input.data('changed') && confirm('Save changes?')) {
-		//
-		//                    //var key = input.attr('name');
-		//                    var key = input.parent().parent().children('.newKey').children('input').val();
-		//                    var value = input.val();
-		//                    var data = '{ "command" : "UPDATE" , "id" : "' + entity.id + '", "data" : { "' + key + '" : "' + value + '" } }';
-		//                    if (debug) console.log(data);
-		//                    send(data);
-		//                //}
-		//                input.removeClass('active');
-		//                input.parent().children('.icon').each(function(i, img) {
-		//                    $(img).remove();
-		//                });
-		//            });
-		//
-		//        });
-
-
-		if (debug) console.log('showProperties URL: ' + rootUrl + entity.id + (view ? '/' + view : ''));
-		$.ajax({
-			url: rootUrl + entity.id + (view ? '/' + view : ''),
-			async: false,
-			dataType: 'json',
-			contentType: 'application/json; charset=utf-8',
-			headers: headers,
-			success: function(data) {
-				//element.append('<div class="sep"></div>');
-				//element.append('<table class="props"></table>');
-				var keys = Object.keys(data.result);
-				
-				if (keys.length > 1) {
-					if (debug) console.log('element', element);
-					element.children('.delete_icon').after('<table class="props"></table>');
-				}				
-				
-				$(keys).each(function(i, key) {
-
-					if (view == '_html_') {
-						$('.props', element).append('<tr><td class="key">' + key.replace(view, '') + '</td><td class="value ' + key + '_">' + formatValue(key, data.result[key]) + '</td></tr>');
-					} else {
-						$('.props', element).append('<tr><td class="key">' + formatKey(key) + '</td><td class="value ' + key + '_">' + formatValue(key, data.result[key]) + '</td></tr>');
-					}
-				});
-
-				$('.props tr td.value input', element).each(function(i,v) {
-					var input = $(v);
-					var oldVal = input.val();
-
-					input.on('focus', function() {
-						input.addClass('active');
-						input.parent().append('<img class="button icon cancel" src="icon/cross.png">');
-						input.parent().append('<img class="button icon save" src="icon/tick.png">');
-
-						$('.cancel', input.parent()).on('click', function() {
-							input.val(oldVal);
-							input.removeClass('active');
-						});
-
-						$('.save', input.parent()).on('click', function() {
-							var key = input.attr('name');
-							var value = input.val();
-							send('{ "command" : "UPDATE" , "id" : "' + entity.id + '", "' + key + '" : "' + value + '" }');
-						});
-					});
-
-					input.on('change', function() {
-						input.data('changed', true);
-					});
-
-					input.on('focusout', function() {
-
-						//if (input.data('changed') && confirm('Save changes?')) {
-
-						var key = input.attr('name');
-						var value = input.val();
-						var data = '{ "command" : "UPDATE" , "id" : "' + entity.id + '", "data" : { "' + key + '" : "' + value + '" } }';
-						if (debug) console.log(data);
-						send(data);
-						//}
-						input.removeClass('active');
-						input.parent().children('.icon').each(function(i, img) {
-							$(img).remove();
-						});
-					});
-
-				});
-			}
-		});
-	},
-
-	showNonEmptyProperties : function(button, entity, view, element) {
-		if (isDisabled(button)) return;
-		disable(button, function() {
-			_Entities.hideProperties(button, entity, view, element);
-
-			element.on('mouseover', function(e) {
-				e.stopPropagation();
-				_Entities.showNonEmptyProperties(this, entity, '_html_', $(this));
-			});		
-
-			element.on('mouseout', function(e) {
-				e.stopPropagation();
-				_Entities.hideNonEmptyProperties(this, entity, '_html_', $(this));
-			});
-			
-		});
-
-		//console.log(element);
-		$.ajax({
-			url: rootUrl + entity.id + (view ? '/' + view : ''),
-			async: false,
-			dataType: 'json',
-			contentType: 'application/json; charset=utf-8',
-			headers: headers,
-			success: function(data) {
-				//element.append('<div class="sep"></div>');
-				//element.append('<table class="props"></table>');
-				var keys = Object.keys(data.result);
-				
-				if (keys.length > 1) {
-					element.children('.delete_icon').after('<table class="props"></table>');
-				}
-				
-				$(keys).each(function(i, key) {
-					
-					if (data.result[key] && key.startsWith('_html_')) {
-
-						if (view == '_html_') {
-							$('.props', element).append('<tr><td class="key">' + key.replace(view, '') + '</td><td class="value ' + key + '_">' + formatValue(key, data.result[key]) + '</td></tr>');
-						} else {
-							$('.props', element).append('<tr><td class="key">' + formatKey(key) + '</td><td class="value ' + key + '_">' + formatValue(key, data.result[key]) + '</td></tr>');
-						}
-					}
-				});
-
-			}
-		});
-	},
-	
-	hideNonEmptyProperties : function(button, entity, view, element) {
-		_Entities.hideProperties(button, entity, view, element);
-	}	
-=======
     refreshEntities : function(type) {
         if (debug) console.log('refreshEntities(' + type + ')');
         var types = plural(type);
@@ -577,14 +277,13 @@
     hideNonEmptyProperties : function(button, entity, view, element) {
         _Entities.hideProperties(button, entity, view, element);
     }
->>>>>>> c7cd8c32
 
 };
 
 function plural(type) {
-	var plural = type + 's';
-	if (type.substring(type.length-1, type.length) == 'y') {
-		plural = type.substring(0, type.length-1) + 'ies';
-	}
-	return plural;
+    var plural = type + 's';
+    if (type.substring(type.length-1, type.length) == 'y') {
+        plural = type.substring(0, type.length-1) + 'ies';
+    }
+    return plural;
 }