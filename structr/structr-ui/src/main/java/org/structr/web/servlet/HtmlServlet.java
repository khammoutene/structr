/*
 *  Copyright (C) 2011 Axel Morgner
 *
 *  This file is part of structr <http://structr.org>.
 *
 *  structr is free software: you can redistribute it and/or modify
 *  it under the terms of the GNU General Public License as published by
 *  the Free Software Foundation, either version 3 of the License, or
 *  (at your option) any later version.
 *
 *  structr is distributed in the hope that it will be useful,
 *  but WITHOUT ANY WARRANTY; without even the implied warranty of
 *  MERCHANTABILITY or FITNESS FOR A PARTICULAR PURPOSE.  See the
 *  GNU General Public License for more details.
 *
 *  You should have received a copy of the GNU General Public License
 *  along with structr.  If not, see <http://www.gnu.org/licenses/>.
 */



package org.structr.web.servlet;

import org.apache.commons.compress.utils.IOUtils;

import org.neo4j.graphdb.Node;
import org.neo4j.graphdb.Path;
import org.neo4j.graphdb.Relationship;
import org.neo4j.graphdb.traversal.Evaluation;
import org.neo4j.graphdb.traversal.Evaluator;
import org.neo4j.graphdb.traversal.TraversalDescription;
import org.neo4j.kernel.Traversal;
import org.neo4j.kernel.Uniqueness;

import org.structr.common.*;
import org.structr.common.RelType;
import org.structr.common.ResourceExpander;
import org.structr.common.SecurityContext;
import org.structr.common.TreeNode;
import org.structr.common.error.FrameworkException;
import org.structr.core.Command;
import org.structr.core.EntityContext;
import org.structr.core.Services;
import org.structr.core.entity.AbstractNode;
import org.structr.core.entity.Image;
import org.structr.core.node.CreateNodeCommand;
import org.structr.core.node.CreateRelationshipCommand;
import org.structr.core.node.NodeAttribute;
import org.structr.core.node.StructrTransaction;
import org.structr.core.node.TransactionCommand;
import org.structr.core.node.search.Search;
import org.structr.core.node.search.SearchAttribute;
import org.structr.core.node.search.SearchAttributeGroup;
import org.structr.core.node.search.SearchNodeCommand;
import org.structr.core.node.search.SearchOperator;
import org.structr.web.entity.Content;
import org.structr.web.entity.Resource;
import org.structr.web.entity.html.HtmlElement;

import org.w3c.tidy.Tidy;

//~--- JDK imports ------------------------------------------------------------

import java.io.*;

import java.text.DecimalFormat;
import java.text.DecimalFormatSymbols;

import java.util.HashMap;
import java.util.LinkedList;
import java.util.List;
import java.util.Locale;
import java.util.Map;
import java.util.Properties;
import java.util.logging.Level;
import java.util.logging.Logger;

import javax.servlet.http.HttpServlet;
import javax.servlet.http.HttpServletRequest;
import javax.servlet.http.HttpServletResponse;
<<<<<<< HEAD
=======
import org.structr.common.error.FrameworkException;
import org.structr.core.entity.AbstractRelationship;
import org.structr.core.node.NodeFactory;
>>>>>>> 00bc2f6a

//~--- classes ----------------------------------------------------------------

/**
 * A first proof of concept for the new graph concept. This class has two modes,
 * one to create an example structure and one to traverse over the created
 * structure and return the collected content. Use the request parameter "create"
 * to create the test structure, use the request parameter "id" to retrieve the
 * resources, see log during "create" for IDs of the created resources.
 *
 * @author Christian Morgner
 * @author Axel Morgner
 */
public class HtmlServlet extends HttpServlet {

	private static final Logger logger = Logger.getLogger(HtmlServlet.class.getName());

	//~--- fields ---------------------------------------------------------

	private TraversalDescription desc = null;
	private boolean edit, tidy;

	//~--- methods --------------------------------------------------------

	@Override
	public void init() {

		// create prototype traversal description
		desc = Traversal.description().depthFirst().uniqueness(Uniqueness.RELATIONSHIP_PATH);    // .uniqueness(Uniqueness.NODE_GLOBAL);
	}

	@Override
	public void destroy() {}

	@Override
	protected void doGet(HttpServletRequest request, HttpServletResponse response) {

		SecurityContext securityContext = SecurityContext.getSuperUserInstance();

		edit = false;
		tidy = false;

		if (request.getParameter("create") != null) {

			try {
				createTestStructure();
			} catch (FrameworkException fex) {}

			response.setStatus(HttpServletResponse.SC_CREATED);

			return;

		}

		if (request.getParameter("editor") != null) {

			try {
				createEditorStructure();
			} catch (FrameworkException fex) {}

			response.setStatus(HttpServletResponse.SC_CREATED);

			return;

		}

		if (request.getParameter("edit") != null) {

			edit = true;

		}

		if (request.getParameter("tidy") != null) {

			tidy = true;

		}

		try {

			request.setCharacterEncoding("UTF-8");

			DecimalFormat decimalFormat = new DecimalFormat("0.000000000", DecimalFormatSymbols.getInstance(Locale.ENGLISH));
			double start                = System.nanoTime();

			// 1: find entry point (Resource, File or Image)
			Resource resource                 = null;
			org.structr.core.entity.File file = null;
			Image image                       = null;
			String path                       = request.getPathInfo();

			logger.log(Level.INFO, "Path info {0}", path);

			String name = path.substring(path.lastIndexOf("/") + 1);

			if (name.length() > 0) {

				logger.log(Level.INFO, "File name {0}", name);

				List<SearchAttribute> searchAttrs = new LinkedList<SearchAttribute>();

				searchAttrs.add(Search.andExactName(name));

				SearchAttributeGroup group = new SearchAttributeGroup(SearchOperator.AND);

				group.add(Search.orExactType(Resource.class.getSimpleName()));
				group.add(Search.orExactType(org.structr.core.entity.File.class.getSimpleName()));
				group.add(Search.orExactType(Image.class.getSimpleName()));
				searchAttrs.add(group);

				List<AbstractNode> results = (List<AbstractNode>) Services.command(SecurityContext.getSuperUserInstance(), SearchNodeCommand.class).execute(null, false, false,
								     searchAttrs);

				logger.log(Level.INFO, "{0} results", results.size());

				if (!results.isEmpty()) {

					AbstractNode node = results.get(0);

					if (node instanceof Resource) {

						resource = (Resource) node;

					} else if (node instanceof org.structr.core.entity.File) {

						file = (org.structr.core.entity.File) node;

					}

				}

			}

			if (resource != null) {

				// 2a: do a traversal and collect content
				String content = getContent(securityContext, resource);
				double end     = System.nanoTime();

				logger.log(Level.INFO, "Content collected in {0} seconds", decimalFormat.format((end - start) / 1000000000.0));

				String contentType = resource.getContentType();

				if (contentType != null) {

					response.setContentType(contentType);

				} else {

					// Default
					response.setContentType("text/html; charset=utf-8");
				}

				if (tidy) {

					StringWriter tidyOutput = new StringWriter();
					Tidy tidy               = new Tidy();
					Properties tidyProps    = new Properties();

					tidyProps.setProperty("indent", "auto");
					tidy.getConfiguration().addProps(tidyProps);
					tidy.parse(new StringReader(content), tidyOutput);

					content = tidyOutput.toString();

				}

				// 3: output content
				response.getWriter().append("<!DOCTYPE html>\n").append(content);
				response.getWriter().flush();
				response.getWriter().close();
				response.setStatus(HttpServletResponse.SC_OK);
			} else if (file != null) {

				// 2b: stream file to response
				InputStream in     = file.getInputStream();
				OutputStream out   = response.getOutputStream();
				String contentType = file.getContentType();

				if (contentType != null) {

					response.setContentType(contentType);

				} else {

					// Default
					response.setContentType("text/html; charset=utf-8");
				}

				IOUtils.copy(in, out);

				// 3: output content
				out.flush();
				out.close();
				response.setStatus(HttpServletResponse.SC_OK);
			}

		} catch (Throwable t) {
			logger.log(Level.WARNING, "Exception while processing request", t);
		}
	}

	private void createTestStructure() throws FrameworkException {

		Services.command(SecurityContext.getSuperUserInstance(), TransactionCommand.class).execute(new StructrTransaction() {

			@Override
			public Object execute() throws FrameworkException {

				logger.log(Level.INFO, "Creating test structure..");

				AbstractNode page1 = createNode("Resource", "page1");
				AbstractNode page2 = createNode("Resource", "page2");

				logger.log(Level.INFO, "Created page1 with id {0}, page2 with id {1}", new Object[] { page1.getId(), page2.getId() });

				// list.js resource
				AbstractNode listJs        = createNode("Resource", "list.js");
				AbstractNode listJsContent = createNode("Content", "list", new NodeAttribute("content", readFile("/ge/js/list.js")));

				linkNodes(listJs, listJsContent, listJs.getIdString(), 0);

				// page resource
				AbstractNode doc    = createNode("Element", "doc", new NodeAttribute("tag", "html"));
				AbstractNode head   = createNode("Element", "header", new NodeAttribute("tag", "head"));
				AbstractNode script = createNode("Content", "script",
								 new NodeAttribute("content", "<script src=\"list.js\" language=\"JavaScript\" type=\"text/javascript\"></script>"));
				AbstractNode body     = createNode("Element", "body", new NodeAttribute("tag", "body"), new NodeAttribute("onload", "start()"));
				AbstractNode article1 = createNode("Element", "article1", new NodeAttribute("tag", "div"));
				AbstractNode article2 = createNode("Element", "article2", new NodeAttribute("tag", "div"));
				AbstractNode foo      = createNode("Content", "content1", new NodeAttribute("content", "Dies ist Seite 1"), new NodeAttribute("tag", "h1"));
				AbstractNode bar      = createNode("Content", "content2", new NodeAttribute("content", "Dies ist Seite 2"), new NodeAttribute("tag", "h1"));
				AbstractNode log      = createNode("Content", "log", new NodeAttribute("tag", "div"));

				// content
				AbstractNode foo2     = createNode("Content", "content3");
				String uuid           = foo2.getStringProperty("uuid");
				StringBuilder content = new StringBuilder();

				content.append("<input type=\"hidden\" name=\"token\" id=\"token\" />");
				content.append("<script language=\"JavaScript\" type=\"text/javascript\">\n");
				content.append("function load").append(uuid).append("() {\n");
				content.append("loadList(\"").append(uuid).append("\", \"User\", function(parent, element) {\n");
				content.append("parent.innerHTML += (\"<div>\" + element.realName + \"</div>\");\n");
				content.append("});\n");
				content.append("}\n");
				content.append("window.setTimeout(\"load").append(uuid).append("()\", 500);\n");
				content.append("</script>\n");
				foo2.setProperty("content", content.toString());
				foo2.setProperty("tag", "div");

				String idOfPage1 = page1.getIdString();
				String idOfPage2 = page2.getIdString();

				// page 1
				linkNodes(page1, doc, idOfPage1, 0);
				linkNodes(doc, head, idOfPage1, 0);
				linkNodes(doc, body, idOfPage1, 1);
				linkNodes(head, script, idOfPage1, 0);
				linkNodes(body, article1, idOfPage1, 1);
				linkNodes(article1, foo, idOfPage1, 0);
				linkNodes(article1, foo2, idOfPage1, 1);
				linkNodes(body, log, idOfPage1, 2);

				// page 2
				linkNodes(page2, doc, idOfPage2, 0);
				linkNodes(doc, head, idOfPage2, 0);
				linkNodes(doc, body, idOfPage2, 1);
				linkNodes(head, script, idOfPage2, 0);
				linkNodes(body, article2, idOfPage2, 1);
				linkNodes(article2, bar, idOfPage2, 0);
				linkNodes(body, log, idOfPage2, 2);

				return null;
			}

		});
	}

	private void createEditorStructure() throws FrameworkException {

		Services.command(SecurityContext.getSuperUserInstance(), TransactionCommand.class).execute(new StructrTransaction() {

			@Override
			public Object execute() throws FrameworkException {

				logger.log(Level.INFO, "Creating test structure..");

				AbstractNode geLibJs      = createNode("Resource", "ge_lib.js");
				AbstractNode geLibContent = createNode("Content", "ge_lib_content", new NodeAttribute("content", readFile("/ge/js/ge_lib.js")));

				linkNodes(geLibJs, geLibContent, geLibJs.getIdString(), 0);

				AbstractNode geObjJs      = createNode("Resource", "ge_obj.js");
				AbstractNode geObjContent = createNode("Content", "ge_obj_content", new NodeAttribute("content", readFile("/ge/js/ge_obj.js")));

				linkNodes(geObjJs, geObjContent, geObjJs.getIdString(), 0);

				AbstractNode graphEditorCss        = createNode("Resource", "ge.css");
				AbstractNode graphEditorCssContent = createNode("Content", "graph_editor_css_content", new NodeAttribute("content", readFile("/ge/css/ge.css")));

				linkNodes(graphEditorCss, graphEditorCssContent, graphEditorCss.getIdString(), 0);

				AbstractNode graphEditorHtml        = createNode("Resource", "ge.html");
				AbstractNode graphEditorHtmlContent = createNode("Content", "graph_editor_html_content", new NodeAttribute("content", readFile("/ge/ge.html")));

				linkNodes(graphEditorHtml, graphEditorHtmlContent, graphEditorHtml.getIdString(), 0);

				AbstractNode graphEditorJs        = createNode("Resource", "ge.js");
				AbstractNode graphEditorJsContent = createNode("Content", "graph_editor_js_content", new NodeAttribute("content", readFile("/ge/js/ge.js")));

				linkNodes(graphEditorJs, graphEditorJsContent, graphEditorJs.getIdString(), 0);

				AbstractNode jqueryMousewheelMinJs        = createNode("Resource", "jquery.mousewheel.min.js");
				AbstractNode jqueryMousewheelMinJsContent = createNode("Content", "jquery_mousewheel_min_js_content",
										    new NodeAttribute("content", readFile("/ge/js/jquery-mousewheel.min.js")));

				linkNodes(jqueryMousewheelMinJs, jqueryMousewheelMinJsContent, jqueryMousewheelMinJs.getIdString(), 0);

				return null;
			}

		});
	}

	private String readFile(String path) {

		StringBuilder content = new StringBuilder();

		try {

			System.out.println(new File(".").getAbsolutePath());

//                      BufferedReader reader = new BufferedReader(new FileReader("/home/axel/NetBeansProjects/structr/structr/structr-web/src/main/resources"
//                                                      + path));
			BufferedReader reader = new BufferedReader(new FileReader(getServletContext().getRealPath(path)));

//                      BufferedReader reader = new BufferedReader(new InputStreamReader(getServletContext().getResourceAsStream(path)));
			String line = null;

			do {

				line = reader.readLine();

				if (line != null) {

					content.append(line);
					content.append("\n");

				}

			} while (line != null);

		} catch (Throwable t) {
			t.printStackTrace();
		}

		return content.toString();
	}

	private AbstractNode createNode(String type, String name, NodeAttribute... attributes) throws FrameworkException {

		SecurityContext context   = SecurityContext.getSuperUserInstance();
		Command createNodeCommand = Services.command(context, CreateNodeCommand.class);
		Map<String, Object> attrs = new HashMap<String, Object>();

		attrs.put(AbstractNode.Key.type.name(), type);
		attrs.put(AbstractNode.Key.name.name(), name);

		for (NodeAttribute attr : attributes) {

			attrs.put(attr.getKey(), attr.getValue());

		}

		AbstractNode node = (AbstractNode) createNodeCommand.execute(attrs);

		logger.log(Level.INFO, "Created node with name {0} and id {1}", new Object[] { node.getName(), node.getId() });

		return node;
	}

	private AbstractRelationship linkNodes(AbstractNode startNode, AbstractNode endNode, String resourceId, int index) throws FrameworkException {

		SecurityContext context  = SecurityContext.getSuperUserInstance();
		Command createRelCommand = Services.command(context, CreateRelationshipCommand.class);
		AbstractRelationship rel  = (AbstractRelationship) createRelCommand.execute(startNode, endNode, RelType.CONTAINS);

		rel.setProperty(resourceId, index);

		return rel;
	}

	private void printNodes(StringBuilder buffer, TreeNode root, int depth, boolean inBody) {

		AbstractNode node        = root.getData();
		String content           = null;
		String tag               = null;
		AbstractRelationship link = null;

		if (node != null) {

			if (node instanceof Content) {

				content = node.getStringProperty("content");

<<<<<<< HEAD
//                              OutputStream out    = new ByteArrayOutputStream();
//                              String rawContent   = node.getStringProperty("content");
//                              Converter converter = new DefaultConverter();
//
//                              try {
//
//                                      InputReaderWrapper input   = InputReaderWrapper.valueOf(new StringReader(rawContent), "apt", converter.getInputFormats());
//                                      OutputStreamWrapper output = OutputStreamWrapper.valueOf(out, "xhtml", "UTF-8", converter.getOutputFormats());
//
//                                      converter.convert(input, output);
//
//                                      content = out.toString();
//
//                              } catch (UnsupportedFormatException e) {
//                                      e.printStackTrace();
//                              } catch (Exception e) {
//                                      e.printStackTrace();
//                              }
				List<StructrRelationship> links = node.getOutgoingLinkRelationships();
=======
				List<AbstractRelationship> links = node.getOutgoingLinkRelationships();
>>>>>>> 00bc2f6a

				if ((links != null) &&!links.isEmpty()) {

					link = links.get(0);    // first link wins

				}

			}

			if (link != null) {

				buffer.append("<a href=\"").append(link.getEndNode().getName()).append("\">");

			}

			tag = node.getStringProperty("tag");

			// In edit mode, add an artificial 'div' tag around content nodes within body
			// to make them editable
			if (edit && inBody && (tag == null) && (node instanceof Content)) {

				tag = "div";

			}

			if (tag != null) {

				if (tag.equals("body")) {

					inBody = true;

				}

//                              String onload = node.getStringProperty("onload");
				String id = node.getStringProperty("uuid");

				buffer.append("<").append(tag);

				if (edit && (node instanceof Content) && (id != null)) {

					buffer.append(" structr_id='").append(id).append("'");

				}

				if (node instanceof HtmlElement) {

					for (String attribute : EntityContext.getPropertySet(node.getClass(), PropertyView.Html)) {

						if (node.getProperty(attribute) != null) {

							String key = attribute.substring(PropertyView.Html.length());

							buffer.append(" ").append(key).append("=\"").append(node.getProperty(attribute)).append("\"");

						}

					}

				}

//                              if (onload != null) {
//
//                                      buffer.append(" onload='").append(onload).append("'");
//
//                              }
				buffer.append(">");

			}

			if (content != null) {

				buffer.append(content);

			}

		}

		// render children
		for (TreeNode subNode : root.getChildren()) {

			printNodes(buffer, subNode, depth + 1, inBody);

		}

		// render end tag
		if (tag != null) {

			buffer.append("</").append(tag).append(">");

		}

		if (link != null) {

			buffer.append("</a>");

		}
	}

	//~--- get methods ----------------------------------------------------

	private String getContent(final SecurityContext securityContext, final Resource resource) {

		TraversalDescription localDesc   = desc.expand(new ResourceExpander(resource.getStringProperty(AbstractNode.Key.uuid.name())));
		final NodeFactory factory = new NodeFactory(securityContext);
		final TreeNode root              = new TreeNode(null);

		localDesc = localDesc.evaluator(new Evaluator() {

			@Override
			public Evaluation evaluate(Path path) {

				Node node = path.endNode();

				if (node.hasProperty(AbstractNode.Key.type.name())) {

					try {

						String type          = (String) node.getProperty(AbstractNode.Key.type.name());
						TreeNode newTreeNode = new TreeNode(factory.createNode(securityContext, node, type));
						Relationship rel     = path.lastRelationship();

						if (rel != null) {

							Node parentNode         = rel.getStartNode();
							TreeNode parentTreeNode = root.getNode((String) parentNode.getProperty("uuid"));

							if (parentTreeNode == null) {

								root.addChild(newTreeNode);
								logger.log(Level.FINEST, "New tree node: {0} --> {1}", new Object[] { newTreeNode, root });
								logger.log(Level.FINE, "New tree node: {0} --> {1}", new Object[] { newTreeNode.getData().getName(), "root" });

							} else {

								parentTreeNode.addChild(newTreeNode);
								logger.log(Level.FINEST, "New tree node: {0} --> {1}", new Object[] { newTreeNode, parentTreeNode });
								logger.log(Level.FINE, "New tree node: {0} --> {1}", new Object[] { newTreeNode.getData().getName(),
									parentTreeNode.getData().getName() });

							}

						} else {

							root.addChild(newTreeNode);
							logger.log(Level.INFO, "Added {0} to root", newTreeNode);

						}

					} catch (FrameworkException fex) {
						logger.log(Level.WARNING, "Unable to instantiate node", fex);
					}

					return Evaluation.INCLUDE_AND_CONTINUE;

				} else {

					return Evaluation.EXCLUDE_AND_CONTINUE;

				}
			}

		});

		// do traversal to retrieve paths
		for (Node node : localDesc.traverse(resource.getNode()).nodes()) {

			String name = node.hasProperty("name")
				      ? (String) node.getProperty("name")
				      : "unknown";

			// System.out.println(node.getProperty("type") + "[" + node.getProperty("uuid") + "]: " + name);

		}

		StringBuilder buffer = new StringBuilder(10000);    // FIXME: use sensible initial size..

		printNodes(buffer, root, 0, false);

		return buffer.toString();
	}
}<|MERGE_RESOLUTION|>--- conflicted
+++ resolved
@@ -37,7 +37,6 @@
 import org.structr.common.ResourceExpander;
 import org.structr.common.SecurityContext;
 import org.structr.common.TreeNode;
-import org.structr.common.error.FrameworkException;
 import org.structr.core.Command;
 import org.structr.core.EntityContext;
 import org.structr.core.Services;
@@ -78,12 +77,9 @@
 import javax.servlet.http.HttpServlet;
 import javax.servlet.http.HttpServletRequest;
 import javax.servlet.http.HttpServletResponse;
-<<<<<<< HEAD
-=======
 import org.structr.common.error.FrameworkException;
 import org.structr.core.entity.AbstractRelationship;
 import org.structr.core.node.NodeFactory;
->>>>>>> 00bc2f6a
 
 //~--- classes ----------------------------------------------------------------
 
@@ -490,7 +486,6 @@
 
 				content = node.getStringProperty("content");
 
-<<<<<<< HEAD
 //                              OutputStream out    = new ByteArrayOutputStream();
 //                              String rawContent   = node.getStringProperty("content");
 //                              Converter converter = new DefaultConverter();
@@ -509,10 +504,7 @@
 //                              } catch (Exception e) {
 //                                      e.printStackTrace();
 //                              }
-				List<StructrRelationship> links = node.getOutgoingLinkRelationships();
-=======
 				List<AbstractRelationship> links = node.getOutgoingLinkRelationships();
->>>>>>> 00bc2f6a
 
 				if ((links != null) &&!links.isEmpty()) {
 
