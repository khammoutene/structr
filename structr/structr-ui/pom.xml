<?xml version="1.0" encoding="UTF-8"?>
<project xmlns="http://maven.apache.org/POM/4.0.0" xmlns:xsi="http://www.w3.org/2001/XMLSchema-instance"
         xsi:schemaLocation="http://maven.apache.org/POM/4.0.0 http://maven.apache.org/maven-v4_0_0.xsd">
	<modelVersion>4.0.0</modelVersion>

<<<<<<< HEAD
	<parent>
		<groupId>org.structr</groupId>
		<artifactId>structr</artifactId>
		<version>0.4.8-SNAPSHOT</version>
	</parent>

	<groupId>org.structr</groupId>
	<artifactId>structr-ui</artifactId>
	<packaging>war</packaging>
	<version>0.4.8-SNAPSHOT</version>
	<name>structr-ui</name>
	<url>http://structr.org</url>

	<properties>
		<netbeans.hint.license>structr-gpl30</netbeans.hint.license>
		<project.build.sourceEncoding>UTF-8</project.build.sourceEncoding>
		<structr.version>0.4.8-SNAPSHOT</structr.version>
		<jetty.version>8.1.0.RC5</jetty.version>
	</properties>
	<repositories>
		<repository>
			<id>java.net2</id>
			<name>Repository hosting the jee6 artifacts</name>
			<url>http://download.java.net/maven/2</url>
		</repository>
		<repository>
			<id>structr-public-repository</id>
			<url>http://maven.structr.org</url>
		</repository>
		<repository>
			<id>jboss</id>
			<url>https://repository.jboss.org/nexus/content/repositories/releases</url>
		</repository>
		<repository>
			<id>google-diff-patch-match</id>
			<name>google-diff-patch-match</name>
			<url>http://google-diff-match-patch.googlecode.com/svn/trunk/maven/</url>
		</repository>		
	</repositories>
	<dependencies>
		<dependency>
			<groupId>${project.groupId}</groupId>
			<artifactId>structr-websocket</artifactId>
			<version>${project.version}</version>
		</dependency>
		<dependency>
			<groupId>${project.groupId}</groupId>
			<artifactId>structr-rest</artifactId>
			<version>${project.version}</version>
		</dependency>
		<dependency>
			<artifactId>structr-core</artifactId>
			<groupId>org.structr</groupId>
			<type>jar</type>
			<version>${structr.version}</version>
		</dependency>
		<dependency>
			<artifactId>structr-rest</artifactId>
			<groupId>org.structr</groupId>
			<type>jar</type>
			<version>${structr.version}</version>
		</dependency>
		<dependency>
			<artifactId>structr-websocket</artifactId>
			<groupId>org.structr</groupId>
			<type>jar</type>
			<version>${structr.version}</version>
		</dependency>
		<dependency>
			<artifactId>urlrewritefilter</artifactId>
			<groupId>org.tuckey</groupId>
			<type>jar</type>
			<version>3.2.0</version>
		</dependency>
		<dependency>
			<groupId>org.hibernate</groupId>
			<artifactId>jtidy</artifactId>
			<version>r8-20060801</version>
		</dependency>
		<dependency>
			<groupId>diff_match_patch</groupId>
			<artifactId>diff_match_patch</artifactId>
			<version>current</version>
		</dependency>
<!--        <dependency>
            <groupId>org.apache.maven.doxia</groupId>
            <artifactId>doxia-converter</artifactId>
            <version>1.2</version>
        </dependency>-->

	</dependencies>
	<build>
		<plugins>
			<plugin>
				<groupId>org.apache.maven.plugins</groupId>
				<artifactId>maven-compiler-plugin</artifactId>
				<version>2.3.2</version>
				<configuration>
					<source>1.6</source>
					<target>1.6</target>
					<debug>true</debug>
				</configuration>
			</plugin>
			<plugin>
				<groupId>org.apache.maven.plugins</groupId>
				<artifactId>maven-dependency-plugin</artifactId>
				<version>2.4</version>
				<executions>
					<execution>
						<id>unpack-dependencies</id>
						<phase>generate-resources</phase>
						<goals>
							<goal>unpack-dependencies</goal>
						</goals>
						<configuration>
							<includes>**</includes>
							<outputDirectory>${project.build.directory}/${project.artifactId}</outputDirectory>
						</configuration>
					</execution>
				</executions>
			</plugin>
			<plugin>
				<groupId>org.apache.maven.plugins</groupId>
				<artifactId>maven-war-plugin</artifactId>
				<version>2.1.1</version>
				<configuration>
					<failOnMissingWebXml>false</failOnMissingWebXml>
					<archive>
						<index>true</index>
						<manifestEntries>
							<Main-Class>org.structr.StructrServer</Main-Class>
						</manifestEntries>
					</archive>
					<webResources>
						<resource>
							<directory>target/classes/</directory>
						</resource>
					</webResources>
				</configuration>
			</plugin>
		</plugins>
		<finalName>structr-ui</finalName>
	</build>
=======
    <parent>
        <groupId>org.structr</groupId>
        <artifactId>structr</artifactId>
        <version>0.4.9-SNAPSHOT</version>
    </parent>

    <groupId>org.structr</groupId>
    <artifactId>structr-ui</artifactId>
    <packaging>war</packaging>
    <version>0.4.9-SNAPSHOT</version>
    <name>structr-ui</name>
    <url>http://structr.org</url>

    <properties>
        <netbeans.hint.license>structr-gpl30</netbeans.hint.license>
        <project.build.sourceEncoding>UTF-8</project.build.sourceEncoding>
        <structr.version>0.4.9-SNAPSHOT</structr.version>
        <jetty.version>8.1.0.RC2</jetty.version>
    </properties>
    <repositories>
        <repository>
            <id>java.net2</id>
            <name>Repository hosting the jee6 artifacts</name>
            <url>http://download.java.net/maven/2</url>
        </repository>
        <repository>
            <id>structr-public-repository</id>
            <url>http://maven.structr.org</url>
        </repository>
    </repositories>
    <dependencies>
        <dependency>
            <groupId>${project.groupId}</groupId>
            <artifactId>structr-websocket</artifactId>
            <version>${project.version}</version>
        </dependency>
        <dependency>
            <groupId>${project.groupId}</groupId>
            <artifactId>structr-rest</artifactId>
            <version>${project.version}</version>
        </dependency>
        <dependency>
            <artifactId>structr-core</artifactId>
            <groupId>org.structr</groupId>
            <type>jar</type>
            <version>${structr.version}</version>
        </dependency>
        <dependency>
            <artifactId>structr-rest</artifactId>
            <groupId>org.structr</groupId>
            <type>jar</type>
            <version>${structr.version}</version>
        </dependency>
        <dependency>
            <artifactId>structr-websocket</artifactId>
            <groupId>org.structr</groupId>
            <type>jar</type>
            <version>${structr.version}</version>
        </dependency>
        <dependency>
            <artifactId>urlrewritefilter</artifactId>
            <groupId>org.tuckey</groupId>
            <type>jar</type>
            <version>3.2.0</version>
        </dependency>
    </dependencies>
    <build>
        <plugins>
            <plugin>
                <groupId>org.apache.maven.plugins</groupId>
                <artifactId>maven-compiler-plugin</artifactId>
                <version>2.3.2</version>
                <configuration>
                    <source>1.6</source>
                    <target>1.6</target>
                </configuration>
            </plugin>
            <plugin>
                <groupId>org.apache.maven.plugins</groupId>
                <artifactId>maven-dependency-plugin</artifactId>
                <version>2.4</version>
                <executions>
                    <execution>
                        <id>unpack-dependencies</id>
                        <phase>generate-resources</phase>
                        <goals>
                            <goal>unpack-dependencies</goal>
                        </goals>
                        <configuration>
                            <includes>**</includes>
                            <outputDirectory>${project.build.directory}/${project.artifactId}</outputDirectory>
                        </configuration>
                    </execution>
                </executions>
            </plugin>
            <plugin>
                <groupId>org.apache.maven.plugins</groupId>
                <artifactId>maven-war-plugin</artifactId>
                <version>2.1.1</version>
                <configuration>
                    <failOnMissingWebXml>false</failOnMissingWebXml>
                    <archive>
                        <index>true</index>
                        <manifestEntries>
                            <Main-Class>org.structr.StructrServer</Main-Class>
                        </manifestEntries>
                    </archive>
                    <webResources>
                        <resource>
                            <directory>target/classes/</directory>
                        </resource>
                    </webResources>
                </configuration>
            </plugin>
        </plugins>
        <finalName>structr-ui</finalName>
    </build>
>>>>>>> 7aad7dbf
<!--    <profiles>
        <profile>
            <id>endorsed</id>
            <activation>
                <property>
                    <name>sun.boot.class.path</name>
                </property>
            </activation>
            <build>
                <plugins>
                    <plugin>
                        <groupId>org.apache.maven.plugins</groupId>
                        <artifactId>maven-compiler-plugin</artifactId>
                        <version>2.3.2</version>
                        <configuration>
                             javaee6 contains upgrades of APIs contained within the JDK itself.
                                 As such these need to be placed on the bootclasspath, rather than classpath of the
                                 compiler.
                                 If you don't make use of these new updated API, you can delete the profile.
                                 On non-SUN jdk, you will need to create a similar profile for your jdk, with the similar property as sun.boot.class.path in Sun's JDK.
                            <compilerArguments>
                                <bootclasspath>${settings.localRepository}/javax/javaee-endorsed-api/6.0/javaee-endorsed-api-6.0.jar${path.separator}${sun.boot.class.path}</bootclasspath>
                            </compilerArguments>
                        </configuration>
                        <dependencies>
                            <dependency>
                                <groupId>javax</groupId>
                                <artifactId>javaee-endorsed-api</artifactId>
                                <version>6.0</version>
                            </dependency>
                        </dependencies>
                    </plugin>
                </plugins>
            </build>
        </profile>
    </profiles>-->

<<<<<<< HEAD
	<licenses>
		<license>
			<name>GNU General Public License, Version 3</name>
			<url>http://www.gnu.org/licenses/gpl-3.0-standalone.html</url>
			<comments>
                Copyright (C) 2011-2012 Axel Morgner, structr &lt;structr@structr.org&gt;
=======
    <licenses>
        <license>
            <name>GNU General Public License, Version 3</name>
            <url>http://www.gnu.org/licenses/gpl-3.0-standalone.html</url>
            <comments>
                Copyright (C) 2012 Axel Morgner, structr &lt;structr@structr.org&gt;
>>>>>>> 7aad7dbf

                This file is part of structr &lt;http://structr.org&gt;.

                structr is free software: you can redistribute it and/or modify
                it under the terms of the GNU General Public License as published by
                the Free Software Foundation, either version 3 of the License, or
                (at your option) any later version.

                structr is distributed in the hope that it will be useful,
                but WITHOUT ANY WARRANTY; without even the implied warranty of
                MERCHANTABILITY or FITNESS FOR A PARTICULAR PURPOSE.  See the
                GNU General Public License for more details.

                You should have received a copy of the GNU General Public License
                along with structr.  If not, see &lt;http://www.gnu.org/licenses/&gt;.
			</comments>
		</license>
	</licenses>

	<scm>
		<url>https://github.com/structr/structr/tree/master/structr/structr-web-test</url>
	</scm>
</project><|MERGE_RESOLUTION|>--- conflicted
+++ resolved
@@ -3,25 +3,24 @@
          xsi:schemaLocation="http://maven.apache.org/POM/4.0.0 http://maven.apache.org/maven-v4_0_0.xsd">
 	<modelVersion>4.0.0</modelVersion>
 
-<<<<<<< HEAD
 	<parent>
 		<groupId>org.structr</groupId>
 		<artifactId>structr</artifactId>
-		<version>0.4.8-SNAPSHOT</version>
+		<version>0.4.9-SNAPSHOT</version>
 	</parent>
 
 	<groupId>org.structr</groupId>
 	<artifactId>structr-ui</artifactId>
 	<packaging>war</packaging>
-	<version>0.4.8-SNAPSHOT</version>
+	<version>0.4.9-SNAPSHOT</version>
 	<name>structr-ui</name>
 	<url>http://structr.org</url>
 
 	<properties>
 		<netbeans.hint.license>structr-gpl30</netbeans.hint.license>
 		<project.build.sourceEncoding>UTF-8</project.build.sourceEncoding>
-		<structr.version>0.4.8-SNAPSHOT</structr.version>
-		<jetty.version>8.1.0.RC5</jetty.version>
+		<structr.version>0.4.9-SNAPSHOT</structr.version>
+		<jetty.version></jetty.version>
 	</properties>
 	<repositories>
 		<repository>
@@ -47,29 +46,16 @@
 		<dependency>
 			<groupId>${project.groupId}</groupId>
 			<artifactId>structr-websocket</artifactId>
-			<version>${project.version}</version>
+			<version>${structr.version}</version>
 		</dependency>
 		<dependency>
 			<groupId>${project.groupId}</groupId>
 			<artifactId>structr-rest</artifactId>
-			<version>${project.version}</version>
-		</dependency>
-		<dependency>
+			<version>${structr.version}</version>
+		</dependency>
+		<dependency>
+			<groupId>${project.groupId}</groupId>
 			<artifactId>structr-core</artifactId>
-			<groupId>org.structr</groupId>
-			<type>jar</type>
-			<version>${structr.version}</version>
-		</dependency>
-		<dependency>
-			<artifactId>structr-rest</artifactId>
-			<groupId>org.structr</groupId>
-			<type>jar</type>
-			<version>${structr.version}</version>
-		</dependency>
-		<dependency>
-			<artifactId>structr-websocket</artifactId>
-			<groupId>org.structr</groupId>
-			<type>jar</type>
 			<version>${structr.version}</version>
 		</dependency>
 		<dependency>
@@ -147,125 +133,7 @@
 		</plugins>
 		<finalName>structr-ui</finalName>
 	</build>
-=======
-    <parent>
-        <groupId>org.structr</groupId>
-        <artifactId>structr</artifactId>
-        <version>0.4.9-SNAPSHOT</version>
-    </parent>
-
-    <groupId>org.structr</groupId>
-    <artifactId>structr-ui</artifactId>
-    <packaging>war</packaging>
-    <version>0.4.9-SNAPSHOT</version>
-    <name>structr-ui</name>
-    <url>http://structr.org</url>
-
-    <properties>
-        <netbeans.hint.license>structr-gpl30</netbeans.hint.license>
-        <project.build.sourceEncoding>UTF-8</project.build.sourceEncoding>
-        <structr.version>0.4.9-SNAPSHOT</structr.version>
-        <jetty.version>8.1.0.RC2</jetty.version>
-    </properties>
-    <repositories>
-        <repository>
-            <id>java.net2</id>
-            <name>Repository hosting the jee6 artifacts</name>
-            <url>http://download.java.net/maven/2</url>
-        </repository>
-        <repository>
-            <id>structr-public-repository</id>
-            <url>http://maven.structr.org</url>
-        </repository>
-    </repositories>
-    <dependencies>
-        <dependency>
-            <groupId>${project.groupId}</groupId>
-            <artifactId>structr-websocket</artifactId>
-            <version>${project.version}</version>
-        </dependency>
-        <dependency>
-            <groupId>${project.groupId}</groupId>
-            <artifactId>structr-rest</artifactId>
-            <version>${project.version}</version>
-        </dependency>
-        <dependency>
-            <artifactId>structr-core</artifactId>
-            <groupId>org.structr</groupId>
-            <type>jar</type>
-            <version>${structr.version}</version>
-        </dependency>
-        <dependency>
-            <artifactId>structr-rest</artifactId>
-            <groupId>org.structr</groupId>
-            <type>jar</type>
-            <version>${structr.version}</version>
-        </dependency>
-        <dependency>
-            <artifactId>structr-websocket</artifactId>
-            <groupId>org.structr</groupId>
-            <type>jar</type>
-            <version>${structr.version}</version>
-        </dependency>
-        <dependency>
-            <artifactId>urlrewritefilter</artifactId>
-            <groupId>org.tuckey</groupId>
-            <type>jar</type>
-            <version>3.2.0</version>
-        </dependency>
-    </dependencies>
-    <build>
-        <plugins>
-            <plugin>
-                <groupId>org.apache.maven.plugins</groupId>
-                <artifactId>maven-compiler-plugin</artifactId>
-                <version>2.3.2</version>
-                <configuration>
-                    <source>1.6</source>
-                    <target>1.6</target>
-                </configuration>
-            </plugin>
-            <plugin>
-                <groupId>org.apache.maven.plugins</groupId>
-                <artifactId>maven-dependency-plugin</artifactId>
-                <version>2.4</version>
-                <executions>
-                    <execution>
-                        <id>unpack-dependencies</id>
-                        <phase>generate-resources</phase>
-                        <goals>
-                            <goal>unpack-dependencies</goal>
-                        </goals>
-                        <configuration>
-                            <includes>**</includes>
-                            <outputDirectory>${project.build.directory}/${project.artifactId}</outputDirectory>
-                        </configuration>
-                    </execution>
-                </executions>
-            </plugin>
-            <plugin>
-                <groupId>org.apache.maven.plugins</groupId>
-                <artifactId>maven-war-plugin</artifactId>
-                <version>2.1.1</version>
-                <configuration>
-                    <failOnMissingWebXml>false</failOnMissingWebXml>
-                    <archive>
-                        <index>true</index>
-                        <manifestEntries>
-                            <Main-Class>org.structr.StructrServer</Main-Class>
-                        </manifestEntries>
-                    </archive>
-                    <webResources>
-                        <resource>
-                            <directory>target/classes/</directory>
-                        </resource>
-                    </webResources>
-                </configuration>
-            </plugin>
-        </plugins>
-        <finalName>structr-ui</finalName>
-    </build>
->>>>>>> 7aad7dbf
+
 <!--    <profiles>
         <profile>
             <id>endorsed</id>
@@ -303,21 +171,12 @@
         </profile>
     </profiles>-->
 
-<<<<<<< HEAD
 	<licenses>
 		<license>
 			<name>GNU General Public License, Version 3</name>
 			<url>http://www.gnu.org/licenses/gpl-3.0-standalone.html</url>
 			<comments>
                 Copyright (C) 2011-2012 Axel Morgner, structr &lt;structr@structr.org&gt;
-=======
-    <licenses>
-        <license>
-            <name>GNU General Public License, Version 3</name>
-            <url>http://www.gnu.org/licenses/gpl-3.0-standalone.html</url>
-            <comments>
-                Copyright (C) 2012 Axel Morgner, structr &lt;structr@structr.org&gt;
->>>>>>> 7aad7dbf
 
                 This file is part of structr &lt;http://structr.org&gt;.
 
