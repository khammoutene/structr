--- conflicted
+++ resolved
@@ -1,18 +1,18 @@
-/* 
+/*
  *  Copyright (C) 2011 Axel Morgner
- * 
+ *
  *  This file is part of structr <http://structr.org>.
- * 
+ *
  *  structr is free software: you can redistribute it and/or modify
  *  it under the terms of the GNU General Public License as published by
  *  the Free Software Foundation, either version 3 of the License, or
  *  (at your option) any later version.
- * 
+ *
  *  structr is distributed in the hope that it will be useful,
  *  but WITHOUT ANY WARRANTY; without even the implied warranty of
  *  MERCHANTABILITY or FITNESS FOR A PARTICULAR PURPOSE.  See the
  *  GNU General Public License for more details.
- * 
+ *
  *  You should have received a copy of the GNU General Public License
  *  along with structr.  If not, see <http://www.gnu.org/licenses/>.
  */
@@ -44,36 +44,16 @@
 
 			log('Message received: ' + message);
 
-<<<<<<< HEAD
-            var result = $.parseJSON(message.data);
-            var data = result.data;
-            var command = result.command;
-=======
 			var result = $.parseJSON(message.data);
 			var data = result.data;
 			var command = result.command;
->>>>>>> 675bec58
 
 			console.log(data);
 
-<<<<<<< HEAD
-            if (command == 'CREATE') {
-=======
 			if (command == 'CREATE') {
->>>>>>> 675bec58
 
 				if (data.type == 'User') {
 
-<<<<<<< HEAD
-                    data.id = result.id;
-                    //data.command = null;
-                    var user = data;
-                    groupId = user.groupId;
-                    if (groupId) appendUserElement(user, groupId);
-                    appendUserElement(user);
-                    disable($('.' + groupId + '_ .delete_icon')[0]);
-                    if (buttonClicked) enable(buttonClicked);
-=======
 					data.id = result.id;
 					//data.command = null;
 					var user = data;
@@ -82,56 +62,12 @@
 					appendUserElement(user);
 					disable($('.' + groupId + '_ .delete_icon')[0]);
 					if (buttonClicked) enable(buttonClicked);
->>>>>>> 675bec58
 
 				} else if (data.type == 'Group') {
 
 					appendGroupElement(data);
 					if (buttonClicked) enable(buttonClicked);
-                    
-<<<<<<< HEAD
-                }
-                else {
-                    //appendEntityElement(data, parentElement);
-                    appendEntityElement(data);
-                    if (buttonClicked) enable(buttonClicked);
 
-                }
-
-            } else if (command == 'DELETE') {
-
-                var elementSelector = '.' + result.id + '_';
-                $(elementSelector).hide('blind', {
-                    direction: "vertical"
-                }, 200);
-                $(elementSelector).remove();
-                //refreshIframes();
-                if (buttonClicked) enable(buttonClicked);
-            //if (callback) callback();
-
-            } else if (command == 'UPDATE') {
-
-                var element = $( '.' + result.id + '_');
-                var input = $('.props tr td.value input', element);
-                //console.log(element);
-
-                input.parent().children('.icon').each(function(i, img) {
-                    $(img).remove();
-                });
-                input.removeClass('active');
-                //                                console.log(element);//.children('.' + key));
-                for (key in data) {
-                    element.children('.' + key).text(data[key]);
-                    console.log($('.props tr td.' + key + ' input', element));
-                    $('.props tr td.' + key + ' input', element).val(data[key]);
-                }
-                
-                input.data('changed', false);
-
-            } else {
-                console.log('Unknown command: ' + command);
-            }
-=======
 				}
 				else {
 					//appendEntityElement(data, parentElement);
@@ -174,13 +110,12 @@
 					console.log($('.props tr td.' + key + ' input', element));
 					$('.props tr td.' + key + ' input', element).val(data[key]);
 				}
-                
+
 				input.data('changed', false);
 
 			} else {
 				console.log('Unknown command: ' + command);
 			}
->>>>>>> 675bec58
 
 
 		}
@@ -196,7 +131,7 @@
 }
 
 function send(text) {
-	
+
 	log(ws.readyState);
 
 	if (!text) {
