<?xml version="1.0" encoding="UTF-8"?>
<project xmlns="http://maven.apache.org/POM/4.0.0" xmlns:xsi="http://www.w3.org/2001/XMLSchema-instance" xsi:schemaLocation="http://maven.apache.org/POM/4.0.0 http://maven.apache.org/maven-v4_0_0.xsd">
    <modelVersion>4.0.0</modelVersion>
    <groupId>org.structr</groupId>
    <artifactId>structr</artifactId>
    <packaging>pom</packaging>
<<<<<<< HEAD
    <version>0.4.5</version>
=======
    <version>0.4.8</version>
>>>>>>> 5ff00d27
    <name>structr</name>
    <url>http://structr.org</url>

    <properties>
        <project.build.sourceEncoding>UTF-8</project.build.sourceEncoding>
        <netbeans.hint.license>structr-gpl30</netbeans.hint.license>
<<<<<<< HEAD
        <structr.version>0.4.5</structr.version>
=======
        <structr.version>0.4.8</structr.version>
>>>>>>> 5ff00d27
    </properties>

    <modules>
        <module>structr-core</module>
        <module>structr-rest</module>
        <module>structr-websocket</module>
        <module>structr-ui</module>
    </modules>

    <build>
        <plugins>
            <plugin>
                <groupId>org.apache.maven.plugins</groupId>
                <artifactId>maven-compiler-plugin</artifactId>
                <version>2.3.2</version>
                <configuration>
                    <source>1.6</source>
                    <target>1.6</target>
                    <encoding>${project.build.sourceEncoding}</encoding>
                    <debug>false</debug>
                </configuration>
            </plugin>
        </plugins>
    <extensions>
      <extension>
        <groupId>org.apache.maven.wagon</groupId>
         <artifactId>wagon-ftp</artifactId>
         <version>2.2</version>
      </extension>
    </extensions>
    </build>

    <licenses>
        <license>
            <name>GNU General Public License, Version 3</name>
            <url>http://www.gnu.org/licenses/gpl-3.0-standalone.html</url>
            <comments>
                Copyright (C) 2012 Axel Morgner, structr &lt;structr@structr.org&gt;

                This file is part of structr &lt;http://structr.org&gt;.

                structr is free software: you can redistribute it and/or modify
                it under the terms of the GNU General Public License as published by
                the Free Software Foundation, either version 3 of the License, or
                (at your option) any later version.

                structr is distributed in the hope that it will be useful,
                but WITHOUT ANY WARRANTY; without even the implied warranty of
                MERCHANTABILITY or FITNESS FOR A PARTICULAR PURPOSE.  See the
                GNU General Public License for more details.

                You should have received a copy of the GNU General Public License
                along with structr.  If not, see &lt;http://www.gnu.org/licenses/&gt;.
            </comments>
        </license>
    </licenses>

    <scm>
        <url>https://github.com/structr/structr/tree/master/structr</url>
    </scm>
    <distributionManagement>
	<repository>
	    <id>releases.maven.structr.org</id>
	    <name>maven.structr.org-releases</name>
	    <url>http://maven.structr.org:8082/artifactory/release</url>
	</repository>
	<snapshotRepository>
	    <id>snapshots.maven.structr.org</id>
	    <name>maven.structr.org-snapshots</name>
	    <url>http://maven.structr.org:8082/artifactory/snapshot</url>
	</snapshotRepository>
    </distributionManagement>
</project><|MERGE_RESOLUTION|>--- conflicted
+++ resolved
@@ -4,22 +4,14 @@
     <groupId>org.structr</groupId>
     <artifactId>structr</artifactId>
     <packaging>pom</packaging>
-<<<<<<< HEAD
-    <version>0.4.5</version>
-=======
     <version>0.4.8</version>
->>>>>>> 5ff00d27
     <name>structr</name>
     <url>http://structr.org</url>
 
     <properties>
         <project.build.sourceEncoding>UTF-8</project.build.sourceEncoding>
         <netbeans.hint.license>structr-gpl30</netbeans.hint.license>
-<<<<<<< HEAD
-        <structr.version>0.4.5</structr.version>
-=======
         <structr.version>0.4.8</structr.version>
->>>>>>> 5ff00d27
     </properties>
 
     <modules>
