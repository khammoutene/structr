--- conflicted
+++ resolved
@@ -16,11 +16,8 @@
 
     <modules>
         <module>structr-core</module>
-<<<<<<< HEAD
-=======
         <module>structr-rest</module>
         <module>structr-websocket</module>
->>>>>>> fc478761
         <module>structr-web</module>
         <module>structr-ui</module>
   </modules>
