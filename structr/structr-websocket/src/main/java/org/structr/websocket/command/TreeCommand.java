/*
 *  Copyright (C) 2011 Axel Morgner
 *
 *  This file is part of structr <http://structr.org>.
 *
 *  structr is free software: you can redistribute it and/or modify
 *  it under the terms of the GNU General Public License as published by
 *  the Free Software Foundation, either version 3 of the License, or
 *  (at your option) any later version.
 *
 *  structr is distributed in the hope that it will be useful,
 *  but WITHOUT ANY WARRANTY; without even the implied warranty of
 *  MERCHANTABILITY or FITNESS FOR A PARTICULAR PURPOSE.  See the
 *  GNU General Public License for more details.
 *
 *  You should have received a copy of the GNU General Public License
 *  along with structr.  If not, see <http://www.gnu.org/licenses/>.
 */



package org.structr.websocket.command;

import org.neo4j.graphdb.Node;
import org.neo4j.graphdb.Path;
import org.neo4j.graphdb.Relationship;
import org.neo4j.graphdb.traversal.Evaluation;
import org.neo4j.graphdb.traversal.Evaluator;
import org.neo4j.graphdb.traversal.TraversalDescription;
import org.neo4j.kernel.Traversal;
import org.neo4j.kernel.Uniqueness;

import org.structr.common.SecurityContext;
import org.structr.common.TreeNode;
import org.structr.core.entity.AbstractNode;
import org.structr.core.node.NodeFactory;
import org.structr.websocket.message.WebSocketMessage;

//~--- JDK imports ------------------------------------------------------------

import java.util.logging.Level;
import java.util.logging.Logger;
import org.structr.common.ResourceExpander;
import org.structr.common.error.FrameworkException;

//~--- classes ----------------------------------------------------------------

/**
 *
 * @author Axel Morgner
 */
public class TreeCommand extends AbstractCommand {

	private static final Logger logger = Logger.getLogger(TreeCommand.class.getName());

	//~--- methods --------------------------------------------------------

	@Override
	public void processMessage(WebSocketMessage webSocketData) {

		final SecurityContext securityContext = SecurityContext.getSuperUserInstance();
		AbstractNode rootNode                 = getNode(webSocketData.getId());
		TraversalDescription localDesc        =
<<<<<<< HEAD
			Traversal.description().depthFirst().uniqueness(Uniqueness.RELATIONSHIP_PATH).expand(new ResourceExpander(rootNode.getStringProperty(AbstractNode.Key.uuid.name())));
		final StructrNodeFactory factory = new StructrNodeFactory(securityContext);
=======
			Traversal.description().depthFirst().uniqueness(Uniqueness.NODE_GLOBAL).expand(new ResourceExpander(rootNode.getStringProperty(AbstractNode.Key.uuid.name())));
		final NodeFactory factory = new NodeFactory(securityContext);
>>>>>>> c7cd8c32
		final TreeNode root              = new TreeNode(null);

		localDesc = localDesc.evaluator(new Evaluator() {

			@Override
			public Evaluation evaluate(Path path) {

				Node node = path.endNode();

				if (node.hasProperty(AbstractNode.Key.type.name())) {

					try {
						String type          = (String) node.getProperty(AbstractNode.Key.type.name());
						TreeNode newTreeNode = new TreeNode(factory.createNode(securityContext, node, type));
						Relationship rel     = path.lastRelationship();

						if (rel != null) {

							Node parentNode         = rel.getStartNode();
							TreeNode parentTreeNode = root.getNode((String) parentNode.getProperty("uuid"));

							if (parentTreeNode == null) {

								root.addChild(newTreeNode);
								logger.log(Level.FINEST, "New tree node: {0} --> {1}", new Object[] { newTreeNode, root });
								logger.log(Level.FINE, "New tree node: {0} --> {1}", new Object[] { newTreeNode.getData().getName(), "root" });

							} else {

								parentTreeNode.addChild(newTreeNode);
								logger.log(Level.FINEST, "New tree node: {0} --> {1}", new Object[] { newTreeNode, parentTreeNode });
								logger.log(Level.FINE, "New tree node: {0} --> {1}", new Object[] { newTreeNode.getData().getName(), parentTreeNode.getData().getName() });

							}

						} else {

							root.addChild(newTreeNode);
							logger.log(Level.INFO, "Added {0} to root", newTreeNode);

						}

						return Evaluation.INCLUDE_AND_CONTINUE;

					} catch(FrameworkException fex) {
						logger.log(Level.WARNING, "Unable to instantiate node", fex);
					}
				}

				return Evaluation.EXCLUDE_AND_CONTINUE;
			}

		});

		// do traversal
		for (Node node : localDesc.traverse(rootNode.getNode()).nodes()) {

			System.out.println(node.getProperty("type") + "[" + node.getProperty("uuid") + "]: " + node.getProperty("name"));

		}

		webSocketData.setResultTree(root);

		// send only over local connection
		getWebSocket().send(webSocketData, true);
	}

	//~--- get methods ----------------------------------------------------

	@Override
	public String getCommand() {
		return "TREE";
	}
}<|MERGE_RESOLUTION|>--- conflicted
+++ resolved
@@ -61,13 +61,8 @@
 		final SecurityContext securityContext = SecurityContext.getSuperUserInstance();
 		AbstractNode rootNode                 = getNode(webSocketData.getId());
 		TraversalDescription localDesc        =
-<<<<<<< HEAD
-			Traversal.description().depthFirst().uniqueness(Uniqueness.RELATIONSHIP_PATH).expand(new ResourceExpander(rootNode.getStringProperty(AbstractNode.Key.uuid.name())));
-		final StructrNodeFactory factory = new StructrNodeFactory(securityContext);
-=======
 			Traversal.description().depthFirst().uniqueness(Uniqueness.NODE_GLOBAL).expand(new ResourceExpander(rootNode.getStringProperty(AbstractNode.Key.uuid.name())));
 		final NodeFactory factory = new NodeFactory(securityContext);
->>>>>>> c7cd8c32
 		final TreeNode root              = new TreeNode(null);
 
 		localDesc = localDesc.evaluator(new Evaluator() {
