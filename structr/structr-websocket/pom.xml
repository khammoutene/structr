
<project xmlns="http://maven.apache.org/POM/4.0.0" xmlns:xsi="http://www.w3.org/2001/XMLSchema-instance"
         xsi:schemaLocation="http://maven.apache.org/POM/4.0.0 http://maven.apache.org/maven-v4_0_0.xsd">
    <modelVersion>4.0.0</modelVersion>

    <parent>
        <groupId>org.structr</groupId>
        <artifactId>structr</artifactId>
<<<<<<< HEAD
        <version>0.5.1</version>
=======
        <version>0.5.2-SNAPSHOT</version>
>>>>>>> 6a20c1f1
    </parent>

    <groupId>org.structr</groupId>
    <artifactId>structr-websocket</artifactId>
    <packaging>jar</packaging>
<<<<<<< HEAD
    <version>0.5.1</version>
=======
    <version>0.5.2-SNAPSHOT</version>
>>>>>>> 6a20c1f1
    <name>structr-websocket</name>
    <url>http://structr.org</url>
    <build>
        <plugins>
            <plugin>
                <groupId>org.apache.maven.plugins</groupId>
                <artifactId>maven-compiler-plugin</artifactId>
                <version>2.3.2</version>
                <configuration>
                    <source>1.6</source>
                    <target>1.6</target>
                    <debug>true</debug>
                </configuration>
            </plugin>
        </plugins>
    </build>
    <repositories>
        <repository>
            <id>snapshots.maven.structr.org</id>
            <url>http://maven.structr.org:8082/artifactory/snapshot</url>
        </repository>
        <repository>
            <id>releases.maven.structr.org</id>
            <url>http://maven.structr.org:8082/artifactory/release</url>
        </repository> 
    </repositories>
    <dependencies>
        <dependency>
            <groupId>${project.groupId}</groupId>
            <artifactId>structr-core</artifactId>
            <version>${project.version}</version>
        </dependency>
        <dependency>
            <groupId>org.eclipse.jetty.aggregate</groupId>
            <artifactId>jetty-all-server</artifactId>
            <version>8.1.0.RC5</version>
        </dependency>	
    </dependencies>
    <licenses>
        <license>
            <name>GNU General Public License, Version 3</name>
            <url>http://www.gnu.org/licenses/gpl-3.0-standalone.html</url>
            <comments>
                Copyright (C) 2011-2012 Axel Morgner, structr &lt;structr@structr.org&gt;

                This file is part of structr &lt;http://structr.org&gt;.

                structr is free software: you can redistribute it and/or modify
                it under the terms of the GNU General Public License as published by
                the Free Software Foundation, either version 3 of the License, or
                (at your option) any later version.

                structr is distributed in the hope that it will be useful,
                but WITHOUT ANY WARRANTY; without even the implied warranty of
                MERCHANTABILITY or FITNESS FOR A PARTICULAR PURPOSE.  See the
                GNU General Public License for more details.

                You should have received a copy of the GNU General Public License
                along with structr.  If not, see &lt;http://www.gnu.org/licenses/&gt;.
            </comments>
        </license>
    </licenses>

    <scm>
        <url>https://github.com/structr/structr/tree/master/structr/structr-websocket</url>
    </scm>
</project>

<|MERGE_RESOLUTION|>--- conflicted
+++ resolved
@@ -6,21 +6,13 @@
     <parent>
         <groupId>org.structr</groupId>
         <artifactId>structr</artifactId>
-<<<<<<< HEAD
-        <version>0.5.1</version>
-=======
         <version>0.5.2-SNAPSHOT</version>
->>>>>>> 6a20c1f1
     </parent>
 
     <groupId>org.structr</groupId>
     <artifactId>structr-websocket</artifactId>
     <packaging>jar</packaging>
-<<<<<<< HEAD
-    <version>0.5.1</version>
-=======
     <version>0.5.2-SNAPSHOT</version>
->>>>>>> 6a20c1f1
     <name>structr-websocket</name>
     <url>http://structr.org</url>
     <build>
