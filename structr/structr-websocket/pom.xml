--- conflicted
+++ resolved
@@ -55,11 +55,7 @@
 			<name>GNU General Public License, Version 3</name>
 			<url>http://www.gnu.org/licenses/gpl-3.0-standalone.html</url>
 			<comments>
-<<<<<<< HEAD
 Copyright (C) 2011-2012 Axel Morgner, structr &lt;structr@structr.org&gt;
-=======
-Copyright (C) 2012 Axel Morgner, structr &lt;structr@structr.org&gt;
->>>>>>> 7aad7dbf
 
  This file is part of structr &lt;http://structr.org&gt;.
 
