@charset "UTF-8";
/** Defaults */

* {
    outline: none;
}

html {
    margin: 0;
    padding: 0;
    width: 100%;
    height: 100%;
    background-color: #e5e5e5;
    /*    background: #747474 url('../images/background.gif') top left repeat-x;*/
}

body {
    height: 100%;
    width: 100%;
    margin: 0;
    padding: 0;
    font-family: Arial, sans-serif;
    font-size: 8pt;
    color: #333;
    background: url('../images/processing.png') top center no-repeat;
}

tt, tt *, pre, pre *, code, code * {
    font-family: "Liberation Mono", "DejaVu Sans Mono", Consolas, Monaco, "Vera Sans Mono", "Lucida Console", "Courier New", monospace !important;
}

a, a:link, a:visited {
    color: #333;
    text-decoration: none;
}

a:active, a:hover {
    color: #666;
    text-decoration: underline;
}

caption {
    text-align: left;
}

h1 {
    padding: 0.75em 0 0 1.5em;
    margin: 0;
}

h2 {
    padding: 0.5em 0 0.5em 0.3em;
    margin: 0;
}

input[readonly] {
    background-color: #ccc;
}

input, button {
    font-size: 1.0em;
    font-family: inherit;
    border: 1px solid #aaa;
    border-radius: 2px;
    -moz-border-radius: 2px;
    -webkit-border-radius: 2px;
    margin: .5em;
    padding: 2px;
}

input[type=submit], button {
    cursor: pointer;
    height: 2em;
    min-width: 6em;
    color: #333;
    background-color: #c9c9c9;
    background: -webkit-gradient(linear, left bottom, left top, from(#ccc), to(#fff));
    background: -moz-linear-gradient(90deg, #ccc, #fff);
    filter: progid:DXImageTransform.Microsoft.Gradient(
        StartColorStr='#cccccc', EndColorStr='#fffffff', GradientType=0);
    border-radius: 3px;
    -moz-border-radius: 3px;
    -webkit-border-radius: 3px;
    /*    box-shadow: 0px 0px 20px #ccc;
        -webkit-box-shadow: 0px 0px 20px #ccc;
        -moz-box-shadow: 0px 0px 20px #ccc;*/
}

input[type=submit]:hover, button:hover {
    background: -webkit-gradient(linear, left bottom, left top, from(#bbb), to(#eee));
    background: -moz-linear-gradient(90deg, #bbb, #eee);
    filter: progid:DXImageTransform.Microsoft.Gradient(
        StartColorStr='#bbbbbb', EndColorStr='#eeeeee', GradientType=0);
}


span.required {
    visibility: hidden;
    display: none;
}

#login {
    width: 280px;
    margin: 0px auto 0 auto;
    padding-top: 210px;
}

#login input[type=submit] {
    margin-left: 144px;
    width: 108px;
    line-height: 1.5em;
    padding-bottom: 2px;
    box-shadow: 0px 0px 8px #111;
    -webkit-box-shadow: 0px 0px 7px #202020 ! important;
    -moz-box-shadow: 0px 0px 8px #111;
    border: none;
}

#login input[type=text],
#login input[type=password] {
    width: 192px;
    margin: 0;
    line-height: 1.0em;
}

#login table {
    border-collapse: collapse;
    margin: 0;
    padding: 0;
}

#login td, #login th {
    margin: 0;
    padding: 2px;
    /*    border: 1px solid yellow;*/
}
#login label {
    padding: 6px 4px 6px 0;
    /*    line-height: 3em;*/
}
#loginMsg {
    border-radius: 3px;
    -moz-border-radius: 3px;
    -webkit-border-radius: 3px;
}

.loginFooter {
    font-size: .9em;
    color: #222;
    margin: 0;
}

.loginFooter a, .loginFooter a:visited, .loginFooter a:link {
    color: #222;
    text-decoration: none;
}

.loginFooter a:hover, .loginFooter a:active {
    text-decoration: underline;
}

#header {
    height: 54px;
    /*    background: -webkit-gradient(linear, left bottom, left top, from(rgba(48,48,48,.95)), to(rgba(96,96,96,.95))) no-repeat;
        background: -moz-linear-gradient(-90deg, rgba(96,96,96,.95), rgba(48,48,48,.95)) no-repeat;
        filter: progid:DXImageTransform.Microsoft.Gradient(
            StartColorStr='#333333', EndColorStr='#616161', GradientType=0);*/
    background: #333333;
    background: -webkit-gradient(linear, left bottom, left top, from(#353535), to(#2b2b2b)) no-repeat;
    background: -moz-linear-gradient(-90deg, #353535, #2b2b2b) no-repeat;
    filter: progid:DXImageTransform.Microsoft.Gradient(
        StartColorStr='#2b2b2b', EndColorStr='#353535', GradientType=0);
    font-size: 1.3em;
    color: #ededed;
    font-weight: bold;
    padding: 0;
}
#header a, #header a:visited, #header a:link {
    color: #ededed;
}

#header div {
    float: right;
    /*    padding: 20px;*/
    margin: 20px 12px 0 0;
}

.mainLink {
    padding-left: 25px;
    float: left ! important;
}

#logo {
    float: left ! important;
    padding: 0 0 0 16px;
    margin-top: 14px ! important;
}

/*#main {
    margin: 0 10px;
}*/

#tree {
    margin: 0 0 0 -10px;
}

#treeArea, .wideTabArea {
    /*    position: absolute;
        left: 0px;
        top: 56px;*/
}

#tree .highlight {
    background-color: #fea;
}

#treeArea .body {
    position: relative;
}

.rootNode {
    margin: -8px 0 0 -12px;
    padding: 2px 0 0 4px;
    list-style-type: none;
}

.rootNode img {
    vertical-align: top;
    margin-top: -1px;
}

#addNodeIcon, #deleteNodeIcon {
    display: none;
}

#treeArea .header {
    position: relative;
}

#treeArea .header #addNodeIcon {
    position: absolute;
    top: 11px;
    right: 12px;
}

#treeArea .header #addNodeIcon:hover {
    cursor: move;
}

#treeArea .header #deleteNodeIcon {
    position: absolute;
    top: 11px;
    left: 212px;
}

#createSelectDiv {
    width: 120px;
}

#createSelectDiv img {
    border: none;
    vertical-align: middle;
    margin: -1px 3px 0px 0px;
}

#createSelectDiv button {
    font-size: 1.0em;
}

#dropSelectDiv {
    width: 100px;
}

#dropSelectDiv img {
    border: none;
    vertical-align: middle;
    margin: -1px 3px 0px 0px;
}

/*.tabArea {
    position: absolute;
    left: 0;
    top: 56px;
}*/

#msg {
    position: absolute;
    top: 0;
    left: 0;
    width: 95%;
    z-index: 99;
}

.errorMsg {
    color: #c20000;
    background-image: url('../images/exclamation.png') .5em .5em no-repeat;
    background-color: #ffe8e8;
    background: url('../images/exclamation.png') .5em .5em no-repeat, -webkit-gradient(linear, left bottom, left top, from(#ccb5b5), to(#ffe8e8));
    background: url('../images/exclamation.png') .5em .5em no-repeat, -moz-linear-gradient(90deg, #ccb5b5, #ffe8e8);
    filter: progid:DXImageTransform.Microsoft.Gradient(
        StartColorStr='#ffe8e8', EndColorStr='#ccb5b5', GradientType=0);
    padding: .5em 1em .5em 3em;
    /*    margin: 4px;*/
    width: 201px;
}

.errors {
    background-color: transparent;
}

td.errors {
    color: #c20000;
    background-image: url('../images/exclamation.png') .5em .5em no-repeat;
    background-color: #ffe8e8;
    background: url('../images/exclamation.png') .5em .5em no-repeat, -webkit-gradient(linear, left bottom, left top, from(#ccb5b5), to(#ffe8e8));
    background: url('../images/exclamation.png') .5em .5em no-repeat, -moz-linear-gradient(90deg, #ccb5b5, #ffe8e8);
    filter: progid:DXImageTransform.Microsoft.Gradient(
        StartColorStr='#ffe8e8', EndColorStr='#ccb5b5', GradientType=0);
    padding: .5em 1em .5em 3em ! important;
    margin: 14px ! important;
    width: 216px ! important;
    border-radius: 3px;
    -moz-border-radius: 3px;
    -webkit-border-radius: 3px;
    box-shadow: 0px 0px 8px #111;
    -webkit-box-shadow: 0px 0px 7px #202020;
    -moz-box-shadow: 0px 0px 8px #111;
    z-index: 1;
}


table.errors {
    border-collapse: separate ! important;
}

.errors a,
.errors a:link,
.errors a:visited,
.errors a:active {
    color: #c20000;
}


.okMsg {
    /*    border: 1px solid #619140;*/
    color: #619140;
    background: #f0feed url('../images/tick.png') .5em .5em no-repeat;
    padding: .5em 1em .5em 3em;
}

.warnMsg {
    color: #e7a822;
    background: #fffae8 url('../images/error.png') .5em .5em no-repeat;
    padding: .5em 1em .5em 3em;
}

span.spacer {
    width: 2em;
}

.actionsPanel {
    height: 20px;
    padding: 0px 0 8px 0px;
    white-space: nowrap;
}

.actionsPanel table, .actionsPanel td {
    padding: 0;
    margin: 0;
    vertical-align: top;
}

.panelSeparator {
    display: inline;
    height: 26px;
    width: 0px;
    border-left: 1px solid #f0f0f0;
    border-right: 1px solid #ccc;
    border-radius: 1px;
    -moz-border-radius: 1px;
    -webkit-border-radius: 1px;
}

.innerBox {
    float: left;
    overflow: auto;
    background-color: #ddd;
    background: -webkit-gradient(linear, left top, left bottom, from(#f5f5f5), to(#bbb)) no-repeat;
    background-image: -moz-linear-gradient(top, #fff, #bbb);
    filter: progid:DXImageTransform.Microsoft.Gradient(
        StartColorStr='#ffffff', EndColorStr='#bbbbbb', GradientType=0);
    border-radius: 3px;
    -moz-border-radius: 3px;
    -webkit-border-radius: 3px;
}

.contentBox {
    background: #e5e5e5;
    background: -webkit-gradient(linear, left bottom, left top, from(rgba(255,255,255,.95)), to(rgba(236,236,236,.95))) no-repeat;
    background: -moz-linear-gradient(90deg, rgba(255,255,255,.95), rgba(236,236,236,.95)) no-repeat;
    filter: progid:DXImageTransform.Microsoft.Gradient(
        StartColorStr='#e0e0e0', EndColorStr='#ffffff', GradientType=0);
    /*    background: -webkit-gradient(linear, left top, left bottom, from(rgba(240,240,240,.95)), to(rgba(168,168,168,.95))) no-repeat;
        background-image: -moz-linear-gradient(top, rgba(240,240,240,.95), rgba(168,168,168,.95));
        filter: progid:DXImageTransform.Microsoft.Gradient(
            StartColorStr='#ffffff', EndColorStr='#bbbbbb', GradientType=0);
        background-color: #ddd;*/
    /*    box-shadow: 0px 0px 6px #717171;
        -webkit-box-shadow: 0px 0px 5px #797979;
        -moz-box-shadow: 0px 0px 6px #616161;*/
    box-shadow: 0px 0px 20px #b5b5b5;
    -webkit-box-shadow: 0px 0px 18px #bbb;
    -moz-box-shadow: 0px 0px 20px #b5b5b5;    
    border-radius: 5px;
    -moz-border-radius: 5px;
    -webkit-border-radius: 5px;

    float: left;
    margin: 12px 0 0 12px;
}

.floating {
    float: left;
}

.outerBox {
    padding: 10px;
    background: #616161 url('../images/background-panel.png') left top repeat-x;
    border-radius: 3px;
    -moz-border-radius: 3px;
    -webkit-border-radius: 3px;
    box-shadow: 0px 0px 6px #616161;
    -webkit-box-shadow: 0px 0px 5px #717171;
    -moz-box-shadow: 0px 0px 6px #616161;
    background-color: #555555;
    background: -webkit-gradient(linear, left bottom, left top, color-stop(0%, rgba(48,48,48,.95)), color-stop(50%, rgba(72,72,72,.95)), color-stop(100%, rgba(60,60,60,.95))) no-repeat;
    background: -moz-linear-gradient(-90deg, rgba(96,96,96,.95), rgba(48,48,48,.95)) no-repeat;
    filter: progid:DXImageTransform.Microsoft.Gradient(
        StartColorStr='#333333', EndColorStr='#616161', GradientType=0);
    color: #ededed;
}

.contentBox h2.header {
    font-size: 1.3em;
    line-height: 2em;
    border-top-left-radius: 3px;
    -moz-border-top-left-radius: 3px;
    -moz-border-radius-topleft: 3px;
    -webkit-border-top-left-radius: 3px;
    border-top-right-radius: 3px;
    -moz-border-top-right-radius: 3px;
    -moz-border-radius-topright: 3px;
    -webkit-border-top-right-radius: 3px;
    height: 28px;
    padding-left: 12px;
    color: #ededed;
    /*    background-color: #555555;
        background: -webkit-gradient(linear, left bottom, left top, from(rgba(48,48,48,.95)), to(rgba(72,72,72,.95))) no-repeat;
        background: -moz-linear-gradient(-90deg, rgba(96,96,96,.95), rgba(48,48,48,.95)) no-repeat;*/

    background: #333333;
    background: -webkit-gradient(linear, left bottom, left top, from(#2b2b2b), to(#353535)) no-repeat;
    background: -moz-linear-gradient(-90deg, #2b2b2b, #353535) no-repeat;
    filter: progid:DXImageTransform.Microsoft.Gradient(
        StartColorStr='#353535', EndColorStr='#2b2b2b', GradientType=0);
}

.contentBox h2.header img {
    vertical-align: middle;
}

.contentBox .body {
    padding: 12px;
    overflow: auto;
}

.contentBox .body iframe {
    border: 1px solid #ccc;
}

.outerBox h2 {
    font-size: 1.5em;
    color: #ededed;
    padding: .275em;
}

.outerBox h2 img {
    vertical-align: top;
    margin-top: 2px;
}

.outerBox h3 {
    padding: 0 .5em;
}

.contentBox .body  h3 {
    margin-top: 0;
}
.outerBox p {
    padding: 1px 4px;
}

.outerBox hr, .contentBox hr {
    margin: 1px 4px 0 4px;
    border: none;
    border-bottom: 1px solid #666;
}

#pagePreview {
    border: 1px solid #ccc;
    width: 100%;
    background: #fff;
}

a.nodeActionLink { text-decoration: none; }
a.nodeActionLink:hover span { text-decoration: underline; }

a.nodeActionLink img {
    vertical-align: top;
    margin: 2px 0.25em 0 0;
}

#rendition-tab iframe,
#source-tab textarea {
    background-color: #fff;
    border: 1px solid #ccc;
    margin: 0;
    padding: 0;
    width: 95%;
    height: 600px;
}

.source pre {
    margin: 0;
    padding: 0;
    line-height: 1.4em;
}

.visible {
    display: inline;
    color: red ! important;
}

img.preview {
    border: 1px solid #ccc;
}

table#properties {
    background: #fff;
    border-left: 1px solid #ccc;
    border-right: 1px solid #ccc;
    border-bottom: 1px solid #ccc;
    padding: .1em .25em;
    margin: 0;
    /*    width: 100%;*/
    border-collapse: collapse;
}

table#properties td {
    border: 1px solid #ccc;
    padding: .25em .5em;
}

table#properties td:first-child {
    font-weight: bold;
    text-align: right;
}

/** Overwrite tree style **/

.treestyle {
    white-space: nowrap;
    border: none;
    overflow: visible ! important;
}

.treestyle a.hidden {
    color: #444;
    text-decoration: line-through ! important;
}

.treestyle a.hidden:hover {
    color: #777;
    text-decoration: line-through ! important;
}

.treestyle a:hover {
    text-decoration: underline ! important;
}

.droptarget {
    background-color: #616161;
    border-radius: 3px;
    -moz-border-radius: 3px;
    -webkit-border-radius: 3px;
    box-shadow: 0px 0px 6px #616161;
    -webkit-box-shadow: 0px 0px 5px #717171;
    -moz-box-shadow: 0px 0px 6px #616161;
    background: -webkit-gradient(linear, left bottom, left top, from(rgba(148,148,148,.95)), to(rgba(196,196,196,.95))) no-repeat;
    background: -moz-linear-gradient(-90deg, rgba(196,196,196,.95), rgba(148,148,148,.95)) no-repeat;
    filter: progid:DXImageTransform.Microsoft.Gradient(
        StartColorStr='#616161', EndColorStr='#a0a0a0', GradientType=0);
    color: #000;
    padding: .25em .5em;
}

.treestyle .active, .rootNode .active {
    background-color: #616161;
    border-radius: 3px;
    -moz-border-radius: 3px;
    -webkit-border-radius: 3px;
    box-shadow: 0px 0px 6px #616161;
    -webkit-box-shadow: 0px 0px 5px #717171;
    -moz-box-shadow: 0px 0px 6px #616161;
    background: -webkit-gradient(linear, left bottom, left top, from(rgba(48,48,48,.95)), to(rgba(96,96,96,.95))) no-repeat;
    background: -moz-linear-gradient(-90deg, rgba(96,96,96,.95), rgba(48,48,48,.95)) no-repeat;
    filter: progid:DXImageTransform.Microsoft.Gradient(
        StartColorStr='#333333', EndColorStr='#616161', GradientType=0);
    color: #ededed;
    padding: .25em .5em;
}

.treestyle .public {
    color: #070;

}
.treestyle .public .active {
    color: #bfb ! important;
}

.treestyle span {
    padding: 0.25em 0 0 0;
    background-color: transparent ! important;
}

.treestyle ul {
    background: none;
}

.treestyle span.expandedLastNode,
.treestyle span.expanded {
    background: url('../images/tree_arrow_down.png') left top no-repeat;
}

.treestyle span.collapsedLastNode,
.treestyle span.collapsed {
    background: url('../images/tree_arrow_right.png') left top no-repeat;
}

.treestyle span.leafLastNode,
.treestyle span.leaf {
    background: none;
}

.treestyle a, .treestyle a:link, .treestyle a:visited {
    text-decoration: none;
}

.treestyle img.customIcon {
    vertical-align: top;
}


/** Source code editor with CodeMirror */

.CodeMirror-wrapping {
    background: #fff;
    border: 1px solid #ccc;
    margin: 12px 12px 10px -2px;
}

.CodeMirror-line-numbers {
    width: 2.2em;
    color: #000;
    background-color: #eee;
    text-align: right;
    padding-top: .43em;
    font-family: monospace;
    font-size: 10pt;
    color: black;
    /*line-height: 1.25em;*/
}

.nodeActionMenu {
    padding: 1em;
    position: absolute;
    z-index: 10;
    display: none;
    background: -webkit-gradient(linear, left top, left bottom, from(#f5f5f5), to(#bbb)) no-repeat;
    background-image: -moz-linear-gradient(top, #fff, #bbb);
    filter: progid:DXImageTransform.Microsoft.Gradient(
        StartColorStr='#ffffff', EndColorStr='#bbbbbb', GradientType=0);
    background-color: #ddd;
    color: #333;
    border-radius: 3px;
    -moz-border-radius: 3px;
    -webkit-border-radius: 3px;
    box-shadow: 0px 0px 8px #202020;
    -webkit-box-shadow: 0px 0px 7px #202020;
    -moz-box-shadow: 0px 0px 8px #202020;

}

.nodeActionMenu h4 {
    padding: 0;
    margin: 0;
}
.unblock {
    text-align: right;
}

.unblock a {
    line-height: 1.1em;
}

.unblock a img {
    vertical-align: top;
    margin: 0 0.25em 0 0;
}

div.fakeBtn a,
a.fakeBtn {
    color: #333;
    text-decoration: none;
    white-space: nowrap;
}

div.fakeBtn a img,
a.fakeBtn img {
    border: none;
    vertical-align: middle;
    margin: -1px 3px 0px 0px;
}

div.fakeBtn a img.expand {
    margin: -2px 0 0 0;
    vertical-align: middle;
}


div.fakeBtn {
    white-space: nowrap;
    padding: 5px;
    border: 1px solid transparent;
    border-radius: 4px;
    -moz-border-radius: 4px;
    -webkit-border-radius: 4px;
    display: inline;
}

div.fakeBtn:hover,
a.fakeBtn:hover {
    border: 1px solid #999;
    background: -webkit-gradient(linear, left top, left bottom, from(#fff), to(#bbb)) no-repeat;
    background-image: -moz-linear-gradient(top, #fff, #bbb);
    filter: progid:DXImageTransform.Microsoft.Gradient(
        StartColorStr='#ffffff', EndColorStr='#bbbbbb', GradientType=0);
    background-color: #ddd;
    box-shadow: 1px 1px 1px #bbb;
    -webkit-box-shadow: 1px 1px 1px #bbb;
    -moz-box-shadow: 1px 1px 1px #bbb;
}

div.fakeBtn:active, div.fakeBtn.active,
a.fakeBtn:active, a.fakeBtn.active {
    background-color: #555555;
    border: 1px solid #aaa;
    background: -webkit-gradient(linear, left top, left bottom, from(#ccc), to(#f5f5f5)) no-repeat;
    background-image: -moz-linear-gradient(top, #ccc, #f5f5f5);
    filter: progid:DXImageTransform.Microsoft.Gradient(
        StartColorStr='#333333', EndColorStr='#616161', GradientType=0);
}

div.fakeBtn.enabled {
    border: 1px solid #999;
    background: -webkit-gradient(linear, left top, left bottom, from(#ccc), to(#ddd)) no-repeat;
    background-image: -moz-linear-gradient(top, #ccc, #ddd);
    filter: progid:DXImageTransform.Microsoft.Gradient(
        StartColorStr='#cccccc', EndColorStr='#dddddd', GradientType=0);
    background-color: #d0d0d0;
    box-shadow: none;
    -webkit-box-shadow: none;
    -moz-box-shadow: none;
}

.search {
    margin-top: 12px ! important;
}

.search script,
.search table.buttons {
    display: none ! important;
}

#simpleSearchForm_searchFor-auto-complete-div {
    position: absolute;
    z-index: 4;
    color: #333;
    width: 100% ! important;
    font-weight: normal;
    font-size: 10px;
}

.util img {
    vertical-align: middle;
}

.ui-tabs .ui-tabs-hide {
    display: none;
}

.tabAreaInline {
    left: 5px;
}

.adminFunctions {
    padding: 8px;
    border: 1px solid #ff9999;
    background-color: #ffcccc;
}
#adminFunctionsLabel:hover {
    cursor: pointer;
    text-decoration: underline;
}
table.fields, table.form {
    border-collapse: collapse;
}


table.fields td.fields {
    padding: 0;
    margin: 0;
    border: none;
}

table.form, table.form td {
    padding: 0;
    margin: 0;
    border: none;
}

fieldset {
    border-radius: 3px;
    -moz-border-radius: 3px;
    -webkit-border-radius: 3px;
    border: 1px solid #ccc;
    color: #333;
    margin: 1em 0;
}

fieldset legend {
    font-family: Arial, sans-serif;
    color: #444;
    font-weight: bold;
    font-size: 1.25em;
    border: none;
}

fieldset input, fieldset select {
    font-size: 1.0em;
    margin-right: 2em;
}

fieldset td {
    vertical-align: middle ! important;
    padding-right: 2em;
}

fieldset td.fields input {
    /*    margin-right: 5em ! important;*/
}

.info {
    position: absolute;
    right: 4px;
    top: 5px;
    height: 24px;
    float: right;
    color: #333;
}

/************************************************************************/
/* structr table style, adapted from Apache Click's complex table style */
/************************************************************************/

table.structr {
    width: 100%;
    font-size: 1em;
    background: transparent;
    border-collapse: collapse;
    border: none;
    color: #333;
    /*    border-bottom: 1px solid #ccc;
        border-top: 1px solid #ccc;
    border: 1px solid #ccc;*/
    /*    margin-top: 10px;*/
}

table.structr th {
    padding: .75em !important;
    text-align: left;
    vertical-align: top;
    background-color: #ddd;
    /*  border-bottom: 1px solid #ccc;*/
    color: #333;
}

table.structr th.ascending, table.structr th.descending {
    background-color: #fff;
    color: #333;
}

table.structr th a, table.structr th a:visited {
    color: #333;
}

table.structr th a:hover {
    text-decoration: none ! important;
}

table.structr th.ascending a, table.structr th.descending a, table.structr th.sortable a {
    background-position: right;
    display: block;
    width: 100%;
}

table.structr td {
    padding: 4px 5px 4px 5px !important;
    text-align: left;
    vertical-align: baseline;
}

table.structr td a, table.structr td a:visited {
    color: #333;
    text-decoration: none;
}

table.structr td a:hover {
    color: #666;
    text-decoration: underline;
}

/* Paginator controls */

table.structr td.paging-inline {
    background-color: transparent;
    padding-right: 1em;
}

table.structr td.paging-inline {
    background-color: transparent;
}

table.structr td.paging-inline a {
    color: #333;
    text-decoration: none;
}

table.structr td.paging-inline a:hover {
    text-decoration: underline;
}

table.structr thead tr {
    color: #333;
    background-color: transparent;
}
table.structr tr.even {
    background-color: transparent;
}
table.structr tr.odd {
    background-color: transparent;
}
table.structr th.sortable a, table.structr th.ascending a, table.structr th.descending a {
    color: #333;
    text-decoration: none;
}
table.structr tr:hover td {
    color: #333;
    background-color: #fff;
}
/* table pagination styles */
span.pagebanner {
    background-color: transparent;
    color: #333;
    border: none;
    padding: 0;
    width: 390px;
    display: block;
    border-bottom: none;
}

span.pagebanner-nolinks {
    background-color: transparent;
    color: #333;
    border: none;
    padding: 0;
    width: 390px;
    margin: 0;
    display: block;
}

span.pagelinks {
    background-color: transparent;
    color: #333;
    border: none;
    padding: 0;
    width: 390px;
    display: block;
    margin: 0;
    border-top: none;
}

img.link {
    vertical-align: middle;
}

span.pagelinks-nobanner {
    background-color: transparent;
    border: none;
    padding: 0;
    width: 390px;
    display: block;
    margin-top: 10px;
    margin-bottom: 10px;
}

#notificationPanel {
    width: 100%;
}

.notification {
    display: block;
    visibility: visible;
    position: absolute;
    border: 1px solid #999999;
    border-right: none;
    border-bottom: none;
    background-color: #ffffff;
    margin: 0px;
    padding: 10px;
    padding-left: 20px;
    padding-right: 20px;
    bottom: 0px;
    right: 0px;
}

.notification.success {
    background: #f0feed url('../images/tick.png') 1em no-repeat;
    padding: 1em 2em 1em 3em;
    border: 1px solid #83b362;
    border-right: none;
    border-bottom: none;
}

.notification.error {
    background: #ffe8e8 url('../images/exclamation.png') 1em no-repeat;
    border: 1px solid #dd0000;
    border-right: none;
    border-bottom: none;
}

.notificationIcon {
    margin: 0px;
    margin-right: 10px;
    vertical-align: middle;
}

.notificationTitle {
    margin: 0px;
}

.notificationText {
    margin: 0px;
    font-size:9pt;
}

.notificationText.success
{
    color: #619140;
}

.notificationText.error
{
    color: #c20000;
}

.progressBarNotification {
    width: 200px;
    border: 1px solid #eeeeee;
    margin: 0px;
    margin-top: 5px;
    padding: 0px;
    position: relative;
}

.progressBar {
    background-color:#44dd44;
}

.progressBarText {
    width:100%;
    font-weight:bold;
    text-align:center;
    background-color:transparent;
    position:absolute;
    top:0px;
    left:0px;
<<<<<<< HEAD
=======
}

.commandInput {
    width: 400px;
}

div#console {
    margin:0px;
    margin-bottom:10px;
    padding:10px;
    background-color:#000000;
    color:#dddddd;
    border:1px solid #cccccc;
    font-family: monospace, serif;
    font-size: 9pt;
}

div#console p {
    margin: 0px;
    padding: 0px;
}

div#console p.error {
    color: #dd4444;
}

div#console p.success {
    color: #44dd44;
}

div#console p.debug {
    color: #888888;
>>>>>>> 7bc15f31
}<|MERGE_RESOLUTION|>--- conflicted
+++ resolved
@@ -1105,8 +1105,6 @@
     position:absolute;
     top:0px;
     left:0px;
-<<<<<<< HEAD
-=======
 }
 
 .commandInput {
@@ -1139,5 +1137,4 @@
 
 div#console p.debug {
     color: #888888;
->>>>>>> 7bc15f31
 }