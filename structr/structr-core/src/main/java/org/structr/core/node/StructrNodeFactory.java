--- conflicted
+++ resolved
@@ -122,11 +122,7 @@
 
 				AbstractNode n = createNode(node);
 
-<<<<<<< HEAD
-				if (n != null && ((user == null) || n.readAllowed()) && (includeDeleted ||!(n.isDeleted()))
-=======
 				if (((user == null) || securityContext.isAllowed(n, Permission.Read)) && (includeDeleted ||!(n.isDeleted()))
->>>>>>> 82eea1ad
 					&& (!publicOnly || n.isPublic())) {
 					nodes.add(n);
 				}
