--- conflicted
+++ resolved
@@ -33,14 +33,7 @@
 import java.util.Map;
 import java.util.logging.Level;
 import java.util.logging.Logger;
-<<<<<<< HEAD
 import javax.servlet.http.HttpServletRequest;
-import org.apache.commons.lang.StringUtils;
-import org.structr.core.NodeSource;
-=======
-
-//~--- classes ----------------------------------------------------------------
->>>>>>> 0f55394c
 
 /**
  * A NodeType node defines the type of all connected nodes.
@@ -80,14 +73,9 @@
 	//~--- methods --------------------------------------------------------
 
 	@Override
-<<<<<<< HEAD
 	public AbstractNode loadNode(HttpServletRequest request)
 	{
 		return(this);
-=======
-	public AbstractNode loadNode() {
-		return (this);
->>>>>>> 0f55394c
 	}
 
 	// ----- private methods -----
