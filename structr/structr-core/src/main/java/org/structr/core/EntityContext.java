/*
 *  Copyright (C) 2011 Axel Morgner
 *
 *  This file is part of structr <http://structr.org>.
 *
 *  structr is free software: you can redistribute it and/or modify
 *  it under the terms of the GNU General Public License as published by
 *  the Free Software Foundation, either version 3 of the License, or
 *  (at your option) any later version.
 *
 *  structr is distributed in the hope that it will be useful,
 *  but WITHOUT ANY WARRANTY; without even the implied warranty of
 *  MERCHANTABILITY or FITNESS FOR A PARTICULAR PURPOSE.  See the
 *  GNU General Public License for more details.
 *
 *  You should have received a copy of the GNU General Public License
 *  along with structr.  If not, see <http://www.gnu.org/licenses/>.
 */



package org.structr.core;

import org.apache.commons.lang.StringUtils;

import org.neo4j.graphdb.Direction;
import org.neo4j.graphdb.Node;
import org.neo4j.graphdb.Relationship;
import org.neo4j.graphdb.RelationshipType;
import org.neo4j.graphdb.event.PropertyEntry;
import org.neo4j.graphdb.event.TransactionData;
import org.neo4j.graphdb.event.TransactionEventHandler;

import org.structr.common.CaseHelper;
import org.structr.common.PropertyKey;
import org.structr.common.SecurityContext;
import org.structr.common.error.ErrorBuffer;
import org.structr.common.error.FrameworkException;
import org.structr.core.entity.AbstractNode;
import org.structr.core.entity.DirectedRelation;
import org.structr.core.entity.DirectedRelation.Cardinality;
import org.structr.core.entity.AbstractRelationship;
import org.structr.core.node.IndexNodeCommand;
import org.structr.core.node.NodeFactory;
import org.structr.core.notion.Notion;
import org.structr.core.notion.ObjectNotion;

//~--- JDK imports ------------------------------------------------------------

import java.util.*;
import java.util.logging.Level;
import java.util.logging.Logger;
<<<<<<< HEAD
import org.structr.common.error.FrameworkException;
import org.structr.core.entity.NamedRelation;
import org.structr.core.node.RelationshipFactory;
=======
>>>>>>> 0e792165

//~--- classes ----------------------------------------------------------------

/**
 * A global context for functional mappings between nodes and
 * relationships, property views and property validators.
 *
 * @author Christian Morgner
 */
public class EntityContext {

	public static final String GLOBAL_UNIQUENESS                                                                           = "global_uniqueness_key";
	private static final Map<Class, Map<String, Class<? extends PropertyConverter>>> globalPropertyConverterMap            = new LinkedHashMap<Class, Map<String, Class<? extends PropertyConverter>>>();
	private static final Map<Class, Map<String, Set<PropertyValidator>>> globalValidatorMap                                = new LinkedHashMap<Class, Map<String, Set<PropertyValidator>>>();
	private static final Map<String, Map<String, Set<String>>> globalSearchablePropertyMap                                 = new LinkedHashMap<String, Map<String, Set<String>>>();
	private static final Map<Class, Map<String, Set<String>>> globalPropertyViewMap                                        = new LinkedHashMap<Class, Map<String, Set<String>>>();
	private static final Map<String, Map<String, DirectedRelation>> globalPropertyRelationshipMap                          = new LinkedHashMap<String, Map<String, DirectedRelation>>();
	private static final Map<Class, Map<String, PropertyGroup>> globalPropertyGroupMap                                     = new LinkedHashMap<Class, Map<String, PropertyGroup>>();
	private static final Map<String, Map<String, DirectedRelation>> globalEntityRelationshipMap                            = new LinkedHashMap<String, Map<String, DirectedRelation>>();
	private static final Map<Class, Map<String, Value>> globalConversionParameterMap                                       = new LinkedHashMap<Class, Map<String, Value>>();
	private static final Map<Class, Set<String>> globalWriteOncePropertyMap                                                = new LinkedHashMap<Class, Set<String>>();
	private static final Map<Class, Set<String>> globalReadOnlyPropertyMap                                                 = new LinkedHashMap<Class, Set<String>>();
	private static final Map<String, String> normalizedEntityNameCache                                                     = new LinkedHashMap<String, String>();
	private static final Map<String, NamedRelation> globalRelationshipNameMap                                              = new LinkedHashMap<String, NamedRelation>();
	private static final Set<VetoableGraphObjectListener> modificationListeners                                            = new LinkedHashSet<VetoableGraphObjectListener>();
	private static final Logger logger                                                                                     = Logger.getLogger(EntityContext.class.getName());
<<<<<<< HEAD
	private static final Map<String, Set<Transformation<AbstractRelationship>>> globalRelationshipCreationTransformationMap = new LinkedHashMap<String, Set<Transformation<AbstractRelationship>>>();
	private static final EntityContextModificationListener globalModificationListener                                      = new EntityContextModificationListener();
	private static final Map<Class, Set<Transformation<AbstractNode>>> globalEntityCreationTransformationMap               = new LinkedHashMap<Class, Set<Transformation<AbstractNode>>>();
=======
	private static final Map<String, Set<Transformation<StructrRelationship>>> globalRelationshipCreationTransformationMap = new LinkedHashMap<String, Set<Transformation<StructrRelationship>>>();
	private static final EntityContextModificationListener globalModificationListener                                      = new EntityContextModificationListener();
	private static final Map<Class, Set<Transformation<AbstractNode>>> globalEntityCreationTransformationMap               = new LinkedHashMap<Class, Set<Transformation<AbstractNode>>>();
	private static final Map<Long, FrameworkException> exceptionMap                                                        = new LinkedHashMap<Long, FrameworkException>();
>>>>>>> 0e792165
	private static final Map<Thread, SecurityContext> securityContextMap                                                   = Collections.synchronizedMap(new WeakHashMap<Thread, SecurityContext>());
	private static final Map<Thread, Long> transactionKeyMap                                                               = Collections.synchronizedMap(new WeakHashMap<Thread, Long>());

	//~--- methods --------------------------------------------------------

	public static void registerModificationListener(VetoableGraphObjectListener listener) {
		modificationListeners.add(listener);
	}

	public static void unregisterModificationListener(VetoableGraphObjectListener listener) {
		modificationListeners.remove(listener);
	}

	public static void registerEntityCreationTransformation(Class type, Transformation<AbstractNode> transformation) {
		getEntityCreationTransformationsForType(type).add(transformation);
	}

	public static void registerRelationshipCreationTransformation(RelationshipType relType, Class startNodeType, Class endNodeType, Transformation<AbstractRelationship> transformation) {
		getRelationshipCreationTransformations(relType, startNodeType, endNodeType).add(transformation);
	}

	public static void registerPropertyGroup(Class type, PropertyKey key, PropertyGroup propertyGroup) {
		getPropertyGroupMapForType(type).put(key.name(), propertyGroup);
	}

	// ----- named relations -----
	public static void registerNamedRelation(String relationName, Class sourceType, Class destType, RelationshipType relType) {
		globalRelationshipNameMap.put(relationName, new NamedRelation(relationName, sourceType, destType, relType));
	}

	public static NamedRelation getNamedRelation(String relationName) {
		return globalRelationshipNameMap.get(relationName);
	}

	public static Collection<NamedRelation> getNamedRelations() {
		return globalRelationshipNameMap.values();
	}

	// ----- property and entity relationships -----
	public static void registerPropertyRelation(Class sourceType, PropertyKey propertyKey, Class destType, RelationshipType relType, Direction direction, Cardinality cardinality) {
		registerPropertyRelation(sourceType, propertyKey.name(), destType, relType, direction, cardinality);
	}

	public static void registerPropertyRelation(Class sourceType, String property, Class destType, RelationshipType relType, Direction direction, Cardinality cardinality) {

		// need to set type here
		Notion objectNotion = new ObjectNotion();

		objectNotion.setType(destType);
		registerPropertyRelationInternal(sourceType.getSimpleName(), property, destType.getSimpleName(), relType, direction, cardinality, objectNotion);
	}

	public static void registerPropertyRelation(Class sourceType, PropertyKey propertyKey, Class destType, RelationshipType relType, Direction direction, Cardinality cardinality, Notion notion) {
		registerPropertyRelation(sourceType, propertyKey.name(), destType, relType, direction, cardinality, notion);
	}

	public static void registerPropertyRelation(Class sourceType, String property, Class destType, RelationshipType relType, Direction direction, Cardinality cardinality, Notion notion) {

		notion.setType(destType);
		registerPropertyRelationInternal(sourceType.getSimpleName(), property, destType.getSimpleName(), relType, direction, cardinality, notion);
	}

	public static void registerEntityRelation(Class sourceType, Class destType, RelationshipType relType, Direction direction, Cardinality cardinality) {

		// need to set type here
		Notion objectNotion = new ObjectNotion();

		objectNotion.setType(destType);
		registerEntityRelationInternal(sourceType.getSimpleName(), destType.getSimpleName(), relType, direction, cardinality, objectNotion);
	}

	public static void registerEntityRelation(Class sourceType, Class destType, RelationshipType relType, Direction direction, Cardinality cardinality, Notion notion) {

		notion.setType(destType);
		registerEntityRelationInternal(sourceType.getSimpleName(), destType.getSimpleName(), relType, direction, cardinality, notion);
	}

	// ----- property set methods -----
	public static void registerPropertySet(Class type, String propertyView, PropertyKey... propertySet) {

		Set<String> properties = getPropertySet(type, propertyView);

		for (PropertyKey property : propertySet) {

			properties.add(property.name());

		}

		// include property sets from superclass
		Class superClass = type.getSuperclass();

		while ((superClass != null) &&!superClass.equals(Object.class)) {

			Set<String> superProperties = getPropertySet(superClass, propertyView);

			properties.addAll(superProperties);

			// one level up :)
			superClass = superClass.getSuperclass();

		}
	}

	public static void clearPropertySet(Class type, String propertyView) {
		getPropertySet(type, propertyView).clear();
	}

	// ----- validator methods -----
	public static void registerPropertyValidator(Class type, PropertyKey propertyKey, PropertyValidator validatorClass) {
		registerPropertyValidator(type, propertyKey.name(), validatorClass);
	}

	public static void registerPropertyValidator(Class type, String propertyKey, PropertyValidator validator) {

		Map<String, Set<PropertyValidator>> validatorMap = getPropertyValidatorMapForType(type);

		// fetch or create validator set
		Set<PropertyValidator> validators = validatorMap.get(propertyKey);

		if (validators == null) {

			validators = new LinkedHashSet<PropertyValidator>();

			validatorMap.put(propertyKey, validators);

		}

		validators.add(validator);
	}

	// ----- PropertyConverter methods -----
	public static void registerPropertyConverter(Class type, PropertyKey propertyKey, Class<? extends PropertyConverter> propertyConverterClass) {
		registerPropertyConverter(type, propertyKey.name(), propertyConverterClass);
	}

	public static void registerPropertyConverter(Class type, PropertyKey propertyKey, Class<? extends PropertyConverter> propertyConverterClass, Value value) {
		registerPropertyConverter(type, propertyKey.name(), propertyConverterClass, value);
	}

	public static void registerPropertyConverter(Class type, String propertyKey, Class<? extends PropertyConverter> propertyConverterClass) {
		registerPropertyConverter(type, propertyKey, propertyConverterClass, null);
	}

	public static void registerPropertyConverter(Class type, String propertyKey, Class<? extends PropertyConverter> propertyConverterClass, Value value) {

		getPropertyConverterMapForType(type).put(propertyKey, propertyConverterClass);

		if (value != null) {

			getPropertyConversionParameterMapForType(type).put(propertyKey, value);

		}
	}

	// ----- read-only property map -----
	public static void registerReadOnlyProperty(Class type, String key) {
		getReadOnlyPropertySetForType(type).add(key);
	}

	// ----- searchable property map -----
	public static void registerSearchablePropertySet(Class type, String index, PropertyKey... keys) {

		for (PropertyKey key : keys) {

			registerSearchablePropertySet(type, index, key);

		}
	}

	public static void registerSearchablePropertySet(Class type, String index, PropertyKey key) {
		registerSearchablePropertySet(type, index, key.name());
	}

	public static void registerSearchablePropertySet(Class type, String index, String key) {
		registerSearchablePropertySet(type.getSimpleName(), index, key);
	}

	public static void registerSearchablePropertySet(String type, String index, String key) {

		Map<String, Set<String>> searchablePropertyMapForType = getSearchablePropertyMapForType(type);
		Set<String> searchablePropertySet                     = searchablePropertyMapForType.get(index);

		if (searchablePropertySet == null) {

			searchablePropertySet = new LinkedHashSet<String>();

			searchablePropertyMapForType.put(index, searchablePropertySet);

		}

		searchablePropertySet.add(key);
	}

	// ----- write-once property map -----
	public static void registerWriteOnceProperty(Class type, String key) {
		getWriteOncePropertySetForType(type).add(key);
	}

	// ----- private methods -----
	public static String normalizeEntityName(String possibleEntityName) {

		// CAUTION: this cache might grow to a very large size, as it
		// contains all normalized mappings for every possible
		// property key / entity name that is ever called.
		String normalizedType = normalizedEntityNameCache.get(possibleEntityName);

		if (normalizedType == null) {

			normalizedType = StringUtils.capitalize(CaseHelper.toUpperCamelCase(possibleEntityName));

			if (normalizedType.endsWith("ies")) {

				normalizedType = normalizedType.substring(0, normalizedType.length() - 3).concat("y");

			} else if (normalizedType.endsWith("s")) {

				logger.log(Level.FINEST, "Removing trailing plural 's' from type {0}", normalizedType);

				normalizedType = normalizedType.substring(0, normalizedType.length() - 1);

			}

			// logger.log(Level.INFO, "String {0} normalized to {1}", new Object[] { possibleEntityName, normalizedType });
			normalizedEntityNameCache.put(possibleEntityName, normalizedType);

		}

		return normalizedType;
	}

	private static void registerPropertyRelationInternal(String sourceType, String property, String destType, RelationshipType relType, Direction direction, Cardinality cardinality,
		Notion notion) {

		Map<String, DirectedRelation> typeMap = getPropertyRelationshipMapForType(sourceType);

		typeMap.put(property, new DirectedRelation(destType, relType, direction, cardinality, notion));
	}

	private static void registerEntityRelationInternal(String sourceType, String destType, RelationshipType relType, Direction direction, Cardinality cardinality, Notion notion) {

		Map<String, DirectedRelation> typeMap = getEntityRelationshipMapForType(sourceType);

		DirectedRelation directedRelation = new DirectedRelation(destType, relType, direction, cardinality, notion);
		typeMap.put(destType, directedRelation);
	}

	public static synchronized void removeTransactionKey() {
		transactionKeyMap.remove(Thread.currentThread());
	}

	// ----- private methods -----
	private static String createTripleKey(String key1, String key2, String key3) {

		StringBuilder buf = new StringBuilder();

		buf.append(key1);
		buf.append(":");
		buf.append(key2);
		buf.append(":");
		buf.append(key3);

		return buf.toString();
	}

	public static synchronized void removeSecurityContext() {
		securityContextMap.remove(Thread.currentThread());
	}

	//~--- get methods ----------------------------------------------------

	public static Set<VetoableGraphObjectListener> getModificationListeners() {
		return modificationListeners;
	}

	public static Set<Transformation<AbstractNode>> getEntityCreationTransformations(Class type) {

		Set<Transformation<AbstractNode>> transformations = new TreeSet<Transformation<AbstractNode>>();
		Class localType                                   = type;

		// collect for all superclasses
		while (!localType.equals(Object.class)) {

			transformations.addAll(getEntityCreationTransformationsForType(localType));

			localType = localType.getSuperclass();

		}

//              return new TreeSet<Transformation<AbstractNode>>(transformations).descendingSet();
		return transformations;
	}

	public static Set<Transformation<AbstractRelationship>> getRelationshipCreationTransformations(RelationshipType relType, Class startNodeType, Class endNodeType) {
		return getRelationshipCreationTransformations(relType, startNodeType.getSimpleName(), endNodeType.getSimpleName());
	}

<<<<<<< HEAD
	public static Set<Transformation<AbstractRelationship>> getRelationshipCreationTransformations(RelationshipType relType, String startNodeType, String endNodeType) {
=======
	public static Set<Transformation<StructrRelationship>> getRelationshipCreationTransformations(RelationshipType relType, String startNodeType, String endNodeType) {
>>>>>>> 0e792165

		String key = createTripleKey(relType.name(), normalizeEntityName(startNodeType), normalizeEntityName(endNodeType));

		return getRelationshipCreationTransformations(key);
	}

	private static Set<Transformation<AbstractRelationship>> getRelationshipCreationTransformations(String key) {

		Set<Transformation<AbstractRelationship>> transformations = globalRelationshipCreationTransformationMap.get(key);

<<<<<<< HEAD
		if (transformations == null) {

			transformations = new LinkedHashSet<Transformation<AbstractRelationship>>();
=======
		Set<Transformation<StructrRelationship>> transformations = globalRelationshipCreationTransformationMap.get(key);

		if (transformations == null) {

			transformations = new LinkedHashSet<Transformation<StructrRelationship>>();
>>>>>>> 0e792165

			globalRelationshipCreationTransformationMap.put(key, transformations);

		}

		return transformations;
	}

	// ----- property notions -----
	public static PropertyGroup getPropertyGroup(Class type, PropertyKey key) {
		return getPropertyGroup(type, key.name());
	}

	public static PropertyGroup getPropertyGroup(Class type, String key) {
		return getPropertyGroupMapForType(type).get(key);
	}

	// ----- static relationship methods -----
	public static DirectedRelation getDirectedRelationship(Class sourceType, Class destType) {
		return getDirectedRelationship(sourceType.getSimpleName(), destType.getSimpleName());
	}

	public static DirectedRelation getDirectedRelationship(Class sourceType, String key) {
		return getDirectedRelationship(sourceType.getSimpleName(), key);
	}

	public static DirectedRelation getDirectedRelationship(String sourceType, String key) {

		String normalizedSourceType = normalizeEntityName(sourceType);
		DirectedRelation rel    = null;

		// try property relations with EXACT MATCH first
		rel = getPropertyRelationshipMapForType(normalizedSourceType).get(key);

		if (rel == null) {

			// no relationship for exact match, try normalized entity name now
			rel = getEntityRelationshipMapForType(normalizedSourceType).get(normalizeEntityName(key));
		}

		return rel;
	}

	// ----- property set methods -----
	public static Set<String> getPropertySet(Class type, String propertyView) {

		Map<String, Set<String>> propertyViewMap = getPropertyViewMapForType(type);
		Set<String> propertySet                  = propertyViewMap.get(propertyView);

		if (propertySet == null) {

			propertySet = new LinkedHashSet<String>();

			propertyViewMap.put(propertyView, propertySet);

		}

		return propertySet;
	}

	public static Set<PropertyValidator> getPropertyValidators(final SecurityContext securityContext, Class type, String propertyKey) {

		Map<String, Set<PropertyValidator>> validatorMap = null;
		Set<PropertyValidator> validators                = null;
		Class localType                                  = type;

		// try all superclasses
		while ((validators == null) &&!localType.equals(Object.class)) {

			validatorMap = getPropertyValidatorMapForType(localType);
			validators   = validatorMap.get(propertyKey);

//                      logger.log(Level.INFO, "Validator class {0} found for type {1}", new Object[] { clazz != null ? clazz.getSimpleName() : "null", localType } );
			// one level up :)
			localType = localType.getSuperclass();

		}

		return validators;
	}

	public static PropertyConverter getPropertyConverter(final SecurityContext securityContext, Class type, String propertyKey) {

		Map<String, Class<? extends PropertyConverter>> converterMap = null;
		PropertyConverter propertyConverter                          = null;
		Class localType                                              = type;
		Class clazz                                                  = null;

		while ((clazz == null) &&!localType.equals(Object.class)) {

			converterMap = getPropertyConverterMapForType(localType);
			clazz        = converterMap.get(propertyKey);

//                      logger.log(Level.INFO, "Converter class {0} found for type {1}", new Object[] { clazz != null ? clazz.getSimpleName() : "null", localType } );
			localType = localType.getSuperclass();

		}

		if (clazz != null) {

			try {

				propertyConverter = (PropertyConverter) clazz.newInstance();

				propertyConverter.setSecurityContext(securityContext);

			} catch (Throwable t) {
				logger.log(Level.WARNING, "Unable to instantiate property PropertyConverter {0}: {1}", new Object[] { clazz.getName(), t.getMessage() });
			}

		}

		return propertyConverter;
	}

	public static Value getPropertyConversionParameter(Class type, String propertyKey) {

		Map<String, Value> conversionParameterMap = null;
		Class localType                           = type;
		Value value                               = null;

		while ((value == null) &&!localType.equals(Object.class)) {

			conversionParameterMap = getPropertyConversionParameterMapForType(localType);
			value                  = conversionParameterMap.get(propertyKey);

//                      logger.log(Level.INFO, "Conversion parameter value {0} found for type {1}", new Object[] { value != null ? value.getClass().getSimpleName() : "null", localType } );
			localType = localType.getSuperclass();

		}

		return value;
	}

	public static Set<String> getSearchableProperties(Class type, String index) {
		return getSearchableProperties(type.getSimpleName(), index);
	}

	public static Set<String> getSearchableProperties(String type, String index) {
		return getSearchablePropertyMapForType(type).get(index);
	}

	private static Map<String, DirectedRelation> getPropertyRelationshipMapForType(String sourceType) {

		Map<String, DirectedRelation> typeMap = globalPropertyRelationshipMap.get(normalizeEntityName(sourceType));

		if (typeMap == null) {

			typeMap = new LinkedHashMap<String, DirectedRelation>();

			globalPropertyRelationshipMap.put(normalizeEntityName(sourceType), typeMap);

		}

		return (typeMap);
	}

	private static Map<String, DirectedRelation> getEntityRelationshipMapForType(String sourceType) {

		Map<String, DirectedRelation> typeMap = globalEntityRelationshipMap.get(normalizeEntityName(sourceType));

		if (typeMap == null) {

			typeMap = new LinkedHashMap<String, DirectedRelation>();

			globalEntityRelationshipMap.put(normalizeEntityName(sourceType), typeMap);

		}

		return (typeMap);
	}

	private static Map<String, Set<String>> getPropertyViewMapForType(Class type) {

		Map<String, Set<String>> propertyViewMap = globalPropertyViewMap.get(type);

		if (propertyViewMap == null) {

			propertyViewMap = new LinkedHashMap<String, Set<String>>();

			globalPropertyViewMap.put(type, propertyViewMap);

		}

		return propertyViewMap;
	}

	private static Map<String, Set<PropertyValidator>> getPropertyValidatorMapForType(Class type) {

		Map<String, Set<PropertyValidator>> validatorMap = globalValidatorMap.get(type);

		if (validatorMap == null) {

			validatorMap = new LinkedHashMap<String, Set<PropertyValidator>>();

			globalValidatorMap.put(type, validatorMap);

		}

		return validatorMap;
	}

	private static Map<String, Class<? extends PropertyConverter>> getPropertyConverterMapForType(Class type) {

		Map<String, Class<? extends PropertyConverter>> PropertyConverterMap = globalPropertyConverterMap.get(type);

		if (PropertyConverterMap == null) {

			PropertyConverterMap = new LinkedHashMap<String, Class<? extends PropertyConverter>>();

			globalPropertyConverterMap.put(type, PropertyConverterMap);

		}

		return PropertyConverterMap;
	}

	private static Map<String, Value> getPropertyConversionParameterMapForType(Class type) {

		Map<String, Value> conversionParameterMap = globalConversionParameterMap.get(type);

		if (conversionParameterMap == null) {

			conversionParameterMap = new LinkedHashMap<String, Value>();

			globalConversionParameterMap.put(type, conversionParameterMap);

		}

		return conversionParameterMap;
	}

	private static Set<String> getReadOnlyPropertySetForType(Class type) {

		Set<String> readOnlyPropertySet = globalReadOnlyPropertyMap.get(type);

		if (readOnlyPropertySet == null) {

			readOnlyPropertySet = new LinkedHashSet<String>();

			globalReadOnlyPropertyMap.put(type, readOnlyPropertySet);

		}

		return readOnlyPropertySet;
	}

	private static Set<String> getWriteOncePropertySetForType(Class type) {

		Set<String> writeOncePropertySet = globalWriteOncePropertyMap.get(type);

		if (writeOncePropertySet == null) {

			writeOncePropertySet = new LinkedHashSet<String>();

			globalWriteOncePropertyMap.put(type, writeOncePropertySet);

		}

		return writeOncePropertySet;
	}

	private static Map<String, Set<String>> getSearchablePropertyMapForType(String sourceType) {

		Map<String, Set<String>> searchablePropertyMap = globalSearchablePropertyMap.get(normalizeEntityName(sourceType));

		if (searchablePropertyMap == null) {

			searchablePropertyMap = new LinkedHashMap<String, Set<String>>();

			globalSearchablePropertyMap.put(normalizeEntityName(sourceType), searchablePropertyMap);

		}

		return searchablePropertyMap;
	}

	private static Map<String, PropertyGroup> getPropertyGroupMapForType(Class type) {

		Map<String, PropertyGroup> groupMap = globalPropertyGroupMap.get(type);

		if (groupMap == null) {

			groupMap = new LinkedHashMap<String, PropertyGroup>();

			globalPropertyGroupMap.put(type, groupMap);

		}

		return groupMap;
	}

	private static Set<Transformation<AbstractNode>> getEntityCreationTransformationsForType(Class type) {

		Set<Transformation<AbstractNode>> transformations = globalEntityCreationTransformationMap.get(type);

		if (transformations == null) {

			transformations = new LinkedHashSet<Transformation<AbstractNode>>();

			globalEntityCreationTransformationMap.put(type, transformations);

		}

		return transformations;
	}

	public static EntityContextModificationListener getTransactionEventHandler() {
		return globalModificationListener;
	}

	public static synchronized FrameworkException getFrameworkException(Long transactionKey) {
		return exceptionMap.get(transactionKey);
	}

	public static boolean isReadOnlyProperty(Class type, String key) {

		boolean isReadOnly = getReadOnlyPropertySetForType(type).contains(key);
		Class localType    = type;

		// try all superclasses
		while (!isReadOnly &&!localType.equals(Object.class)) {

			isReadOnly = getReadOnlyPropertySetForType(localType).contains(key);

			// one level up :)
			localType = localType.getSuperclass();

		}

		return isReadOnly;
	}

	public static boolean isSearchableProperty(Class type, String index, PropertyKey key) {
		return isSearchableProperty(type, index, key.name());
	}

	public static boolean isSearchableProperty(Class type, String index, String key) {
		return isSearchableProperty(type.getSimpleName(), index, key);
	}

	public static boolean isSearchableProperty(String type, String index, String key) {
		return getSearchablePropertyMapForType(normalizeEntityName(type)).containsKey(key);
	}

	public static boolean isWriteOnceProperty(Class type, String key) {

		boolean isWriteOnce = getWriteOncePropertySetForType(type).contains(key);
		Class localType     = type;

		// try all superclasses
		while (!isWriteOnce &&!localType.equals(Object.class)) {

			isWriteOnce = getWriteOncePropertySetForType(localType).contains(key);

			// one level up :)
			localType = localType.getSuperclass();

		}

		return isWriteOnce;
	}

	//~--- set methods ----------------------------------------------------

	public static synchronized void setSecurityContext(SecurityContext securityContext) {
		securityContextMap.put(Thread.currentThread(), securityContext);
	}

	public static synchronized void setTransactionKey(Long transactionKey) {
		transactionKeyMap.put(Thread.currentThread(), transactionKey);
	}

	//~--- inner classes --------------------------------------------------

	// <editor-fold defaultstate="collapsed" desc="EntityContextModificationListener">
	public static class EntityContextModificationListener implements VetoableGraphObjectListener, TransactionEventHandler<Long> {

		// ----- interface TransactionEventHandler -----
		@Override
		public Long beforeCommit(TransactionData data) throws Exception {

			SecurityContext securityContext = securityContextMap.get(Thread.currentThread());
			Command indexCommand            = Services.command(securityContext, IndexNodeCommand.class);
			long transactionKey             = transactionKeyMap.get(Thread.currentThread());

			try {

				ErrorBuffer errorBuffer                          = new ErrorBuffer();
				boolean hasError                                 = false;
				Map<Node, Map<String, Object>> removedProperties = new LinkedHashMap<Node, Map<String, Object>>();
				NodeFactory nodeFactory				= new NodeFactory(securityContext);
				RelationshipFactory relFactory                  = new RelationshipFactory(securityContext);
				Set<AbstractNode> modifiedNodes                 = new LinkedHashSet<AbstractNode>();
				Set<AbstractNode> createdNodes                  = new LinkedHashSet<AbstractNode>();
				Set<AbstractRelationship> createdRels           = new LinkedHashSet<AbstractRelationship>();
				Set<AbstractRelationship> deletedRels           = new LinkedHashSet<AbstractRelationship>();

				// 0: notify listeners of beginning commit
				begin(securityContext, transactionKey, errorBuffer);

				// 1: collect properties of deleted nodes
				for (PropertyEntry<Node> entry : data.removedNodeProperties()) {

					Node node                       = entry.entity();
					Map<String, Object> propertyMap = removedProperties.get(node);

					if (propertyMap == null) {

						propertyMap = new LinkedHashMap<String, Object>();

						removedProperties.put(node, propertyMap);

					}

					propertyMap.put(entry.key(), entry.previouslyCommitedValue());

				}

				// 2: notify listeners of node creation (so the modifications can later be tracked)
				for (Node node : data.createdNodes()) {

					AbstractNode entity = nodeFactory.createNode(securityContext, node);

					hasError |= graphObjectCreated(securityContext, transactionKey, errorBuffer, entity);

					createdNodes.add(entity);

				}

				// 3: notify listeners of relationship creation
				for (Relationship rel : data.createdRelationships()) {

					AbstractRelationship relationship = relFactory.createRelationship(securityContext, rel);

					hasError |= relationshipCreated(securityContext, transactionKey, errorBuffer, relationship);

					createdRels.add(relationship);

				}

				// 4: notify listeners of relationship deletion
				for (Relationship rel : data.deletedRelationships()) {

					AbstractRelationship relationship = relFactory.createRelationship(securityContext, rel);

					hasError |= relationshipDeleted(securityContext, transactionKey, errorBuffer, relationship);

					deletedRels.add(relationship);

				}

				// 5: notify listeners of node deletion
				for (Node node : data.deletedNodes()) {

					hasError |= graphObjectDeleted(securityContext, transactionKey, errorBuffer, node.getId(), removedProperties.get(node));

				}

				// 6: validate property modifications and
				// notify listeners of property modifications
				for (PropertyEntry<Node> entry : data.assignedNodeProperties()) {

					AbstractNode entity = nodeFactory.createNode(securityContext, entry.entity());
					String key          = entry.key();
					Object value        = entry.value();

					// iterate over validators
					Set<PropertyValidator> validators = EntityContext.getPropertyValidators(securityContext, entity.getClass(), key);

					if (validators != null) {

						for (PropertyValidator validator : validators) {

							hasError |= !(validator.isValid(entity, key, value, errorBuffer));

						}

					}

					hasError |= propertyModified(securityContext, transactionKey, errorBuffer, entity, key, entry.previouslyCommitedValue(), value);

					// after successful validation, add node to index to make uniqueness constraints work
					indexCommand.execute(entity, key);
					modifiedNodes.add(entity);

				}

				// 7: notify listeners of modified nodes (to check for non-existing properties etc)
				for (AbstractNode node : modifiedNodes) {

					// only send UPDATE if node was not created in this transaction
					if (!createdNodes.contains(node)) {

						hasError |= graphObjectModified(securityContext, transactionKey, errorBuffer, node);

					}
				}

				// 8: apply transformations triggered by created relationships
<<<<<<< HEAD
				for (AbstractRelationship rel : createdRels) {

					String startNodeType                                     = (String) rel.getStartNode().getProperty(AbstractNode.Key.type.name());
					String endNodeType                                       = (String) rel.getEndNode().getProperty(AbstractNode.Key.type.name());
					Set<Transformation<AbstractRelationship>> transformations = EntityContext.getRelationshipCreationTransformations(rel.getRelType(), startNodeType, endNodeType);

					if (transformations != null) {

						for (Transformation<AbstractRelationship> transformation : transformations) {
=======
				for (StructrRelationship rel : createdRels) {

					String startNodeType                                     = (String) rel.getStartNode().getProperty(AbstractNode.Key.type.name());
					String endNodeType                                       = (String) rel.getEndNode().getProperty(AbstractNode.Key.type.name());
					Set<Transformation<StructrRelationship>> transformations = EntityContext.getRelationshipCreationTransformations(rel.getRelType(), startNodeType, endNodeType);

					if (transformations != null) {

						for (Transformation<StructrRelationship> transformation : transformations) {
>>>>>>> 0e792165

							try {
								transformation.apply(securityContext, rel);
							} catch (FrameworkException fex) {
								logger.log(Level.WARNING, "Unable to execute relationship creation transformation", fex);
							}

						}

					}

				}

				// notify listeners of commit
				hasError |= commit(securityContext, transactionKey, errorBuffer);

				if (hasError) {

					throw new FrameworkException(422, errorBuffer);

				}

			} catch (FrameworkException fex) {

				exceptionMap.put(transactionKey, fex);

				throw new IllegalStateException("Rollback");
			}

			return transactionKey;
		}

		@Override
<<<<<<< HEAD
		public void afterCommit(TransactionData data, Long transactionKey) {

		}
=======
		public void afterCommit(TransactionData data, Long transactionKey) {}
>>>>>>> 0e792165

		@Override
		public void afterRollback(TransactionData data, Long transactionKey) {

			Throwable t = exceptionMap.get(transactionKey);

			if (t != null) {

				// thow
				throw new IllegalArgumentException(t);
			}
		}

		@Override
		public boolean begin(SecurityContext securityContext, long transactionKey, ErrorBuffer errorBuffer) {

			boolean hasError = false;

			for (VetoableGraphObjectListener listener : modificationListeners) {

				hasError |= listener.begin(securityContext, transactionKey, errorBuffer);

			}

			return hasError;
		}

		@Override
		public boolean commit(SecurityContext securityContext, long transactionKey, ErrorBuffer errorBuffer) {

			boolean hasError = false;

			for (VetoableGraphObjectListener listener : modificationListeners) {

				hasError |= listener.commit(securityContext, transactionKey, errorBuffer);

			}

			return hasError;
		}

		@Override
		public boolean rollback(SecurityContext securityContext, long transactionKey, ErrorBuffer errorBuffer) {

			boolean hasError = false;

			for (VetoableGraphObjectListener listener : modificationListeners) {

				hasError |= listener.rollback(securityContext, transactionKey, errorBuffer);

			}

			return hasError;
		}

		@Override
		public boolean propertyModified(SecurityContext securityContext, long transactionKey, ErrorBuffer errorBuffer, AbstractNode entity, String key, Object oldValue, Object newValue) {

			boolean hasError = false;

			for (VetoableGraphObjectListener listener : modificationListeners) {

				hasError |= listener.propertyModified(securityContext, transactionKey, errorBuffer, entity, key, oldValue, newValue);

			}

			return hasError;
		}

		@Override
		public boolean relationshipCreated(SecurityContext securityContext, long transactionKey, ErrorBuffer errorBuffer, AbstractRelationship relationship) {

			boolean hasError = false;

			for (VetoableGraphObjectListener listener : modificationListeners) {

				hasError |= listener.relationshipCreated(securityContext, transactionKey, errorBuffer, relationship);

			}

			return hasError;
		}

		@Override
		public boolean relationshipDeleted(SecurityContext securityContext, long transactionKey, ErrorBuffer errorBuffer, AbstractRelationship relationship) {

			boolean hasError = false;

			for (VetoableGraphObjectListener listener : modificationListeners) {

				hasError |= listener.relationshipDeleted(securityContext, transactionKey, errorBuffer, relationship);

			}

			return hasError;
		}

		@Override
		public boolean graphObjectCreated(SecurityContext securityContext, long transactionKey, ErrorBuffer errorBuffer, GraphObject graphObject) {

			boolean hasError = false;

			for (VetoableGraphObjectListener listener : modificationListeners) {

				hasError |= listener.graphObjectCreated(securityContext, transactionKey, errorBuffer, graphObject);

			}

			return hasError;
		}

		@Override
		public boolean graphObjectModified(SecurityContext securityContext, long transactionKey, ErrorBuffer errorBuffer, GraphObject graphObject) {

			boolean hasError = false;

			for (VetoableGraphObjectListener listener : modificationListeners) {

				hasError |= listener.graphObjectModified(securityContext, transactionKey, errorBuffer, graphObject);

			}

			return hasError;
		}

		@Override
		public boolean wasVisited(List<GraphObject> traversedNodes, long transactionKey, ErrorBuffer errorBuffer, SecurityContext securityContext) {

			boolean hasError = false;

			for (VetoableGraphObjectListener listener : modificationListeners) {

				hasError |= listener.wasVisited(traversedNodes, transactionKey, errorBuffer, securityContext);

			}

			return hasError;
		}

		@Override
		public boolean graphObjectDeleted(SecurityContext securityContext, long transactionKey, ErrorBuffer errorBuffer, long id, Map<String, Object> properties) {

			boolean hasError = false;

			for (VetoableGraphObjectListener listener : modificationListeners) {

				hasError |= listener.graphObjectDeleted(securityContext, transactionKey, errorBuffer, id, properties);

			}

			return hasError;
		}
	}

	// </editor-fold>
}<|MERGE_RESOLUTION|>--- conflicted
+++ resolved
@@ -50,12 +50,9 @@
 import java.util.*;
 import java.util.logging.Level;
 import java.util.logging.Logger;
-<<<<<<< HEAD
 import org.structr.common.error.FrameworkException;
 import org.structr.core.entity.NamedRelation;
 import org.structr.core.node.RelationshipFactory;
-=======
->>>>>>> 0e792165
 
 //~--- classes ----------------------------------------------------------------
 
@@ -82,16 +79,10 @@
 	private static final Map<String, NamedRelation> globalRelationshipNameMap                                              = new LinkedHashMap<String, NamedRelation>();
 	private static final Set<VetoableGraphObjectListener> modificationListeners                                            = new LinkedHashSet<VetoableGraphObjectListener>();
 	private static final Logger logger                                                                                     = Logger.getLogger(EntityContext.class.getName());
-<<<<<<< HEAD
 	private static final Map<String, Set<Transformation<AbstractRelationship>>> globalRelationshipCreationTransformationMap = new LinkedHashMap<String, Set<Transformation<AbstractRelationship>>>();
 	private static final EntityContextModificationListener globalModificationListener                                      = new EntityContextModificationListener();
 	private static final Map<Class, Set<Transformation<AbstractNode>>> globalEntityCreationTransformationMap               = new LinkedHashMap<Class, Set<Transformation<AbstractNode>>>();
-=======
-	private static final Map<String, Set<Transformation<StructrRelationship>>> globalRelationshipCreationTransformationMap = new LinkedHashMap<String, Set<Transformation<StructrRelationship>>>();
-	private static final EntityContextModificationListener globalModificationListener                                      = new EntityContextModificationListener();
-	private static final Map<Class, Set<Transformation<AbstractNode>>> globalEntityCreationTransformationMap               = new LinkedHashMap<Class, Set<Transformation<AbstractNode>>>();
 	private static final Map<Long, FrameworkException> exceptionMap                                                        = new LinkedHashMap<Long, FrameworkException>();
->>>>>>> 0e792165
 	private static final Map<Thread, SecurityContext> securityContextMap                                                   = Collections.synchronizedMap(new WeakHashMap<Thread, SecurityContext>());
 	private static final Map<Thread, Long> transactionKeyMap                                                               = Collections.synchronizedMap(new WeakHashMap<Thread, Long>());
 
@@ -388,11 +379,7 @@
 		return getRelationshipCreationTransformations(relType, startNodeType.getSimpleName(), endNodeType.getSimpleName());
 	}
 
-<<<<<<< HEAD
 	public static Set<Transformation<AbstractRelationship>> getRelationshipCreationTransformations(RelationshipType relType, String startNodeType, String endNodeType) {
-=======
-	public static Set<Transformation<StructrRelationship>> getRelationshipCreationTransformations(RelationshipType relType, String startNodeType, String endNodeType) {
->>>>>>> 0e792165
 
 		String key = createTripleKey(relType.name(), normalizeEntityName(startNodeType), normalizeEntityName(endNodeType));
 
@@ -403,17 +390,9 @@
 
 		Set<Transformation<AbstractRelationship>> transformations = globalRelationshipCreationTransformationMap.get(key);
 
-<<<<<<< HEAD
 		if (transformations == null) {
 
 			transformations = new LinkedHashSet<Transformation<AbstractRelationship>>();
-=======
-		Set<Transformation<StructrRelationship>> transformations = globalRelationshipCreationTransformationMap.get(key);
-
-		if (transformations == null) {
-
-			transformations = new LinkedHashSet<Transformation<StructrRelationship>>();
->>>>>>> 0e792165
 
 			globalRelationshipCreationTransformationMap.put(key, transformations);
 
@@ -914,7 +893,6 @@
 				}
 
 				// 8: apply transformations triggered by created relationships
-<<<<<<< HEAD
 				for (AbstractRelationship rel : createdRels) {
 
 					String startNodeType                                     = (String) rel.getStartNode().getProperty(AbstractNode.Key.type.name());
@@ -924,17 +902,6 @@
 					if (transformations != null) {
 
 						for (Transformation<AbstractRelationship> transformation : transformations) {
-=======
-				for (StructrRelationship rel : createdRels) {
-
-					String startNodeType                                     = (String) rel.getStartNode().getProperty(AbstractNode.Key.type.name());
-					String endNodeType                                       = (String) rel.getEndNode().getProperty(AbstractNode.Key.type.name());
-					Set<Transformation<StructrRelationship>> transformations = EntityContext.getRelationshipCreationTransformations(rel.getRelType(), startNodeType, endNodeType);
-
-					if (transformations != null) {
-
-						for (Transformation<StructrRelationship> transformation : transformations) {
->>>>>>> 0e792165
 
 							try {
 								transformation.apply(securityContext, rel);
@@ -968,13 +935,7 @@
 		}
 
 		@Override
-<<<<<<< HEAD
-		public void afterCommit(TransactionData data, Long transactionKey) {
-
-		}
-=======
 		public void afterCommit(TransactionData data, Long transactionKey) {}
->>>>>>> 0e792165
 
 		@Override
 		public void afterRollback(TransactionData data, Long transactionKey) {
