--- conflicted
+++ resolved
@@ -382,13 +382,8 @@
 	private static void registerPropertyRelationInternal(String sourceType, PropertyKey[] properties, String destType, RelationshipType relType, Direction direction, Cardinality cardinality,
 		Notion notion, boolean cascadeDelete) {
 
-<<<<<<< HEAD
 		Map<String, RelationClass> typeMap = getPropertyRelationshipMapForType(sourceType);
-		RelationClass rel                  = new RelationClass(destType, relType, direction, cardinality, notion);
-=======
-		Map<String, DirectedRelation> typeMap = getPropertyRelationshipMapForType(sourceType);
-		DirectedRelation rel                  = new DirectedRelation(destType, relType, direction, cardinality, notion, cascadeDelete);
->>>>>>> 788b056c
+		RelationClass rel                  = new RelationClass(destType, relType, direction, cardinality, notion, cascadeDelete);
 
 		for (PropertyKey prop : properties) {
 
@@ -402,22 +397,13 @@
 
 		Map<String, RelationClass> typeMap = getPropertyRelationshipMapForType(sourceType);
 
-<<<<<<< HEAD
-		typeMap.put(property, new RelationClass(destType, relType, direction, cardinality, notion));
-=======
-		typeMap.put(property, new DirectedRelation(destType, relType, direction, cardinality, notion, cascadeDelete));
->>>>>>> 788b056c
+		typeMap.put(property, new RelationClass(destType, relType, direction, cardinality, notion, cascadeDelete));
 	}
 
 	private static void registerEntityRelationInternal(String sourceType, String destType, RelationshipType relType, Direction direction, Cardinality cardinality, Notion notion, boolean cascadeDelete) {
 
-<<<<<<< HEAD
 		Map<String, RelationClass> typeMap = getEntityRelationshipMapForType(sourceType);
-		RelationClass directedRelation     = new RelationClass(destType, relType, direction, cardinality, notion);
-=======
-		Map<String, DirectedRelation> typeMap = getEntityRelationshipMapForType(sourceType);
-		DirectedRelation directedRelation     = new DirectedRelation(destType, relType, direction, cardinality, notion, cascadeDelete);
->>>>>>> 788b056c
+		RelationClass directedRelation     = new RelationClass(destType, relType, direction, cardinality, notion, cascadeDelete);
 
 		typeMap.put(destType, directedRelation);
 	}
