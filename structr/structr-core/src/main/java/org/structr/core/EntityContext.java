--- conflicted
+++ resolved
@@ -113,39 +113,7 @@
 	public static void registerNamedRelation(String relationName, Class relationshipEntityType, Class sourceType, Class destType, RelationshipType relType) {
 
 		globalRelationshipNameMap.put(relationName, new NamedRelation(relationName, sourceType, destType, relType));
-<<<<<<< HEAD
-		globalRelationshipClassMap.put(combinedRelType(sourceType, destType, relType), relationshipEntityType);
-	}
-
-	public static NamedRelation getNamedRelation(String relationName) {
-		return globalRelationshipNameMap.get(relationName);
-	}
-
-	
-	public static Class getNamedRelationClass(String sourceType, String destType, String relType) {
-		return globalRelationshipClassMap.get(combinedRelType(sourceType, destType, relType));
-	}
-
-	public static Class getNamedRelationClass(Class sourceType, Class destType, RelationshipType relType) {
-		Class namedRelationClass = null;
-
-		Class superClass = sourceType;
-
-		while (namedRelationClass == null && !superClass.equals(Object.class)) {
-
-			namedRelationClass = globalRelationshipClassMap.get(combinedRelType(superClass, destType, relType));
-			// one level up :)
-			superClass = superClass.getSuperclass();
-		}
-
-		return globalRelationshipClassMap.get(combinedRelType(sourceType, destType, relType));
-	}
-
-	public static Collection<NamedRelation> getNamedRelations() {
-		return globalRelationshipNameMap.values();
-=======
-		globalRelationshipClassMap.put(createCombinedRelationshipType(sourceType.getSimpleName(), destType.getSimpleName(), relType.name()), relationshipEntityType);
->>>>>>> e7c2043a
+		globalRelationshipClassMap.put(createCombinedRelationshipType(sourceType, destType, relType), relationshipEntityType);
 	}
 
 	// ----- property and entity relationships -----
@@ -162,7 +130,8 @@
 		registerPropertyRelationInternal(sourceType.getSimpleName(), property, destType.getSimpleName(), relType, direction, cardinality, objectNotion);
 	}
 
-	public static void registerPropertyRelation(Class sourceType, PropertyKey[] propertySet, Class destType, RelationshipType relType, Direction direction, Cardinality cardinality, Notion notion) {
+	public static void registerPropertyRelation(Class sourceType, PropertyKey[] propertySet, Class destType, RelationshipType relType, Direction direction, Cardinality cardinality,
+		Notion notion) {
 
 		notion.setType(destType);
 		registerPropertyRelationInternal(sourceType.getSimpleName(), propertySet, destType.getSimpleName(), relType, direction, cardinality, notion);
@@ -195,22 +164,22 @@
 
 	// ----- property set methods -----
 	public static void registerPropertySet(Class type, String propertyView, PropertyKey... propertySet) {
-
 		registerPropertySet(type, propertyView, false, propertySet);
 	}
 
 	public static void registerPropertySet(Class type, String propertyView, String[] propertySet) {
-
 		registerPropertySet(type, propertyView, false, propertySet);
 	}
 
-	public static void registerPropertySet(Class type, String propertyView,  boolean useViewPrefix, PropertyKey... propertySet) {
+	public static void registerPropertySet(Class type, String propertyView, boolean useViewPrefix, PropertyKey... propertySet) {
 
 		Set<String> properties = getPropertySet(type, propertyView);
 
 		for (PropertyKey property : propertySet) {
 
-			properties.add((useViewPrefix ? propertyView : "").concat(property.name()));
+			properties.add((useViewPrefix
+					? propertyView
+					: "").concat(property.name()));
 
 		}
 
@@ -228,14 +197,16 @@
 
 		}
 	}
-	
+
 	public static void registerPropertySet(Class type, String propertyView, boolean useViewPrefix, String[] propertySet) {
 
 		Set<String> properties = getPropertySet(type, propertyView);
 
 		for (String property : propertySet) {
 
-			properties.add((useViewPrefix ? propertyView : "").concat(property));
+			properties.add((useViewPrefix
+					? propertyView
+					: "").concat(property));
 
 		}
 
@@ -253,7 +224,7 @@
 
 		}
 	}
-	
+
 	public static void clearPropertySet(Class type, String propertyView) {
 		getPropertySet(type, propertyView).clear();
 	}
@@ -323,6 +294,7 @@
 	public static void registerSearchableProperty(Class type, String index, PropertyKey key) {
 		registerSearchableProperty(type, index, key.name());
 	}
+
 //
 //	public static void registerSearchableProperty(String type, String index, String key) {
 //		registerSearchableProperty(type.getSimpleName(), index, key);
@@ -401,11 +373,12 @@
 		Notion notion) {
 
 		Map<String, DirectedRelation> typeMap = getPropertyRelationshipMapForType(sourceType);
-
-		DirectedRelation rel = new DirectedRelation(destType, relType, direction, cardinality, notion);
+		DirectedRelation rel                  = new DirectedRelation(destType, relType, direction, cardinality, notion);
 
 		for (PropertyKey prop : properties) {
+
 			typeMap.put(prop.name(), rel);
+
 		}
 	}
 
@@ -429,16 +402,12 @@
 		transactionKeyMap.remove(Thread.currentThread());
 	}
 
-	public static String combinedRelType(Class sourceType, Class destType, RelationshipType relType) {
-		return combinedRelType(sourceType.getSimpleName(), relType.name(), destType.getSimpleName());
+	public static String createCombinedRelationshipType(Class sourceType, Class destType, RelationshipType relType) {
+		return createCombinedRelationshipType(sourceType.getSimpleName(), relType.name(), destType.getSimpleName());
 	}
 
 	// ----- private methods -----
-<<<<<<< HEAD
-	public static String combinedRelType(String sourceType, String destType, String relType) {
-=======
-	public static String createCombinedRelationshipType(String key1, String key2, String key3) {
->>>>>>> e7c2043a
+	public static String createCombinedRelationshipType(String sourceType, String relType, String destType) {
 
 		StringBuilder buf = new StringBuilder();
 
@@ -457,20 +426,37 @@
 
 	//~--- get methods ----------------------------------------------------
 
+	public static NamedRelation getNamedRelation(String relationName) {
+		return globalRelationshipNameMap.get(relationName);
+	}
+
+	public static Class getNamedRelationClass(String sourceType, String destType, String relType) {
+		return globalRelationshipClassMap.get(createCombinedRelationshipType(sourceType, destType, relType));
+	}
+
+	public static Class getNamedRelationClass(Class sourceType, Class destType, RelationshipType relType) {
+
+		Class namedRelationClass = null;
+		Class superClass         = sourceType;
+
+		while ((namedRelationClass == null) &&!superClass.equals(Object.class)) {
+
+			namedRelationClass = globalRelationshipClassMap.get(createCombinedRelationshipType(superClass, destType, relType));
+
+			// one level up :)
+			superClass = superClass.getSuperclass();
+
+		}
+
+		return globalRelationshipClassMap.get(createCombinedRelationshipType(sourceType, destType, relType));
+	}
+
+	public static Collection<NamedRelation> getNamedRelations() {
+		return globalRelationshipNameMap.values();
+	}
+
 	public static Object getDefaultValue(Class type, String propertyKey) {
 		return getGlobalDefaultValueMapForType(type).get(propertyKey);
-	}
-
-	public static NamedRelation getNamedRelation(String relationName) {
-		return globalRelationshipNameMap.get(relationName);
-	}
-
-	public static Class getNamedRelationClass(String sourceType, String destType, String relType) {
-		return globalRelationshipClassMap.get(createCombinedRelationshipType(sourceType, destType, relType));
-	}
-
-	public static Collection<NamedRelation> getNamedRelations() {
-		return globalRelationshipNameMap.values();
 	}
 
 	public static Set<VetoableGraphObjectListener> getModificationListeners() {
@@ -505,19 +491,14 @@
 	}
 
 	// ----- static relationship methods -----
-	public static DirectedRelation getDirectedRelation(Class sourceType, Class destType) {
+	public static DirectedRelation getDirectedRelationship(Class sourceType, Class destType) {
 
 		DirectedRelation relation = null;
 		Class localType           = sourceType;
 
-<<<<<<< HEAD
-		while(relation == null && !localType.equals(Object.class)) {
-			relation = getDirectedRelation(localType.getSimpleName(), destType.getSimpleName());
-=======
 		while ((relation == null) &&!localType.equals(Object.class)) {
 
 			relation  = getDirectedRelationship(localType.getSimpleName(), destType.getSimpleName());
->>>>>>> e7c2043a
 			localType = localType.getSuperclass();
 
 		}
@@ -525,19 +506,14 @@
 		return relation;
 	}
 
-	public static DirectedRelation getDirectedRelation(Class sourceType, String key) {
+	public static DirectedRelation getDirectedRelationship(Class sourceType, String key) {
 
 		DirectedRelation relation = null;
 		Class localType           = sourceType;
 
-<<<<<<< HEAD
-		while(relation == null && !localType.equals(Object.class)) {
-			relation = getDirectedRelation(localType.getSimpleName(), key);
-=======
 		while ((relation == null) &&!localType.equals(Object.class)) {
 
 			relation  = getDirectedRelationship(localType.getSimpleName(), key);
->>>>>>> e7c2043a
 			localType = localType.getSuperclass();
 
 		}
@@ -545,7 +521,7 @@
 		return relation;
 	}
 
-	public static DirectedRelation getDirectedRelation(String sourceType, String key) {
+	public static DirectedRelation getDirectedRelationship(String sourceType, String key) {
 
 		String normalizedSourceType = normalizeEntityName(sourceType);
 		DirectedRelation rel        = null;
@@ -561,7 +537,7 @@
 
 		return rel;
 	}
-	
+
 	// ----- property set methods -----
 	public static Set<String> getPropertySet(Class type, String propertyView) {
 
@@ -999,7 +975,6 @@
 					AbstractRelationship relationship = relFactory.createRelationship(securityContext, rel);
 
 					hasError |= graphObjectCreated(securityContext, transactionKey, errorBuffer, relationship);
-					//hasError |= relationshipCreated(securityContext, transactionKey, errorBuffer, relationship);
 
 					createdRels.add(relationship);
 
@@ -1010,9 +985,8 @@
 
 					AbstractRelationship relationship = relFactory.createRelationship(securityContext, rel);
 
-					//hasError |= graphObjectDeleted(securityContext, transactionKey, errorBuffer, removedRelProperties.get(rel));
-//					hasError |= relationshipDeleted(securityContext, transactionKey, errorBuffer, relationship);
 					hasError |= graphObjectDeleted(securityContext, transactionKey, errorBuffer, relationship, removedRelProperties.get(rel));
+
 					deletedRels.add(relationship);
 
 				}
@@ -1107,14 +1081,18 @@
 					}
 				}
 
-				for(AbstractNode node : createdNodes) {
+				for (AbstractNode node : createdNodes) {
+
 					indexNodeCommand.execute(node);
+
 				}
-				
-				for(AbstractRelationship rel : createdRels) {
+
+				for (AbstractRelationship rel : createdRels) {
+
 					indexRelationshipCommand.execute(rel);
+
 				}
-				
+
 				// notify listeners of commit
 				hasError |= commit(securityContext, transactionKey, errorBuffer);
 
@@ -1260,34 +1238,6 @@
 
 			return hasError;
 		}
-
-//		@Override
-//		public boolean relationshipDeleted(SecurityContext securityContext, long transactionKey, ErrorBuffer errorBuffer, AbstractRelationship relationship) {
-//
-//			boolean hasError = false;
-//
-//			for (VetoableGraphObjectListener listener : modificationListeners) {
-//
-//				hasError |= listener.relationshipDeleted(securityContext, transactionKey, errorBuffer, relationship);
-//
-//			}
-//
-//			return hasError;
-//		}
-//
-//		@Override
-//		public boolean relationshipCreated(SecurityContext securityContext, long transactionKey, ErrorBuffer errorBuffer, AbstractRelationship relationship) {
-//
-//			boolean hasError = false;
-//
-//			for (VetoableGraphObjectListener listener : modificationListeners) {
-//
-//				hasError |= listener.relationshipCreated(securityContext, transactionKey, errorBuffer, relationship);
-//
-//			}
-//
-//			return hasError;
-//		}
 	}
 
 	// </editor-fold>
