--- conflicted
+++ resolved
@@ -177,13 +177,8 @@
 				Node startNode               = fromNode.getNode();
 				Node endNode                 = toNode.getNode();
 
-<<<<<<< HEAD
 				Relationship rel = startNode.createRelationshipTo(endNode, relType);
 				AbstractRelationship newRel  = relationshipFactory.createRelationship(securityContext, rel);
-=======
-				neoRelationship = startNode.createRelationshipTo(endNode, relType);
-				newRel          = new StructrRelationship(securityContext, neoRelationship);
->>>>>>> 0e792165
 
 //				if (newRel != null) {
 //
@@ -193,11 +188,6 @@
 //						transformation.apply(securityContext, newRel);
 //
 //					}
-<<<<<<< HEAD
-//
-=======
-//					
->>>>>>> 0e792165
 //				}
 				
 				return newRel;
