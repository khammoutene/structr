/*
 *  Copyright (C) 2011 Axel Morgner, structr <structr@structr.org>
 *
 *  This file is part of structr <http://structr.org>.
 *
 *  structr is free software: you can redistribute it and/or modify
 *  it under the terms of the GNU General Public License as published by
 *  the Free Software Foundation, either version 3 of the License, or
 *  (at your option) any later version.
 *
 *  structr is distributed in the hope that it will be useful,
 *  but WITHOUT ANY WARRANTY; without even the implied warranty of
 *  MERCHANTABILITY or FITNESS FOR A PARTICULAR PURPOSE.  See the
 *  GNU General Public License for more details.
 *
 *  You should have received a copy of the GNU General Public License
 *  along with structr.  If not, see <http://www.gnu.org/licenses/>.
 */



package org.structr.core.node.search;

import org.apache.commons.lang.ArrayUtils;
import org.apache.commons.lang.StringUtils;

import org.structr.common.PropertyKey;
import org.structr.common.SecurityContext;
import org.structr.common.error.FrameworkException;
import org.structr.core.EntityContext;
import org.structr.core.Services;
import org.structr.core.entity.AbstractNode;
import org.structr.core.entity.AbstractRelationship;
import org.structr.core.entity.NamedRelation;
import org.structr.core.entity.PlainText;
import org.structr.core.module.GetEntitiesCommand;

//~--- JDK imports ------------------------------------------------------------

import java.text.Normalizer;

import java.util.LinkedList;
import java.util.List;
import java.util.Map;
import java.util.logging.Level;
import java.util.logging.Logger;

//~--- classes ----------------------------------------------------------------

/**
 *
 * @author axel
 */
public abstract class Search {

	private static final Logger logger      = Logger.getLogger(Search.class.getName());
	private static Character[] specialChars = new Character[] {

		'\\', '+', '-', '!', '(', ')', ':', '^', '[', ']', '\"', '{', '}', '~', '*', '?', '|', '&', ';'

	};

	//~--- methods --------------------------------------------------------

	public static List<SearchAttribute> andExactTypeAndSubtypes(final String searchString) {

		List<SearchAttribute> attrs = new LinkedList<SearchAttribute>();

		attrs.add(Search.orExactType(searchString));

		try {

			Map<String, Class> entities = (Map) Services.command(SecurityContext.getSuperUserInstance(), GetEntitiesCommand.class).execute();
			Class parentClass           = entities.get(searchString);

			if (parentClass == null) {

				return attrs;

			}

			for (Map.Entry<String, Class> entity : entities.entrySet()) {

				Class entityClass = entity.getValue();

				if (parentClass.isAssignableFrom(entityClass)) {

					attrs.add(Search.orExactType(entity.getKey()));

				}

			}

		} catch (FrameworkException fex) {
			logger.log(Level.WARNING, "Unable to add subtypes to search attributes", fex);
		}

		return attrs;
	}

	public static SearchAttribute orType(final String searchString) {

		SearchAttribute attr = new TextualSearchAttribute(AbstractNode.Key.type.name(), searchString, SearchOperator.OR);

		return attr;
	}

	public static SearchAttribute andType(final String searchString) {

		SearchAttribute attr = new TextualSearchAttribute(AbstractNode.Key.type.name(), searchString, SearchOperator.AND);

		return attr;
	}

	public static SearchAttribute andRelType(final NamedRelation namedRelation) {
		return andRelType(namedRelation.getRelType().name(), namedRelation.getSourceType().getSimpleName(), namedRelation.getDestType().getSimpleName());
	}

	public static SearchAttribute andRelType(final String relType, final String sourceType, final String destType) {

<<<<<<< HEAD
		String searchString  = EntityContext.combinedRelType(sourceType, relType, destType);
=======
		String searchString = EntityContext.createCombinedRelationshipType(sourceType, relType, destType);
>>>>>>> e7c2043a
		SearchAttribute attr = new TextualSearchAttribute(AbstractRelationship.HiddenKey.type.name(), searchString, SearchOperator.AND);

		return attr;
	}

	public static SearchAttribute orRelType(final NamedRelation namedRelation) {
		return orRelType(namedRelation.getRelType().name(), namedRelation.getSourceType().getSimpleName(), namedRelation.getDestType().getSimpleName());
	}

	public static SearchAttribute orRelType(final String relType, final String sourceType, final String destType) {

<<<<<<< HEAD
		String searchString  = EntityContext.combinedRelType(sourceType, relType, destType);
=======
		String searchString = EntityContext.createCombinedRelationshipType(sourceType, relType, destType);
>>>>>>> e7c2043a
		SearchAttribute attr = new TextualSearchAttribute(AbstractRelationship.HiddenKey.type.name(), searchString, SearchOperator.OR);

		return attr;
	}

	public static SearchAttribute orName(final String searchString) {

		SearchAttribute attr = new TextualSearchAttribute(AbstractNode.Key.name.name(), searchString, SearchOperator.OR);

		return attr;
	}

	public static SearchAttribute andName(final String searchString) {

		SearchAttribute attr = new TextualSearchAttribute(AbstractNode.Key.name.name(), searchString, SearchOperator.AND);

		return attr;
	}

	public static SearchAttribute andTitle(final String searchString) {

		SearchAttribute attr = new TextualSearchAttribute(AbstractNode.Key.title.name(), searchString, SearchOperator.AND);

		return attr;
	}

	public static SearchAttribute orTitle(final String searchString) {

		SearchAttribute attr = new TextualSearchAttribute(AbstractNode.Key.title.name(), searchString, SearchOperator.OR);

		return attr;
	}

	public static SearchAttribute andContent(final String searchString) {

		SearchAttribute attr = new TextualSearchAttribute(PlainText.Key.content.name(), searchString, SearchOperator.AND);

		return attr;
	}

	public static SearchAttribute orContent(final String searchString) {

		SearchAttribute attr = new TextualSearchAttribute(PlainText.Key.content.name(), searchString, SearchOperator.OR);

		return attr;
	}

	public static SearchAttribute andProperty(final String key, final String searchString) {

		SearchAttribute attr = new TextualSearchAttribute(key, searchString, SearchOperator.AND);

		return attr;
	}

	public static SearchAttribute andProperty(final PropertyKey propertyKey, final String searchString) {

		SearchAttribute attr = new TextualSearchAttribute(propertyKey.name(), searchString, SearchOperator.AND);

		return attr;
	}

	public static SearchAttribute orExactType(final String searchString) {

		SearchAttribute attr = new TextualSearchAttribute(AbstractNode.Key.type.name(), exactMatch(searchString), SearchOperator.OR);

		return attr;
	}

	public static SearchAttribute andExactType(final String searchString) {

		SearchAttribute attr = new TextualSearchAttribute(AbstractNode.Key.type.name(), exactMatch(searchString), SearchOperator.AND);

		return attr;
	}

	public static SearchAttribute andExactRelType(final NamedRelation namedRelation) {
		return andExactRelType(namedRelation.getRelType().name(), namedRelation.getSourceType().getSimpleName(), namedRelation.getDestType().getSimpleName());
	}

	public static SearchAttribute andExactRelType(final String relType, final String sourceType, final String destType) {

<<<<<<< HEAD
		String searchString  = EntityContext.combinedRelType(sourceType, relType, destType);
=======
		String searchString = EntityContext.createCombinedRelationshipType(sourceType, relType, destType);
>>>>>>> e7c2043a
		SearchAttribute attr = new TextualSearchAttribute(AbstractRelationship.HiddenKey.type.name(), exactMatch(searchString), SearchOperator.AND);

		return attr;
	}

	public static SearchAttribute orExactRelType(final NamedRelation namedRelation) {
		return orRelType(namedRelation.getRelType().name(), namedRelation.getSourceType().getSimpleName(), namedRelation.getDestType().getSimpleName());
	}

	public static SearchAttribute orExactRelType(final String relType, final String sourceType, final String destType) {

<<<<<<< HEAD
		String searchString  = EntityContext.combinedRelType(sourceType, relType, destType);
=======
		String searchString = EntityContext.createCombinedRelationshipType(sourceType, relType, destType);
>>>>>>> e7c2043a
		SearchAttribute attr = new TextualSearchAttribute(AbstractRelationship.HiddenKey.type.name(), exactMatch(searchString), SearchOperator.OR);

		return attr;
	}

	public static SearchAttribute orExactName(final String searchString) {

		SearchAttribute attr = new TextualSearchAttribute(AbstractNode.Key.name.name(), exactMatch(searchString), SearchOperator.OR);

		return attr;
	}

	public static SearchAttribute andExactName(final String searchString) {

		SearchAttribute attr = new TextualSearchAttribute(AbstractNode.Key.name.name(), exactMatch(searchString), SearchOperator.AND);

		return attr;
	}

	public static SearchAttribute orExactTitle(final String searchString) {

		SearchAttribute attr = new TextualSearchAttribute(AbstractNode.Key.title.name(), exactMatch(searchString), SearchOperator.OR);

		return attr;
	}

	public static SearchAttribute andExactTitle(final String searchString) {

		SearchAttribute attr = new TextualSearchAttribute(AbstractNode.Key.title.name(), exactMatch(searchString), SearchOperator.AND);

		return attr;
	}

	public static SearchAttribute orExactContent(final String searchString) {

		SearchAttribute attr = new TextualSearchAttribute(PlainText.Key.content.name(), exactMatch(searchString), SearchOperator.OR);

		return attr;
	}

	public static SearchAttribute andExactUuid(final String searchString) {

		SearchAttribute attr = new TextualSearchAttribute(AbstractNode.Key.uuid.name(), exactMatch(searchString), SearchOperator.AND);

		return attr;
	}

	public static SearchAttribute andExactContent(final String searchString) {

		SearchAttribute attr = new TextualSearchAttribute(PlainText.Key.content.name(), exactMatch(searchString), SearchOperator.AND);

		return attr;
	}

	public static SearchAttribute andNotHidden() {

		SearchAttribute attr = new BooleanSearchAttribute(AbstractNode.Key.hidden.name(), true, SearchOperator.NOT);

		return attr;
	}

	public static SearchAttribute andExactProperty(final PropertyKey propertyKey, final String searchString) {

		SearchAttribute attr = new TextualSearchAttribute(propertyKey.name(), exactMatch(searchString), SearchOperator.AND);

		return attr;
	}

	public static SearchAttribute orExactProperty(final PropertyKey propertyKey, final String searchString) {

		SearchAttribute attr = new TextualSearchAttribute(propertyKey.name(), exactMatch(searchString), SearchOperator.OR);

		return attr;
	}

	public static SearchAttribute andExactProperty(final String key, final String searchString) {

		SearchAttribute attr = new TextualSearchAttribute(key, exactMatch(searchString), SearchOperator.AND);

		return attr;
	}

	public static String exactMatch(final String searchString) {
		return ("\"" + searchString + "\"");
	}

	public static String unquoteExactMatch(final String searchString) {

		String result = searchString;

		if (searchString.startsWith("\"")) {

			result = result.substring(1);

		}

		if (searchString.endsWith("\"")) {

			result = result.substring(0, result.length() - 1);

		}

		return result;
	}

	/**
	 * Normalize special characters to ASCII
	 *
	 * @param input
	 * @return
	 */
	public static String normalize(final String input) {

		String normalized = Normalizer.normalize(input, Normalizer.Form.NFD);

		return normalized.replaceAll("[^\\p{ASCII}]", "");
	}

	/**
	 * Remove dangerous characters from a search string
	 *
	 * @param input
	 * @return
	 */
	public static String clean(final String input) {

//              String output = Normalizer.clean(input, Form.NFD);
		String output = StringUtils.trim(input);

//              String output = input;
		// Remove all kinds of quotation marks
		output = StringUtils.replace(output, "´", "");
		output = StringUtils.replace(output, "`", "");
		output = StringUtils.replace(output, "'", "");

		// output = StringUtils.replace(output, ".", "");
		output = StringUtils.replace(output, ",", "");
		output = StringUtils.replace(output, " - ", "");
		output = StringUtils.replace(output, "- ", "");
		output = StringUtils.replace(output, " -", "");
		output = StringUtils.replace(output, "=", "");
		output = StringUtils.replace(output, "<", "");
		output = StringUtils.replace(output, ">", "");

		// Remove Lucene special characters
		//
		// + - && || ! ( ) { } [ ] ^ " ~ * ? : \
		output = StringUtils.replace(output, "+", "");

		// output = StringUtils.replace(output, "-", "");
		output = StringUtils.replace(output, "&&", "");
		output = StringUtils.replace(output, "||", "");
		output = StringUtils.replace(output, "!", "");
		output = StringUtils.replace(output, "(", "");
		output = StringUtils.replace(output, ")", "");
		output = StringUtils.replace(output, "{", "");
		output = StringUtils.replace(output, "}", "");
		output = StringUtils.replace(output, "[", "");
		output = StringUtils.replace(output, "]", "");
		output = StringUtils.replace(output, "^", "");
		output = StringUtils.replace(output, "\"", "");
		output = StringUtils.replace(output, "~", "");
		output = StringUtils.replace(output, "*", "");
		output = StringUtils.replace(output, "?", "");
		output = StringUtils.replace(output, ":", "");
		output = StringUtils.replace(output, "\\", "");

		return output;
	}

	public static String escapeForLucene(String input) {

		StringBuilder output = new StringBuilder();

		for (int i = 0; i < input.length(); i++) {

			char c = input.charAt(i);

			if (ArrayUtils.contains(specialChars, c) || Character.isWhitespace(c)) {

				output.append('\\');

			}

			output.append(c);

		}

		return output.toString();
	}

	//~--- get methods ----------------------------------------------------

	/**
	 * Return a list with all nodes matching the given string
	 *
	 * Internally, the wildcard character '*' will be appended to the string.
	 *
	 * @param string
	 * @return
	 */
	public static List<String> getNodeNamesLike(SecurityContext securityContext, final String string) {

		List<String> names                = new LinkedList<String>();
		List<SearchAttribute> searchAttrs = new LinkedList<SearchAttribute>();

		// always add wildcard character '*' for auto completion
		searchAttrs.add(Search.andName(string + SearchAttribute.WILDCARD));

		try {

			List<AbstractNode> result = (List<AbstractNode>) Services.command(securityContext, SearchNodeCommand.class).execute(null, false, false, searchAttrs);

			if (result != null) {

				for (AbstractNode n : result) {

					names.add(n.getName());

				}

			}

		} catch (FrameworkException fex) {
			logger.log(Level.WARNING, "Unable to execute SearchNodeCommand", fex);
		}

		return names;
	}
}<|MERGE_RESOLUTION|>--- conflicted
+++ resolved
@@ -118,11 +118,7 @@
 
 	public static SearchAttribute andRelType(final String relType, final String sourceType, final String destType) {
 
-<<<<<<< HEAD
-		String searchString  = EntityContext.combinedRelType(sourceType, relType, destType);
-=======
 		String searchString = EntityContext.createCombinedRelationshipType(sourceType, relType, destType);
->>>>>>> e7c2043a
 		SearchAttribute attr = new TextualSearchAttribute(AbstractRelationship.HiddenKey.type.name(), searchString, SearchOperator.AND);
 
 		return attr;
@@ -134,11 +130,7 @@
 
 	public static SearchAttribute orRelType(final String relType, final String sourceType, final String destType) {
 
-<<<<<<< HEAD
-		String searchString  = EntityContext.combinedRelType(sourceType, relType, destType);
-=======
 		String searchString = EntityContext.createCombinedRelationshipType(sourceType, relType, destType);
->>>>>>> e7c2043a
 		SearchAttribute attr = new TextualSearchAttribute(AbstractRelationship.HiddenKey.type.name(), searchString, SearchOperator.OR);
 
 		return attr;
@@ -220,11 +212,7 @@
 
 	public static SearchAttribute andExactRelType(final String relType, final String sourceType, final String destType) {
 
-<<<<<<< HEAD
-		String searchString  = EntityContext.combinedRelType(sourceType, relType, destType);
-=======
 		String searchString = EntityContext.createCombinedRelationshipType(sourceType, relType, destType);
->>>>>>> e7c2043a
 		SearchAttribute attr = new TextualSearchAttribute(AbstractRelationship.HiddenKey.type.name(), exactMatch(searchString), SearchOperator.AND);
 
 		return attr;
@@ -236,11 +224,7 @@
 
 	public static SearchAttribute orExactRelType(final String relType, final String sourceType, final String destType) {
 
-<<<<<<< HEAD
-		String searchString  = EntityContext.combinedRelType(sourceType, relType, destType);
-=======
 		String searchString = EntityContext.createCombinedRelationshipType(sourceType, relType, destType);
->>>>>>> e7c2043a
 		SearchAttribute attr = new TextualSearchAttribute(AbstractRelationship.HiddenKey.type.name(), exactMatch(searchString), SearchOperator.OR);
 
 		return attr;
