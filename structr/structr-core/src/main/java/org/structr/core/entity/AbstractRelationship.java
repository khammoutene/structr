--- conflicted
+++ resolved
@@ -1076,12 +1076,8 @@
 		Class type = this.getClass();
 
 		// check for read-only properties
-<<<<<<< HEAD
 		//if (EntityContext.isReadOnlyProperty(type, key) || (EntityContext.isWriteOnceProperty(type, key) && (dbRelationship != null) && dbRelationship.hasProperty(key.name()))) {
 		if (key.isReadOnlyProperty() || (key.isWriteOnceProperty() && (dbRelationship != null) && dbRelationship.hasProperty(key.name()))) {
-=======
-		if (EntityContext.isReadOnlyProperty(type, key) || (EntityContext.isWriteOnceProperty(type, key) && (dbRelationship != null) && dbRelationship.hasProperty(key.dbName()))) {
->>>>>>> be6a0b79
 
 			if (readOnlyPropertiesUnlocked) {
 
