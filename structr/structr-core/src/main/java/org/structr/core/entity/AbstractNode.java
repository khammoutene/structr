--- conflicted
+++ resolved
@@ -728,11 +728,7 @@
 		}
 
 		// Then check per-user permissions
-<<<<<<< HEAD
-		return hasPermission(StructrRelationship.Permission.read.name(),
-=======
 		return hasPermission(StructrRelationship.Key.read.name(),
->>>>>>> fd5e7ce1
 				     user);
 	}
 
@@ -743,11 +739,7 @@
 	 */
 	public boolean showTreeAllowed() {
 
-<<<<<<< HEAD
-		return hasPermission(StructrRelationship.Permission.showTree.name(),
-=======
 		return hasPermission(StructrRelationship.Key.showTree.name(),
->>>>>>> fd5e7ce1
 				     user);
 	}
 
@@ -758,11 +750,7 @@
 	 */
 	public boolean writeAllowed() {
 
-<<<<<<< HEAD
-		return hasPermission(StructrRelationship.Permission.write.name(),
-=======
 		return hasPermission(StructrRelationship.Key.showTree.name(),
->>>>>>> fd5e7ce1
 				     user);
 	}
 
@@ -773,11 +761,7 @@
 	 */
 	public boolean createSubnodeAllowed() {
 
-<<<<<<< HEAD
-		return hasPermission(StructrRelationship.Permission.createNode.name(),
-=======
 		return hasPermission(StructrRelationship.Key.createNode.name(),
->>>>>>> fd5e7ce1
 				     user);
 	}
 
@@ -788,11 +772,7 @@
 	 */
 	public boolean deleteNodeAllowed() {
 
-<<<<<<< HEAD
-		return hasPermission(StructrRelationship.Permission.deleteNode.name(),
-=======
 		return hasPermission(StructrRelationship.Key.deleteNode.name(),
->>>>>>> fd5e7ce1
 				     user);
 	}
 
@@ -803,11 +783,7 @@
 	 */
 	public boolean addRelationshipAllowed() {
 
-<<<<<<< HEAD
-		return hasPermission(StructrRelationship.Permission.addRelationship.name(),
-=======
 		return hasPermission(StructrRelationship.Key.addRelationship.name(),
->>>>>>> fd5e7ce1
 				     user);
 	}
 
@@ -818,11 +794,7 @@
 	 */
 	public boolean editPropertiesAllowed() {
 
-<<<<<<< HEAD
-		return hasPermission(StructrRelationship.Permission.editProperties.name(),
-=======
 		return hasPermission(StructrRelationship.Key.editProperties.name(),
->>>>>>> fd5e7ce1
 				     user);
 	}
 
@@ -833,11 +805,7 @@
 	 */
 	public boolean removeRelationshipAllowed() {
 
-<<<<<<< HEAD
-		return hasPermission(StructrRelationship.Permission.removeRelationship.name(),
-=======
 		return hasPermission(StructrRelationship.Key.removeRelationship.name(),
->>>>>>> fd5e7ce1
 				     user);
 	}
 
@@ -872,11 +840,7 @@
 
 		r = getSecurityRelationship(user);
 
-<<<<<<< HEAD
-		if ((r != null) && r.isAllowed(StructrRelationship.Permission.accessControl.name())) {
-=======
 		if ((r != null) && r.isAllowed(StructrRelationship.Key.accessControl.name())) {
->>>>>>> fd5e7ce1
 			return true;
 		}
 
