--- conflicted
+++ resolved
@@ -55,7 +55,6 @@
 import org.structr.common.renderer.DefaultEditRenderer;
 import org.structr.common.renderer.RenderContext;
 import org.structr.common.renderer.RenderController;
-import org.structr.core.Command;
 import org.structr.core.EntityContext;
 import org.structr.core.GraphObject;
 import org.structr.core.NodeRenderer;
@@ -76,7 +75,6 @@
 import org.structr.core.node.NodeRelationshipStatisticsCommand;
 import org.structr.core.node.NodeRelationshipsCommand;
 import org.structr.core.node.SetOwnerCommand;
-import org.structr.core.node.StructrNodeFactory;
 import org.structr.core.node.StructrTransaction;
 import org.structr.core.node.TransactionCommand;
 import org.structr.core.node.XPath;
@@ -109,6 +107,7 @@
 
 import javax.servlet.http.HttpServletRequest;
 import javax.servlet.http.HttpSession;
+import org.structr.core.Command;
 
 //~--- classes ----------------------------------------------------------------
 
@@ -214,9 +213,9 @@
 
 	public static enum Key implements PropertyKey {
 
-		name, type, nodeId, createdBy, createdDate, deleted, hidden, lastModifiedDate, position,
-		visibleToPublicUsers, title, titles, visibilityEndDate, visibilityStartDate,
-		visibleToAuthenticatedUsers, templateId, categories, ownerId, owner;
+		name, type, nodeId, createdBy, createdDate, deleted, hidden, lastModifiedDate, position, visibleToPublicUsers,
+		title, titles, visibilityEndDate, visibilityStartDate, visibleToAuthenticatedUsers, templateId,
+		categories, ownerId, owner;
 	}
 
 	//~--- constructors ---------------------------------------------------
@@ -486,90 +485,91 @@
 	public String toString() {
 
 		/*
-		 * StringBuilder out = new StringBuilder();
-		 *
-		 * out.append(getName()).append(" [").append(getId()).append("]: ");
-		 *
-		 * List<String> props = new LinkedList<String>();
-		 *
-		 * for (String key : getPropertyKeys()) {
-		 *
-		 *       Object value = getProperty(key);
-		 *
-		 *       if (value != null) {
-		 *
-		 *               String displayValue = "";
-		 *
-		 *               if (value.getClass().isPrimitive()) {
-		 *                       displayValue = value.toString();
-		 *               } else if (value.getClass().isArray()) {
-		 *
-		 *                       if (value instanceof byte[]) {
-		 *                               displayValue = new String((byte[]) value);
-		 *                       } else if (value instanceof char[]) {
-		 *                               displayValue = new String((char[]) value);
-		 *                       } else if (value instanceof double[]) {
-		 *
-		 *                               Double[] values = ArrayUtils.toObject((double[]) value);
-		 *
-		 *                               displayValue = "[ " + StringUtils.join(values, " , ") + " ]";
-		 *
-		 *                       } else if (value instanceof float[]) {
-		 *
-		 *                               Float[] values = ArrayUtils.toObject((float[]) value);
-		 *
-		 *                               displayValue = "[ " + StringUtils.join(values, " , ") + " ]";
-		 *
-		 *                       } else if (value instanceof short[]) {
-		 *
-		 *                               Short[] values = ArrayUtils.toObject((short[]) value);
-		 *
-		 *                               displayValue = "[ " + StringUtils.join(values, " , ") + " ]";
-		 *
-		 *                       } else if (value instanceof long[]) {
-		 *
-		 *                               Long[] values = ArrayUtils.toObject((long[]) value);
-		 *
-		 *                               displayValue = "[ " + StringUtils.join(values, " , ") + " ]";
-		 *
-		 *                       } else if (value instanceof int[]) {
-		 *
-		 *                               Integer[] values = ArrayUtils.toObject((int[]) value);
-		 *
-		 *                               displayValue = "[ " + StringUtils.join(values, " , ") + " ]";
-		 *
-		 *                       } else if (value instanceof boolean[]) {
-		 *
-		 *                               Boolean[] values = (Boolean[]) value;
-		 *
-		 *                               displayValue = "[ " + StringUtils.join(values, " , ") + " ]";
-		 *
-		 *                       } else if (value instanceof byte[]) {
-		 *                               displayValue = new String((byte[]) value);
-		 *                       } else {
-		 *
-		 *                               Object[] values = (Object[]) value;
-		 *
-		 *                               displayValue = "[ " + StringUtils.join(values, " , ") + " ]";
-		 *                       }
-		 *
-		 *               } else {
-		 *
-		 *                       if(!(value instanceof AbstractNode)) {
-		 *                               displayValue = value.toString();
-		 *                       } else {
-		 *                               displayValue = "AbstractNode";
-		 *                       }
-		 *               }
-		 *
-		 *               props.add("\"" + key + "\"" + " : " + "\"" + displayValue + "\"");
-		 *       }
-		 * }
-		 *
-		 * out.append("{ ").append(StringUtils.join(props.toArray(), " , ")).append(" }");
-		 *
-		 * return out.toString();
+		StringBuilder out = new StringBuilder();
+
+		out.append(getName()).append(" [").append(getId()).append("]: ");
+
+		List<String> props = new LinkedList<String>();
+
+		for (String key : getPropertyKeys()) {
+
+			Object value = getProperty(key);
+
+			if (value != null) {
+
+				String displayValue = "";
+
+				if (value.getClass().isPrimitive()) {
+					displayValue = value.toString();
+				} else if (value.getClass().isArray()) {
+
+					if (value instanceof byte[]) {
+						displayValue = new String((byte[]) value);
+					} else if (value instanceof char[]) {
+						displayValue = new String((char[]) value);
+					} else if (value instanceof double[]) {
+
+						Double[] values = ArrayUtils.toObject((double[]) value);
+
+						displayValue = "[ " + StringUtils.join(values, " , ") + " ]";
+
+					} else if (value instanceof float[]) {
+
+						Float[] values = ArrayUtils.toObject((float[]) value);
+
+						displayValue = "[ " + StringUtils.join(values, " , ") + " ]";
+
+					} else if (value instanceof short[]) {
+
+						Short[] values = ArrayUtils.toObject((short[]) value);
+
+						displayValue = "[ " + StringUtils.join(values, " , ") + " ]";
+
+					} else if (value instanceof long[]) {
+
+						Long[] values = ArrayUtils.toObject((long[]) value);
+
+						displayValue = "[ " + StringUtils.join(values, " , ") + " ]";
+
+					} else if (value instanceof int[]) {
+
+						Integer[] values = ArrayUtils.toObject((int[]) value);
+
+						displayValue = "[ " + StringUtils.join(values, " , ") + " ]";
+
+					} else if (value instanceof boolean[]) {
+
+						Boolean[] values = (Boolean[]) value;
+
+						displayValue = "[ " + StringUtils.join(values, " , ") + " ]";
+
+					} else if (value instanceof byte[]) {
+						displayValue = new String((byte[]) value);
+					} else {
+
+						Object[] values = (Object[]) value;
+
+						displayValue = "[ " + StringUtils.join(values, " , ") + " ]";
+					}
+
+				} else {
+
+					if(!(value instanceof AbstractNode)) {
+						displayValue = value.toString();
+					} else {
+						displayValue = "AbstractNode";
+					}
+				}
+
+				props.add("\"" + key + "\"" + " : " + "\"" + displayValue + "\"");
+			}
+		}
+
+		out.append("{ ").append(StringUtils.join(props.toArray(), " , ")).append(" }");
+
+		return out.toString();
 		 */
+
 		return "AbstractNode";
 	}
 
@@ -1875,17 +1875,6 @@
 		// ----- BEGIN automatic property resolution -----
 
 		// check for static relationships and return related nodes
-<<<<<<< HEAD
-		String singularType = (key.endsWith("ies")
-				       ? key.substring(0,
-			key.length() - 3).concat("y")
-				       : (key.endsWith("s")
-					  ? key.substring(0,
-			key.length() - 1)
-					  : key));
-
-		if (EntityContext.getRelations(type).containsKey(singularType)) {
-=======
 		String singularType = getSingularTypeName(key);
 		if(key.endsWith("Id")) {
 
@@ -1895,19 +1884,10 @@
 		}
 
 		if(singularType != null && EntityContext.getRelations(type).containsKey(singularType)) {
->>>>>>> 05d63fbb
 
 			// static relationship detected, return related nodes
 			// (we omit null check here because containsKey ensures that rel is not null)
 			DirectedRelationship rel = EntityContext.getRelations(type).get(singularType);
-<<<<<<< HEAD
-
-			if (rel != null) {
-
-				return getTraversalResults(rel.getRelType(),
-							   rel.getDirection(),
-							   StringUtils.capitalize(singularType));
-=======
 			if(idRequested) {
 				AbstractNode node = rel.getRelatedNode(securityContext, this, singularType);
 				if(node != null) {
@@ -1917,7 +1897,6 @@
 				}
 			} else {
 				return rel.getRelatedNodes(securityContext, this, singularType);
->>>>>>> 05d63fbb
 			}
 		}
 		// ----- END automatic property resolution -----
@@ -1929,12 +1908,10 @@
 		// Temporary hook for format conversion introduced with 0.4.3-SNAPSHOT:
 		// public -> visibleToPublicUsers (due to usage of enum Permission public instead of public static final String PUBLIC = "public"
 		// TODO: remove this hook if you can be absolutely sure that no old repository is in use anymore!
-		if (key.equals(Key.visibleToPublicUsers.name())
-			&& (dbNode.hasProperty("public") || dbNode.hasProperty("isPublic"))) {
-
-			final Object oldValue          = dbNode.hasProperty("public")
-							 ? dbNode.getProperty("public")
-							 : dbNode.getProperty("isPublic");
+		if (key.equals(Key.visibleToPublicUsers.name()) && dbNode.hasProperty("public")) {
+
+			final Object oldValue = dbNode.getProperty("public");
+
 			StructrTransaction transaction = new StructrTransaction() {
 
 				@Override
@@ -1942,14 +1919,7 @@
 
 					dbNode.setProperty(Key.visibleToPublicUsers.name(),
 							   oldValue);
-
-					if (dbNode.hasProperty("public")) {
-						dbNode.removeProperty("public");
-					}
-
-					if (dbNode.hasProperty("isPublic")) {
-						dbNode.removeProperty("isPublic");
-					}
+					dbNode.removeProperty("public");
 
 					return null;
 				}
@@ -1966,6 +1936,7 @@
 					   "Error while setting property",
 					   transaction.getCause());
 			}
+
 		}
 
 		if ((key != null) && dbNode.hasProperty(key)) {
@@ -2908,61 +2879,6 @@
 		return (size);
 	}
 
-<<<<<<< HEAD
-	public Set<AbstractNode> getTraversalResults(final RelationshipType relType, final Direction direction,
-		final String type) {
-
-		// use traverser
-		Iterable<Node> nodes = Traversal.description().breadthFirst().relationships(relType,
-			direction).evaluator(new Evaluator() {
-
-			@Override
-			public Evaluation evaluate(Path path) {
-
-				int len = path.length();
-
-				if (len <= 1) {
-
-					if (len == 0) {
-
-						// do not include start node (which is the
-						// index node in this case), but continue
-						// traversal
-						return Evaluation.EXCLUDE_AND_CONTINUE;
-					} else {
-
-						Node currentNode = path.endNode();
-
-						if (currentNode.hasProperty(AbstractNode.Key.type.name())) {
-
-							String nodeType = (String) currentNode.getProperty(
-									      AbstractNode.Key.type.name());
-
-							if (type.equals(nodeType)) {
-								return Evaluation.INCLUDE_AND_CONTINUE;
-							}
-						}
-					}
-				}
-
-				return Evaluation.EXCLUDE_AND_PRUNE;
-			}
-
-		}).traverse(this.getNode()).nodes();
-
-		// collect results and convert nodes into structr nodes
-		StructrNodeFactory nodeFactory = new StructrNodeFactory<AbstractNode>(securityContext);
-		Set<AbstractNode> nodeList     = new LinkedHashSet<AbstractNode>();
-
-		for (Node n : nodes) {
-			nodeList.add(nodeFactory.createNode(securityContext, n, type));
-		}
-
-		return nodeList;
-	}
-
-=======
->>>>>>> 05d63fbb
 	/**
 	 * Return unordered list of all direct child nodes (no recursion)
 	 * with given relationship type
@@ -3751,10 +3667,10 @@
 			    position);
 	}
 
-	public void setVisibleToPublicUsers(final boolean flag) {
+	public void setVisibleToPublicUsers(final boolean publicFlag) {
 
 		setProperty(Key.visibleToPublicUsers.name(),
-			    flag);
+			    publicFlag);
 	}
 
 	public void setVisibleToAuthenticatedUsers(final boolean flag) {
@@ -3897,10 +3813,6 @@
 			return;
 		}
 
-<<<<<<< HEAD
-		// TODO: add setProperty function for entities here!
-		Class type                  = this.getClass();
-=======
 		String singularType = getSingularTypeName(key);
 		if(key.endsWith("Id")) {
 			singularType = singularType.substring(0, singularType.length() - 2);
@@ -3919,7 +3831,6 @@
 			}
 		}
 
->>>>>>> 05d63fbb
 		PropertyConverter converter = EntityContext.getPropertyConverter(securityContext,
 			type,
 			key);
