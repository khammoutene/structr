--- conflicted
+++ resolved
@@ -2159,12 +2159,8 @@
 	 *
 	 * @return list with structr nodes
 	 */
-<<<<<<< HEAD
-	protected List<AbstractNode> getDirectChildren(final RelationshipType relType, final String nodeType) {
-=======
 	public List<AbstractNode> getDirectChildren(final RelationshipType relType, final String nodeType)
 	{
->>>>>>> 74f9e753
 
 		List<AbstractNode> nodes = new LinkedList<AbstractNode>();
 
@@ -2324,15 +2320,13 @@
 		return nodes;
 	}
 
-<<<<<<< HEAD
-	//~--- set methods ----------------------------------------------------
-=======
 	public Iterable<AbstractNode> getDataNodes() {
 
 		// this is the default implementation
 		return(getDirectChildNodes());
 	}
->>>>>>> 74f9e753
+
+	//~--- set methods ----------------------------------------------------
 
 	/**
 	 * Sets the currently accessing user, overriding user from request in case
