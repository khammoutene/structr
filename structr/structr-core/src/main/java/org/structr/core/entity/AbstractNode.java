--- conflicted
+++ resolved
@@ -96,11 +96,7 @@
 	public static final Property<String>        ownerId                     = new StringProperty("ownerId");
 
 	public static final View uiView = new View(AbstractNode.class, PropertyView.Ui,
-<<<<<<< HEAD
 		uuid, name, type, createdBy, deleted, hidden, createdDate, lastModifiedDate, visibleToPublicUsers, visibilityStartDate, visibilityEndDate, ownerId
-=======
-		uuid, name, type, createdBy, deleted, hidden, createdDate, lastModifiedDate, visibleToPublicUsers, visibilityStartDate, visibilityEndDate, categories
->>>>>>> 43bcb0cd
 	);
 	
 	//~--- static initializers --------------------------------------------
