--- conflicted
+++ resolved
@@ -3911,11 +3911,7 @@
 		}
 
 		// static relationship detected, create or remove relationship
-<<<<<<< HEAD
-		DirectedRelationship rel = EntityContext.getDirectedRelationship(type, key);
-=======
 		DirectedRelation rel = EntityContext.getDirectedRelation(type, key);
->>>>>>> f6bcb596
 		if (rel != null) {
 		
 			if (value != null) {
