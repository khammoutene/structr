/*
 *  Copyright (C) 2011 Axel Morgner, structr <structr@structr.org>
 *
 *  This file is part of structr <http://structr.org>.
 *
 *  structr is free software: you can redistribute it and/or modify
 *  it under the terms of the GNU General Public License as published by
 *  the Free Software Foundation, either version 3 of the License, or
 *  (at your option) any later version.
 *
 *  structr is distributed in the hope that it will be useful,
 *  but WITHOUT ANY WARRANTY; without even the implied warranty of
 *  MERCHANTABILITY or FITNESS FOR A PARTICULAR PURPOSE.  See the
 *  GNU General Public License for more details.
 *
 *  You should have received a copy of the GNU General Public License
 *  along with structr.  If not, see <http://www.gnu.org/licenses/>.
 */



package org.structr.core.entity;

import freemarker.template.Configuration;

import org.apache.commons.lang.ArrayUtils;
import org.apache.commons.lang.StringUtils;
import org.apache.commons.lang.time.DateUtils;

import org.neo4j.graphdb.Direction;
import org.neo4j.graphdb.DynamicRelationshipType;
import org.neo4j.graphdb.Node;
import org.neo4j.graphdb.RelationshipType;

import org.structr.common.AbstractNodeComparator;
import org.structr.common.CurrentRequest;
import org.structr.common.PropertyKey;
import org.structr.common.RelType;
import org.structr.common.RenderMode;
import org.structr.common.StructrOutputStream;
import org.structr.common.TemplateHelper;
import org.structr.common.renderer.DefaultEditRenderer;
import org.structr.core.Command;
import org.structr.core.NodeRenderer;
import org.structr.core.NodeSource;
import org.structr.core.Services;
import org.structr.core.cloud.NodeDataContainer;
import org.structr.core.node.CreateNodeCommand;
import org.structr.core.node.CreateRelationshipCommand;
import org.structr.core.node.DeleteRelationshipCommand;
import org.structr.core.node.FindNodeCommand;
import org.structr.core.node.IndexNodeCommand;
import org.structr.core.node.NodeFactoryCommand;
import org.structr.core.node.NodeRelationshipsCommand;
import org.structr.core.node.StructrTransaction;
import org.structr.core.node.TransactionCommand;
import org.structr.core.node.XPath;
import org.structr.core.node.search.Search;
import org.structr.core.node.search.SearchAttribute;
import org.structr.core.node.search.SearchNodeCommand;

//~--- JDK imports ------------------------------------------------------------

import java.io.StringReader;
import java.io.Writer;

import java.lang.reflect.Method;

import java.text.ParseException;

import java.util.ArrayList;
import java.util.Arrays;
import java.util.Collections;
import java.util.Comparator;
import java.util.Date;
import java.util.EnumMap;
import java.util.HashMap;
import java.util.LinkedHashSet;
import java.util.LinkedList;
import java.util.List;
import java.util.Locale;
import java.util.Map;
import java.util.Set;
import java.util.logging.Level;
import java.util.logging.Logger;

import javax.servlet.http.HttpServletRequest;
import javax.servlet.http.HttpSession;
import org.structr.common.CurrentSession;

//~--- classes ----------------------------------------------------------------

/**
 * The base class for alle node types in structr.
 *
 * @author amorgner
 *
 */
public abstract class AbstractNode implements Comparable<AbstractNode> {

	private final static String CALLING_NODE_SUBNODES_AND_LINKED_NODES_KEY = "#";

//      private final static String REQUEST_KEY_PREFIX = "$[";
//      private final static String REQUEST_KEY_SUFFIX = "]";
	private final static String CALLING_NODE_SUBNODES_KEY = "*";
	public final static String CATEGORIES_KEY             = "categories";
	public final static String CREATED_BY_KEY             = "createdBy";
	public final static String CREATED_DATE_KEY           = "createdDate";
	public final static String DELETED_KEY                = "deleted";
	public final static String HIDDEN_KEY                 = "hidden";
	public final static String LAST_MODIFIED_DATE_KEY     = "lastModifiedDate";
	public final static String NAME_KEY                   = "name";
	public final static String NODE_ID_KEY                = "nodeId";

//      public final static String ACL_KEY = "acl";
	// private final static String keyPrefix = "${";
	// private final static String keySuffix = "}";
	private final static String NODE_KEY_PREFIX = "%{";
	private final static String NODE_KEY_SUFFIX = "}";
	public final static String OWNER_KEY        = "owner";
	public final static String POSITION_KEY     = "position";
	public final static String PUBLIC_KEY       = "public";
	public final static String TEMPLATE_ID_KEY  = "templateId";

//      public final static String LOCALE_KEY = "locale";
	public final static String TITLES_KEY = "titles";
	public final static String TITLE_KEY  = "title";

	// keys for basic properties (any node should have at least all of the following properties)
	public final static String TYPE_KEY                           = "type";
	public final static String VISIBILITY_END_DATE_KEY            = "visibilityEndDate";
	public final static String VISIBILITY_START_DATE_KEY          = "visibilityStartDate";
	public final static String VISIBLE_TO_AUTHENTICATED_USERS_KEY = "visibleToAuthenticatedUsers";
	private static final Logger logger                            = Logger.getLogger(AbstractNode.class.getName());
	private static final boolean updateIndexDefault               = true;

	//~--- fields ---------------------------------------------------------

	private List<StructrRelationship> allRelationships           = null;
	private List<StructrRelationship> incomingChildRelationships = null;
	private List<StructrRelationship> incomingDataRelationships  = null;
	private List<StructrRelationship> incomingLinkRelationships  = null;
	private List<StructrRelationship> incomingRelationships      = null;
	private List<StructrRelationship> outgoingChildRelationships = null;
	private List<StructrRelationship> outgoingDataRelationships  = null;
	private List<StructrRelationship> outgoingLinkRelationships  = null;
	private List<StructrRelationship> outgoingRelationships      = null;

	// request parameters
	// private HttpServletRequest request = null;
	// private HttpSession session = null;
	private final Map<RenderMode, NodeRenderer> rendererMap = new EnumMap<RenderMode,
									  NodeRenderer>(RenderMode.class);
	private Map<Long, StructrRelationship> securityRelationships = null;
	private boolean renderersInitialized                         = false;

	// reference to database node
	protected Node dbNode;

	// dirty flag, true means that some changes are not yet written to the database
	protected boolean isDirty;
	protected Map<String, Object> properties;

	// public final static String TEMPLATES_KEY = "templates";
	protected Template template;
	protected User user;

	//~--- constructors ---------------------------------------------------

	public AbstractNode() {

		this.properties = new HashMap<String, Object>();
		isDirty         = true;
	}

	public AbstractNode(final Map<String, Object> properties) {

		this.properties = properties;
		isDirty         = true;
	}

	public AbstractNode(final Node dbNode) {
		init(dbNode);
	}

	public AbstractNode(final NodeDataContainer data) {

		if (data != null) {

			this.properties = data.getProperties();
			isDirty         = true;
		}
	}

	//~--- methods --------------------------------------------------------

	// ----- abstract methods ----

	/**
	 * Implement this method to specify renderers for the different rendering modes.
	 *
	 * @param rendererMap the map that hosts renderers for the different rendering modes
	 */
	public abstract void initializeRenderers(final Map<RenderMode, NodeRenderer> rendererMap);

	/**
	 * Called when a node of this type is created in the UI.
	 */
	public abstract void onNodeCreation();

	/**
	 * Called when a node of this type is instatiated. Please note that a
	 * node can (and will) be instantiated several times during a normal
	 * rendering turn.
	 */
	public abstract void onNodeInstantiation();

	/**
	 * Called when a node of this type is deleted.
	 */
	public abstract void onNodeDeletion();

	public void init(final Node dbNode) {

		this.dbNode = dbNode;
		isDirty     = false;
		setAccessingUser(CurrentSession.getUser());
		logger.log(Level.FINE, "User set to {0}", user);
	}

	private void init(final AbstractNode node) {

		this.dbNode = node.dbNode;
		isDirty     = false;
	}

	public void init(final NodeDataContainer data) {

		if (data != null) {

			this.properties = data.getProperties();
			isDirty         = true;
		}
	}

	@Override
	public boolean equals(final Object o) {

		if (o == null) {
			return false;
		}

		if (!(o instanceof AbstractNode)) {
			return false;
		}

		return (new Integer(this.hashCode()).equals(new Integer(o.hashCode())));
	}

	@Override
	public int hashCode() {

		if (this.dbNode == null) {
			return (super.hashCode());
		}

		return (new Long(dbNode.getId()).hashCode());
	}

	@Override
	public int compareTo(final AbstractNode node) {

		// TODO: implement finer compare methods, e.g. taking title and position into account
		if ((node == null) || (node.getName() == null) || (this.getName() == null)) {
			return -1;
		}

		return (this.getName().compareTo(node.getName()));
	}

	public final void renderNode(final StructrOutputStream out, final AbstractNode startNode, final String editUrl,
				     final Long editNodeId) {

		// initialize renderers
		if (!renderersInitialized) {

			initializeRenderers(rendererMap);
			renderersInitialized = true;
		}

		// determine RenderMode
		RenderMode renderMode = RenderMode.Default;

		if (this.equals(startNode) && rendererMap.containsKey(RenderMode.Direct)) {
			renderMode = RenderMode.Direct;
		}

		if ((editNodeId != null) && (getId() == editNodeId.longValue())) {
			renderMode = RenderMode.Edit;
		}

		// fetch Renderer
		NodeRenderer ret = rendererMap.get(renderMode);

		if (ret == null) {

			logger.log(Level.FINE, "No renderer found for mode {0}, using default renderers", renderMode);

			switch (renderMode) {

			case Default :
				ret = new DefaultRenderer();

				break;

			case Direct :

				// no default renderer for Direct
				break;

			case Edit :
				ret = new DefaultEditRenderer();

				break;
			}
		}

		logger.log(Level.FINE, "Got renderer {0} for mode {1}, node type {2} ({3})",
			   new Object[] { (ret != null)
					  ? ret.getClass().getName()
					  : "Unknown", renderMode, this.getType(), this.getId() });

		if (ret != null) {

			// set content type
			out.setContentType(ret.getContentType(this));

			// render node
			ret.renderNode(out, this, startNode, editUrl, editNodeId, renderMode);
		} else {

			logger.log(Level.WARNING, "No renderer for mode {0}, node {1}", new Object[] { renderMode,
				this.getId() });
		}
	}

	public void createTemplateRelationship(final Template template) {

		// create a relationship to the given template node
		Command createRel = Services.command(CreateRelationshipCommand.class);

		createRel.execute(this, template, RelType.USE_TEMPLATE);
	}

	/**
	 * Render a node-specific inline edit view as html
	 *
	 * @param out
	 * @param node
	 * @param editUrl
	 * @param editNodeId
	 */
	public void renderEditView(StructrOutputStream out, final AbstractNode startNode, final String editUrl,
				   final Long editNodeId) {

		if (getId() == editNodeId.longValue()) {
			renderEditFrame(out, editUrl);
		}
	}

	/**
	 * Render an IFRAME element with the given editor URL inside
	 *
	 * @param out
	 * @param editUrl
	 */
	public void renderEditFrame(StructrOutputStream out, final String editUrl) {

		// create IFRAME with given URL
		out.append("<iframe style=\"border: 1px solid #ccc; background-color: #fff\" src=\"").append(
		    editUrl).append("\" width=\"100%\" height=\"100%\"").append("></iframe>");
	}

	/**
	 * Implement standard toString() method
	 */
	@Override
	public String toString() {

		StringBuilder out = new StringBuilder();

		out.append(getName()).append(" [").append(getId()).append("]: ");

		List<String> props = new LinkedList<String>();

		for (String key : getPropertyKeys()) {

			Object value = getProperty(key);

			if (value != null) {

				String displayValue = "";

				if (value.getClass().isPrimitive()) {
					displayValue = value.toString();
				} else if (value.getClass().isArray()) {

					if (value instanceof byte[]) {
						displayValue = new String((byte[]) value);
					} else if (value instanceof char[]) {
						displayValue = new String((char[]) value);
					} else if (value instanceof double[]) {

						Double[] values = ArrayUtils.toObject((double[]) value);

						displayValue = "[ " + StringUtils.join(values, " , ") + " ]";

					} else if (value instanceof float[]) {

						Float[] values = ArrayUtils.toObject((float[]) value);

						displayValue = "[ " + StringUtils.join(values, " , ") + " ]";

					} else if (value instanceof short[]) {

						Short[] values = ArrayUtils.toObject((short[]) value);

						displayValue = "[ " + StringUtils.join(values, " , ") + " ]";

					} else if (value instanceof long[]) {

						Long[] values = ArrayUtils.toObject((long[]) value);

						displayValue = "[ " + StringUtils.join(values, " , ") + " ]";

					} else if (value instanceof int[]) {

						Integer[] values = ArrayUtils.toObject((int[]) value);

						displayValue = "[ " + StringUtils.join(values, " , ") + " ]";

					} else if (value instanceof boolean[]) {

						Boolean[] values = (Boolean[]) value;

						displayValue = "[ " + StringUtils.join(values, " , ") + " ]";

					} else if (value instanceof byte[]) {
						displayValue = new String((byte[]) value);
					} else {

						Object[] values = (Object[]) value;

						displayValue = "[ " + StringUtils.join(values, " , ") + " ]";
					}

				} else {
					displayValue = value.toString();
				}

				props.add("\"" + key + "\"" + " : " + "\"" + displayValue + "\"");
			}
		}

		out.append("{ ").append(StringUtils.join(props.toArray(), " , ")).append(" }");

		return out.toString();
	}

	/**
	 * Write this node as an array of strings
	 */
	public String[] toStringArray() {

		List<String> props = new LinkedList<String>();

		for (String key : getPropertyKeys()) {

			Object value        = getProperty(key);
			String displayValue = "";

			if (value.getClass().isPrimitive()) {
				displayValue = value.toString();
			} else if (value.getClass().isArray()) {

				if (value instanceof byte[]) {
					displayValue = new String((byte[]) value);
				} else if (value instanceof char[]) {
					displayValue = new String((char[]) value);
				} else if (value instanceof double[]) {

					Double[] values = ArrayUtils.toObject((double[]) value);

					displayValue = "[ " + StringUtils.join(values, " , ") + " ]";

				} else if (value instanceof float[]) {

					Float[] values = ArrayUtils.toObject((float[]) value);

					displayValue = "[ " + StringUtils.join(values, " , ") + " ]";

				} else if (value instanceof short[]) {

					Short[] values = ArrayUtils.toObject((short[]) value);

					displayValue = "[ " + StringUtils.join(values, " , ") + " ]";

				} else if (value instanceof long[]) {

					Long[] values = ArrayUtils.toObject((long[]) value);

					displayValue = "[ " + StringUtils.join(values, " , ") + " ]";

				} else if (value instanceof int[]) {

					Integer[] values = ArrayUtils.toObject((int[]) value);

					displayValue = "[ " + StringUtils.join(values, " , ") + " ]";

				} else if (value instanceof boolean[]) {

					Boolean[] values = (Boolean[]) value;

					displayValue = "[ " + StringUtils.join(values, " , ") + " ]";

				} else if (value instanceof byte[]) {
					displayValue = new String((byte[]) value);
				} else {

					Object[] values = (Object[]) value;

					displayValue = "[ " + StringUtils.join(values, " , ") + " ]";
				}

			} else {
				displayValue = value.toString();
			}

			props.add(displayValue);
		}

		return (String[]) props.toArray(new String[props.size()]);
	}

	/**
	 * Discard changes and overwrite the properties map with the values
	 * from database
	 */
	public void discard() {

		// TODO: Implement the full pattern with commit(), discard(), init() etc.
	}

	/**
	 * Commit unsaved property values to the database node.
	 */
	public void commit(final User user) {

		isDirty = false;

		// Create an outer transaction to combine any inner neo4j transactions
		// to one single transaction
		Command transactionCommand = Services.command(TransactionCommand.class);

		transactionCommand.execute(new StructrTransaction() {

			@Override
			public Object execute() throws Throwable {

				Command createNode = Services.command(CreateNodeCommand.class);
				AbstractNode s     = (AbstractNode) createNode.execute(user);

				init(s);

				Set<String> keys = properties.keySet();

				for (String key : keys) {

					Object value = properties.get(key);

					if ((key != null) && (value != null)) {
						setProperty(key, value, false);    // Don't update index now!
					}
				}

				return null;
			}

		});
	}

	/**
	 * Test: Evaluate BeanShell script in this text node.
	 *
	 * @return the output
	 */
	public String evaluate() {
		return ("");
	}

	/**
	 * Populate the security relationship cache map
	 */
	private void populateSecurityRelationshipCacheMap() {

		if (securityRelationships == null) {
			securityRelationships = new HashMap<Long, StructrRelationship>();
		}

		// Fill cache map
		for (StructrRelationship r : getRelationships(RelType.SECURITY, Direction.INCOMING)) {
			securityRelationships.put(r.getStartNode().getId(), r);
		}
	}

	/**
	 * Check if given node may be read by current user.
	 *
	 * @return
	 */
	public boolean readAllowed() {

		// Check global settings first
		if (isVisible()) {
			return true;
		}

		// Then check per-user permissions
		return hasPermission(StructrRelationship.READ_KEY, user);
	}

	/**
	 * Check if given node may see the navigation tree
	 *
	 * @return
	 */
	public boolean showTreeAllowed() {
		return hasPermission(StructrRelationship.SHOW_TREE_KEY, user);
	}

	/**
	 * Check if given node may be written by current user.
	 *
	 * @return
	 */
	public boolean writeAllowed() {
		return hasPermission(StructrRelationship.WRITE_KEY, user);
	}

	/**
	 * Check if given user may create new sub nodes.
	 *
	 * @return
	 */
	public boolean createSubnodeAllowed() {
		return hasPermission(StructrRelationship.CREATE_SUBNODE_KEY, user);
	}

	/**
	 * Check if given user may delete this node
	 *
	 * @return
	 */
	public boolean deleteNodeAllowed() {
		return hasPermission(StructrRelationship.DELETE_NODE_KEY, user);
	}

	/**
	 * Check if given user may add new relationships to this node
	 *
	 * @return
	 */
	public boolean addRelationshipAllowed() {
		return hasPermission(StructrRelationship.ADD_RELATIONSHIP_KEY, user);
	}

	/**
	 * Check if given user may edit (set) properties of this node
	 *
	 * @return
	 */
	public boolean editPropertiesAllowed() {
		return hasPermission(StructrRelationship.EDIT_PROPERTIES_KEY, user);
	}

	/**
	 * Check if given user may remove relationships to this node
	 *
	 * @return
	 */
	public boolean removeRelationshipAllowed() {
		return hasPermission(StructrRelationship.REMOVE_RELATIONSHIP_KEY, user);
	}

	/**
	 * Check if access of given node may be controlled by current user.
	 *
	 * @return
	 */
	public boolean accessControlAllowed() {

		// just in case ...
		if (user == null) {
			return false;
		}

		// superuser
		if (user instanceof SuperUser) {
			return true;
		}

		// node itself
		if (this.equals(user)) {
			return true;
		}

		StructrRelationship r = null;

		// owner has always access control
		if (user.equals(getOwnerNode())) {
			return true;
		}

		r = getSecurityRelationship(user);

		if ((r != null) && r.isAllowed(StructrRelationship.ACCESS_CONTROL_KEY)) {
			return true;
		}

		return false;
	}

	/**
	 * Replace $(key) by the content rendered by the subnode with name "key"
	 *
	 * @param content
	 * @param node
	 * @param editUrl
	 * @param editNodeId
	 */
	public void replaceBySubnodes(StringBuilder content, final AbstractNode startNode, final String editUrl,
				      final Long editNodeId) {

		List<AbstractNode> callingNodeSubnodes               = null;
		List<AbstractNode> callingNodeSubnodesAndLinkedNodes = null;

		template = startNode.getTemplate();

		AbstractNode callingNode = null;

		if (template != null) {

			callingNode = template.getCallingNode();

			if (callingNode != null) {

				callingNodeSubnodesAndLinkedNodes = callingNode.getSortedDirectChildAndLinkNodes();
				callingNodeSubnodes               = callingNode.getSortedDirectChildNodes();
			}
		}

		Command findNode = Services.command(FindNodeCommand.class);
		int start        = content.indexOf(NODE_KEY_PREFIX);

		while (start > -1) {

			int end = content.indexOf(NODE_KEY_SUFFIX, start + NODE_KEY_PREFIX.length());

			if (end < 0) {

				logger.log(Level.WARNING, "Node key suffix {0} not found in template {1}",
					   new Object[] { NODE_KEY_SUFFIX,
							  template.getName() });

				break;
			}

			String key              = content.substring(start + NODE_KEY_PREFIX.length(), end);
			int indexOfComma        = key.indexOf(",");
			int indexOfDot          = key.indexOf(".");
			String templateKey      = null;
			String methodKey        = null;
			Template customTemplate = null;

			if (indexOfComma > 0) {

				String[] splitted = StringUtils.split(key, ",");

				key         = splitted[0];
				templateKey = splitted[1];

				if (StringUtils.isNotEmpty(templateKey)) {

					customTemplate = (Template) findNode.execute(user, this,
						new XPath(templateKey));
				}

			} else if (indexOfDot > 0) {

				String[] splitted = StringUtils.split(key, ".");

				key       = splitted[0];
				methodKey = splitted[1];
			}

			// StringBuilder replacement = new StringBuilder();
			StructrOutputStream replacement = new StructrOutputStream();

			if ((callingNode != null) && key.equals(CALLING_NODE_SUBNODES_KEY)) {

				// render subnodes in correct order
				for (AbstractNode s : callingNodeSubnodes) {

					// propagate request and template
					// s.setRequest(request);
					s.renderNode(replacement, startNode, editUrl, editNodeId);
				}
			} else if ((callingNode != null) && key.equals(CALLING_NODE_SUBNODES_AND_LINKED_NODES_KEY)) {

				// render subnodes in correct order
				for (AbstractNode s : callingNodeSubnodesAndLinkedNodes) {

					// propagate request and template
					// s.setRequest(request);
					s.renderNode(replacement, startNode, editUrl, editNodeId);
				}
			} else {

				// if (key.startsWith("/") || key.startsWith("count(")) {
				// use XPath notation
				// search relative to calling node
				// List<AbstractNode> nodes = (List<AbstractNode>) findNode.execute(user, callingNode, new XPath(key));
				// Object result = findNode.execute(user, this, new XPath(key));
				Object result = findNode.execute(user, this, key);

				if (result instanceof List) {

					// get referenced nodes relative to the template
					List<AbstractNode> nodes = (List<AbstractNode>) result;

					if (nodes != null) {

						for (AbstractNode s : nodes) {

							if (customTemplate != null) {
								s.setTemplate(customTemplate);
							}

							// propagate request
							// s.setRequest(getRequest());
							s.renderNode(replacement, startNode, editUrl, editNodeId);
						}
					}
				} else if (result instanceof AbstractNode) {

					AbstractNode s = (AbstractNode) result;

					if (customTemplate != null) {
						s.setTemplate(customTemplate);
					}

					// propagate request
					// s.setRequest(getRequest());
					if (StringUtils.isNotEmpty(methodKey)) {

						methodKey = toGetter(methodKey);

						Method getter = null;

						try {

							getter = s.getClass().getMethod(methodKey);

							Object value = null;

							try {

								value = getter.invoke(s);
								replacement.append(value);

							} catch (Exception ex) {

								logger.log(Level.FINE,
									   "Cannot invoke method {0} on {1}",
									   new Object[] { getter,
											  s });
							}

						} catch (Exception ex) {
							logger.log(Level.FINE, "Cannot invoke method {0}", methodKey);
						}

					} else {
						s.renderNode(replacement, startNode, editUrl, editNodeId);
					}

				} else {
					replacement.append(result);
				}
			}

			String replaceBy = replacement.toString();

			content.replace(start, end + NODE_KEY_SUFFIX.length(), replaceBy);

			// avoid replacing in the replacement again
			start = content.indexOf(NODE_KEY_PREFIX, start + replaceBy.length() + 1);
		}
	}

	private RelationshipType[] splitRelationshipTypes(String relTypes) {

		if (relTypes != null) {

			List<RelationshipType> relTypeList = new ArrayList<RelationshipType>(10);

			for (String type : relTypes.split("[, ]+")) {
				relTypeList.add(DynamicRelationshipType.withName(type));
			}

			return (relTypeList.toArray(new RelationshipType[0]));
		}

		return (null);
	}

	/**
	 * Recursively add Html / JavaScript nodes to the springy graph
	 *
	 * @param buffer
	 * @param currentNode
	 * @param depth
	 * @param maxDepth
	 */
	private void collectRelatedNodes(Set<AbstractNode> nodes, Set<StructrRelationship> rels,
					 Set<AbstractNode> visitedNodes, AbstractNode currentNode, int depth,
					 int maxDepth, int maxNum, RelationshipType... relTypes) {

		if (depth >= maxDepth) {
			return;
		}

		if (nodes.size() < maxNum) {

			nodes.add(currentNode);

			// collect incoming relationships
			List<StructrRelationship> inRels = new LinkedList<StructrRelationship>();

			if ((relTypes != null) && (relTypes.length > 0)) {

				for (RelationshipType type : relTypes) {
					inRels.addAll(currentNode.getRelationships(type, Direction.INCOMING));
				}

			} else {
				inRels = currentNode.getIncomingRelationships();
			}

			for (StructrRelationship rel : inRels) {

				AbstractNode startNode = rel.getStartNode();

				if (startNode != null) {

					nodes.add(startNode);
					rels.add(rel);
					collectRelatedNodes(nodes, rels, visitedNodes, startNode, depth + 1, maxDepth,
							    maxNum, relTypes);
				}
			}

			// collect outgoing relationships
			List<StructrRelationship> outRels = new LinkedList<StructrRelationship>();

			if ((relTypes != null) && (relTypes.length > 0)) {

				for (RelationshipType type : relTypes) {
					outRels.addAll(currentNode.getRelationships(type, Direction.OUTGOING));
				}

			} else {
				outRels = currentNode.getOutgoingRelationships();
			}

			for (StructrRelationship rel : outRels) {

				AbstractNode endNode = rel.getEndNode();

				if (endNode != null) {

					nodes.add(endNode);
					rels.add(rel);
					collectRelatedNodes(nodes, rels, visitedNodes, endNode, depth + 1, maxDepth,
							    maxNum, relTypes);
				}
			}

			// visitedNodes.add(currentNode);
		}
	}

	// ----- protected methods -----
	public static String toGetter(String name) {
		return "get".concat(name.substring(0, 1).toUpperCase()).concat(name.substring(1));
	}

	/**
	 * Replace ${key} by the value of calling node's property with the name "key".
	 *
	 * Alternatively, propertyName can be
	 *
	 * @param content
	 * @param node
	 * @param editUrl
	 * @param editNodeId
	 */

//      protected void replaceByPropertyValues(StringBuilder content, final AbstractNode startNode, final String editUrl, final Long editNodeId) {
//          // start with first occurrence of key prefix
//          int start = content.indexOf(keyPrefix);
//
//          while (start > -1) {
//
//              int end = content.indexOf(keySuffix, start + keyPrefix.length());
//              String key = content.substring(start + keyPrefix.length(), end);
//
//              StringBuilder replacement = new StringBuilder();
//
//              // special placeholder for calling node's child nodes
//              if (key.equals(CALLING_NODE_KEY)) {
//
//                  List<AbstractNode> subnodes = callingNode.getSortedDirectChildAndLinkNodes();
//
//                  // render subnodes in correct order
//                  for (AbstractNode s : subnodes) {
//
//                      // propagate request
//                      s.setRequest(getRequest());
//                      s.renderNode(replacement, startNode, editUrl, editNodeId);
//                  }
//
//              } else if (callingNode.getNode() != null && callingNode.getNode().hasProperty(key)) {
//                  // then, look for a property with name=key
//                  replacement.append(callingNode.getProperty(key));
//              }
//              // moved to replaceBySubnodes
////              } else {
////
////                  // use XPath notation
////                  Command findNode = Services.command(FindNodeCommand.class);
////
////                  // search relative to calling node
////                  //List<AbstractNode> nodes = (List<AbstractNode>) findNode.execute(user, callingNode, new XPath(key));
////
////                  // get referenced nodes relative to the template
////                  List<AbstractNode> nodes = (List<AbstractNode>) findNode.execute(user, this, new XPath(key));
////
////                  if (nodes != null) {
////                      for (AbstractNode s : nodes) {
////                          // propagate request
////                          s.setRequest(getRequest());
////                          s.renderNode(replacement, startNode, editUrl, editNodeId);
////                      }
////                  }
////
////              }
//              String replaceBy = replacement.toString();
//              content.replace(start, end + keySuffix.length(), replaceBy);
//              // avoid replacing in the replacement again
//              start = content.indexOf(keyPrefix, start + replaceBy.length() + 1);
//          }
//      }
	public void replaceByFreeMarker(final String templateString, Writer out, final AbstractNode startNode,
					final String editUrl, final Long editNodeId) {

		Configuration cfg = new Configuration();

		// TODO: enable access to content tree, see below (Content variable)
		// cfg.setSharedVariable("Tree", new StructrTemplateNodeModel(this));
		try {

			AbstractNode callingNode = null;

			if (getTemplate() != null) {
				callingNode = template.getCallingNode();
			} else {
				callingNode = startNode;
			}

			Map root = new HashMap();

			root.put("this", this);

			if (callingNode != null) {

				root.put(callingNode.getType(), callingNode);
				root.put("CallingNode", callingNode);
			}

			HttpServletRequest request = CurrentRequest.getRequest();

			if (request != null) {

				// root.put("Request", new freemarker.template.SimpleHash(request.getParameterMap().));
				root.put("Request", new freemarker.ext.servlet.HttpRequestParametersHashModel(request));

				String searchString    = request.getParameter("search");
				String searchInContent = request.getParameter("searchInContent");
				boolean inContent      = (StringUtils.isNotEmpty(searchInContent)
							  && Boolean.parseBoolean(searchInContent))
							 ? true
							 : false;

				// if search string is given, put search results into freemarker model
				if ((searchString != null) &&!(searchString.isEmpty())) {

					List<SearchAttribute> searchAttrs = new LinkedList<SearchAttribute>();

					searchAttrs.add(Search.orName(searchString));    // search in name

					if (inContent) {
						searchAttrs.add(Search.orContent(searchString));    // search in name
					}

					Command search            = Services.command(SearchNodeCommand.class);
					List<AbstractNode> result = (List<AbstractNode>) search.execute(null,    // user => null means super user
						null,     // top node => null means search all
						false,    // include hidden
						true,     // public only
						searchAttrs);

					root.put("SearchResults", result);
				}
			}

			if (user != null) {
				root.put("User", user);
			}

			// Add a generic helper
			root.put("Helper", new TemplateHelper());

			// Add error and ok message if present
			HttpSession session = CurrentRequest.getSession();

			if (session != null) {

				if (session.getAttribute("errorMessage") != null) {
					root.put("ErrorMessage", session.getAttribute("errorMessage"));
				}

				if (session.getAttribute("okMessage") != null) {
					root.put("OkMessage", session.getAttribute("okMessage"));
				}
			}

			// add geo info if available
			// TODO: add geo node information
			// root.put("Content", new StructrTemplateNodeModel(this, startNode, editUrl, editNodeId, user));
			// root.put("ContextPath", callingNode.getNodePath(startNode));
			String name                    = (template != null)
							 ? template.getName()
							 : getName();
			freemarker.template.Template t = new freemarker.template.Template(name,
								 new StringReader(templateString), cfg);

			t.process(root, out);
			out.flush();

		} catch (Throwable t) {
			logger.log(Level.WARNING, "Error: {0}", t.getMessage());
		}
	}

	public static void staticReplaceByFreeMarker(final String templateString, Writer out, final AbstractNode node,
		final String editUrl, final Long editNodeId) {

		Configuration cfg = new Configuration();

		// TODO: enable access to content tree, see below (Content variable)
		// cfg.setSharedVariable("Tree", new StructrTemplateNodeModel(this));
		try {

			AbstractNode callingNode = null;

			if (templateString != null) {

				Map root = new HashMap();

				root.put("Template", node);

				if (callingNode != null) {
					root.put(callingNode.getType(), callingNode);
				}

				HttpServletRequest request = CurrentRequest.getRequest();

				if (request != null) {

					// root.put("Request", new freemarker.template.SimpleHash(request.getParameterMap().));
					root.put("Request",
						 new freemarker.ext.servlet.HttpRequestParametersHashModel(request));

					// if search string is given, put search results into freemarker model
					String searchString = request.getParameter("search");

					if ((searchString != null) &&!(searchString.isEmpty())) {

						Command search            = Services.command(SearchNodeCommand.class);
						List<AbstractNode> result = (List<AbstractNode>) search.execute(null,    // user => null means super user
							null,                            // top node => null means search all
							false,                           // include hidden
							true,                            // public only
							Search.orName(searchString));    // search in name

						root.put("SearchResults", result);
					}
				}

				// if (user != null) {
				root.put("User", CurrentSession.getUser());

				// }
				// Add a generic helper
				root.put("Helper", new TemplateHelper());

				// Add error and ok message if present
				HttpSession session = CurrentRequest.getSession();

				if (session != null) {

					if (session.getAttribute("errorMessage") != null) {
						root.put("ErrorMessage", session.getAttribute("errorMessage"));
					}

					if (session.getAttribute("errorMessage") != null) {
						root.put("OkMessage", session.getAttribute("okMessage"));
					}
				}

				freemarker.template.Template t = new freemarker.template.Template(node.getName(),
									 new StringReader(templateString), cfg);

				t.process(root, out);

			} else {

				// if no template is given, just copy the input
				out.write(templateString);
				out.flush();
			}

		} catch (Throwable t) {
			logger.log(Level.WARNING, "Error: {0}", t.getMessage());
		}
	}

	// ----- protected methods -----
	protected String createUniqueIdentifier(String prefix) {

		StringBuilder ret = new StringBuilder(100);

		ret.append(prefix);
		ret.append(getIdString());

		return (ret.toString());
	}

	//~--- get methods ----------------------------------------------------

	/**
	 * Returns the icon src attribute for this node type.
	 *
	 * @return the icon src attribute, for use in the HTML img element
	 */
	public abstract String getIconSrc();

	public Long getTemplateId() {

		Template n = getTemplate();

		return ((n != null)
			? n.getId()
			: null);
	}

	/**
	 * Wrapper for toString method
	 * @return
	 */
	public String getAllProperties() {
		return toString();
	}

	/**
	 * Render a node-specific view (binary)
	 *
	 * Should be overwritten by any node which holds binary content
	 * public void renderNode(StructrOutputStream out, final AbstractNode startNode,
	 * final String editUrl, final Long editNodeId) {
	 *
	 * try {
	 * if (isVisible()) {
	 * out.write(getName().getBytes());
	 * }
	 * } catch (IOException e) {
	 * logger.log(Level.SEVERE, "Could not write node name to output stream: {0}", e.getStackTrace());
	 * }
	 * }
	 */

	/**
	 * Get this node's template
	 *
	 * @return
	 */
	public Template getTemplate() {

		long t0 = System.currentTimeMillis();

		if (this instanceof Template) {

			template = (Template) this;

			return template;
		}

		if (template != null) {

//                      long t1 = System.currentTimeMillis();
			logger.log(Level.FINE, "Cached template found");

			return template;
		}

		// TODO: move to command and avoid to use the graph db interface directly
//              Iterable<Node> nodes = Traversal.description().relationships(RelType.HAS_CHILD, Direction.INCOMING).traverse(dbNode).nodes();
		AbstractNode startNode = this;

		while ((startNode != null) &&!(startNode.isRootNode())) {

			List<StructrRelationship> templateRelationships =
				startNode.getRelationships(RelType.USE_TEMPLATE, Direction.OUTGOING);

			if ((templateRelationships != null) &&!(templateRelationships.isEmpty())) {

				template = (Template) templateRelationships.get(0).getEndNode();

				return template;
			}

			if (template == null) {

				startNode = startNode.getParentNode();

				continue;
			}
		}

		long t1 = System.currentTimeMillis();

		logger.log(Level.FINE, "No template found in {0} ms", (t1 - t0));

		return null;
	}

	/**
	 * Get type from underlying db node If no type property was found, return
	 * info
	 */
	public String getType() {
		return (String) getProperty(TYPE_KEY);
	}

	/**
	 * Return node's title, or if title is null, name
	 */
	public String getTitleOrName() {

		String title = getTitle();

		return (title != null)
		       ? title
		       : getName();
	}

	/**
	 * Get name from underlying db node
	 *
	 * If name is null, return node id as fallback
	 */
	public String getName() {

		Object nameProperty = getProperty(NAME_KEY);

		if (nameProperty != null) {
			return (String) nameProperty;
		} else {
			return getNodeId().toString();
		}
	}

	/**
	 * Get categories
	 */
	public String[] getCategories() {
		return (String[]) getProperty(CATEGORIES_KEY);
	}

	/**
	 * Return title dependend of locale
	 *
	 * @param locale
	 * @return
	 */
	public String getTitle(final Locale locale) {
		return (String) getProperty(getTitleKey(locale));
	}

	/**
	 * Return title
	 */
	public String getTitle() {

//              logger.log(Level.FINE, "Title without locale requested.");
//              return getTitle(new Locale("en"));
		return getStringProperty(TITLE_KEY);
	}

	public static String getTitleKey(final Locale locale) {
		return TITLE_KEY + "_" + locale;
	}

	/**
	 * Get titles from underlying db node
	 */
	public List<Title> getTitles() {

		List<Title> titleList = new LinkedList<Title>();

		for (Locale locale : Locale.getAvailableLocales()) {

			String title = (String) getProperty(getTitleKey(locale));

			if (title != null) {
				titleList.add(new Title(locale, title));
			}
		}

		return titleList;
	}

	/**
	 * Get id from underlying db
	 */
	public long getId() {

		if (isDirty) {
			return -1;
		}

		return dbNode.getId();
	}

	public Long getNodeId() {
		return getId();
	}

	public String getIdString() {
		return Long.toString(getId());
	}

//      public Long getId() {
//          return getId();
//      }
	public Date getDateProperty(final String key) {

		Object propertyValue = getProperty(key);

		if (propertyValue != null) {

			if (propertyValue instanceof Date) {
				return (Date) propertyValue;
			} else if (propertyValue instanceof Long) {
				return new Date((Long) propertyValue);
			} else if (propertyValue instanceof String) {

				try {

					// try to parse as a number
					return new Date(Long.parseLong((String) propertyValue));
				} catch (NumberFormatException nfe) {

					try {

						Date date = DateUtils.parseDate(((String) propertyValue),
										new String[] { "yyyymmdd",
							"yyyymm", "yyyy" });

						return date;

					} catch (ParseException ex2) {

						logger.log(Level.WARNING,
							   "Could not parse " + propertyValue + " to date", ex2);
					}

					logger.log(Level.WARNING, "Can''t parse String {0} to a Date.", propertyValue);

					return null;
				}

			} else {

				logger.log(
				    Level.WARNING,
				    "Date property is not null, but type is neither Long nor String, returning null");

				return null;
			}
		}

		return null;
	}

	public String getCreatedBy() {
		return (String) getProperty(CREATED_BY_KEY);
	}

	public Date getCreatedDate() {
		return getDateProperty(CREATED_DATE_KEY);
	}

	public Date getLastModifiedDate() {
		return getDateProperty(LAST_MODIFIED_DATE_KEY);
	}

	public Date getVisibilityStartDate() {
		return getDateProperty(VISIBILITY_START_DATE_KEY);
	}

	public Date getVisibilityEndDate() {
		return getDateProperty(VISIBILITY_END_DATE_KEY);
	}

	public Long getPosition() {

		Object p = getProperty(POSITION_KEY);
		Long pos;

		if (p != null) {

			if (p instanceof Long) {
				return (Long) p;
			} else if (p instanceof Integer) {

				try {

					pos = Long.parseLong(p.toString());

					// convert old String-based position property
					setPosition(pos);

				} catch (NumberFormatException e) {

					pos = getId();

					return pos;
				}

			} else if (p instanceof String) {

				try {

					pos = Long.parseLong(((String) p));

					// convert old String-based position property
					setPosition(pos);

				} catch (NumberFormatException e) {

					pos = getId();

					return pos;
				}

			} else {

				logger.log(Level.SEVERE, "Position property not stored as Integer or String: {0}",
					   p.getClass().getName());
			}
		}

		return getId();
	}

	public boolean getPublic() {
		return getBooleanProperty(PUBLIC_KEY);
	}

	public boolean getVisibleToAuthenticatedUsers() {
		return getBooleanProperty(VISIBLE_TO_AUTHENTICATED_USERS_KEY);
	}

	public boolean getHidden() {
		return getBooleanProperty(HIDDEN_KEY);
	}

	public boolean getDeleted() {
		return getBooleanProperty(DELETED_KEY);
	}

	/**
	 * Return a map with all properties of this node
	 *
	 * @return
	 */
	public Map<String, Object> getPropertyMap() {
		return properties;
	}

	/**
	 * Return the property signature of a node
	 *
	 * @return
	 */
	public Map<String, Class> getSignature() {

		Map<String, Class> signature = new HashMap<String, Class>();

		for (String key : getPropertyKeys()) {

			Object prop = getProperty(key);

			if (prop != null) {
				signature.put(key, prop.getClass());
			}
		}

		return signature;
	}

	/**
	 * Return all property keys of the underlying database node
	 *
	 * @return
	 */
	public final Iterable<String> getDatabasePropertyKeys() {
		return dbNode.getPropertyKeys();
	}

	/**
	 * Return all property keys of the underlying database node
	 *
	 * @return
	 */
	public Iterable<String> getPropertyKeys() {
		return dbNode.getPropertyKeys();
	}

	public Object getProperty(final PropertyKey propertyKey) {
		return (getProperty(propertyKey.name()));
	}

	public Object getProperty(final String key) {

		if (isDirty) {
			return properties.get(key);
		}

		if ((key != null) && dbNode.hasProperty(key)) {
			return dbNode.getProperty(key);
		} else {
			return null;
		}
	}

	public String getStringProperty(final PropertyKey propertyKey) {
		return (getStringProperty(propertyKey.name()));
	}

	public String getStringProperty(final String key) {

		Object propertyValue = getProperty(key);
		String result        = null;

		if (propertyValue == null) {
			return null;
		}

		if (propertyValue instanceof String) {
			result = ((String) propertyValue);
		}

		return result;
	}

	public List<String> getStringListProperty(final PropertyKey propertyKey) {
		return (getStringListProperty(propertyKey.name()));
	}

	public List<String> getStringListProperty(final String key) {

		Object propertyValue = getProperty(key);
		List<String> result  = new LinkedList<String>();

		if (propertyValue == null) {
			return null;
		}

		if (propertyValue instanceof String) {

			// Split by carriage return / line feed
			String[] values = StringUtils.split(((String) propertyValue), "\r\n");

			result = Arrays.asList(values);
		} else if (propertyValue instanceof String[]) {

			String[] values = (String[]) propertyValue;

			result = Arrays.asList(values);
		}

		return result;
	}

	public String getStringArrayPropertyAsString(final PropertyKey propertyKey) {
		return (getStringArrayPropertyAsString(propertyKey.name()));
	}

	public String getStringArrayPropertyAsString(final String key) {

		Object propertyValue = getProperty(key);
		StringBuilder result = new StringBuilder();

		if (propertyValue instanceof String[]) {

			int i           = 0;
			String[] values = (String[]) propertyValue;

			for (String value : values) {

				result.append(value);

				if (i < values.length - 1) {
					result.append("\r\n");
				}
			}
		}

		return result.toString();
	}

	public int getIntProperty(final PropertyKey propertyKey) {
		return (getIntProperty(propertyKey.name()));
	}

	public int getIntProperty(final String key) {

		Object propertyValue = getProperty(key);
		Integer result       = null;

		if (propertyValue == null) {
			return 0;
		}

		if (propertyValue instanceof Integer) {
			result = ((Integer) propertyValue).intValue();
		} else if (propertyValue instanceof String) {

			if ("".equals((String) propertyValue)) {
				return 0;
			}

			result = Integer.parseInt(((String) propertyValue));
		}

		return result;
	}

	public long getLongProperty(final PropertyKey propertyKey) {
		return (getLongProperty(propertyKey.name()));
	}

	public long getLongProperty(final String key) {

		Object propertyValue = getProperty(key);
		Long result          = null;

		if (propertyValue == null) {
			return 0L;
		}

		if (propertyValue instanceof Long) {
			result = ((Long) propertyValue).longValue();
		} else if (propertyValue instanceof String) {

			if ("".equals((String) propertyValue)) {
				return 0L;
			}

			result = Long.parseLong(((String) propertyValue));
		}

		return result;
	}

	public double getDoubleProperty(final PropertyKey propertyKey) {
		return (getDoubleProperty(propertyKey.name()));
	}

	public double getDoubleProperty(final String key) {

		Object propertyValue = getProperty(key);
		Double result        = null;

		if (propertyValue == null) {
			return 0.0d;
		}

		if (propertyValue instanceof Double) {

			Double doubleValue = (Double) propertyValue;

			if (doubleValue.equals(Double.NaN)) {
                // clean NaN values from database
                setProperty(key, null);
				return 0.0d;
			}

			result = doubleValue.doubleValue();

		} else if (propertyValue instanceof String) {

			if ("".equals((String) propertyValue)) {
				return 0.0d;
			}

			result = Double.parseDouble(((String) propertyValue));
		}

		return result;
	}

	public boolean getBooleanProperty(final PropertyKey propertyKey) {
		return (getBooleanProperty(propertyKey.name()));
	}

	public boolean getBooleanProperty(final String key) {

		Object propertyValue = getProperty(key);
		Boolean result       = false;

		if (propertyValue == null) {
			return Boolean.FALSE;
		}

		if (propertyValue instanceof Boolean) {
			result = ((Boolean) propertyValue).booleanValue();
		} else if (propertyValue instanceof String) {
			result = Boolean.parseBoolean(((String) propertyValue));
		}

		return result;
	}

	/**
	 * Return database node
	 *
	 * @return
	 */
	public Node getNode() {
		return dbNode;
	}

//

//      /**
//       * Render a minimal html header
//       *
//       * @param out
//       */
//      protected void renderHeader(StringBuilder out) {
//              out.append("<html><head><title>").append(getName()).append(" (Domain)</title></head><body>");
//      }
//
//      /**
//       * Render a minimal html footer
//       *
//       * @param out
//       */
//      protected void renderFooter(StringBuilder out) {
//              out.append("</body></html>");
//      }

	/*
	 * @Override
	 * public int compareTo(AbstractNode otherNode) {
	 * return this.getPosition().compareTo(otherNode.getPosition());
	 * }
	 */

	/**
	 * Get path relative to given node
	 *
	 * @param node
	 * @return
	 */
	public String getNodePath(final AbstractNode node) {

		// clicked node as reference
		String refPath = node.getNodePath();

		// currently rendered node, the link target
		String thisPath    = this.getNodePath();
		String[] refParts  = refPath.split("/");
		String[] thisParts = thisPath.split("/");
		int level          = refParts.length - thisParts.length;

		if (level == 0) {

			// paths are identical, return last part
			return thisParts[thisParts.length - 1];
		} else if (level < 0) {

			// link down
//                      return thisPath.substring(refPath.length());
			// Bug fix: Don't include the leading "/", this is a relative path!
			return thisPath.substring(refPath.length() + 1);
		} else {

			// link up
			int i      = 0;
			String ret = "";

			do {
				ret = ret.concat("../");
			} while (++i < level);

			return ret.concat(thisParts[thisParts.length - 1]);
		}
	}

	/**
	 * Assemble path for given node.
	 *
	 * This is an inverse method of @getNodeByIdOrPath.
	 *
	 * @param node
	 * @param renderMode
	 * @return
	 */

	/*
	 * public String getNodePath(final AbstractNode node, final Enum renderMode) {
	 *
	 * Command nodeFactory = Services.command(NodeFactoryCommand.class);
	 * AbstractNode n = (AbstractNode) nodeFactory.execute(node);
	 * return n.getNodePath();
	 * }
	 */

	/**
	 * Assemble absolute path for given node.
	 *
	 * @return
	 */
	public String getNodePath() {

		String path = "";

		// get actual database node
		AbstractNode node = this;

		// create bean node
//              Command nodeFactory = Services.command(NodeFactoryCommand.class);
//              AbstractNode n = (AbstractNode) nodeFactory.execute(node);
		// stop at root node
		while ((node != null) && (node.getId() > 0)) {

			path = node.getName() + (!("".equals(path))
						 ? "/" + path
						 : "");
			node = node.getParentNode();

			// check parent nodes
//                      Relationship r = node.getSingleRelationship(RelType.HAS_CHILD, Direction.INCOMING);
//                      if (r != null) {
//                          node = r.getStartNode();
//                          n = (AbstractNode) nodeFactory.execute(node);
//                      }
		}

		return "/".concat(path);    // add leading slash, because we always include the root node
	}

	/**
	 * Assemble absolute path for given node.
	 *
	 * @return
	 */
	public String getNodeXPath() {

		String xpath = "";

		// get actual database node
		AbstractNode node = this;

		// create bean node
//              Command nodeFactory = Services.command(NodeFactoryCommand.class);
//              AbstractNode n = (AbstractNode) nodeFactory.execute(node);
		// stop at root node
		while ((node != null) && (node.getId() > 0)) {

			xpath = node.getType() + "[@name='" + node.getName() + "']" + (!("".equals(xpath))
				? "/" + xpath
				: "");

			// check parent nodes
			node = node.getParentNode();
		}

		return "/".concat(xpath);    // add leading slash, because we always include the root node
	}

//
//      /**
//       * Default: Return this node's name
//       *
//       * @param user
//       * @param renderMode
//       * @param contextPath
//       * @return
//       */
//      public String getUrlPart() {
//          return getName();
//      }

	/**
	 * Return null mime type. Method has to be overwritten,
	 * returning real mime type
	 */
	public String getContentType() {
		return null;
	}

	/**
	 * Return the (cached) incoming relationship between this node and the
	 * given principal which holds the security information.
	 *
	 * @param principal
	 * @return incoming security relationship
	 */
	public StructrRelationship getSecurityRelationship(final Principal principal) {

		long userId = principal.getId();

		if (securityRelationships == null) {
			securityRelationships = new HashMap<Long, StructrRelationship>();
		}

		if (!(securityRelationships.containsKey(userId))) {
			populateSecurityRelationshipCacheMap();
		}

		return securityRelationships.get(userId);
	}

	/**
	 * Return all relationships of given type and direction
	 *
	 * @return list with relationships
	 */
	public List<StructrRelationship> getRelationships(RelationshipType type, Direction dir) {

		return (List<StructrRelationship>) Services.command(NodeRelationshipsCommand.class).execute(this, type,
			dir);
	}

//
//      /**
//       * Return true if this node has child nodes visible for current user
//       *
//       * @return
//       */
//      public boolean hasChildren() {
//          List<StructrRelationship> childRels = getOutgoingChildRelationships();
//          List<StructrRelationship> linkRels = getOutgoingLinkRelationships();
//          return (linkRels != null && !(linkRels.isEmpty())
//                  && childRels != null && !(childRels.isEmpty()));
////          return (hasRelationship(RelType.HAS_CHILD, Direction.OUTGOING)
////                  || hasRelationship(RelType.LINK, Direction.OUTGOING));
//      }

	/**
	 * Return unordered list of all direct child nodes (no recursion)
	 *
	 * @return list with structr nodes
	 */
	public List<AbstractNode> getDirectChildNodes() {
		return getDirectChildren(RelType.HAS_CHILD);
	}

	/**
	 * Return the first parent node found.
	 *
	 * @return
	 */
	public AbstractNode getParentNode() {

		List<AbstractNode> parentNodes = getParentNodes();

		if ((parentNodes != null) &&!(parentNodes.isEmpty())) {
			return parentNodes.get(0);
		} else {
			return null;
		}
	}

	/**
	 * Return sibling nodes. Follows the HAS_CHILD relationship
	 *
	 * @return
	 */
<<<<<<< HEAD
	public List<AbstractNode> getSiblingNodes() {
=======
	public List<AbstractNode> getDirectChildren(final RelationshipType relType, final String nodeType)
	{
>>>>>>> 52b07f9d

		List<AbstractNode> nodes = new LinkedList<AbstractNode>();
		AbstractNode parentNode  = getParentNode();

		if (parentNode != null) {

			Command nodeFactory            = Services.command(NodeFactoryCommand.class);
			Command relsCommand            = Services.command(NodeRelationshipsCommand.class);
			List<StructrRelationship> rels = (List<StructrRelationship>) relsCommand.execute(parentNode,
								 RelType.HAS_CHILD, Direction.OUTGOING);

			for (StructrRelationship r : rels) {

				AbstractNode s = (AbstractNode) nodeFactory.execute(r.getEndNode());

				if (s.readAllowed()) {
					nodes.add(s);
				}
			}
		}

		return nodes;
	}

	/**
	 * Return all ancestor nodes. Follows the INCOMING HAS_CHILD relationship
	 * and stops at the root node.
	 *
	 * @return
	 */
	public List<AbstractNode> getAncestorNodes() {

		List<AbstractNode> nodes       = new LinkedList<AbstractNode>();
		Command nodeFactory            = Services.command(NodeFactoryCommand.class);
		List<StructrRelationship> rels = getIncomingChildRelationships();

		for (StructrRelationship r : rels) {

			AbstractNode s = (AbstractNode) nodeFactory.execute(r.getStartNode());

			if (s.readAllowed()) {
				nodes.add(s);
			}
		}

		return nodes;
	}

	/**
	 * Return parent nodes. Follows the INCOMING HAS_CHILD relationship
	 *
	 * @return
	 */
	public List<AbstractNode> getParentNodes() {

		List<AbstractNode> nodes       = new LinkedList<AbstractNode>();
		Command nodeFactory            = Services.command(NodeFactoryCommand.class);
		List<StructrRelationship> rels = getIncomingChildRelationships();

		for (StructrRelationship r : rels) {

			AbstractNode s = (AbstractNode) nodeFactory.execute(r.getStartNode());

			if (s.readAllowed()) {
				nodes.add(s);
			}
		}

		return nodes;
	}

	/**
	 * Cached list of all relationships
	 *
	 * @return
	 */
	public List<StructrRelationship> getRelationships() {

		if (allRelationships == null) {
			allRelationships = getRelationships(null, Direction.BOTH);
		}

		return allRelationships;
	}

	/**
	 * Get all relationships of given direction
	 *
	 * @return
	 */
	public List<StructrRelationship> getRelationships(Direction dir) {
		return getRelationships(null, dir);
	}

	/**
	 * Cached list of incoming relationships
	 *
	 * @return
	 */
	public List<StructrRelationship> getIncomingRelationships() {

		if (incomingRelationships == null) {
			incomingRelationships = getRelationships(null, Direction.INCOMING);
		}

		return incomingRelationships;
	}

	/**
	 * Cached list of outgoing relationships
	 *
	 * @return
	 */
	public List<StructrRelationship> getOutgoingRelationships() {

		if (outgoingRelationships == null) {
			outgoingRelationships = getRelationships(null, Direction.OUTGOING);
		}

		return outgoingRelationships;
	}

<<<<<<< HEAD
=======
	public Iterable<AbstractNode> getDataNodes() {

		// this is the default implementation
		return(getDirectChildNodes());
	}

	//~--- set methods ----------------------------------------------------

>>>>>>> 52b07f9d
	/**
	 * Non-cached list of outgoing relationships
	 *
	 * @return
	 */
	public List<StructrRelationship> getOutgoingRelationships(final RelationshipType type) {
		return getRelationships(type, Direction.OUTGOING);
	}

	/**
	 * Cached list of incoming link relationships
	 *
	 * @return
	 */
	public List<StructrRelationship> getIncomingLinkRelationships() {

		if (incomingLinkRelationships == null) {
			incomingLinkRelationships = getRelationships(RelType.LINK, Direction.INCOMING);
		}

		return incomingLinkRelationships;
	}

	/**
	 * Cached list of outgoing data relationships
	 *
	 * @return
	 */
	public List<StructrRelationship> getOutgoingDataRelationships() {

		if (outgoingDataRelationships == null) {
			outgoingDataRelationships = getRelationships(RelType.DATA, Direction.OUTGOING);
		}

		return outgoingDataRelationships;
	}

	/**
	 * Cached list of incoming data relationships
	 *
	 * @return
	 */
	public List<StructrRelationship> getIncomingDataRelationships() {

		if (incomingDataRelationships == null) {
			incomingDataRelationships = getRelationships(RelType.DATA, Direction.INCOMING);
		}

		return incomingDataRelationships;
	}

	/**
	 * Cached list of outgoing link relationships
	 *
	 * @return
	 */
	public List<StructrRelationship> getOutgoingLinkRelationships() {

		if (outgoingLinkRelationships == null) {
			outgoingLinkRelationships = getRelationships(RelType.LINK, Direction.OUTGOING);
		}

		return outgoingLinkRelationships;
	}

	/**
	 * Cached list of incoming child relationships
	 *
	 * @return
	 */
	public List<StructrRelationship> getIncomingChildRelationships() {

		if (incomingChildRelationships == null) {
			incomingChildRelationships = getRelationships(RelType.HAS_CHILD, Direction.INCOMING);
		}

		return incomingChildRelationships;
	}

	/**
	 * Cached list of outgoing child relationships
	 *
	 * @return
	 */
	public List<StructrRelationship> getOutgoingChildRelationships() {

		if (outgoingChildRelationships == null) {
			outgoingChildRelationships = getRelationships(RelType.HAS_CHILD, Direction.OUTGOING);
		}

		return outgoingChildRelationships;
	}

	/**
	 * Return unordered list of all directly linked nodes (no recursion)
	 *
	 * @return list with structr nodes
	 */
	public List<AbstractNode> getLinkedNodes() {
		return getDirectChildren(RelType.LINK);
	}

	/**
	 * Return ordered list of all directly linked nodes (no recursion)
	 *
	 * @return list with structr nodes
	 */
	public List<AbstractNode> getSortedLinkedNodes() {
		return getSortedDirectChildren(RelType.LINK);
	}

	/**
	 * Return unordered list of all child nodes (recursively)
	 *
	 * @return list with structr nodes
	 */
	public List<AbstractNode> getAllChildren() {
		return getAllChildren(null);
	}

	public List<AbstractNode> getAllChildrenForRemotePush(User remoteUser) {

		// FIXME: add handling for remote user here
		Command findNode = Services.command(FindNodeCommand.class);

		return ((List<AbstractNode>) findNode.execute(remoteUser, this));
	}

	public int getRemotePushSize(User remoteUser, int chunkSize) {

		Command findNode        = Services.command(FindNodeCommand.class);
		List<AbstractNode> list = ((List<AbstractNode>) findNode.execute(remoteUser, this));
		int size                = 0;

		for (AbstractNode node : list) {

			if (node instanceof File) {

				File file = (File) node;

				size += (file.getSize() / chunkSize);
				size += 3;

			} else {
				size++;
			}

			List<StructrRelationship> rels = node.getOutgoingRelationships();

			for (StructrRelationship r : rels) {

				if (list.contains(r.getStartNode()) && list.contains(r.getEndNode())) {
					size++;
				}
			}
		}

		return (size);
	}

	/**
	 * Return unordered list of all direct child nodes (no recursion)
	 * with given relationship type
	 *
	 * @return list with structr nodes
	 */
	public List<AbstractNode> getDirectChildren(final RelationshipType relType) {
		return getDirectChildren(relType, null);
	}

	/**
	 * Return ordered list of all direct child nodes (no recursion)
	 * with given relationship type
	 *
	 * @return list with structr nodes
	 */
	public List<AbstractNode> getSortedDirectChildren(final RelationshipType relType) {

		List<AbstractNode> nodes = getDirectChildren(relType, null);

		Collections.sort(nodes);

		return nodes;
	}

	/**
	 * Return unordered list of all direct child nodes (no recursion)
	 * with given relationship type and given node type.
	 *
	 * Given user must have read access.
	 *
	 * @return list with structr nodes
	 */
	protected List<AbstractNode> getDirectChildren(final RelationshipType relType, final String nodeType) {

		List<AbstractNode> nodes = new LinkedList<AbstractNode>();

//              Command nodeFactory = null;
//              if (relType.equals(RelType.LINK)) {
//                  nodeFactory = Services.command(LinkNodeFactoryCommand.class);
//              } else {
//                  nodeFactory = Services.command(NodeFactoryCommand.class);
//              }
//              Command relsCommand = Services.command(NodeRelationshipsCommand.class);
//              List<StructrRelationship> rels = (List<StructrRelationship>) relsCommand.execute(this, relType, Direction.OUTGOING);
		List<StructrRelationship> rels = this.getOutgoingRelationships(relType);

		for (StructrRelationship r : rels) {

			AbstractNode s = r.getEndNode();

			if (s.readAllowed() && ((nodeType == null) || nodeType.equals(s.getType()))) {
				nodes.add(s);
			}
		}

		return nodes;
	}

	/**
	 * Get child nodes and sort them before returning
	 *
	 * @return
	 */
	public List<AbstractNode> getSortedDirectChildNodes() {

		List<AbstractNode> nodes = new LinkedList<AbstractNode>();

		nodes.addAll(getDirectChildNodes());

		// sort by position
		Collections.sort(nodes, new Comparator<AbstractNode>() {

			@Override
			public int compare(AbstractNode nodeOne, AbstractNode nodeTwo) {
				return nodeOne.getPosition().compareTo(nodeTwo.getPosition());
			}

		});

		return nodes;
	}

	/**
	 * Get child nodes and sort them before returning
	 *
	 * @return
	 */
	public List<AbstractNode> getSortedDirectChildNodes(final String sortKey, final String sortOrder) {

		List<AbstractNode> nodes = new LinkedList<AbstractNode>();

		nodes.addAll(getDirectChildNodes());

		// sort by key, order by order {@see AbstractNodeComparator.ASCENDING} or {@see AbstractNodeComparator.DESCENDING}
		Collections.sort(nodes, new AbstractNodeComparator(sortKey, sortOrder));

		return nodes;
	}

	/**
	 * Get direct child nodes, link nodes, and sort them before returning
	 *
	 * @return
	 */
	public List<AbstractNode> getDirectChildAndLinkNodes() {

		List<AbstractNode> nodes = new LinkedList<AbstractNode>();

		nodes.addAll(getDirectChildNodes());

		// get linked child nodes
		nodes.addAll(getLinkedNodes());

		return nodes;
	}

	/**
	 * Get direct child nodes, link nodes, and sort them before returning
	 *
	 * @return
	 */
	public List<AbstractNode> getSortedDirectChildAndLinkNodes() {

		List<AbstractNode> nodes = getDirectChildAndLinkNodes();

		// sort by position
		Collections.sort(nodes, new Comparator<AbstractNode>() {

			@Override
			public int compare(AbstractNode nodeOne, AbstractNode nodeTwo) {
				return nodeOne.getPosition().compareTo(nodeTwo.getPosition());
			}

		});

		return nodes;
	}

	/**
	 * Get menu items and sort them before returning.
	 *
	 * @return
	 */
	public List<AbstractNode> getSortedMenuItems() {

		List<AbstractNode> menuItems = new LinkedList<AbstractNode>();

		// add direct children of type MenuItem
		menuItems.addAll(getDirectChildren(RelType.HAS_CHILD, "MenuItem"));

		// add linked children, f.e. direct links to pages
		menuItems.addAll(getDirectChildren(RelType.LINK));

		// sort by position
		Collections.sort(menuItems, new Comparator<AbstractNode>() {

			@Override
			public int compare(AbstractNode nodeOne, AbstractNode nodeTwo) {
				return nodeOne.getPosition().compareTo(nodeTwo.getPosition());
			}

		});

		return menuItems;
	}

	/**
	 * Return unordered list of all child nodes (recursively)
	 * with given relationship type and given node type.
	 *
	 * Given user must have read access.
	 *
	 * @param nodeType node type filter, can be null
	 * @param user
	 * @return list with structr nodes
	 */
	protected List<AbstractNode> getAllChildren(final String nodeType) {

		List<AbstractNode> nodes  = new LinkedList<AbstractNode>();
		Command findNode          = Services.command(FindNodeCommand.class);
		List<AbstractNode> result = (List<AbstractNode>) findNode.execute(user, this);

		for (AbstractNode s : result) {

			if (s.readAllowed() && ((nodeType == null) || nodeType.equals(s.getType()))) {
				nodes.add(s);
			}
		}

		return nodes;
	}

	/**
	 * Return owner node
	 *
	 * @return
	 */
	public User getOwnerNode() {

		for (StructrRelationship s : getRelationships(RelType.OWNS, Direction.INCOMING)) {

			AbstractNode n = s.getStartNode();

			if (n instanceof User) {
				return (User) n;
			}

			logger.log(Level.SEVERE, "Owner node is not a user: {0}[{1}]", new Object[] { n.getName(),
				n.getId() });
		}

		return null;
	}

	/**
	 * Return owner
	 *
	 * @return
	 */
	public String getOwner() {

		User ownner = getOwnerNode();

		return ((ownner != null)
			? ownner.getRealName() + " (" + ownner.getName() + ")"
			: null);
	}

	/**
	 * Return a list with the connected principals (user, group, role)
	 * @return
	 */
	public List<AbstractNode> getSecurityPrincipals() {

		List<AbstractNode> principalList = new LinkedList<AbstractNode>();

		// check any security relationships
		for (StructrRelationship r : getRelationships(RelType.SECURITY, Direction.INCOMING)) {

			// check security properties
			AbstractNode principalNode = r.getEndNode();

			principalList.add(principalNode);
		}

		return principalList;
	}

	/**
	 * Generic getter for use with Freemarker template language
	 *
	 * @param key
	 * @return
	 */
	public Object get(final String key) {

		if (key == null) {
			return null;
		}

		Object propertyValue = this.getProperty(key);

		if (propertyValue != null) {
			return propertyValue;
		}

		List<AbstractNode> subnodes = this.getDirectChildAndLinkNodes();

		for (AbstractNode node : subnodes) {

			if (key.equals(node.getName())) {
				return node;
			}
		}

		// nothing found
		return null;
	}

	public Set<AbstractNode> getRelatedNodes(int maxDepth) {
		return (getRelatedNodes(maxDepth, Integer.MAX_VALUE, null));
	}

	public Set<AbstractNode> getRelatedNodes(int maxDepth, String relTypes) {
		return (getRelatedNodes(maxDepth, Integer.MAX_VALUE, relTypes));
	}

	public Set<AbstractNode> getRelatedNodes(int maxDepth, int maxNum) {
		return (getRelatedNodes(maxDepth, maxNum, null));
	}

	public Set<AbstractNode> getRelatedNodes(int maxDepth, int maxNum, String relTypes) {

		Set<AbstractNode> visitedNodes = new LinkedHashSet<AbstractNode>();
		Set<AbstractNode> nodes        = new LinkedHashSet<AbstractNode>();
		Set<StructrRelationship> rels  = new LinkedHashSet<StructrRelationship>();

		collectRelatedNodes(nodes, rels, visitedNodes, this, 0, maxDepth, maxNum,
				    splitRelationshipTypes(relTypes));

		return (nodes);
	}

	public Set<StructrRelationship> getRelatedRels(int maxDepth) {
		return (getRelatedRels(maxDepth, Integer.MAX_VALUE, null));
	}

	public Set<StructrRelationship> getRelatedRels(int maxDepth, String relTypes) {
		return (getRelatedRels(maxDepth, Integer.MAX_VALUE, relTypes));
	}

	public Set<StructrRelationship> getRelatedRels(int maxDepth, int maxNum) {
		return (getRelatedRels(maxDepth, maxNum, null));
	}

	public Set<StructrRelationship> getRelatedRels(int maxDepth, int maxNum, String relTypes) {

		Set<AbstractNode> visitedNodes = new LinkedHashSet<AbstractNode>();
		Set<AbstractNode> nodes        = new LinkedHashSet<AbstractNode>();
		Set<StructrRelationship> rels  = new LinkedHashSet<StructrRelationship>();

		collectRelatedNodes(nodes, rels, visitedNodes, this, 0, maxDepth, maxNum,
				    splitRelationshipTypes(relTypes));

		return (rels);
	}

	protected AbstractNode getNodeFromLoader() {

		List<StructrRelationship> rels = getIncomingDataRelationships();
		AbstractNode ret               = null;

		for (StructrRelationship rel : rels) {

			// first one wins
			AbstractNode startNode = rel.getStartNode();

			if (startNode instanceof NodeSource) {

				NodeSource source = (NodeSource) startNode;

				ret = source.loadNode();

				break;
			}
		}

		return (ret);
	}

	public boolean hasTemplate() {
		return (getTemplate() != null);
	}

	/**
	 * Return true if this node has a relationship of given type and direction.
	 *
	 * @param type
	 * @param dir
	 * @return
	 */
	public boolean hasRelationship(final RelType type, final Direction dir) {

		List<StructrRelationship> rels = this.getRelationships(type, dir);

		return ((rels != null) &&!(rels.isEmpty()));
	}

	/**
	 * Return true if this node has child nodes
	 *
	 * @return
	 */
	public boolean hasChildren() {

		return (hasRelationship(RelType.HAS_CHILD, Direction.OUTGOING)
			|| hasRelationship(RelType.LINK, Direction.OUTGOING));
	}

	/**
	 * Return true if principal has the given permission
	 *
	 * @param permission
	 * @param principal
	 * @return
	 */
	private boolean hasPermission(final String permission, final Principal principal) {

		// just in case ...
		if ((principal == null) || (permission == null)) {
			return false;
		}

		// superuser
		if (principal instanceof SuperUser) {
			return true;
		}

		// user has full control over his/her own user node
		if (this.equals(principal)) {
			return true;
		}

		StructrRelationship r = getSecurityRelationship(principal);

		if ((r != null) && r.isAllowed(permission)) {
			return true;
		}

		// Check group
		// We cannot use getParent() here because it uses hasPermission itself,
		// that would lead to an infinite loop
		List<StructrRelationship> rels = principal.getIncomingChildRelationships();

		for (StructrRelationship sr : rels) {

			AbstractNode node = sr.getStartNode();

			if (!(node instanceof Group)) {
				continue;
			}

			Group group = (Group) node;

			r = getSecurityRelationship(group);

			if ((r != null) && r.isAllowed(permission)) {
				return true;
			}
		}

		return false;
	}

	public boolean isPublic() {
		return getBooleanProperty(PUBLIC_KEY);
	}

	public boolean isVisibleToAuthenticatedUsers() {
		return getBooleanProperty(VISIBLE_TO_AUTHENTICATED_USERS_KEY);
	}

	public boolean isNotHidden() {
		return !getHidden();
	}

	public boolean isHidden() {
		return getHidden();
	}

	public boolean isNotDeleted() {
		return !getDeleted();
	}

	public boolean isDeleted() {

		boolean hasDeletedFlag = getDeleted();
		boolean isInTrash      = isInTrash();

		return hasDeletedFlag || isInTrash;
	}

	/**
	 * Return true if node is the root node
	 *
	 * @return
	 */
	public boolean isRootNode() {
		return getId() == 0;
	}

	/**
	 *
	 * Returns true if an ancestor node is a Trash node
	 */
	public boolean isInTrash() {

		List<AbstractNode> ancestors = getAncestorNodes();

		for (AbstractNode node : ancestors) {

			if (node instanceof Trash) {
				return true;
			}
		}

		return false;
	}

	/**
	 * Check visibility of given node, used for rendering in view mode
	 *
	 * @return
	 */
	public boolean isVisible() {

		if (user instanceof SuperUser) {

			// Super user may always see it
			return true;
		}

		// check hidden flag (see STRUCTR-12)
		if (isHidden()) {
			return false;
		}

		boolean visibleByTime = false;

		// check visibility period of time (see STRUCTR-13)
		Date visStartDate       = getVisibilityStartDate();
		long effectiveStartDate = 0L;
		Date createdDate        = getCreatedDate();

		if (createdDate != null) {
			effectiveStartDate = Math.max(createdDate.getTime(), 0L);
		}

		// if no start date for visibility is given,
		// take the maximum of 0 and creation date.
		visStartDate = ((visStartDate == null)
				? new Date(effectiveStartDate)
				: visStartDate);

		// if no end date for visibility is given,
		// take the Long.MAX_VALUE
		Date visEndDate = getVisibilityEndDate();

		visEndDate = ((visEndDate == null)
			      ? new Date(Long.MAX_VALUE)
			      : visEndDate);

		Date now = new Date();

		visibleByTime = (now.after(visStartDate) && now.before(visEndDate));

		if (user == null) {

			// No logged-in user
			if (isPublic()) {
				return visibleByTime;
			} else {
				return false;
			}
		} else {

			// Logged-in users
			if (isVisibleToAuthenticatedUsers()) {
				return visibleByTime;
			} else {
				return false;
			}
		}
	}

	//~--- set methods ----------------------------------------------------

	public void setTemplate(final Template template) {
		this.template = template;
	}

	public void setTemplateId(final Long value) {

		// find template node
		Command findNode      = Services.command(FindNodeCommand.class);
		Template templateNode = (Template) findNode.execute(new SuperUser(), value);

		// delete existing template relationships
		List<StructrRelationship> templateRels = this.getOutgoingRelationships(RelType.USE_TEMPLATE);
		Command delRel                         = Services.command(DeleteRelationshipCommand.class);

		if (templateRels != null) {

			for (StructrRelationship r : templateRels) {
				delRel.execute(r);
			}
		}

		// create new link target relationship
		Command createRel = Services.command(CreateRelationshipCommand.class);

		createRel.execute(this, templateNode, RelType.USE_TEMPLATE);
	}

	public void setCreatedBy(final String createdBy) {
		setProperty(CREATED_BY_KEY, createdBy);
	}

	public void setCreatedDate(final Date date) {
		setProperty(CREATED_DATE_KEY, date);
	}

	public void setLastModifiedDate(final Date date) {
		setProperty(LAST_MODIFIED_DATE_KEY, date);
	}

	public void setVisibilityStartDate(final Date date) {
		setProperty(VISIBILITY_START_DATE_KEY, date);
	}

	public void setVisibilityEndDate(final Date date) {
		setProperty(VISIBILITY_END_DATE_KEY, date);
	}

	public void setPosition(final Long position) {
		setProperty(POSITION_KEY, position);
	}

	public void setPublic(final boolean publicFlag) {
		setProperty(PUBLIC_KEY, publicFlag);
	}

	public void setVisibleToAuthenticatedUsers(final boolean flag) {
		setProperty(VISIBLE_TO_AUTHENTICATED_USERS_KEY, flag);
	}

	public void setHidden(final boolean hidden) {
		setProperty(HIDDEN_KEY, hidden);
	}

	public void setDeleted(final boolean deleted) {
		setProperty(DELETED_KEY, deleted);
	}

	public void setType(final String type) {
		setProperty(TYPE_KEY, type);
	}

	public void setName(final String name) {
		setProperty(NAME_KEY, name);
	}

	public void setCategories(final String[] categories) {
		setProperty(CATEGORIES_KEY, categories);
	}

	public void setTitle(final String title) {
		setProperty(TITLE_KEY, title);
	}

	/**
	 * Multiple titles (one for each language)
	 *
	 * @param title
	 */
	public void setTitles(final String[] titles) {
		setProperty(TITLES_KEY, titles);
	}

	public void setId(final Long id) {

		// setProperty(NODE_ID_KEY, id);
		// not allowed
	}

	public void setNodeId(final Long id) {

		// setProperty(NODE_ID_KEY, id);
		// not allowed
	}

	public void setProperty(final PropertyKey propertyKey, final Object value) {
		setProperty(propertyKey.name(), value);
	}

	/**
	 * Set a property in database backend without updating index
	 *
	 * Set property only if value has changed
	 *
	 * @param key
	 * @param value
	 */
	public void setProperty(final String key, final Object value) {
		setProperty(key, value, updateIndexDefault);
	}

	public void setPropertyAsStringArray(final PropertyKey propertyKey, final String value) {
		setPropertyAsStringArray(propertyKey.name(), value);
	}

	/**
	 * Split String value and set as String[] property in database backend
	 *
	 * @param key
	 * @param stringList
	 *
	 */
	public void setPropertyAsStringArray(final String key, final String value) {

		String[] values = StringUtils.split(((String) value), "\r\n");

		setProperty(key, values, updateIndexDefault);
	}

	public void setProperty(final PropertyKey propertyKey, final Object value, final boolean updateIndex) {
		setProperty(propertyKey.name(), value, updateIndex);
	}

	/**
	 * Set a property in database backend
	 *
	 * Set property only if value has changed
	 *
	 * Update index only if updateIndex is true
	 *
	 * @param key
	 * @param value
	 * @param updateIndex
	 */
	public void setProperty(final String key, final Object value, final boolean updateIndex) {

		if (key == null) {

			logger.log(Level.SEVERE, "Tried to set property with null key (action was denied)");

			return;
		}

		if (isDirty) {

			// Don't write directly to database, but store property values
			// in a map for later use
			properties.put(key, value);
		} else {

			// Commit value directly to database
			Object oldValue = getProperty(key);

			// don't make any changes if
			// - old and new value both are null
			// - old and new value are not null but equal
			if (((value == null) && (oldValue == null))
				|| ((value != null) && (oldValue != null) && value.equals(oldValue))) {
				return;
			}

			Command transactionCommand = Services.command(TransactionCommand.class);

			transactionCommand.execute(new StructrTransaction() {

				@Override
				public Object execute() throws Throwable {

					// save space
					if (value == null) {
						dbNode.removeProperty(key);
					} else {

						// Setting last modified date explicetely is not allowed
						if (!key.equals(AbstractNode.LAST_MODIFIED_DATE_KEY)) {

							if (value instanceof Date) {
								dbNode.setProperty(key, ((Date) value).getTime());
							} else {

								dbNode.setProperty(key, value);

								// set last modified date if not already happened
								dbNode.setProperty(AbstractNode.LAST_MODIFIED_DATE_KEY,
										   (new Date()).getTime());
							}

						} else {

							logger.log(
							    Level.FINE,
							    "Tried to set lastModifiedDate explicitely (action was denied)");
						}
					}

					// Don't automatically update index
					// TODO: Implement something really fast to keep the index automatically in sync
					if (updateIndex && dbNode.hasProperty(key)) {
						Services.command(IndexNodeCommand.class).execute(getId(), key);
					}

					return null;
				}

			});
		}
	}

	/**
	 * Sets the currently accessing user, overriding user from request in case
	 * there is no request..
	 *
	 * @param user
	 */
	public void setAccessingUser(User user) {
		this.user = user;
	}

	//~--- inner classes --------------------------------------------------

	private class DefaultRenderer implements NodeRenderer<AbstractNode> {

		@Override
		public void renderNode(StructrOutputStream out, AbstractNode currentNode, AbstractNode startNode,
				       String editUrl, Long editNodeId, RenderMode renderMode) {

			if (isVisible()) {
				out.append(getName());
			}
		}

		//~--- get methods --------------------------------------------

		@Override
		public String getContentType(AbstractNode node) {
			return ("blah");
		}
	}


	/*
	 * Helper class for multilanguage titles
	 */
	public class Title {

		public final static String LOCALE_KEY = "locale";

		//~--- fields -------------------------------------------------

		private Locale locale;
		private String title;

		//~--- constructors -------------------------------------------

		public Title(final Locale locale, final String title) {

			this.locale = locale;
			this.title  = title;
		}

		//~--- get methods --------------------------------------------

		public Locale getLocale() {
			return locale;
		}

		public String getTitle() {
			return title;
		}

		//~--- set methods --------------------------------------------

		public void setLocale(final Locale locale) {
			this.locale = locale;
		}

		public void setTitle(final String title) {
			this.title = title;
		}
	}
}<|MERGE_RESOLUTION|>--- conflicted
+++ resolved
@@ -2123,12 +2123,7 @@
 	 *
 	 * @return
 	 */
-<<<<<<< HEAD
 	public List<AbstractNode> getSiblingNodes() {
-=======
-	public List<AbstractNode> getDirectChildren(final RelationshipType relType, final String nodeType)
-	{
->>>>>>> 52b07f9d
 
 		List<AbstractNode> nodes = new LinkedList<AbstractNode>();
 		AbstractNode parentNode  = getParentNode();
@@ -2251,8 +2246,6 @@
 		return outgoingRelationships;
 	}
 
-<<<<<<< HEAD
-=======
 	public Iterable<AbstractNode> getDataNodes() {
 
 		// this is the default implementation
@@ -2261,7 +2254,6 @@
 
 	//~--- set methods ----------------------------------------------------
 
->>>>>>> 52b07f9d
 	/**
 	 * Non-cached list of outgoing relationships
 	 *
@@ -2455,7 +2447,7 @@
 	 *
 	 * @return list with structr nodes
 	 */
-	protected List<AbstractNode> getDirectChildren(final RelationshipType relType, final String nodeType) {
+	public List<AbstractNode> getDirectChildren(final RelationshipType relType, final String nodeType) {
 
 		List<AbstractNode> nodes = new LinkedList<AbstractNode>();
 
