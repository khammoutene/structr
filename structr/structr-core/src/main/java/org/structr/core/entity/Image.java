/*
 *  Copyright (C) 2010-2012 Axel Morgner, structr <structr@structr.org>
 *
 *  This file is part of structr <http://structr.org>.
 *
 *  structr is free software: you can redistribute it and/or modify
 *  it under the terms of the GNU General Public License as published by
 *  the Free Software Foundation, either version 3 of the License, or
 *  (at your option) any later version.
 *
 *  structr is distributed in the hope that it will be useful,
 *  but WITHOUT ANY WARRANTY; without even the implied warranty of
 *  MERCHANTABILITY or FITNESS FOR A PARTICULAR PURPOSE.  See the
 *  GNU General Public License for more details.
 *
 *  You should have received a copy of the GNU General Public License
 *  along with structr.  If not, see <http://www.gnu.org/licenses/>.
 */



package org.structr.core.entity;

import org.neo4j.graphdb.Direction;

import org.structr.common.*;
import org.structr.common.ImageHelper;
import org.structr.common.ImageHelper.Thumbnail;
import org.structr.common.PropertyView;
import org.structr.common.RelType;
import org.structr.common.error.FrameworkException;
import org.structr.common.property.IntProperty;
import org.structr.common.property.Property;
import org.structr.core.Services;
import org.structr.core.graph.CreateRelationshipCommand;
import org.structr.core.graph.DeleteNodeCommand;
import org.structr.core.graph.DeleteRelationshipCommand;
import org.structr.core.graph.StructrTransaction;
import org.structr.core.graph.TransactionCommand;

//~--- JDK imports ------------------------------------------------------------

import java.io.IOException;

import java.util.Date;
import java.util.LinkedList;
import java.util.List;
import java.util.logging.Level;
import java.util.logging.Logger;
import org.structr.core.property.EntityProperty;

//~--- classes ----------------------------------------------------------------

/**
 *
 * @author amorgner
 *
 */
public class Image extends File {

	private static final Logger logger = Logger.getLogger(Image.class.getName());

<<<<<<< HEAD
	// public static final Property<String> imageData = new ImageDataProperty("imageData", new KeyAndClass(null, null));     // FIXME!!?
	public static final Property<Integer> height = new IntProperty("height");
	public static final Property<Integer> width  = new IntProperty("width");
	public static final View uiView              = new View(Image.class, PropertyView.Ui, type, name, contentType, size, relativeFilePath, width, height);
	public static final View publicView              = new View(Image.class, PropertyView.Public, type, name, width, height);
=======
	public static final EntityProperty<Folder> folder = new EntityProperty<Folder>("folder", Folder.class, RelType.CONTAINS, Direction.INCOMING, true);
	public static final Property<Integer>      height = new IntProperty("height");
	public static final Property<Integer>      width  = new IntProperty("width");
	
	public static final View uiView              = new View(Image.class, PropertyView.Ui, width, height);
>>>>>>> 62576bc1

	//~--- methods --------------------------------------------------------

	// Cached list with relationships to thumbnails
//      private List<AbstractRelationship> thumbnailRelationships = null;
	public void removeThumbnails() {

		DeleteRelationshipCommand deleteRelationship = Services.command(securityContext, DeleteRelationshipCommand.class);
		DeleteNodeCommand deleteNode                 = Services.command(securityContext, DeleteNodeCommand.class);

		for (AbstractRelationship s : getThumbnailRelationships()) {

			AbstractNode thumbnail = s.getEndNode();

			if (((Image) thumbnail).equals(this)) {

				logger.log(Level.SEVERE, "Attempted to remove me as thumbnail!!");

				continue;

			}

			try {

				deleteRelationship.execute(s);
				deleteNode.execute(thumbnail);

			} catch (FrameworkException fex) {

				logger.log(Level.WARNING, "Unable to remove thumbnail", fex);

			}

		}

		// Clear cache
//              thumbnailRelationships = null;

	}

	//~--- get methods ----------------------------------------------------

	public Integer getWidth() {

		return getIntProperty(Image.width);

	}

	public Integer getHeight() {

		return getIntProperty(Image.height);

	}

	public List<Image> getThumbnails() {

		List<Image> thumbnails = new LinkedList<Image>();

		for (AbstractRelationship s : getThumbnailRelationships()) {

			thumbnails.add((Image) s.getEndNode());
		}

		return thumbnails;

	}

	/**
	 * Get (cached) thumbnail relationships
	 *
	 * @return
	 */
	public List<AbstractRelationship> getThumbnailRelationships() {

		return getRelationships(RelType.THUMBNAIL, Direction.OUTGOING);

	}

	/**
	 * Get (down-)scaled image of this image
	 *
	 * If no scaled image of the requested size exists or the image is newer than the scaled image, create a new one
	 *
	 * @maxWidthString
	 * @maxHeightString
	 *
	 * @return
	 */
	public Image getScaledImage(final String maxWidthString, final String maxHeightString) {

		return getScaledImage(Integer.parseInt(maxWidthString), Integer.parseInt(maxHeightString), false);

	}

	public Image getScaledImage(final String maxWidthString, final String maxHeightString, final boolean cropToFit) {

		return getScaledImage(Integer.parseInt(maxWidthString), Integer.parseInt(maxHeightString), cropToFit);

	}

	public Image getScaledImage(final int maxWidth, final int maxHeight) {

		return getScaledImage(maxWidth, maxHeight, false);

	}

	/**
	 * Get (down-)scaled image of this image
	 *
	 * If no scaled image of the requested size exists or the image is newer than the scaled image, create a new one.
	 *
	 * Default behaviour is to make the scaled image complete fit inside a rectangle of maxWidth x maxHeight.
	 *
	 * @maxWidth
	 * @maxHeight
	 * @cropToFit if true, scale down until the shorter edge fits inside the rectangle, and then crop
	 *
	 * @return
	 */
	public Image getScaledImage(final int maxWidth, final int maxHeight, final boolean cropToFit) {

		List<AbstractRelationship> thumbnailRelationships = getThumbnailRelationships();
		final List<Image> oldThumbnails                   = new LinkedList();
		Image thumbnail                                   = null;
		final Image originalImage                         = this;
		Integer origWidth                                 = originalImage.getWidth();
		Integer origHeight                                = originalImage.getHeight();
		Long currentChecksum                              = originalImage.getProperty(Image.checksum);
		final Long newChecksum;

		if (currentChecksum == null || currentChecksum == 0) {

			newChecksum = FileHelper.getChecksum(originalImage);
		} else {

			newChecksum = currentChecksum;
		}

		if ((origWidth != null) && (origHeight != null)) {

			if ((thumbnailRelationships != null) && !(thumbnailRelationships.isEmpty())) {

				for (final AbstractRelationship r : thumbnailRelationships) {

					Integer w = (Integer) r.getProperty(Image.width);
					Integer h = (Integer) r.getProperty(Image.height);

					if ((w != null) && (h != null)) {

						if (((w == maxWidth) && (h <= maxHeight)) || ((w <= maxWidth) && (h == maxHeight))

//                                              || (cropToFit && ((w == maxWidth && h >= maxHeight) || (w >= maxWidth && h == maxHeight)))
						|| ((origWidth <= w) && (origHeight <= h)))    // orginal image is equal or smaller than requested size
						{

//                                                      if ((w == maxWidth && h <= maxHeight)
//                                                              || (w <= maxWidth && h == maxHeight)
//                                                              || (cropToFit && ((w == maxWidth && h >= maxHeight) || (w >= maxWidth && h == maxHeight)))
//                                                              || (origWidth <= w && origHeight <= h)) // orginal image is equal or smaller than requested size
//                                                      {
							thumbnail = (Image) r.getEndNode();

							// Use thumbnail only if checksum of original image matches with stored checksum
							Long storedChecksum = r.getProperty(Image.checksum);

//                                                      System.out.println("Rel ID: " + r.getUuid() + ", orig. image ID: " + originalImage.getUuid() + ", stored checksum: " + storedChecksum + ", current checksum: " + currentChecksum);
//                                                      if (!(originalImage.getLastModifiedDate().after(thumbnail.getLastModifiedDate()))) {
							if (storedChecksum != null && storedChecksum.equals(newChecksum)) {

								return thumbnail;
							} else {

								oldThumbnails.add(thumbnail);
							}
						}

					}

				}

			}

		}

		// No thumbnail exists, or thumbnail was too old, so let's create a new one
		logger.log(Level.FINE, "Creating thumbnail for {0}", getName());

		try {

			thumbnail = Services.command(securityContext, TransactionCommand.class).execute(new StructrTransaction<Image>() {

				@Override
				public Image execute() throws FrameworkException {

					try {

						originalImage.setChecksum(newChecksum);

					} catch (Exception ex) {

						logger.log(Level.SEVERE, "Could not store checksum for original image", ex);

					}

					CreateRelationshipCommand createRel = Services.command(securityContext, CreateRelationshipCommand.class);
					Thumbnail thumbnailData             = ImageHelper.createThumbnail(originalImage, maxWidth, maxHeight, cropToFit);

					if (thumbnailData != null) {

						Integer tnWidth  = thumbnailData.getWidth();
						Integer tnHeight = thumbnailData.getHeight();
						Image thumbnail  = null;
						byte[] data      = null;

						try {

							data = thumbnailData.getBytes();

							// create thumbnail node
							thumbnail = ImageHelper.createImage(securityContext, data, "image/" + Thumbnail.FORMAT, Image.class);

						} catch (IOException ex) {

							logger.log(Level.WARNING, "Could not create thumbnail image", ex);

						}

						if (thumbnail != null) {

							// Create a thumbnail relationship
							AbstractRelationship thumbnailRelationship = createRel.execute(originalImage, thumbnail, RelType.THUMBNAIL);

							// Add to cache list
							// thumbnailRelationships.add(thumbnailRelationship);
							long size = data.length;

							thumbnail.setSize(size);
							thumbnail.setName(originalImage.getName() + "_thumb_" + tnWidth + "x" + tnHeight);
							thumbnail.setWidth(tnWidth);
							thumbnail.setHeight(tnHeight);
							thumbnail.setHidden(originalImage.getHidden());
							thumbnail.setVisibleToPublicUsers(originalImage.getVisibleToPublicUsers());
							thumbnail.setVisibleToAuthenticatedUsers(originalImage.getVisibleToAuthenticatedUsers());
							thumbnailRelationship.setProperty(Image.width, tnWidth);
							thumbnailRelationship.setProperty(Image.height, tnHeight);
							thumbnailRelationship.setProperty(Image.checksum, newChecksum);

//                                                      System.out.println("Thumbnail ID: " + thumbnail.getUuid() + ", orig. image ID: " + originalImage.getUuid() + ", orig. image checksum: " + originalImage.getProperty(checksum));
							// Soft-delete outdated thumbnails
							for (Image tn : oldThumbnails) {

								tn.setDeleted(true);
							}
						}

						// Services.command(securityContext, IndexNodeCommand.class).execute(thumbnail);
						return thumbnail;

					} else {

						logger.log(Level.WARNING, "Could not create thumbnail for image {0} ({1})", new Object[] { getName(), getId() });

						return null;

					}

				}

			});

		} catch (FrameworkException fex) {

			logger.log(Level.WARNING, "Unable to create thumbnail", fex);

		}

		return thumbnail;

	}

	public boolean isNotThumbnail() {

		return !isThumbnail();

	}

	/**
	 * Return true if this image is a thumbnail image.
	 *
	 * This is determined by having at least one incoming THUMBNAIL relationship
	 *
	 * @return
	 */
	public boolean isThumbnail() {

		return hasRelationship(RelType.THUMBNAIL, Direction.INCOMING);

	}

	//~--- set methods ----------------------------------------------------

	public void setWidth(Integer width) throws FrameworkException {

		setProperty(Image.width, width);

	}

	public void setHeight(Integer height) throws FrameworkException {

		setProperty(Image.height, height);

	}

	/** Copy public flag to all thumbnails */
	@Override
	public void setVisibleToPublicUsers(final boolean publicFlag) throws FrameworkException {

		super.setVisibleToPublicUsers(publicFlag);

		for (Image thumbnail : getThumbnails()) {

			thumbnail.setProperty(AbstractNode.visibleToPublicUsers, publicFlag);
		}

	}

	/** Copy visible for authenticated users flag to all thumbnails */
	@Override
	public void setVisibleToAuthenticatedUsers(final boolean flag) throws FrameworkException {

		super.setVisibleToAuthenticatedUsers(flag);

		for (Image thumbnail : getThumbnails()) {

			thumbnail.setProperty(AbstractNode.visibleToAuthenticatedUsers, flag);
		}

	}

	/** Copy hidden flag to all thumbnails */
	@Override
	public void setHidden(final boolean hidden) throws FrameworkException {

		super.setHidden(hidden);

		for (Image thumbnail : getThumbnails()) {

			thumbnail.setProperty(AbstractNode.hidden, hidden);
		}

	}

	/** Copy deleted flag to all thumbnails */
	@Override
	public void setDeleted(final boolean deleted) throws FrameworkException {

		super.setDeleted(deleted);

		for (Image thumbnail : getThumbnails()) {

			thumbnail.setProperty(AbstractNode.deleted, deleted);
		}

	}

	/** Copy visibility start date to all thumbnails */
	@Override
	public void setVisibilityStartDate(final Date date) throws FrameworkException {

		super.setVisibilityStartDate(date);

		for (Image thumbnail : getThumbnails()) {

			thumbnail.setProperty(AbstractNode.visibilityStartDate, date);
		}

	}

	/** Copy visibility end date to all thumbnails */
	@Override
	public void setVisibilityEndDate(final Date date) throws FrameworkException {

		super.setVisibilityEndDate(date);

		for (Image thumbnail : getThumbnails()) {

			thumbnail.setProperty(AbstractNode.visibilityEndDate, date);
		}

	}

}<|MERGE_RESOLUTION|>--- conflicted
+++ resolved
@@ -47,7 +47,6 @@
 import java.util.List;
 import java.util.logging.Level;
 import java.util.logging.Logger;
-import org.structr.core.property.EntityProperty;
 
 //~--- classes ----------------------------------------------------------------
 
@@ -60,19 +59,11 @@
 
 	private static final Logger logger = Logger.getLogger(Image.class.getName());
 
-<<<<<<< HEAD
-	// public static final Property<String> imageData = new ImageDataProperty("imageData", new KeyAndClass(null, null));     // FIXME!!?
 	public static final Property<Integer> height = new IntProperty("height");
 	public static final Property<Integer> width  = new IntProperty("width");
+
 	public static final View uiView              = new View(Image.class, PropertyView.Ui, type, name, contentType, size, relativeFilePath, width, height);
-	public static final View publicView              = new View(Image.class, PropertyView.Public, type, name, width, height);
-=======
-	public static final EntityProperty<Folder> folder = new EntityProperty<Folder>("folder", Folder.class, RelType.CONTAINS, Direction.INCOMING, true);
-	public static final Property<Integer>      height = new IntProperty("height");
-	public static final Property<Integer>      width  = new IntProperty("width");
-	
-	public static final View uiView              = new View(Image.class, PropertyView.Ui, width, height);
->>>>>>> 62576bc1
+	public static final View publicView          = new View(Image.class, PropertyView.Public, type, name, width, height);
 
 	//~--- methods --------------------------------------------------------
 
