/*
 *  Copyright (C) 2011 Axel Morgner, structr <structr@structr.org>
 *
 *  This file is part of structr <http://structr.org>.
 *
 *  structr is free software: you can redistribute it and/or modify
 *  it under the terms of the GNU General Public License as published by
 *  the Free Software Foundation, either version 3 of the License, or
 *  (at your option) any later version.
 *
 *  structr is distributed in the hope that it will be useful,
 *  but WITHOUT ANY WARRANTY; without even the implied warranty of
 *  MERCHANTABILITY or FITNESS FOR A PARTICULAR PURPOSE.  See the
 *  GNU General Public License for more details.
 *
 *  You should have received a copy of the GNU General Public License
 *  along with structr.  If not, see <http://www.gnu.org/licenses/>.
 */



package org.structr.core.entity;

import org.neo4j.graphdb.Direction;
import org.neo4j.graphdb.Node;
import org.neo4j.graphdb.Path;
import org.neo4j.graphdb.Relationship;
import org.neo4j.graphdb.traversal.Evaluation;
import org.neo4j.graphdb.traversal.Evaluator;
import org.neo4j.graphdb.traversal.TraversalDescription;
import org.neo4j.graphdb.traversal.Traverser;
import org.neo4j.kernel.Traversal;

import org.structr.common.PropertyKey;
import org.structr.common.PropertyView;
import org.structr.common.RelType;
import org.structr.common.SecurityContext;
import org.structr.core.Command;
import org.structr.core.Decorable;
import org.structr.core.Decorator;
import org.structr.core.EntityContext;
import org.structr.core.Services;
import org.structr.core.node.Evaluable;
import org.structr.core.node.IterableAdapter;
import org.structr.core.node.NodeFactoryCommand;
import org.structr.core.node.StructrNodeFactory;
import org.structr.core.node.StructrTransaction;
import org.structr.core.node.TransactionCommand;

//~--- JDK imports ------------------------------------------------------------

import java.util.Collection;
import java.util.Iterator;
import java.util.LinkedHashSet;
import java.util.LinkedList;
import java.util.List;
import java.util.Set;

//~--- classes ----------------------------------------------------------------

/**
 * A linked list implementation on StructrNodes. In contrast to the default List
 * implementations, this list does not permit null elements.
 *
 * <p>
 * This list can be decorated with instances of {@see org.structr.core.Decorator}
 * in order to set additional properties on the nodes that are added to this list.
 * </p>
 * <p>
 * This list can be filtered through the Neo4j Evaluator interface in order to
 * control the results of operations on this list. Note that this implementation
 * can return different results depending on the set of evaluators that are present.
 * Even the size of the list may vary, and this will alter the results of insert
 * and remove methods.
 * </p>
 *
 * @author Christian Morgner
 */
<<<<<<< HEAD
public class NodeList<T extends AbstractNode> extends AbstractNode implements Iterable<AbstractNode>, Decorable<AbstractNode>, Evaluable {
//public class NodeList<T extends AbstractNode> extends AbstractNode implements List<AbstractNode>, Decorable<AbstractNode>, Evaluable {

	public enum Key implements PropertyKey {
		parent;
	}
	
    private static final Logger logger = Logger.getLogger(NodeList.class.getName());
    private static final String ICON_SRC = "/images/application_view_list.png";
    private Set<Decorator<AbstractNode>> decorators = new LinkedHashSet<Decorator<AbstractNode>>();
    private Command transaction = Services.command(securityContext, TransactionCommand.class);
    private Command factory = Services.command(securityContext, NodeFactoryCommand.class);
    private Set<Evaluator> evaluators = new LinkedHashSet<Evaluator>();
    private int maxLength = -1;

    public NodeList() {
        this(-1);
    }

    public NodeList(int maxLength) {
        this.maxLength = maxLength;
    }

    @Override
    public String getIconSrc() {
        return ICON_SRC;
    }

    /**
     * Returns the first node of this list, or null if this list is empty.
     *
     * @return the first node of this list, or null
     */
    public AbstractNode getFirstNode()
    {
	    Node node = getFirstRawNode();
	    if(node != null)
	    {
		return ((AbstractNode) factory.execute(node));
	    }

	    return(null);
    }

    /**
     * Returns the first raw node of this list, or null if this list is empty
     *
     * @return the first raw node of this list, or null
     */
    public Node getFirstRawNode() {
        Node rootNode = getNode();
        return (getRelatedNode(rootNode, RelType.NEXT_LIST_ENTRY, Direction.OUTGOING));
    }

    /**
     * Returns the last node of this list, or null if this list is empty.
     *
     * @return the last node of this list, or null
     */
    public AbstractNode getLastNode() {
        return ((AbstractNode) factory.execute(getLastRawNode()));
    }

    /**
     * Returns the last raw node of this list, or null if this list is empty
     *
     * @return the last raw node of this list, or null
     */
    public Node getLastRawNode() {
        Node rootNode = getNode();
        return (getRelatedNode(rootNode, RelType.LAST_LIST_ENTRY, Direction.OUTGOING));
    }

    /**
     * Returns the maximum traversal depth of this list.
     *
     * @return
     */
    public int getMaxLength() {
        return (maxLength);
    }

    /**
     * Sets the maximum travesal depth of this list to the given value.
     *
     * @param maxLength
     */
    public void setMaxLength(int maxLength) {
        this.maxLength = maxLength;
    }

    // ----- interface List<T> -----
    /**
     * Returns the size of this node list. Note that setting or removing evaluators can change
     * the value returned by this method. This method will take time proportional to the number
     * of elements in the list.
     *
     * @return the size of this list with the current set of evaluators
     */
    @Override
    public int size() {
        int ret = 0;

        for (Node node : getRawNodes()) {
            ret++;
        }

        return (ret);
    }

    /**
     * Indicates whether this list is empty. Note that in contrast to the size() methods,
     * this is an O(1) operation and should be seen as the preferred way to check whether a list
     * is empty or not.
     *
     * @return true if this list is empty
     */
    @Override
    public boolean isEmpty() {
        Node startNode = this.getNode();
        boolean hasElements = (startNode != null && startNode.hasRelationship(RelType.NEXT_LIST_ENTRY, Direction.OUTGOING));

        return (!hasElements);
    }
//
//    /**
//     * Indicates whether this list contains the given element. This method can take time
//     * proportional to the number of elements in the list.
//     *
//     * @param o
//     * @return
//     */
//    @Override
//    public boolean contains(Object o) {
//       AbstractNode n = (AbstractNode) o;
//
//        for (AbstractNode node : getNodes()) {
//            if (node.equals(n)) {
//                return (true);
//            }
//        }
//
//        return (false);
//
//    }

    /**
     * Returns an iterator over the elements of this list (according to the current set
     * of evaluators).
     *
     * @return the iterator
     */
    @Override
    public Iterator<AbstractNode> iterator() {
        return (getNodes().iterator());
    }

//    /**
//     * Returns an array containing all the elements in this list according to the
//     * current set of evaluators.
//     *
//     * @return the array
//     */
//    @Override
//    public Object[] toArray() {
//        return (getNodeList().toArray());
//    }
//
//    /**
//     * Returns an array containing all the elements in this list according to the
//     * current set of evaluators.
//     *
//     * @param <T>
//     * @param a
//     * @return
//     */
//    @Override
//    public <AbstractList> AbstractList[] toArray(AbstractList[] a) {
//        return (getNodeList().toArray(a));
//    }

    /**
     * Applies all decorators that are set on this list and adds the node
     * to the end of this list. This method runs in constant time. Note that
     * this method runs in a transaction. This transaction includes any
     * decorator that is present on this list.
     *
     * <p>
     * If a collection refuses to add a particular element for any reason
     * other than that it already contains the element, it must throw an
     * exception (rather than returning false). This preserves the
     * invariant that a collection always contains the specified element
     * after this call returns.
     * </p>
     *
     * @param toRemove the node to add
     * @return true if this collection changed as a result of this call
     */
//    @Override
    public boolean add(final AbstractNode toAdd) {
        Boolean returnValue = (Boolean) transaction.execute(new StructrTransaction() {

            @Override
            public Object execute() throws Throwable {
                // apply decorators (if any)
                for (Decorator<AbstractNode> decorator : decorators) {
                    decorator.decorate(toAdd);
                }

                return (appendNodeToList(toAdd.getNode()));
            }
        });

        return (returnValue.booleanValue());
    }

////    /**
////     * Removes the given node from this list.
////     *
////     * @param toRemove
////     * @return true if this list contained the given element
////     */
////    public boolean remove(final Object node) {
////        Boolean returnValue = (Boolean) transaction.execute(new StructrTransaction() {
////
////            @Override
////            public Object execute() throws Throwable {
////                return (removeNodeFromList((Node) node));
////            }
////        });
////
////        return (returnValue.booleanValue());
////    }
//
//    /**
//     * Indicates whether this list contains all of the elements in the
//     * given collection.
//     *
//     * @param nodes
//     * @return true or false
//     */
//    @Override
//    public boolean containsAll(Collection<?> c) {
//        return (getNodeList().containsAll(c));
//    }

    /**
     * Adds all the elements in the given collection to this list, applying
     * any decorator that is set on this list before addition.
     *
     * @param nodes
     * @return
     */
//    @Override
    public boolean addAll(final Collection<? extends AbstractNode> nodes) {
        Boolean returnValue = (Boolean) transaction.execute(new StructrTransaction() {

            @Override
            public Object execute() throws Throwable {
                boolean ret = false;

                for (AbstractNode node : nodes) {
                    ret |= appendNodeToList(node.getNode());
                }

                return (ret);
            }
        });

        return (returnValue.booleanValue());
    }

//    /**
//     * Inserts all the elements in the given collection at the given index, applying
//     * any decorator that is set on this list before addition, respecting any evaluator
//     * that is currently set on this list.
//     *
//     * @param index
//     * @param nodes
//     * @return
//     */
//    @Override
//    public boolean addAll(final int index, final Collection<? extends AbstractNode> nodes) {
//        Boolean returnValue = (Boolean) transaction.execute(new StructrTransaction() {
//
//            @Override
//            public Object execute() throws Throwable {
//                Node startNode = getNodeAt(index);
//                Node nextNode = null;
//                boolean ret = false;
//
//                for (AbstractNode toInsert : nodes) {
//                    nextNode = getRelatedNode(startNode, RelType.NEXT_LIST_ENTRY, Direction.OUTGOING);
//
//                    ret |= insertNodeBefore(nextNode, toInsert.getNode());
//                }
//
//                return (ret);
//            }
//        });
//
//        return (returnValue.booleanValue());
//    }
//
//    /**
//     * Removes all elements in the given collection from this list.
//     *
//     * @param nodes
//     * @return
//     */
//    @Override
//    public boolean removeAll(final Collection<?> nodes) {
//        Boolean returnValue = (Boolean) transaction.execute(new StructrTransaction() {
//
//            @Override
//            public Object execute() throws Throwable {
//                boolean ret = false;
//
//                for (Object obj : nodes) {
//                    // provoke ClassCastException according to List interface specification
//                    T structrNode = (T) obj;
//                    Node node = structrNode.getNode();
//
//                    ret |= removeNodeFromList(node);
//                }
//
//                return (ret);
//            }
//        });
//
//        return (returnValue.booleanValue());
//    }
//
//    /**
//     * Retains only the elements in this list that are contained in the given
//     * collection.
//     *
//     * @param nodes
//     * @return
//     */
//    @Override
//    public boolean retainAll(final Collection<?> nodes) {
//        Boolean returnValue = (Boolean) transaction.execute(new StructrTransaction() {
//
//            @Override
//            public Object execute() throws Throwable {
//                boolean ret = false;
//
//                for (AbstractNode node : getNodes()) {
//                    if (!nodes.contains(node)) {
//                        ret |= removeNodeFromList(node.getNode());
//                    }
//                }
//
//                return (ret);
//            }
//        });
//
//        return (returnValue.booleanValue());
//    }

    /**
     * Clears this list. Due to the fact that this method has to remove all
     * elements from the linked list, this method will take time proportional
     * to the size of the list, with a relativley large constant factor.
     */
    @Override
    public void clear() {
        transaction.execute(new StructrTransaction() {

            @Override
            public Object execute() throws Throwable {
                for (Node node : getRawNodes()) {
                    removeNodeFromList(node);
                }

                return (null);
            }
        });
    }
//
//    /**
//     * Returns the element at the given index, or null if no element exists,
//     * with respect to the evaluators that are currently set on this list.
//     *
//     * @param index
//     * @return
//     */
//    @Override
//    public T get(int index) {
//        if (index < 0 || index >= size()) {
//            throw new ArrayIndexOutOfBoundsException();
//        }
//
//        Node node = getNodeAt(index);
//
//        if (node != null) {
//            return ((T) factory.execute(node));
//        }
//
//        return (null);
//    }
//
//    /**
//     * Replaces the element at the given position with the given element, with
//     * respect to the evaluators that are currently set on this list.
//     *
//     * @param index
//     * @param toAdd
//     * @return
//     */
//    @Override
//    public AbstractNode set(final int index, final AbstractNode toSet) {
//        transaction.execute(new StructrTransaction() {
//
//            @Override
//            public Object execute() throws Throwable {
//                Node node = getNodeAt(index);
//                if (node != null) {
//                    insertNodeBefore(node, toSet.getNode());
//                    removeNodeFromList(node);
//                }
//
//                return (null);
//            }
//        });
//
//        return (toSet);
//    }

    /**
     * Inserts the given element at the given position (with respect to the
     * evaluators that are currently set on this list).
     *
     * @param index
     * @param toAdd
     */
    //@Override
    public void add(final int index, final AbstractNode toAdd) {
        final int size = this.size();

        if (index < 0 || index > size) {
            throw new ArrayIndexOutOfBoundsException();
        }

        transaction.execute(new StructrTransaction() {

            @Override
            public Object execute() throws Throwable {
                // apply decorators (if any)
                for (Decorator<AbstractNode> decorator : decorators) {
                    decorator.decorate(toAdd);
                }

                if (index == size) {
                    appendNodeToList(toAdd.getNode());

                } else {
                    insertNodeIntoList(index, toAdd.getNode());
                }

                return (null);
            }
        });
    }

//    /**
//     * Removes the element at the given position (with respect to the evaluators
//     * that are currently set on this list.)
//     *
//     * @param index
//     * @return
//     */
//    @Override
//    public T remove(int index) {
//        final Node node = getNodeAt(index);
//
//        if (node != null) {
//            transaction.execute(new StructrTransaction() {
//
//                @Override
//                public Object execute() throws Throwable {
//                    return (removeNodeFromList(node));
//                }
//            });
//        }
//
//        return ((T) factory.execute(node));
//    }
//
//    /**
//     * Returns the position of the given element in this list
//     * @param o
//     * @return
//     */
//    @Override
//    public int indexOf(Object o) {
//        T node = (T) o;
//
//        return (indexOf(node.getNode()));
//    }
//
//    /**
//     * Returns the last position of the given element in this list, with
//     * respect to the evaluators that are currently set on this list.
//     *
//     * (implementation note: keep LAST pointer!)
//     *
//     * @param o
//     * @return
//     */
//    @Override
//    public int lastIndexOf(Object o) {
//        throw new UnsupportedOperationException("Not supported yet.");
//    }
//
//    /**
//     * Returns a ListIterator containing all elements in this list, with
//     * respect to the evaluators that are currently set.
//     *
//     * @return
//     */
//    @Override
//    public ListIterator<AbstractNode> listIterator() {
//        return getNodeList().listIterator();
//        //throw new UnsupportedOperationException("Bi-directional iteration is not yet supported by this class.");
//    }
//
//    /**
//     * Returns a ListIterator containing all elements in this list, starting
//     * from the given index, with respect to the evaluators that are currently
//     * set on this list.
//     *
//     * @param index
//     * @return
//     */
//    @Override
//    public ListIterator<AbstractNode> listIterator(int index) {
//        return getNodeList().listIterator(index);
//        //throw new UnsupportedOperationException("Bi-directional iteration is not yet supported by this class.");
//    }
//
//    /**
//     * Returns a sublist of this list, starting at (including) fromIndex,
//     * ending at (not including) toIndex, with respect to the evaluators that are
//     * currently set on this list.
//     *
//     * @param fromIndex
//     * @param toIndex
//     * @return
//     */
//    @Override
//    public List<AbstractNode> subList(int fromIndex, int toIndex) {
//        //return a new NodeList instance with the given bounds
//        Node startNode = getNodeAt(fromIndex);
//        NodeList ret = new NodeList(toIndex - fromIndex);
//
//        ret.init(startNode);
//
//        return (ret);
//    }

    // ----- interface Decorable<T>
    @Override
    public void addDecorator(Decorator<AbstractNode> d) {
        decorators.add(d);
    }

    @Override
    public void removeDecorator(Decorator<AbstractNode> d) {
        decorators.remove(d);
    }

    // ----- interface Evaluable -----
    @Override
    public void addEvaluator(Evaluator e) {
        evaluators.add(e);
    }

    @Override
    public void removeEvaluator(Evaluator e) {
        evaluators.remove(e);
    }

    // ----- private methods -----
    private List<AbstractNode> getNodeList() {
        List<AbstractNode> ret = new LinkedList<AbstractNode>();
        for (AbstractNode node : getNodes()) {
            ret.add(node);
        }

        return (ret);
    }

    private Iterable<AbstractNode> getNodes() {
        return (new IterableAdapter<Node, AbstractNode>(
                getRawNodes(),
                new StructrNodeFactory(securityContext)));
    }

    private Iterable<Node> getRawNodes() {
        // create traversal description
        TraversalDescription td = createTraversalDescription();
        Traverser traverser = td.traverse(getNode());

        return (traverser.nodes());
    }

    private TraversalDescription createTraversalDescription() {
        TraversalDescription ret = Traversal.description().depthFirst();
        ret = ret.relationships(RelType.NEXT_LIST_ENTRY, Direction.OUTGOING);
        ret = ret.evaluator(new ParentIdEvaluator());

        // add list evaluators
        for (Evaluator evaluator : evaluators) {
            ret = ret.evaluator(evaluator);
        }

        if (maxLength >= 0) {
            ret = ret.evaluator(new MaxLengthEvaluator());
        }

        return (ret);
    }

    /**
     * Removes the given node from this list.
     *
     * @param toRemove
     * @return true if the list was modified as a result of this operation
     */
    private boolean removeNodeFromList(Node toRemove) {
        boolean listWasModified = false;

        if (toRemove != null && isMember(toRemove)) {
            // node is not null and part of this list
            Node rootNode = getNode();
            Node previousNode = getRelatedNode(toRemove, RelType.NEXT_LIST_ENTRY, Direction.INCOMING);
            Node nextNode = getRelatedNode(toRemove, RelType.NEXT_LIST_ENTRY, Direction.OUTGOING);

            // delete relationship from previousNode to toRemove
            deleteRelationship(previousNode, RelType.NEXT_LIST_ENTRY, Direction.OUTGOING);

            // delete relationship from toRemove to nextNode (if exists)
            deleteRelationship(toRemove, RelType.NEXT_LIST_ENTRY, Direction.OUTGOING);

            // if nextNode exists
            if (nextNode != null) {
                // create relationship to next node
                createRelationship(previousNode, nextNode, RelType.NEXT_LIST_ENTRY);

            } else {
                // delete LAST relationship from rootNode
                deleteRelationship(rootNode, RelType.LAST_LIST_ENTRY, Direction.OUTGOING);

                // create LAST relationship from rootNode to previousNode
                createRelationship(rootNode, previousNode, RelType.LAST_LIST_ENTRY);
            }

            listWasModified = true;
        }

        return (listWasModified);
    }

    /**
     * Appends the given node to this list. Note that this method does not run
     * in a transaction to enable bulk add methods to share a single transaction.
     *
     * @param toAdd
     * @return true if this list was modified as a result of this call
     */
    private boolean appendNodeToList(Node toAdd) {
        boolean listWasModified = false;

        if (!isMember(toAdd)) {
            // node is not null and not already a member of this list
            Node rootNode = getNode();
            Node lastNode = getRelatedNode(rootNode, RelType.LAST_LIST_ENTRY, Direction.OUTGOING);

            if (lastNode != null) {
                // create NEXT relationship from lastNode to toAdd
                createRelationship(lastNode, toAdd, RelType.NEXT_LIST_ENTRY);

                // delete LAST relationship from rootNode
                deleteRelationship(rootNode, RelType.LAST_LIST_ENTRY, Direction.OUTGOING);

                // create LAST relationship from rootNode to previousNode
                createRelationship(rootNode, toAdd, RelType.LAST_LIST_ENTRY);

                listWasModified = true;

            } else {
                // list is empty, add node as last node
                createRelationship(rootNode, toAdd, RelType.NEXT_LIST_ENTRY);
                createRelationship(rootNode, toAdd, RelType.LAST_LIST_ENTRY);

                listWasModified = true;
            }
        }

        return (listWasModified);
    }

    private boolean insertNodeIntoList(int index, Node toInsert) {
        Node node = getNodeAt(index);
        boolean ret = false;

        if (node != null) {
            ret = insertNodeBefore(node, toInsert);
        }

        return (ret);
    }

    private boolean insertNodeBefore(Node node, Node toInsert) {
        boolean ret = false;

        if (node != null && toInsert != null && !isMember(toInsert)) {
            Node previousNode = getRelatedNode(node, RelType.NEXT_LIST_ENTRY, Direction.INCOMING);

            // delete relationship from previousNode to node
            ret |= deleteRelationship(previousNode, RelType.NEXT_LIST_ENTRY, Direction.OUTGOING);

            // create relationship from previousNode to toInsert
            ret |= createRelationship(previousNode, toInsert, RelType.NEXT_LIST_ENTRY);

            // create relationship from toInsert to node
            ret |= createRelationship(toInsert, node, RelType.NEXT_LIST_ENTRY);
        }

        return (ret);
    }

    private boolean isMember(Node node) {
        return (getRelatedNode(node, RelType.NEXT_LIST_ENTRY, Direction.INCOMING) != null);
    }

    /**
     * Returns a node, following the given relationship and direction from startNode.
     *
     * @param startNode
     * @param relationshipType
     * @param direction
     * @return true if the given node is part of the list this node contains
     */
    private Node getRelatedNode(Node startNode, RelType relationshipType, Direction direction) {
        if (startNode != null) {
            Iterable<Relationship> rels = startNode.getRelationships(relationshipType, direction);
            for (Relationship rel : rels) {
                if (rel.hasProperty(Key.parent.name())) {
                    Object parent = rel.getProperty(Key.parent.name());

                    if (parent instanceof Long && ((Long) parent).equals(getNodeId())) {
                        if (direction.equals(Direction.INCOMING)) {
                            return (rel.getStartNode());

                        } else {
                            return (rel.getEndNode());
                        }
                    }
                }
            }
        }

        return (null);
    }

    /**
     * Returns the node at the given position, or null if no node is found.
     *
     * @param index
     * @return the node at index or null
     */
    private Node getNodeAt(int index) {
        int pos = 0;

        for (Node node : getRawNodes()) {
            if (pos++ == index) {
                return (node);
            }
        }

        return (null);
    }

    private int indexOf(Node node) {
        int ret = 0;

        for (Node n : getRawNodes()) {
            if (node.equals(n)) {
                return (ret);
            }

            ret++;
        }

        return (-1);

    }

    private boolean deleteRelationship(Node startNode, RelType relationshipType, Direction direction) {
        Iterable<Relationship> rels = startNode.getRelationships(relationshipType, direction);
        boolean ret = false;

        for (Relationship rel : rels) {
            if (rel.hasProperty(Key.parent.name())) {
                Object parent = rel.getProperty(Key.parent.name());

                if (parent instanceof Long && ((Long) parent).equals(getNodeId())) {
                    rel.delete();

                    ret = true;
                }
            }
        }

        return (ret);
    }

    private boolean createRelationship(Node startNode, Node endNode, RelType relationshipType) {
        if (!startNode.equals(endNode)) {
            Relationship rel = startNode.createRelationshipTo(endNode, relationshipType);
            rel.setProperty(Key.parent.name(), new Long(getNodeId()));

            return (true);
        }

        return (false);
    }

    // ----- nested classes -----
    private class ParentIdEvaluator implements Evaluator {

        @Override
        public Evaluation evaluate(Path path) {

            // we're following NEXT_LIST_ENTRY rels, so we can trace our way back..
//            Relationship rel = path.endNode().getSingleRelationship(RelType.NEXT_LIST_ENTRY, Direction.INCOMING);
            Iterable<Relationship> rels = path.endNode().getRelationships(RelType.NEXT_LIST_ENTRY, Direction.INCOMING);

            if (rels != null) {
                for (Relationship rel : rels) {
                    if (rel != null && rel.hasProperty(Key.parent.name())) {
                        Object parent = rel.getProperty(Key.parent.name());
                        if (parent instanceof Long && ((Long) parent).equals(getNodeId())) {
                            return (Evaluation.INCLUDE_AND_CONTINUE);
                        }
                    }
                }
            }

            // TODO: find out if EXCLUDE_AND_CONTINUE is the right choice here!
            return (Evaluation.EXCLUDE_AND_CONTINUE);
        }
    }

    private class MaxLengthEvaluator implements Evaluator {

        @Override
        public Evaluation evaluate(Path path) {
            if (path.length() > maxLength) {
                return (Evaluation.EXCLUDE_AND_PRUNE);
            }

            return (Evaluation.INCLUDE_AND_CONTINUE);
        }
    }
=======
public class NodeList<T extends AbstractNode> extends AbstractNode
	implements Iterable<AbstractNode>, Decorable<AbstractNode>, Evaluable {

	//private static final Logger logger   = Logger.getLogger(NodeList.class.getName());

	//~--- static initializers --------------------------------------------

	static {

		EntityContext.registerPropertySet(NodeList.class,
						  PropertyView.All,
						  Key.values());
	}

	//~--- fields ---------------------------------------------------------

	private Set<Decorator<AbstractNode>> decorators = new LinkedHashSet<Decorator<AbstractNode>>();
	private int maxLength                           = -1;
	private Command transaction                     = Services.command(TransactionCommand.class);
	private Command factory                         = Services.command(NodeFactoryCommand.class);
	private Set<Evaluator> evaluators               = new LinkedHashSet<Evaluator>();

	//~--- constant enums -------------------------------------------------

//      public class NodeList<T extends AbstractNode> extends AbstractNode implements List<AbstractNode>, Decorable<AbstractNode>, Evaluable {
	public enum Key implements PropertyKey{ parent; }

	//~--- constructors ---------------------------------------------------

	public NodeList() {
		this(-1);
	}

	public NodeList(int maxLength) {
		this.maxLength = maxLength;
	}

	//~--- methods --------------------------------------------------------

	// ----- interface List<T> -----

	/**
	 * Returns the size of this node list. Note that setting or removing evaluators can change
	 * the value returned by this method. This method will take time proportional to the number
	 * of elements in the list.
	 *
	 * @return the size of this list with the current set of evaluators
	 */
	@Override
	public int size() {

		int ret = 0;

		for (Node node : getRawNodes()) {
			ret++;
		}

		return (ret);
	}

	/**
	 * Returns an iterator over the elements of this list (according to the current set
	 * of evaluators).
	 *
	 * @return the iterator
	 */
	@Override
	public Iterator<AbstractNode> iterator() {
		return (getNodes().iterator());
	}

//      /**
//       * Returns an array containing all the elements in this list according to the
//       * current set of evaluators.
//       *
//       * @return the array
//       */
//      @Override
//      public Object[] toArray() {
//          return (getNodeList().toArray());
//      }
//
//      /**
//       * Returns an array containing all the elements in this list according to the
//       * current set of evaluators.
//       *
//       * @param <T>
//       * @param a
//       * @return
//       */
//      @Override
//      public <AbstractList> AbstractList[] toArray(AbstractList[] a) {
//          return (getNodeList().toArray(a));
//      }

	/**
	 * Applies all decorators that are set on this list and adds the node
	 * to the end of this list. This method runs in constant time. Note that
	 * this method runs in a transaction. This transaction includes any
	 * decorator that is present on this list.
	 *
	 * <p>
	 * If a collection refuses to add a particular element for any reason
	 * other than that it already contains the element, it must throw an
	 * exception (rather than returning false). This preserves the
	 * invariant that a collection always contains the specified element
	 * after this call returns.
	 * </p>
	 *
	 * @param toRemove the node to add
	 * @return true if this collection changed as a result of this call
	 */
//      @Override
	public boolean add(final AbstractNode toAdd) {

		Boolean returnValue = (Boolean) transaction.execute(new StructrTransaction() {

			@Override
			public Object execute() throws Throwable {

				// apply decorators (if any)
				for (Decorator<AbstractNode> decorator : decorators) {
					decorator.decorate(toAdd);
				}

				return (appendNodeToList(toAdd.getNode()));
			}

		});

		return (returnValue.booleanValue());
	}

//      //    /**
//      //     * Removes the given node from this list.
//      //     *
//      //     * @param toRemove
//      //     * @return true if this list contained the given element
//      //     */
//      //    public boolean remove(final Object node) {
//      //        Boolean returnValue = (Boolean) transaction.execute(new StructrTransaction() {
//      //
//      //            @Override
//      //            public Object execute() throws Throwable {
//      //                return (removeNodeFromList((Node) node));
//      //            }
//      //        });
//      //
//      //        return (returnValue.booleanValue());
//      //    }
//
//          /**
//           * Indicates whether this list contains all of the elements in the
//           * given collection.
//           *
//           * @param nodes
//           * @return true or false
//           */
//          @Override
//          public boolean containsAll(Collection<?> c) {
//              return (getNodeList().containsAll(c));
//          }

	/**
	 * Adds all the elements in the given collection to this list, applying
	 * any decorator that is set on this list before addition.
	 *
	 * @param nodes
	 * @return
	 */
//          @Override
	public boolean addAll(final Collection<? extends AbstractNode> nodes) {

		Boolean returnValue = (Boolean) transaction.execute(new StructrTransaction() {

			@Override
			public Object execute() throws Throwable {

				boolean ret = false;

				for (AbstractNode node : nodes) {
					ret |= appendNodeToList(node.getNode());
				}

				return (ret);
			}

		});

		return (returnValue.booleanValue());
	}

//      /**
//       * Inserts all the elements in the given collection at the given index, applying
//       * any decorator that is set on this list before addition, respecting any evaluator
//       * that is currently set on this list.
//       *
//       * @param index
//       * @param nodes
//       * @return
//       */
//      @Override
//      public boolean addAll(final int index, final Collection<? extends AbstractNode> nodes) {
//          Boolean returnValue = (Boolean) transaction.execute(new StructrTransaction() {
//
//              @Override
//              public Object execute() throws Throwable {
//                  Node startNode = getNodeAt(index);
//                  Node nextNode = null;
//                  boolean ret = false;
//
//                  for (AbstractNode toInsert : nodes) {
//                      nextNode = getRelatedNode(startNode, RelType.NEXT_LIST_ENTRY, Direction.OUTGOING);
//
//                      ret |= insertNodeBefore(nextNode, toInsert.getNode());
//                  }
//
//                  return (ret);
//              }
//          });
//
//          return (returnValue.booleanValue());
//      }
//
//      /**
//       * Removes all elements in the given collection from this list.
//       *
//       * @param nodes
//       * @return
//       */
//      @Override
//      public boolean removeAll(final Collection<?> nodes) {
//          Boolean returnValue = (Boolean) transaction.execute(new StructrTransaction() {
//
//              @Override
//              public Object execute() throws Throwable {
//                  boolean ret = false;
//
//                  for (Object obj : nodes) {
//                      // provoke ClassCastException according to List interface specification
//                      T structrNode = (T) obj;
//                      Node node = structrNode.getNode();
//
//                      ret |= removeNodeFromList(node);
//                  }
//
//                  return (ret);
//              }
//          });
//
//          return (returnValue.booleanValue());
//      }
//
//      /**
//       * Retains only the elements in this list that are contained in the given
//       * collection.
//       *
//       * @param nodes
//       * @return
//       */
//      @Override
//      public boolean retainAll(final Collection<?> nodes) {
//          Boolean returnValue = (Boolean) transaction.execute(new StructrTransaction() {
//
//              @Override
//              public Object execute() throws Throwable {
//                  boolean ret = false;
//
//                  for (AbstractNode node : getNodes()) {
//                      if (!nodes.contains(node)) {
//                          ret |= removeNodeFromList(node.getNode());
//                      }
//                  }
//
//                  return (ret);
//              }
//          });
//
//          return (returnValue.booleanValue());
//      }

	/**
	 * Clears this list. Due to the fact that this method has to remove all
	 * elements from the linked list, this method will take time proportional
	 * to the size of the list, with a relativley large constant factor.
	 */
	@Override
	public void clear() {

		transaction.execute(new StructrTransaction() {

			@Override
			public Object execute() throws Throwable {

				for (Node node : getRawNodes()) {
					removeNodeFromList(node);
				}

				return (null);
			}

		});
	}

//
//      /**
//       * Returns the element at the given index, or null if no element exists,
//       * with respect to the evaluators that are currently set on this list.
//       *
//       * @param index
//       * @return
//       */
//      @Override
//      public T get(int index) {
//          if (index < 0 || index >= size()) {
//              throw new ArrayIndexOutOfBoundsException();
//          }
//
//          Node node = getNodeAt(index);
//
//          if (node != null) {
//              return ((T) factory.execute(node));
//          }
//
//          return (null);
//      }
//
//      /**
//       * Replaces the element at the given position with the given element, with
//       * respect to the evaluators that are currently set on this list.
//       *
//       * @param index
//       * @param toAdd
//       * @return
//       */
//      @Override
//      public AbstractNode set(final int index, final AbstractNode toSet) {
//          transaction.execute(new StructrTransaction() {
//
//              @Override
//              public Object execute() throws Throwable {
//                  Node node = getNodeAt(index);
//                  if (node != null) {
//                      insertNodeBefore(node, toSet.getNode());
//                      removeNodeFromList(node);
//                  }
//
//                  return (null);
//              }
//          });
//
//          return (toSet);
//      }

	/**
	 * Inserts the given element at the given position (with respect to the
	 * evaluators that are currently set on this list).
	 *
	 * @param index
	 * @param toAdd
	 */

	// @Override
	public void add(final int index, final AbstractNode toAdd) {

		final int size = this.size();

		if ((index < 0) || (index > size)) {
			throw new ArrayIndexOutOfBoundsException();
		}

		transaction.execute(new StructrTransaction() {

			@Override
			public Object execute() throws Throwable {

				// apply decorators (if any)
				for (Decorator<AbstractNode> decorator : decorators) {
					decorator.decorate(toAdd);
				}

				if (index == size) {
					appendNodeToList(toAdd.getNode());
				} else {

					insertNodeIntoList(index,
							   toAdd.getNode());
				}

				return (null);
			}

		});
	}

//      /**
//       * Removes the element at the given position (with respect to the evaluators
//       * that are currently set on this list.)
//       *
//       * @param index
//       * @return
//       */
//      @Override
//      public T remove(int index) {
//          final Node node = getNodeAt(index);
//
//          if (node != null) {
//              transaction.execute(new StructrTransaction() {
//
//                  @Override
//                  public Object execute() throws Throwable {
//                      return (removeNodeFromList(node));
//                  }
//              });
//          }
//
//          return ((T) factory.execute(node));
//      }
//
//      /**
//       * Returns the position of the given element in this list
//       * @param o
//       * @return
//       */
//      @Override
//      public int indexOf(Object o) {
//          T node = (T) o;
//
//          return (indexOf(node.getNode()));
//      }
//
//      /**
//       * Returns the last position of the given element in this list, with
//       * respect to the evaluators that are currently set on this list.
//       *
//       * (implementation note: keep LAST pointer!)
//       *
//       * @param o
//       * @return
//       */
//      @Override
//      public int lastIndexOf(Object o) {
//          throw new UnsupportedOperationException("Not supported yet.");
//      }
//
//      /**
//       * Returns a ListIterator containing all elements in this list, with
//       * respect to the evaluators that are currently set.
//       *
//       * @return
//       */
//      @Override
//      public ListIterator<AbstractNode> listIterator() {
//          return getNodeList().listIterator();
//          //throw new UnsupportedOperationException("Bi-directional iteration is not yet supported by this class.");
//      }
//
//      /**
//       * Returns a ListIterator containing all elements in this list, starting
//       * from the given index, with respect to the evaluators that are currently
//       * set on this list.
//       *
//       * @param index
//       * @return
//       */
//      @Override
//      public ListIterator<AbstractNode> listIterator(int index) {
//          return getNodeList().listIterator(index);
//          //throw new UnsupportedOperationException("Bi-directional iteration is not yet supported by this class.");
//      }
//
//      /**
//       * Returns a sublist of this list, starting at (including) fromIndex,
//       * ending at (not including) toIndex, with respect to the evaluators that are
//       * currently set on this list.
//       *
//       * @param fromIndex
//       * @param toIndex
//       * @return
//       */
//      @Override
//      public List<AbstractNode> subList(int fromIndex, int toIndex) {
//          //return a new NodeList instance with the given bounds
//          Node startNode = getNodeAt(fromIndex);
//          NodeList ret = new NodeList(toIndex - fromIndex);
//
//          ret.init(startNode);
//
//          return (ret);
//      }
	// ----- interface Decorable<T>
	@Override
	public void addDecorator(Decorator<AbstractNode> d) {
		decorators.add(d);
	}

	@Override
	public void removeDecorator(Decorator<AbstractNode> d) {
		decorators.remove(d);
	}

	// ----- interface Evaluable -----
	@Override
	public void addEvaluator(Evaluator e) {
		evaluators.add(e);
	}

	@Override
	public void removeEvaluator(Evaluator e) {
		evaluators.remove(e);
	}

	private TraversalDescription createTraversalDescription() {

		TraversalDescription ret = Traversal.description().depthFirst();

		ret = ret.relationships(RelType.NEXT_LIST_ENTRY, Direction.OUTGOING);
		ret = ret.evaluator(new ParentIdEvaluator());

		// add list evaluators
		for (Evaluator evaluator : evaluators) {
			ret = ret.evaluator(evaluator);
		}

		if (maxLength >= 0) {
			ret = ret.evaluator(new MaxLengthEvaluator());
		}

		return (ret);
	}

	/**
	 * Removes the given node from this list.
	 *
	 * @param toRemove
	 * @return true if the list was modified as a result of this operation
	 */
	private boolean removeNodeFromList(Node toRemove) {

		boolean listWasModified = false;

		if ((toRemove != null) && isMember(toRemove)) {

			// node is not null and part of this list
			Node rootNode     = getNode();
			Node previousNode = getRelatedNode(toRemove,
							   RelType.NEXT_LIST_ENTRY,
							   Direction.INCOMING);
			Node nextNode     = getRelatedNode(toRemove,
							   RelType.NEXT_LIST_ENTRY,
							   Direction.OUTGOING);

			// delete relationship from previousNode to toRemove
			deleteRelationship(previousNode,
					   RelType.NEXT_LIST_ENTRY,
					   Direction.OUTGOING);

			// delete relationship from toRemove to nextNode (if exists)
			deleteRelationship(toRemove,
					   RelType.NEXT_LIST_ENTRY,
					   Direction.OUTGOING);

			// if nextNode exists
			if (nextNode != null) {

				// create relationship to next node
				createRelationship(previousNode,
						   nextNode,
						   RelType.NEXT_LIST_ENTRY);
			} else {

				// delete LAST relationship from rootNode
				deleteRelationship(rootNode,
						   RelType.LAST_LIST_ENTRY,
						   Direction.OUTGOING);

				// create LAST relationship from rootNode to previousNode
				createRelationship(rootNode,
						   previousNode,
						   RelType.LAST_LIST_ENTRY);
			}

			listWasModified = true;
		}

		return (listWasModified);
	}

	/**
	 * Appends the given node to this list. Note that this method does not run
	 * in a transaction to enable bulk add methods to share a single transaction.
	 *
	 * @param toAdd
	 * @return true if this list was modified as a result of this call
	 */
	private boolean appendNodeToList(Node toAdd) {

		boolean listWasModified = false;

		if (!isMember(toAdd)) {

			// node is not null and not already a member of this list
			Node rootNode = getNode();
			Node lastNode = getRelatedNode(rootNode,
						       RelType.LAST_LIST_ENTRY,
						       Direction.OUTGOING);

			if (lastNode != null) {

				// create NEXT relationship from lastNode to toAdd
				createRelationship(lastNode,
						   toAdd,
						   RelType.NEXT_LIST_ENTRY);

				// delete LAST relationship from rootNode
				deleteRelationship(rootNode,
						   RelType.LAST_LIST_ENTRY,
						   Direction.OUTGOING);

				// create LAST relationship from rootNode to previousNode
				createRelationship(rootNode,
						   toAdd,
						   RelType.LAST_LIST_ENTRY);
				listWasModified = true;
			} else {

				// list is empty, add node as last node
				createRelationship(rootNode,
						   toAdd,
						   RelType.NEXT_LIST_ENTRY);
				createRelationship(rootNode,
						   toAdd,
						   RelType.LAST_LIST_ENTRY);
				listWasModified = true;
			}
		}

		return (listWasModified);
	}

	private boolean insertNodeIntoList(int index, Node toInsert) {

		Node node   = getNodeAt(index);
		boolean ret = false;

		if (node != null) {
			ret = insertNodeBefore(node, toInsert);
		}

		return (ret);
	}

	private boolean insertNodeBefore(Node node, Node toInsert) {

		boolean ret = false;

		if ((node != null) && (toInsert != null) &&!isMember(toInsert)) {

			Node previousNode = getRelatedNode(node,
							   RelType.NEXT_LIST_ENTRY,
							   Direction.INCOMING);

			// delete relationship from previousNode to node
			ret |= deleteRelationship(previousNode, RelType.NEXT_LIST_ENTRY, Direction.OUTGOING);

			// create relationship from previousNode to toInsert
			ret |= createRelationship(previousNode, toInsert, RelType.NEXT_LIST_ENTRY);

			// create relationship from toInsert to node
			ret |= createRelationship(toInsert, node, RelType.NEXT_LIST_ENTRY);
		}

		return (ret);
	}

	private int indexOf(Node node) {

		int ret = 0;

		for (Node n : getRawNodes()) {

			if (node.equals(n)) {
				return (ret);
			}

			ret++;
		}

		return (-1);
	}

	private boolean deleteRelationship(Node startNode, RelType relationshipType, Direction direction) {

		Iterable<Relationship> rels = startNode.getRelationships(relationshipType,
			direction);
		boolean ret                 = false;

		for (Relationship rel : rels) {

			if (rel.hasProperty(Key.parent.name())) {

				Object parent = rel.getProperty(Key.parent.name());

				if ((parent instanceof Long) && ((Long) parent).equals(getNodeId())) {

					rel.delete();
					ret = true;
				}
			}
		}

		return (ret);
	}

	private boolean createRelationship(Node startNode, Node endNode, RelType relationshipType) {

		if (!startNode.equals(endNode)) {

			Relationship rel = startNode.createRelationshipTo(endNode,
				relationshipType);

			rel.setProperty(Key.parent.name(),
					new Long(getNodeId()));

			return (true);
		}

		return (false);
	}

	//~--- get methods ----------------------------------------------------

	@Override
	public String getIconSrc() {
		return "/images/application_view_list.png";
	}

	/**
	 * Returns the first node of this list, or null if this list is empty.
	 *
	 * @return the first node of this list, or null
	 */
	public AbstractNode getFirstNode() {

		Node node = getFirstRawNode();

		if (node != null) {
			return ((AbstractNode) factory.execute(node));
		}

		return (null);
	}

	/**
	 * Returns the first raw node of this list, or null if this list is empty
	 *
	 * @return the first raw node of this list, or null
	 */
	public Node getFirstRawNode() {

		Node rootNode = getNode();

		return (getRelatedNode(rootNode,
				       RelType.NEXT_LIST_ENTRY,
				       Direction.OUTGOING));
	}

	/**
	 * Returns the last node of this list, or null if this list is empty.
	 *
	 * @return the last node of this list, or null
	 */
	public AbstractNode getLastNode() {
		return ((AbstractNode) factory.execute(getLastRawNode()));
	}

	/**
	 * Returns the last raw node of this list, or null if this list is empty
	 *
	 * @return the last raw node of this list, or null
	 */
	public Node getLastRawNode() {

		Node rootNode = getNode();

		return (getRelatedNode(rootNode,
				       RelType.LAST_LIST_ENTRY,
				       Direction.OUTGOING));
	}

	/**
	 * Returns the maximum traversal depth of this list.
	 *
	 * @return
	 */
	public int getMaxLength() {
		return (maxLength);
	}

	// ----- private methods -----
	private List<AbstractNode> getNodeList() {

		List<AbstractNode> ret = new LinkedList<AbstractNode>();

		for (AbstractNode node : getNodes()) {
			ret.add(node);
		}

		return (ret);
	}

	private Iterable<AbstractNode> getNodes() {

		return (new IterableAdapter<Node, AbstractNode>(getRawNodes(),
			new StructrNodeFactory()));
	}

	private Iterable<Node> getRawNodes() {

		// create traversal description
		TraversalDescription td = createTraversalDescription();
		Traverser traverser     = td.traverse(getNode());

		return (traverser.nodes());
	}

	/**
	 * Returns a node, following the given relationship and direction from startNode.
	 *
	 * @param startNode
	 * @param relationshipType
	 * @param direction
	 * @return true if the given node is part of the list this node contains
	 */
	private Node getRelatedNode(Node startNode, RelType relationshipType, Direction direction) {

		if (startNode != null) {

			Iterable<Relationship> rels = startNode.getRelationships(relationshipType,
				direction);

			for (Relationship rel : rels) {

				if (rel.hasProperty(Key.parent.name())) {

					Object parent = rel.getProperty(Key.parent.name());

					if ((parent instanceof Long) && ((Long) parent).equals(getNodeId())) {

						if (direction.equals(Direction.INCOMING)) {
							return (rel.getStartNode());
						} else {
							return (rel.getEndNode());
						}
					}
				}
			}
		}

		return (null);
	}

	/**
	 * Returns the node at the given position, or null if no node is found.
	 *
	 * @param index
	 * @return the node at index or null
	 */
	private Node getNodeAt(int index) {

		int pos = 0;

		for (Node node : getRawNodes()) {

			if (pos++ == index) {
				return (node);
			}
		}

		return (null);
	}

	/**
	 * Indicates whether this list is empty. Note that in contrast to the size() methods,
	 * this is an O(1) operation and should be seen as the preferred way to check whether a list
	 * is empty or not.
	 *
	 * @return true if this list is empty
	 */
	@Override
	public boolean isEmpty() {

		Node startNode      = this.getNode();
		boolean hasElements = ((startNode != null) && startNode.hasRelationship(RelType.NEXT_LIST_ENTRY,
			Direction.OUTGOING));

		return (!hasElements);
	}

//
//      /**
//       * Indicates whether this list contains the given element. This method can take time
//       * proportional to the number of elements in the list.
//       *
//       * @param o
//       * @return
//       */
//      @Override
//      public boolean contains(Object o) {
//         AbstractNode n = (AbstractNode) o;
//
//          for (AbstractNode node : getNodes()) {
//              if (node.equals(n)) {
//                  return (true);
//              }
//          }
//
//          return (false);
//
//      }

	private boolean isMember(Node node) {

		return (getRelatedNode(node,
				       RelType.NEXT_LIST_ENTRY,
				       Direction.INCOMING) != null);
	}

	//~--- set methods ----------------------------------------------------

	/**
	 * Sets the maximum travesal depth of this list to the given value.
	 *
	 * @param maxLength
	 */
	public void setMaxLength(int maxLength) {
		this.maxLength = maxLength;
	}

	//~--- inner classes --------------------------------------------------

	private class MaxLengthEvaluator implements Evaluator {

		@Override
		public Evaluation evaluate(Path path) {

			if (path.length() > maxLength) {
				return (Evaluation.EXCLUDE_AND_PRUNE);
			}

			return (Evaluation.INCLUDE_AND_CONTINUE);
		}
	}


	// ----- nested classes -----
	private class ParentIdEvaluator implements Evaluator {

		@Override
		public Evaluation evaluate(Path path) {

			// we're following NEXT_LIST_ENTRY rels, so we can trace our way back..
//                      Relationship rel = path.endNode().getSingleRelationship(RelType.NEXT_LIST_ENTRY, Direction.INCOMING);
			Iterable<Relationship> rels = path.endNode().getRelationships(RelType.NEXT_LIST_ENTRY,
				Direction.INCOMING);

			if (rels != null) {

				for (Relationship rel : rels) {

					if ((rel != null) && rel.hasProperty(Key.parent.name())) {

						Object parent = rel.getProperty(Key.parent.name());

						if ((parent instanceof Long) && ((Long) parent).equals(getNodeId())) {
							return (Evaluation.INCLUDE_AND_CONTINUE);
						}
					}
				}
			}

			// TODO: find out if EXCLUDE_AND_CONTINUE is the right choice here!
			return (Evaluation.EXCLUDE_AND_CONTINUE);
		}
	}
>>>>>>> 0f55394c
}<|MERGE_RESOLUTION|>--- conflicted
+++ resolved
@@ -76,876 +76,6 @@
  *
  * @author Christian Morgner
  */
-<<<<<<< HEAD
-public class NodeList<T extends AbstractNode> extends AbstractNode implements Iterable<AbstractNode>, Decorable<AbstractNode>, Evaluable {
-//public class NodeList<T extends AbstractNode> extends AbstractNode implements List<AbstractNode>, Decorable<AbstractNode>, Evaluable {
-
-	public enum Key implements PropertyKey {
-		parent;
-	}
-	
-    private static final Logger logger = Logger.getLogger(NodeList.class.getName());
-    private static final String ICON_SRC = "/images/application_view_list.png";
-    private Set<Decorator<AbstractNode>> decorators = new LinkedHashSet<Decorator<AbstractNode>>();
-    private Command transaction = Services.command(securityContext, TransactionCommand.class);
-    private Command factory = Services.command(securityContext, NodeFactoryCommand.class);
-    private Set<Evaluator> evaluators = new LinkedHashSet<Evaluator>();
-    private int maxLength = -1;
-
-    public NodeList() {
-        this(-1);
-    }
-
-    public NodeList(int maxLength) {
-        this.maxLength = maxLength;
-    }
-
-    @Override
-    public String getIconSrc() {
-        return ICON_SRC;
-    }
-
-    /**
-     * Returns the first node of this list, or null if this list is empty.
-     *
-     * @return the first node of this list, or null
-     */
-    public AbstractNode getFirstNode()
-    {
-	    Node node = getFirstRawNode();
-	    if(node != null)
-	    {
-		return ((AbstractNode) factory.execute(node));
-	    }
-
-	    return(null);
-    }
-
-    /**
-     * Returns the first raw node of this list, or null if this list is empty
-     *
-     * @return the first raw node of this list, or null
-     */
-    public Node getFirstRawNode() {
-        Node rootNode = getNode();
-        return (getRelatedNode(rootNode, RelType.NEXT_LIST_ENTRY, Direction.OUTGOING));
-    }
-
-    /**
-     * Returns the last node of this list, or null if this list is empty.
-     *
-     * @return the last node of this list, or null
-     */
-    public AbstractNode getLastNode() {
-        return ((AbstractNode) factory.execute(getLastRawNode()));
-    }
-
-    /**
-     * Returns the last raw node of this list, or null if this list is empty
-     *
-     * @return the last raw node of this list, or null
-     */
-    public Node getLastRawNode() {
-        Node rootNode = getNode();
-        return (getRelatedNode(rootNode, RelType.LAST_LIST_ENTRY, Direction.OUTGOING));
-    }
-
-    /**
-     * Returns the maximum traversal depth of this list.
-     *
-     * @return
-     */
-    public int getMaxLength() {
-        return (maxLength);
-    }
-
-    /**
-     * Sets the maximum travesal depth of this list to the given value.
-     *
-     * @param maxLength
-     */
-    public void setMaxLength(int maxLength) {
-        this.maxLength = maxLength;
-    }
-
-    // ----- interface List<T> -----
-    /**
-     * Returns the size of this node list. Note that setting or removing evaluators can change
-     * the value returned by this method. This method will take time proportional to the number
-     * of elements in the list.
-     *
-     * @return the size of this list with the current set of evaluators
-     */
-    @Override
-    public int size() {
-        int ret = 0;
-
-        for (Node node : getRawNodes()) {
-            ret++;
-        }
-
-        return (ret);
-    }
-
-    /**
-     * Indicates whether this list is empty. Note that in contrast to the size() methods,
-     * this is an O(1) operation and should be seen as the preferred way to check whether a list
-     * is empty or not.
-     *
-     * @return true if this list is empty
-     */
-    @Override
-    public boolean isEmpty() {
-        Node startNode = this.getNode();
-        boolean hasElements = (startNode != null && startNode.hasRelationship(RelType.NEXT_LIST_ENTRY, Direction.OUTGOING));
-
-        return (!hasElements);
-    }
-//
-//    /**
-//     * Indicates whether this list contains the given element. This method can take time
-//     * proportional to the number of elements in the list.
-//     *
-//     * @param o
-//     * @return
-//     */
-//    @Override
-//    public boolean contains(Object o) {
-//       AbstractNode n = (AbstractNode) o;
-//
-//        for (AbstractNode node : getNodes()) {
-//            if (node.equals(n)) {
-//                return (true);
-//            }
-//        }
-//
-//        return (false);
-//
-//    }
-
-    /**
-     * Returns an iterator over the elements of this list (according to the current set
-     * of evaluators).
-     *
-     * @return the iterator
-     */
-    @Override
-    public Iterator<AbstractNode> iterator() {
-        return (getNodes().iterator());
-    }
-
-//    /**
-//     * Returns an array containing all the elements in this list according to the
-//     * current set of evaluators.
-//     *
-//     * @return the array
-//     */
-//    @Override
-//    public Object[] toArray() {
-//        return (getNodeList().toArray());
-//    }
-//
-//    /**
-//     * Returns an array containing all the elements in this list according to the
-//     * current set of evaluators.
-//     *
-//     * @param <T>
-//     * @param a
-//     * @return
-//     */
-//    @Override
-//    public <AbstractList> AbstractList[] toArray(AbstractList[] a) {
-//        return (getNodeList().toArray(a));
-//    }
-
-    /**
-     * Applies all decorators that are set on this list and adds the node
-     * to the end of this list. This method runs in constant time. Note that
-     * this method runs in a transaction. This transaction includes any
-     * decorator that is present on this list.
-     *
-     * <p>
-     * If a collection refuses to add a particular element for any reason
-     * other than that it already contains the element, it must throw an
-     * exception (rather than returning false). This preserves the
-     * invariant that a collection always contains the specified element
-     * after this call returns.
-     * </p>
-     *
-     * @param toRemove the node to add
-     * @return true if this collection changed as a result of this call
-     */
-//    @Override
-    public boolean add(final AbstractNode toAdd) {
-        Boolean returnValue = (Boolean) transaction.execute(new StructrTransaction() {
-
-            @Override
-            public Object execute() throws Throwable {
-                // apply decorators (if any)
-                for (Decorator<AbstractNode> decorator : decorators) {
-                    decorator.decorate(toAdd);
-                }
-
-                return (appendNodeToList(toAdd.getNode()));
-            }
-        });
-
-        return (returnValue.booleanValue());
-    }
-
-////    /**
-////     * Removes the given node from this list.
-////     *
-////     * @param toRemove
-////     * @return true if this list contained the given element
-////     */
-////    public boolean remove(final Object node) {
-////        Boolean returnValue = (Boolean) transaction.execute(new StructrTransaction() {
-////
-////            @Override
-////            public Object execute() throws Throwable {
-////                return (removeNodeFromList((Node) node));
-////            }
-////        });
-////
-////        return (returnValue.booleanValue());
-////    }
-//
-//    /**
-//     * Indicates whether this list contains all of the elements in the
-//     * given collection.
-//     *
-//     * @param nodes
-//     * @return true or false
-//     */
-//    @Override
-//    public boolean containsAll(Collection<?> c) {
-//        return (getNodeList().containsAll(c));
-//    }
-
-    /**
-     * Adds all the elements in the given collection to this list, applying
-     * any decorator that is set on this list before addition.
-     *
-     * @param nodes
-     * @return
-     */
-//    @Override
-    public boolean addAll(final Collection<? extends AbstractNode> nodes) {
-        Boolean returnValue = (Boolean) transaction.execute(new StructrTransaction() {
-
-            @Override
-            public Object execute() throws Throwable {
-                boolean ret = false;
-
-                for (AbstractNode node : nodes) {
-                    ret |= appendNodeToList(node.getNode());
-                }
-
-                return (ret);
-            }
-        });
-
-        return (returnValue.booleanValue());
-    }
-
-//    /**
-//     * Inserts all the elements in the given collection at the given index, applying
-//     * any decorator that is set on this list before addition, respecting any evaluator
-//     * that is currently set on this list.
-//     *
-//     * @param index
-//     * @param nodes
-//     * @return
-//     */
-//    @Override
-//    public boolean addAll(final int index, final Collection<? extends AbstractNode> nodes) {
-//        Boolean returnValue = (Boolean) transaction.execute(new StructrTransaction() {
-//
-//            @Override
-//            public Object execute() throws Throwable {
-//                Node startNode = getNodeAt(index);
-//                Node nextNode = null;
-//                boolean ret = false;
-//
-//                for (AbstractNode toInsert : nodes) {
-//                    nextNode = getRelatedNode(startNode, RelType.NEXT_LIST_ENTRY, Direction.OUTGOING);
-//
-//                    ret |= insertNodeBefore(nextNode, toInsert.getNode());
-//                }
-//
-//                return (ret);
-//            }
-//        });
-//
-//        return (returnValue.booleanValue());
-//    }
-//
-//    /**
-//     * Removes all elements in the given collection from this list.
-//     *
-//     * @param nodes
-//     * @return
-//     */
-//    @Override
-//    public boolean removeAll(final Collection<?> nodes) {
-//        Boolean returnValue = (Boolean) transaction.execute(new StructrTransaction() {
-//
-//            @Override
-//            public Object execute() throws Throwable {
-//                boolean ret = false;
-//
-//                for (Object obj : nodes) {
-//                    // provoke ClassCastException according to List interface specification
-//                    T structrNode = (T) obj;
-//                    Node node = structrNode.getNode();
-//
-//                    ret |= removeNodeFromList(node);
-//                }
-//
-//                return (ret);
-//            }
-//        });
-//
-//        return (returnValue.booleanValue());
-//    }
-//
-//    /**
-//     * Retains only the elements in this list that are contained in the given
-//     * collection.
-//     *
-//     * @param nodes
-//     * @return
-//     */
-//    @Override
-//    public boolean retainAll(final Collection<?> nodes) {
-//        Boolean returnValue = (Boolean) transaction.execute(new StructrTransaction() {
-//
-//            @Override
-//            public Object execute() throws Throwable {
-//                boolean ret = false;
-//
-//                for (AbstractNode node : getNodes()) {
-//                    if (!nodes.contains(node)) {
-//                        ret |= removeNodeFromList(node.getNode());
-//                    }
-//                }
-//
-//                return (ret);
-//            }
-//        });
-//
-//        return (returnValue.booleanValue());
-//    }
-
-    /**
-     * Clears this list. Due to the fact that this method has to remove all
-     * elements from the linked list, this method will take time proportional
-     * to the size of the list, with a relativley large constant factor.
-     */
-    @Override
-    public void clear() {
-        transaction.execute(new StructrTransaction() {
-
-            @Override
-            public Object execute() throws Throwable {
-                for (Node node : getRawNodes()) {
-                    removeNodeFromList(node);
-                }
-
-                return (null);
-            }
-        });
-    }
-//
-//    /**
-//     * Returns the element at the given index, or null if no element exists,
-//     * with respect to the evaluators that are currently set on this list.
-//     *
-//     * @param index
-//     * @return
-//     */
-//    @Override
-//    public T get(int index) {
-//        if (index < 0 || index >= size()) {
-//            throw new ArrayIndexOutOfBoundsException();
-//        }
-//
-//        Node node = getNodeAt(index);
-//
-//        if (node != null) {
-//            return ((T) factory.execute(node));
-//        }
-//
-//        return (null);
-//    }
-//
-//    /**
-//     * Replaces the element at the given position with the given element, with
-//     * respect to the evaluators that are currently set on this list.
-//     *
-//     * @param index
-//     * @param toAdd
-//     * @return
-//     */
-//    @Override
-//    public AbstractNode set(final int index, final AbstractNode toSet) {
-//        transaction.execute(new StructrTransaction() {
-//
-//            @Override
-//            public Object execute() throws Throwable {
-//                Node node = getNodeAt(index);
-//                if (node != null) {
-//                    insertNodeBefore(node, toSet.getNode());
-//                    removeNodeFromList(node);
-//                }
-//
-//                return (null);
-//            }
-//        });
-//
-//        return (toSet);
-//    }
-
-    /**
-     * Inserts the given element at the given position (with respect to the
-     * evaluators that are currently set on this list).
-     *
-     * @param index
-     * @param toAdd
-     */
-    //@Override
-    public void add(final int index, final AbstractNode toAdd) {
-        final int size = this.size();
-
-        if (index < 0 || index > size) {
-            throw new ArrayIndexOutOfBoundsException();
-        }
-
-        transaction.execute(new StructrTransaction() {
-
-            @Override
-            public Object execute() throws Throwable {
-                // apply decorators (if any)
-                for (Decorator<AbstractNode> decorator : decorators) {
-                    decorator.decorate(toAdd);
-                }
-
-                if (index == size) {
-                    appendNodeToList(toAdd.getNode());
-
-                } else {
-                    insertNodeIntoList(index, toAdd.getNode());
-                }
-
-                return (null);
-            }
-        });
-    }
-
-//    /**
-//     * Removes the element at the given position (with respect to the evaluators
-//     * that are currently set on this list.)
-//     *
-//     * @param index
-//     * @return
-//     */
-//    @Override
-//    public T remove(int index) {
-//        final Node node = getNodeAt(index);
-//
-//        if (node != null) {
-//            transaction.execute(new StructrTransaction() {
-//
-//                @Override
-//                public Object execute() throws Throwable {
-//                    return (removeNodeFromList(node));
-//                }
-//            });
-//        }
-//
-//        return ((T) factory.execute(node));
-//    }
-//
-//    /**
-//     * Returns the position of the given element in this list
-//     * @param o
-//     * @return
-//     */
-//    @Override
-//    public int indexOf(Object o) {
-//        T node = (T) o;
-//
-//        return (indexOf(node.getNode()));
-//    }
-//
-//    /**
-//     * Returns the last position of the given element in this list, with
-//     * respect to the evaluators that are currently set on this list.
-//     *
-//     * (implementation note: keep LAST pointer!)
-//     *
-//     * @param o
-//     * @return
-//     */
-//    @Override
-//    public int lastIndexOf(Object o) {
-//        throw new UnsupportedOperationException("Not supported yet.");
-//    }
-//
-//    /**
-//     * Returns a ListIterator containing all elements in this list, with
-//     * respect to the evaluators that are currently set.
-//     *
-//     * @return
-//     */
-//    @Override
-//    public ListIterator<AbstractNode> listIterator() {
-//        return getNodeList().listIterator();
-//        //throw new UnsupportedOperationException("Bi-directional iteration is not yet supported by this class.");
-//    }
-//
-//    /**
-//     * Returns a ListIterator containing all elements in this list, starting
-//     * from the given index, with respect to the evaluators that are currently
-//     * set on this list.
-//     *
-//     * @param index
-//     * @return
-//     */
-//    @Override
-//    public ListIterator<AbstractNode> listIterator(int index) {
-//        return getNodeList().listIterator(index);
-//        //throw new UnsupportedOperationException("Bi-directional iteration is not yet supported by this class.");
-//    }
-//
-//    /**
-//     * Returns a sublist of this list, starting at (including) fromIndex,
-//     * ending at (not including) toIndex, with respect to the evaluators that are
-//     * currently set on this list.
-//     *
-//     * @param fromIndex
-//     * @param toIndex
-//     * @return
-//     */
-//    @Override
-//    public List<AbstractNode> subList(int fromIndex, int toIndex) {
-//        //return a new NodeList instance with the given bounds
-//        Node startNode = getNodeAt(fromIndex);
-//        NodeList ret = new NodeList(toIndex - fromIndex);
-//
-//        ret.init(startNode);
-//
-//        return (ret);
-//    }
-
-    // ----- interface Decorable<T>
-    @Override
-    public void addDecorator(Decorator<AbstractNode> d) {
-        decorators.add(d);
-    }
-
-    @Override
-    public void removeDecorator(Decorator<AbstractNode> d) {
-        decorators.remove(d);
-    }
-
-    // ----- interface Evaluable -----
-    @Override
-    public void addEvaluator(Evaluator e) {
-        evaluators.add(e);
-    }
-
-    @Override
-    public void removeEvaluator(Evaluator e) {
-        evaluators.remove(e);
-    }
-
-    // ----- private methods -----
-    private List<AbstractNode> getNodeList() {
-        List<AbstractNode> ret = new LinkedList<AbstractNode>();
-        for (AbstractNode node : getNodes()) {
-            ret.add(node);
-        }
-
-        return (ret);
-    }
-
-    private Iterable<AbstractNode> getNodes() {
-        return (new IterableAdapter<Node, AbstractNode>(
-                getRawNodes(),
-                new StructrNodeFactory(securityContext)));
-    }
-
-    private Iterable<Node> getRawNodes() {
-        // create traversal description
-        TraversalDescription td = createTraversalDescription();
-        Traverser traverser = td.traverse(getNode());
-
-        return (traverser.nodes());
-    }
-
-    private TraversalDescription createTraversalDescription() {
-        TraversalDescription ret = Traversal.description().depthFirst();
-        ret = ret.relationships(RelType.NEXT_LIST_ENTRY, Direction.OUTGOING);
-        ret = ret.evaluator(new ParentIdEvaluator());
-
-        // add list evaluators
-        for (Evaluator evaluator : evaluators) {
-            ret = ret.evaluator(evaluator);
-        }
-
-        if (maxLength >= 0) {
-            ret = ret.evaluator(new MaxLengthEvaluator());
-        }
-
-        return (ret);
-    }
-
-    /**
-     * Removes the given node from this list.
-     *
-     * @param toRemove
-     * @return true if the list was modified as a result of this operation
-     */
-    private boolean removeNodeFromList(Node toRemove) {
-        boolean listWasModified = false;
-
-        if (toRemove != null && isMember(toRemove)) {
-            // node is not null and part of this list
-            Node rootNode = getNode();
-            Node previousNode = getRelatedNode(toRemove, RelType.NEXT_LIST_ENTRY, Direction.INCOMING);
-            Node nextNode = getRelatedNode(toRemove, RelType.NEXT_LIST_ENTRY, Direction.OUTGOING);
-
-            // delete relationship from previousNode to toRemove
-            deleteRelationship(previousNode, RelType.NEXT_LIST_ENTRY, Direction.OUTGOING);
-
-            // delete relationship from toRemove to nextNode (if exists)
-            deleteRelationship(toRemove, RelType.NEXT_LIST_ENTRY, Direction.OUTGOING);
-
-            // if nextNode exists
-            if (nextNode != null) {
-                // create relationship to next node
-                createRelationship(previousNode, nextNode, RelType.NEXT_LIST_ENTRY);
-
-            } else {
-                // delete LAST relationship from rootNode
-                deleteRelationship(rootNode, RelType.LAST_LIST_ENTRY, Direction.OUTGOING);
-
-                // create LAST relationship from rootNode to previousNode
-                createRelationship(rootNode, previousNode, RelType.LAST_LIST_ENTRY);
-            }
-
-            listWasModified = true;
-        }
-
-        return (listWasModified);
-    }
-
-    /**
-     * Appends the given node to this list. Note that this method does not run
-     * in a transaction to enable bulk add methods to share a single transaction.
-     *
-     * @param toAdd
-     * @return true if this list was modified as a result of this call
-     */
-    private boolean appendNodeToList(Node toAdd) {
-        boolean listWasModified = false;
-
-        if (!isMember(toAdd)) {
-            // node is not null and not already a member of this list
-            Node rootNode = getNode();
-            Node lastNode = getRelatedNode(rootNode, RelType.LAST_LIST_ENTRY, Direction.OUTGOING);
-
-            if (lastNode != null) {
-                // create NEXT relationship from lastNode to toAdd
-                createRelationship(lastNode, toAdd, RelType.NEXT_LIST_ENTRY);
-
-                // delete LAST relationship from rootNode
-                deleteRelationship(rootNode, RelType.LAST_LIST_ENTRY, Direction.OUTGOING);
-
-                // create LAST relationship from rootNode to previousNode
-                createRelationship(rootNode, toAdd, RelType.LAST_LIST_ENTRY);
-
-                listWasModified = true;
-
-            } else {
-                // list is empty, add node as last node
-                createRelationship(rootNode, toAdd, RelType.NEXT_LIST_ENTRY);
-                createRelationship(rootNode, toAdd, RelType.LAST_LIST_ENTRY);
-
-                listWasModified = true;
-            }
-        }
-
-        return (listWasModified);
-    }
-
-    private boolean insertNodeIntoList(int index, Node toInsert) {
-        Node node = getNodeAt(index);
-        boolean ret = false;
-
-        if (node != null) {
-            ret = insertNodeBefore(node, toInsert);
-        }
-
-        return (ret);
-    }
-
-    private boolean insertNodeBefore(Node node, Node toInsert) {
-        boolean ret = false;
-
-        if (node != null && toInsert != null && !isMember(toInsert)) {
-            Node previousNode = getRelatedNode(node, RelType.NEXT_LIST_ENTRY, Direction.INCOMING);
-
-            // delete relationship from previousNode to node
-            ret |= deleteRelationship(previousNode, RelType.NEXT_LIST_ENTRY, Direction.OUTGOING);
-
-            // create relationship from previousNode to toInsert
-            ret |= createRelationship(previousNode, toInsert, RelType.NEXT_LIST_ENTRY);
-
-            // create relationship from toInsert to node
-            ret |= createRelationship(toInsert, node, RelType.NEXT_LIST_ENTRY);
-        }
-
-        return (ret);
-    }
-
-    private boolean isMember(Node node) {
-        return (getRelatedNode(node, RelType.NEXT_LIST_ENTRY, Direction.INCOMING) != null);
-    }
-
-    /**
-     * Returns a node, following the given relationship and direction from startNode.
-     *
-     * @param startNode
-     * @param relationshipType
-     * @param direction
-     * @return true if the given node is part of the list this node contains
-     */
-    private Node getRelatedNode(Node startNode, RelType relationshipType, Direction direction) {
-        if (startNode != null) {
-            Iterable<Relationship> rels = startNode.getRelationships(relationshipType, direction);
-            for (Relationship rel : rels) {
-                if (rel.hasProperty(Key.parent.name())) {
-                    Object parent = rel.getProperty(Key.parent.name());
-
-                    if (parent instanceof Long && ((Long) parent).equals(getNodeId())) {
-                        if (direction.equals(Direction.INCOMING)) {
-                            return (rel.getStartNode());
-
-                        } else {
-                            return (rel.getEndNode());
-                        }
-                    }
-                }
-            }
-        }
-
-        return (null);
-    }
-
-    /**
-     * Returns the node at the given position, or null if no node is found.
-     *
-     * @param index
-     * @return the node at index or null
-     */
-    private Node getNodeAt(int index) {
-        int pos = 0;
-
-        for (Node node : getRawNodes()) {
-            if (pos++ == index) {
-                return (node);
-            }
-        }
-
-        return (null);
-    }
-
-    private int indexOf(Node node) {
-        int ret = 0;
-
-        for (Node n : getRawNodes()) {
-            if (node.equals(n)) {
-                return (ret);
-            }
-
-            ret++;
-        }
-
-        return (-1);
-
-    }
-
-    private boolean deleteRelationship(Node startNode, RelType relationshipType, Direction direction) {
-        Iterable<Relationship> rels = startNode.getRelationships(relationshipType, direction);
-        boolean ret = false;
-
-        for (Relationship rel : rels) {
-            if (rel.hasProperty(Key.parent.name())) {
-                Object parent = rel.getProperty(Key.parent.name());
-
-                if (parent instanceof Long && ((Long) parent).equals(getNodeId())) {
-                    rel.delete();
-
-                    ret = true;
-                }
-            }
-        }
-
-        return (ret);
-    }
-
-    private boolean createRelationship(Node startNode, Node endNode, RelType relationshipType) {
-        if (!startNode.equals(endNode)) {
-            Relationship rel = startNode.createRelationshipTo(endNode, relationshipType);
-            rel.setProperty(Key.parent.name(), new Long(getNodeId()));
-
-            return (true);
-        }
-
-        return (false);
-    }
-
-    // ----- nested classes -----
-    private class ParentIdEvaluator implements Evaluator {
-
-        @Override
-        public Evaluation evaluate(Path path) {
-
-            // we're following NEXT_LIST_ENTRY rels, so we can trace our way back..
-//            Relationship rel = path.endNode().getSingleRelationship(RelType.NEXT_LIST_ENTRY, Direction.INCOMING);
-            Iterable<Relationship> rels = path.endNode().getRelationships(RelType.NEXT_LIST_ENTRY, Direction.INCOMING);
-
-            if (rels != null) {
-                for (Relationship rel : rels) {
-                    if (rel != null && rel.hasProperty(Key.parent.name())) {
-                        Object parent = rel.getProperty(Key.parent.name());
-                        if (parent instanceof Long && ((Long) parent).equals(getNodeId())) {
-                            return (Evaluation.INCLUDE_AND_CONTINUE);
-                        }
-                    }
-                }
-            }
-
-            // TODO: find out if EXCLUDE_AND_CONTINUE is the right choice here!
-            return (Evaluation.EXCLUDE_AND_CONTINUE);
-        }
-    }
-
-    private class MaxLengthEvaluator implements Evaluator {
-
-        @Override
-        public Evaluation evaluate(Path path) {
-            if (path.length() > maxLength) {
-                return (Evaluation.EXCLUDE_AND_PRUNE);
-            }
-
-            return (Evaluation.INCLUDE_AND_CONTINUE);
-        }
-    }
-=======
 public class NodeList<T extends AbstractNode> extends AbstractNode
 	implements Iterable<AbstractNode>, Decorable<AbstractNode>, Evaluable {
 
@@ -964,8 +94,8 @@
 
 	private Set<Decorator<AbstractNode>> decorators = new LinkedHashSet<Decorator<AbstractNode>>();
 	private int maxLength                           = -1;
-	private Command transaction                     = Services.command(TransactionCommand.class);
-	private Command factory                         = Services.command(NodeFactoryCommand.class);
+	private Command transaction                     = null;
+	private Command factory                         = null;
 	private Set<Evaluator> evaluators               = new LinkedHashSet<Evaluator>();
 
 	//~--- constant enums -------------------------------------------------
@@ -981,6 +111,8 @@
 
 	public NodeList(int maxLength) {
 		this.maxLength = maxLength;
+		this.transaction = Services.command(securityContext, TransactionCommand.class);
+		this.factory = Services.command(securityContext, NodeFactoryCommand.class);;
 	}
 
 	//~--- methods --------------------------------------------------------
@@ -994,7 +126,6 @@
 	 *
 	 * @return the size of this list with the current set of evaluators
 	 */
-	@Override
 	public int size() {
 
 		int ret = 0;
@@ -1232,7 +363,6 @@
 	 * elements from the linked list, this method will take time proportional
 	 * to the size of the list, with a relativley large constant factor.
 	 */
-	@Override
 	public void clear() {
 
 		transaction.execute(new StructrTransaction() {
@@ -1835,7 +965,6 @@
 	 *
 	 * @return true if this list is empty
 	 */
-	@Override
 	public boolean isEmpty() {
 
 		Node startNode      = this.getNode();
@@ -1931,5 +1060,4 @@
 			return (Evaluation.EXCLUDE_AND_CONTINUE);
 		}
 	}
->>>>>>> 0f55394c
 }