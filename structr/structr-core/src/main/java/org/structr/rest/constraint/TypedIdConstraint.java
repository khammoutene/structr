/*
 * To change this template, choose Tools | Templates
 * and open the template in the editor.
 */
package org.structr.rest.constraint;

import java.util.LinkedList;
import java.util.List;
import java.util.Map;
import java.util.logging.Logger;
import javax.servlet.http.HttpServletRequest;
import org.structr.common.SecurityContext;
import org.structr.core.GraphObject;
import org.structr.core.entity.AbstractNode;
import org.structr.rest.RestMethodResult;
import org.structr.rest.VetoableGraphObjectListener;
import org.structr.rest.exception.NotFoundException;
import org.structr.rest.exception.PathException;

/**
 * Represents a type-constrained ID match. A TypedIdConstraint will always
 * result in a single element.
 * 
 * @author Christian Morgner
 */
public class TypedIdConstraint extends FilterableConstraint {

	private static final Logger logger = Logger.getLogger(TypedIdConstraint.class.getName());

	protected TypeConstraint typeConstraint = null;
	protected IdConstraint idConstraint = null;

	protected TypedIdConstraint(SecurityContext securityContext) {
		this.securityContext = securityContext;
		// empty protected constructor
	}

	public TypedIdConstraint(SecurityContext securityContext, IdConstraint idConstraint, TypeConstraint typeConstraint) {
		this.securityContext = securityContext;
		this.typeConstraint = typeConstraint;
		this.idConstraint = idConstraint;
	}

	@Override
	public boolean checkAndConfigure(String part, SecurityContext securityContext, HttpServletRequest request) {
		return false;	// we will not accept URI parts directly
	}

	@Override
	public List<GraphObject> doGet(List<VetoableGraphObjectListener> listeners) throws PathException {

		List<GraphObject> results = new LinkedList<GraphObject>();
		AbstractNode node = getTypesafeNode();
		
		if(node != null) {

			results.add(node);
			return results;
		}

		throw new NotFoundException();
	}

	@Override
	public RestMethodResult doPost(Map<String, Object> propertySet, List<VetoableGraphObjectListener> listeners) throws Throwable {
		throw new UnsupportedOperationException("Not supported yet.");
	}

	@Override
	public RestMethodResult doHead() throws Throwable {
		throw new UnsupportedOperationException("Not supported yet.");
	}

	@Override
	public RestMethodResult doOptions() throws Throwable {
		throw new UnsupportedOperationException("Not supported yet.");
	}

	public AbstractNode getTypesafeNode() throws PathException {
		
		AbstractNode node = idConstraint.getNode();
		String type = typeConstraint.getType();

		if(node != null && type.equalsIgnoreCase(node.getType())) {
			return node;
		}

		
		throw new NotFoundException();
	}
	
	public TypeConstraint getTypeConstraint() {
		return typeConstraint;
	}

	public IdConstraint getIdConstraint() {
		return idConstraint;
	}

	@Override
	public ResourceConstraint tryCombineWith(ResourceConstraint next) throws PathException {

		if(next instanceof TypeConstraint) {

			// next constraint is a type constraint
			// => follow predefined statc relationship
			//    between the two types
			return new StaticRelationshipConstraint(securityContext, this, (TypeConstraint)next);

		} else if(next instanceof TypedIdConstraint) {

			RelationshipFollowingConstraint constraint = new RelationshipFollowingConstraint(securityContext, this);
			constraint.addTypedIdConstraint((TypedIdConstraint)next);

			return constraint;

		} else if(next instanceof RelationshipConstraint) {

<<<<<<< HEAD
=======
			// make rel constraint wrap this
>>>>>>> d955a472
			((RelationshipConstraint)next).wrapConstraint(this);
			return next;
		}

		return super.tryCombineWith(next);
	}

	@Override
	public String getUriPart() {
		return typeConstraint.getUriPart().concat("/").concat(idConstraint.getUriPart());
	}

	@Override
	public boolean isCollectionResource() {
		return false;
	}
}<|MERGE_RESOLUTION|>--- conflicted
+++ resolved
@@ -116,10 +116,7 @@
 
 		} else if(next instanceof RelationshipConstraint) {
 
-<<<<<<< HEAD
-=======
 			// make rel constraint wrap this
->>>>>>> d955a472
 			((RelationshipConstraint)next).wrapConstraint(this);
 			return next;
 		}
