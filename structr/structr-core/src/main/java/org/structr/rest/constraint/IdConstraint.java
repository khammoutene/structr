--- conflicted
+++ resolved
@@ -92,17 +92,10 @@
 	@Override
 	public ResourceConstraint tryCombineWith(ResourceConstraint next) throws PathException {
 
-<<<<<<< HEAD
-		if (next instanceof RelationshipConstraint) {
-
-			((RelationshipConstraint) next).wrapConstraint(this);
-
-=======
 		if(next instanceof RelationshipConstraint) {
 
 			// make rel constraint wrap this
 			((RelationshipConstraint)next).wrapConstraint(this);
->>>>>>> d955a472
 			return next;
 		}
 
