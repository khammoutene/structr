
/*
* To change this template, choose Tools | Templates
* and open the template in the editor.
 */
package org.structr.rest.constraint;

import org.structr.common.SecurityContext;
import org.structr.core.GraphObject;
import org.structr.core.Services;
import org.structr.core.entity.AbstractNode;
import org.structr.core.node.FindNodeCommand;
import org.structr.rest.RestMethodResult;
import org.structr.rest.VetoableGraphObjectListener;
import org.structr.rest.exception.IllegalPathException;
import org.structr.rest.exception.NotFoundException;
import org.structr.rest.exception.PathException;

//~--- JDK imports ------------------------------------------------------------

import java.util.LinkedList;
import java.util.List;
import java.util.Map;

import javax.servlet.http.HttpServletRequest;

//~--- classes ----------------------------------------------------------------

/**
 * Represents an exact ID match. An IdConstraint will always result in a
 * single element when it is the last element in an URI. IdConstraints
 * must be tied to a preceding TypeConstraint.
 *
 * @author Christian Morgner
 */
public class IdConstraint extends FilterableConstraint {

	private long id = -1;

	//~--- methods --------------------------------------------------------

<<<<<<< HEAD
=======
	public void setId(long id) {
		this.id = id;
	}

	public AbstractNode getNode() throws PathException {
		return (AbstractNode)Services.command(securityContext, FindNodeCommand.class).execute(getId());
	}
	
>>>>>>> cb9adb03
	@Override
	public boolean checkAndConfigure(String part, SecurityContext securityContext, HttpServletRequest request) {

		this.securityContext = securityContext;

		try {

			this.setId(Long.parseLong(part));

			return true;

		} catch (Throwable t) {}

		return false;
	}

	@Override
	public List<? extends GraphObject> doGet(List<VetoableGraphObjectListener> listeners) throws PathException {

		GraphObject obj = getNode();

		if (obj != null) {

			List<GraphObject> results = new LinkedList<GraphObject>();

			results.add(obj);

			return results;
		}

		throw new NotFoundException();
	}

	@Override
	public RestMethodResult doPost(Map<String, Object> propertySet, List<VetoableGraphObjectListener> listeners) throws Throwable {

		// POST cannot be done on a single ID
		throw new IllegalPathException();
	}

	@Override
	public RestMethodResult doHead() throws Throwable {
		throw new UnsupportedOperationException("Not supported yet.");
	}

	@Override
	public RestMethodResult doOptions() throws Throwable {
		throw new UnsupportedOperationException("Not supported yet.");
	}

	@Override
	public ResourceConstraint tryCombineWith(ResourceConstraint next) throws PathException {

		if(next instanceof RelationshipConstraint) {

			((RelationshipConstraint)next).wrapConstraint(this);
			return next;
		}

		return super.tryCombineWith(next);
	}

	//~--- get methods ----------------------------------------------------

	public long getId() {
		return id;
	}

	public AbstractNode getNode() {
		return (AbstractNode) Services.command(securityContext, FindNodeCommand.class).execute(getId());
	}

	@Override
	public String getUriPart() {
		return Long.toString(id);
	}

<<<<<<< HEAD
	//~--- set methods ----------------------------------------------------

	public void setId(long id) {
		this.id = id;
=======
	@Override
	public boolean isCollectionResource() {
		return false;
>>>>>>> cb9adb03
	}
}<|MERGE_RESOLUTION|>--- conflicted
+++ resolved
@@ -39,17 +39,6 @@
 
 	//~--- methods --------------------------------------------------------
 
-<<<<<<< HEAD
-=======
-	public void setId(long id) {
-		this.id = id;
-	}
-
-	public AbstractNode getNode() throws PathException {
-		return (AbstractNode)Services.command(securityContext, FindNodeCommand.class).execute(getId());
-	}
-	
->>>>>>> cb9adb03
 	@Override
 	public boolean checkAndConfigure(String part, SecurityContext securityContext, HttpServletRequest request) {
 
@@ -103,9 +92,10 @@
 	@Override
 	public ResourceConstraint tryCombineWith(ResourceConstraint next) throws PathException {
 
-		if(next instanceof RelationshipConstraint) {
+		if (next instanceof RelationshipConstraint) {
 
-			((RelationshipConstraint)next).wrapConstraint(this);
+			((RelationshipConstraint) next).wrapConstraint(this);
+
 			return next;
 		}
 
@@ -114,12 +104,12 @@
 
 	//~--- get methods ----------------------------------------------------
 
+	public AbstractNode getNode() throws PathException {
+		return (AbstractNode) Services.command(securityContext, FindNodeCommand.class).execute(getId());
+	}
+
 	public long getId() {
 		return id;
-	}
-
-	public AbstractNode getNode() {
-		return (AbstractNode) Services.command(securityContext, FindNodeCommand.class).execute(getId());
 	}
 
 	@Override
@@ -127,15 +117,14 @@
 		return Long.toString(id);
 	}
 
-<<<<<<< HEAD
+	@Override
+	public boolean isCollectionResource() {
+		return false;
+	}
+
 	//~--- set methods ----------------------------------------------------
 
 	public void setId(long id) {
 		this.id = id;
-=======
-	@Override
-	public boolean isCollectionResource() {
-		return false;
->>>>>>> cb9adb03
 	}
 }