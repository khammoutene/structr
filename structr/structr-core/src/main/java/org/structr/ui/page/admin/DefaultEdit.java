/*
 *  Copyright (C) 2011 Axel Morgner, structr <structr@structr.org>
 * 
 *  This file is part of structr <http://structr.org>.
 * 
 *  structr is free software: you can redistribute it and/or modify
 *  it under the terms of the GNU General Public License as published by
 *  the Free Software Foundation, either version 3 of the License, or
 *  (at your option) any later version.
 * 
 *  structr is distributed in the hope that it will be useful,
 *  but WITHOUT ANY WARRANTY; without even the implied warranty of
 *  MERCHANTABILITY or FITNESS FOR A PARTICULAR PURPOSE.  See the
 *  GNU General Public License for more details.
 * 
 *  You should have received a copy of the GNU General Public License
 *  along with structr.  If not, see <http://www.gnu.org/licenses/>.
 */
package org.structr.ui.page.admin;

import java.util.Collections;
import java.util.LinkedList;
import java.util.HashMap;
import java.util.List;
import java.util.Map;
import java.util.Map.Entry;
import java.util.logging.Logger;
import javax.servlet.http.HttpServletRequest;
import javax.servlet.http.HttpServletResponse;
import org.apache.click.Context;
import org.apache.click.Page;
import org.apache.click.control.AbstractLink;
import org.apache.click.control.ActionLink;
import org.apache.click.control.Checkbox;
import org.apache.click.control.Column;
import org.apache.click.control.Field;
import org.apache.click.control.FieldSet;
import org.apache.click.control.Form;
import org.apache.click.control.HiddenField;
import org.apache.click.control.Option;
import org.apache.click.control.PageLink;
import org.apache.click.control.Panel;
import org.apache.click.control.Select;
import org.apache.click.control.Submit;
import org.apache.click.control.Table;
import org.apache.click.control.TextField;
import org.apache.click.dataprovider.DataProvider;
import org.apache.click.extras.control.DateField;
import org.apache.click.extras.control.FormTable;
import org.apache.click.extras.control.IntegerField;
import org.apache.click.extras.control.LinkDecorator;
import org.apache.click.extras.control.LongField;
import org.apache.click.extras.control.PickList;
import org.apache.click.util.Bindable;
import org.apache.click.util.HtmlStringBuffer;
import org.neo4j.graphdb.RelationshipType;
import org.structr.common.CurrentRequest;
import org.structr.common.RelType;
import org.structr.core.Command;
import org.structr.core.Services;
import org.structr.core.cloud.CloudService;
import org.structr.core.cloud.CloudTransmission;
import org.structr.core.cloud.GetCloudServiceCommand;
import org.structr.core.cloud.PullNode;
import org.structr.core.cloud.PushNodes;
import org.structr.core.entity.ArbitraryNode;
import org.structr.core.entity.Image;
import org.structr.core.entity.AbstractNode;
import org.structr.core.entity.AbstractNode.Title;
import org.structr.core.entity.Folder;
import org.structr.core.entity.Group;
import org.structr.core.entity.NodeType;
import org.structr.core.entity.StructrRelationship;
import org.structr.core.entity.SuperUser;
import org.structr.core.entity.Template;
import org.structr.core.entity.User;
import org.structr.core.module.GetEntitiesCommand;
import org.structr.core.node.CreateRelationshipCommand;
import org.structr.core.node.DeleteRelationshipCommand;
import org.structr.core.node.FindGroupCommand;
import org.structr.core.node.FindNodeCommand;
import org.structr.core.node.FindUserCommand;
import org.structr.core.node.NodeConsoleCommand;
import org.structr.core.node.StructrTransaction;
import org.structr.core.node.TransactionCommand;
import org.structr.core.node.operation.Callback;
import org.structr.core.node.operation.CallbackValue;
import org.structr.core.node.operation.Operation;
import org.structr.core.node.operation.PrimaryOperation;
import org.structr.core.node.search.SearchNodeCommand;
import org.structr.core.node.search.SearchOperator;
import org.structr.core.node.search.TextualSearchAttribute;

/**
 *
 * @author amorgner
 */
public class DefaultEdit extends Nodes {

    private static final Logger logger = Logger.getLogger(DefaultEdit.class.getName());
    /**
     * The main form for editing node parameter.
     * Child pages should just append fields to this form.
     */
    protected Form editPropertiesForm = new Form("editPropertiesForm");
    protected Form editVisibilityForm = new Form("editVisibilityForm");
    protected Table incomingRelationshipsTable = new Table("incomingRelationshipsTable");
    protected ActionLink incomingRelsControl = incomingRelationshipsTable.getControlLink();
    protected Table outgoingRelationshipsTable = new Table("outgoingRelationshipsTable");
    protected ActionLink outgoingRelsControl = outgoingRelationshipsTable.getControlLink();
    protected FormTable childNodesTable = new FormTable("childNodesTable");
    protected ActionLink deleteRelationshipLink = new ActionLink("Delete Relationship", this, "onDeleteRelationship");
//    protected ActionLink deleteNodeLink = new ActionLink("Delete", this, "onDeleteNode");
    protected Table titlesTable = new Table(AbstractNode.TITLES_KEY);
    protected FormTable securityTable = new FormTable("Security");
    protected Form securityForm = new Form("securityForm");
    protected Form cloudForm = new Form("cloudForm");
    protected Form consoleForm = new Form("consoleForm");
    protected Select userSelect = new Select("selectUser", "User");
    protected Select groupSelect = new Select("selectGroup", "Group");
    protected PickList allowed = new PickList(StructrRelationship.ALLOWED_KEY, "Allowed");
    protected Checkbox recursive = new Checkbox("recursive");
    protected Panel editPropertiesPanel;
    protected Panel editRelationshipsPanel;
    protected Panel editChildNodesPanel;
    protected Panel editSecurityPanel;
    protected Panel editVisibilityPanel;
    protected Panel cloudPanel;
    protected Panel consolePanel;
<<<<<<< HEAD

=======
>>>>>>> 7bc15f31
    protected TextField remoteHost;
    protected LongField remoteSourceNode;
    protected IntegerField remoteTcpPort;
    protected IntegerField remoteUdpPort;
    protected Select cloudPushPull = new Select("cloudPushPull", "Push / Pull");
    protected Checkbox cloudRecursive = new Checkbox("cloudRecursive", "Recursive");
    protected Select templateSelect = new Select(AbstractNode.TEMPLATE_ID_KEY, "Template");
    protected Select typeSelect = new Select(AbstractNode.TYPE_KEY, "Type");
    protected Select customTypeSelect = new Select(AbstractNode.TYPE_NODE_ID_KEY, "Custom Type");
    protected TextField consoleCommand;
    @Bindable
    protected String consoleOutput;

    // use template for backend pages
    @Override
    public String getTemplate() {
        return "/admin-edit-template.htm";
    }

    public DefaultEdit() {
        super();
    }

    @Override
    public void onInit() {

        super.onInit();

        FieldSet nodePropertiesFields = new FieldSet("Node Properties");
        nodePropertiesFields.setColumns(3);

        // add common fields
        nodePropertiesFields.add(new TextField(AbstractNode.NAME_KEY, true));
//        nodePropertiesFields.add(new TextField(AbstractNode.TYPE_KEY, false));
        nodePropertiesFields.add(typeSelect);
        nodePropertiesFields.add(new TextField(AbstractNode.TITLE_KEY, false));
        nodePropertiesFields.add(new IntegerField(AbstractNode.POSITION_KEY));
//        nodeInfo.add(new TextField(AbstractNode.NODE_ID_KEY));

        TextField createdBy = new TextField(AbstractNode.CREATED_BY_KEY);
        createdBy.setReadonly(true);
        nodePropertiesFields.add(createdBy);

        DateField createdDate = new DateField(AbstractNode.CREATED_DATE_KEY);
        createdDate.setFormatPattern(dateFormat.toPattern());
        createdDate.setShowTime(true);
        createdDate.setReadonly(true);
        nodePropertiesFields.add(createdDate);

        DateField lastModifiedDate = new DateField(AbstractNode.LAST_MODIFIED_DATE_KEY);
        lastModifiedDate.setFormatPattern(dateFormat.toPattern());
        lastModifiedDate.setShowTime(true);
        lastModifiedDate.setReadonly(true);
        nodePropertiesFields.add(lastModifiedDate);

        titlesTable.addColumn(new Column(AbstractNode.TITLE_KEY, "Title"));
        titlesTable.addColumn(new Column(Title.LOCALE_KEY, "Locale"));
        titlesTable.setClass(TABLE_CLASS);
        nodePropertiesFields.add(titlesTable);

        editPropertiesForm.add(nodePropertiesFields);
        addControl(editPropertiesForm);

        FieldSet templateFields = new FieldSet("Template");
        templateFields.add(templateSelect);
        editPropertiesForm.add(templateFields);

        FieldSet customTypeFields = new FieldSet("Custom Type");
        customTypeFields.add(customTypeSelect);
        editPropertiesForm.add(customTypeFields);

        FieldSet visibilityFields = new FieldSet("Visibility");
        visibilityFields.setColumns(1);

        DateField visibilityStartDate = new DateField(AbstractNode.VISIBILITY_START_DATE_KEY);
        visibilityStartDate.setFormatPattern(dateFormat.toPattern());
        visibilityStartDate.setShowTime(true);
        visibilityFields.add(visibilityStartDate);

        DateField visibilityEndDate = new DateField(AbstractNode.VISIBILITY_END_DATE_KEY);
        visibilityEndDate.setFormatPattern(dateFormat.toPattern());
        visibilityEndDate.setShowTime(true);
        visibilityFields.add(visibilityEndDate);

        Checkbox hidden = new Checkbox(AbstractNode.HIDDEN_KEY, "Completely hidden in frontend for anyone");
        visibilityFields.add(hidden);

        Checkbox publicCheckbox = new Checkbox(AbstractNode.PUBLIC_KEY, "Visible to public users");
        visibilityFields.add(publicCheckbox);

        Checkbox forAuthenticatedUsersCheckbox = new Checkbox(AbstractNode.VISIBLE_TO_AUTHENTICATED_USERS_KEY, "Visible to authenticated users");
        visibilityFields.add(forAuthenticatedUsersCheckbox);

        editVisibilityForm.add(visibilityFields);
        editVisibilityForm.add(new HiddenField(NODE_ID_KEY, nodeId != null ? nodeId : ""));
        editVisibilityForm.add(new HiddenField(RENDER_MODE_KEY, renderMode != null ? renderMode : ""));
        editVisibilityForm.setActionURL(editVisibilityForm.getActionURL().concat("#visibility-tab"));
        if (editVisibilityAllowed) {
            visibilityFields.add(new Submit("saveVisibility", " Save Visibility ", this, "onSaveVisibility"));
            visibilityFields.add(new Submit("saveVisibilityDirectChildren", " Save Visibility (including direct children) ", this, "onSaveVisibilityIncludingDirectChildren"));
            visibilityFields.add(new Submit("saveVisibilityAllChildren", " Save Visibility (including all children) ", this, "onSaveVisibilityIncludingAllChildren"));
            visibilityFields.add(new Submit("cancel", " Cancel ", this, "onCancel"));
        }

        addControl(editVisibilityForm);

        editVisibilityPanel = new Panel("editVisibilityPanel", "/panel/edit-visibility-panel.htm");
        addControl(editVisibilityPanel);

        editPropertiesForm.add(new HiddenField(NODE_ID_KEY, nodeId != null ? nodeId : ""));
        editPropertiesForm.add(new HiddenField(RENDER_MODE_KEY, renderMode != null ? renderMode : ""));
        editPropertiesForm.setActionURL(editPropertiesForm.getActionURL().concat("#properties-tab"));
        if (editPropertiesAllowed) {
            nodePropertiesFields.add(new Submit("saveProperties", " Save Properties ", this, "onSaveProperties"));
//            editPropertiesForm.add(new Submit("savePropertiesAndReturn", " Save and Return ", this, "onSaveAndReturn"));
            nodePropertiesFields.add(new Submit("cancel", " Cancel ", this, "onCancel"));
        }
        //editPropertiesForm.add(new Submit("saveAndView", " Save And View ", this, "onSaveAndView"));
        editPropertiesPanel = new Panel("editPropertiesPanel", "/panel/edit-properties-panel.htm");
        addControl(editPropertiesPanel);

        Column nameColumn, typeColumn;
        PageLink viewRelLink = new PageLink("viewRel", DefaultEdit.class);
        LinkDecorator nameDec, iconDec;

        // ------------------ child nodes start --------------------------------

        if (node != null && (node.hasChildren() || node instanceof Folder)) {
//        if (node != null) {

            Column actionColumnNodes = new Column("Actions");
            actionColumnNodes.setTextAlign("center");
            actionColumnNodes.setDecorator(new LinkDecorator(childNodesTable, new PageLink(), AbstractNode.NODE_ID_KEY) {

                @Override
                protected void renderActionLink(HtmlStringBuffer buffer, AbstractLink link, Context context, Object row, Object value) {

                    AbstractNode n = (AbstractNode) row;
                    link = new PageLink(AbstractNode.NODE_ID_KEY, getEditPageClass(n)) {

                        @Override
                        public String getHref() {
                            return super.getHref().concat("#properties-tab");
                        }
                    };

                    link.setParameter(NODE_ID_KEY, n.getId());
                    link.setImageSrc("/images/table-edit.png");

                    super.renderActionLink(buffer, link, context, row, value);

                }
            });

            typeColumn = new Column(AbstractNode.TYPE_KEY);

            iconDec = new LinkDecorator(childNodesTable, new PageLink(), AbstractNode.NODE_ID_KEY) {

                @Override
                protected void renderActionLink(HtmlStringBuffer buffer, AbstractLink link, Context context, Object row, Object value) {

                    AbstractNode n = (AbstractNode) row;
                    link = new PageLink(AbstractNode.NODE_ID_KEY, getEditPageClass(n));
                    link.setParameter(NODE_ID_KEY, n.getId());

                    boolean hasThumbnail = false;

                    if (n instanceof Image) {
                        Image image = (Image) n;
                        Image thumbnail = image.getScaledImage(100, 100);

                        if (thumbnail != null) {
                            String thumbnailSrc = "/view/" + thumbnail.getId();
                            link.setImageSrc(thumbnailSrc);
                            //link.setRenderLabelAndImage(true);
                            hasThumbnail = true;
                        }
                    }

                    if (!hasThumbnail) {
                        link.setImageSrc(getIconSrc(n));
                    }

                    link.setLabel(n.getName());

                    super.renderActionLink(buffer, link, context, row, value);
                }
            };
            typeColumn.setDecorator(iconDec);
            childNodesTable.addColumn(typeColumn);

            nameColumn = new Column(AbstractNode.NAME_KEY);
            nameDec = new LinkDecorator(childNodesTable, viewRelLink, "id") {

                @Override
                protected void renderActionLink(HtmlStringBuffer buffer, AbstractLink link, Context context, Object row, Object value) {

                    AbstractNode n = (AbstractNode) row;

                    PageLink pageLink = new PageLink("id", getEditPageClass(n)) {

                        @Override
                        public String getHref() {
                            return super.getHref().concat("#childnodes-tab");
                        }
                    };

                    pageLink.setParameter(NODE_ID_KEY, n.getId());
                    pageLink.setLabel(n.getName());
                    super.renderActionLink(buffer, pageLink, context, row, value);
                }
            };
            nameColumn.setDecorator(nameDec);
            childNodesTable.addColumn(nameColumn);
            childNodesTable.addColumn(new Column(AbstractNode.LAST_MODIFIED_DATE_KEY));
            childNodesTable.addColumn(new Column(AbstractNode.OWNER_KEY));
            childNodesTable.addColumn(new Column(AbstractNode.CREATED_BY_KEY));
            childNodesTable.addColumn(new Column(AbstractNode.CREATED_DATE_KEY));
            childNodesTable.addColumn(new Column(AbstractNode.POSITION_KEY));
            childNodesTable.addColumn(new Column(AbstractNode.PUBLIC_KEY));
            childNodesTable.addColumn(new Column(AbstractNode.DELETED_KEY));
            childNodesTable.addColumn(new Column(AbstractNode.HIDDEN_KEY));
            childNodesTable.addColumn(actionColumnNodes);
            childNodesTable.setSortable(true);
            childNodesTable.setShowBanner(true);
            childNodesTable.setPageSize(DEFAULT_PAGESIZE);
            childNodesTable.getControlLink().setParameter(AbstractNode.NODE_ID_KEY, getNodeId());
            childNodesTable.setClass(TABLE_CLASS);
            addControl(childNodesTable);


            editChildNodesPanel = new Panel("editChildNodesPanel", "/panel/edit-child-nodes-panel.htm");
            addControl(editChildNodesPanel);
        }
        // ------------------ child nodes end --------------------------------

        // ------------------ incoming relationships start ---------------------
        if (removeRelationshipAllowed) {

            deleteRelationshipLink.setImageSrc("/images/delete.png");
            deleteRelationshipLink.setTitle("Delete relationship");
            deleteRelationshipLink.setAttribute("onclick", "return window.confirm('Do you really want to delete this relationship?');");
            addControl(deleteRelationshipLink);

            Column actionColumnIn = new Column("Action");
            actionColumnIn.setTextAlign("center");
            AbstractLink[] linksIn = new AbstractLink[]{deleteRelationshipLink};
            actionColumnIn.setDecorator(new LinkDecorator(incomingRelationshipsTable, linksIn, RELATIONSHIP_ID_KEY));
            actionColumnIn.setSortable(false);

            typeColumn = new Column(AbstractNode.TYPE_KEY);
            viewRelLink = new PageLink("view", DefaultEdit.class);
//            viewRelLink = new PageLink("view", DefaultView.class);
            iconDec = new LinkDecorator(incomingRelationshipsTable, viewRelLink, "id") {

                @Override
                protected void renderActionLink(HtmlStringBuffer buffer, AbstractLink link, Context context, Object row, Object value) {

                    StructrRelationship r = (StructrRelationship) row;

                    AbstractNode startNode = r.getStartNode();

//                    link = new PageLink("id", getViewPageClass(startNode));
                    link = new PageLink("id", getEditPageClass(startNode));
                    link.setParameter(NODE_ID_KEY, startNode.getId());
                    link.setImageSrc(startNode.getIconSrc());

                    super.renderActionLink(buffer, link, context, row, value);

                }
            };
            typeColumn.setDecorator(iconDec);
            incomingRelationshipsTable.addColumn(typeColumn);
            nameColumn = new Column(AbstractNode.NAME_KEY);
            nameDec = new LinkDecorator(incomingRelationshipsTable, viewRelLink, "id") {

                @Override
                protected void renderActionLink(HtmlStringBuffer buffer, AbstractLink link, Context context, Object row, Object value) {

                    StructrRelationship r = (StructrRelationship) row;

                    AbstractNode startNode = r.getStartNode();
                    PageLink pageLink = new PageLink("id", getEditPageClass(startNode)) {

                        @Override
                        public String getHref() {
                            return super.getHref().concat("#relationships-tab");
                        }
                    };

                    pageLink.setParameter(NODE_ID_KEY, startNode.getId());
                    pageLink.setLabel(startNode.getName());

                    super.renderActionLink(buffer, pageLink, context, row, value);

                }
            };
            nameColumn.setDecorator(nameDec);
            incomingRelationshipsTable.addColumn(nameColumn);

            incomingRelationshipsTable.addColumn(new Column(RELATIONSHIP_ID_KEY));
            incomingRelationshipsTable.addColumn(new Column(START_NODE_KEY));
            incomingRelationshipsTable.addColumn(new Column(END_NODE_KEY));
            incomingRelationshipsTable.addColumn(new Column(REL_TYPE_KEY));
            incomingRelationshipsTable.addColumn(new Column(REL_ATTRS_KEY));
            incomingRelationshipsTable.addColumn(actionColumnIn);
            incomingRelationshipsTable.setPageSize(DEFAULT_PAGESIZE);
            incomingRelationshipsTable.getControlLink().setParameter(AbstractNode.NODE_ID_KEY, getNodeId());
            incomingRelationshipsTable.setClass(TABLE_CLASS);
            addControl(incomingRelationshipsTable);
            // ------------------ incoming relationships end ---------------------


            // ------------------ outgoing relationships start ---------------------

            Column actionColumnOut = new Column("Action");
            actionColumnOut.setTextAlign("center");
            AbstractLink[] linksOut = new AbstractLink[]{deleteRelationshipLink};
            actionColumnOut.setDecorator(new LinkDecorator(outgoingRelationshipsTable, linksOut, RELATIONSHIP_ID_KEY));
            actionColumnOut.setSortable(false);

            typeColumn = new Column(AbstractNode.TYPE_KEY);

            iconDec = new LinkDecorator(outgoingRelationshipsTable, viewRelLink, "id") {

                @Override
                protected void renderActionLink(HtmlStringBuffer buffer, AbstractLink link, Context context, Object row, Object value) {

                    StructrRelationship r = (StructrRelationship) row;
                    AbstractNode endNode = r.getEndNode();
                    link = new PageLink("id", getEditPageClass(endNode));
                    link.setParameter(NODE_ID_KEY, endNode.getId());
                    link.setImageSrc(endNode.getIconSrc());

                    super.renderActionLink(buffer, link, context, row, value);

                }
            };
            typeColumn.setDecorator(iconDec);
            outgoingRelationshipsTable.addColumn(typeColumn);

            nameColumn = new Column(AbstractNode.NAME_KEY);
            nameDec = new LinkDecorator(outgoingRelationshipsTable, viewRelLink, "id") {

                @Override
                protected void renderActionLink(HtmlStringBuffer buffer, AbstractLink link, Context context, Object row, Object value) {

                    StructrRelationship r = (StructrRelationship) row;

                    AbstractNode endNode = r.getEndNode();
                    PageLink pageLink = new PageLink("id", getEditPageClass(endNode)) {

                        @Override
                        public String getHref() {
                            return super.getHref().concat("#relationships-tab");
                        }
                    };

                    pageLink.setParameter(NODE_ID_KEY, endNode.getId());
                    pageLink.setLabel(endNode.getName());

                    super.renderActionLink(buffer, pageLink, context, row, value);

                }
            };
            nameColumn.setDecorator(nameDec);
            outgoingRelationshipsTable.addColumn(nameColumn);
            outgoingRelationshipsTable.addColumn(new Column(RELATIONSHIP_ID_KEY));
            outgoingRelationshipsTable.addColumn(new Column(START_NODE_KEY));
            outgoingRelationshipsTable.addColumn(new Column(END_NODE_KEY));
            outgoingRelationshipsTable.addColumn(new Column(REL_TYPE_KEY));
            outgoingRelationshipsTable.addColumn(new Column(REL_ATTRS_KEY));
            outgoingRelationshipsTable.addColumn(actionColumnOut);
            outgoingRelationshipsTable.setPageSize(DEFAULT_PAGESIZE);
            outgoingRelationshipsTable.getControlLink().setParameter(AbstractNode.NODE_ID_KEY, getNodeId());
            outgoingRelationshipsTable.setClass(TABLE_CLASS);
            addControl(outgoingRelationshipsTable);

            editRelationshipsPanel = new Panel("editRelationshipsPanel", "/panel/edit-relationships-panel.htm");
            addControl(editRelationshipsPanel);
        }

        // ------------------ outgoing relationships end ---------------------

        // ------------------ security begin ---------------------

        if (accessControlAllowed) {

            typeColumn = new Column(AbstractNode.TYPE_KEY);

            iconDec = new LinkDecorator(securityTable, viewRelLink, "id") {

                @Override
                protected void renderActionLink(HtmlStringBuffer buffer, AbstractLink link, Context context, Object row, Object value) {

                    StructrRelationship r = (StructrRelationship) row;

                    AbstractNode startNode = r.getStartNode();
                    link = new PageLink("id", getEditPageClass(startNode)) {

                        @Override
                        public String getHref() {
                            return super.getHref().concat("#security-tab");
                        }
                    };
                    link.setParameter(NODE_ID_KEY, startNode.getId());
                    link.setLabel(startNode.getName());
                    link.setImageSrc(getIconSrc(startNode));

                    super.renderActionLink(buffer, link, context, row, value);
                }
            };
            typeColumn.setDecorator(iconDec);
            securityTable.addColumn(typeColumn);
            nameColumn = new Column(AbstractNode.NAME_KEY);
            nameDec = new LinkDecorator(securityTable, viewRelLink, "id") {

                @Override
                protected void renderActionLink(HtmlStringBuffer buffer, AbstractLink link, Context context, Object row, Object value) {

                    StructrRelationship r = (StructrRelationship) row;

                    AbstractNode startNode = r.getStartNode();
                    link = new PageLink("id", getEditPageClass(startNode)) {

                        @Override
                        public String getHref() {
                            return super.getHref().concat("#security-tab");
                        }
                    };

                    link.setParameter(NODE_ID_KEY, startNode.getId());
                    link.setLabel(startNode.getName());

                    super.renderActionLink(buffer, link, context, row, value);

                }
            };
            nameColumn.setDecorator(nameDec);
            securityTable.addColumn(nameColumn);
            securityTable.addColumn(new Column(StructrRelationship.ALLOWED_KEY));
            securityTable.setClass(TABLE_CLASS);

            securityForm.add(securityTable);


            FieldSet setPermissionFields = new FieldSet("Set Permissions");

            setPermissionFields.add(userSelect);
            setPermissionFields.add(groupSelect);
            setPermissionFields.add(recursive);
            List<Option> optionList = new LinkedList<Option>();
            Option readOption = new Option(StructrRelationship.READ_KEY, "Read");
            optionList.add(readOption);
            Option showTreeOption = new Option(StructrRelationship.SHOW_TREE_KEY, "Show Tree");
            optionList.add(showTreeOption);
            Option editPropsOption = new Option(StructrRelationship.EDIT_PROPERTIES_KEY, "Edit Properties");
            optionList.add(editPropsOption);
            Option addRelOption = new Option(StructrRelationship.ADD_RELATIONSHIP_KEY, "Add Relationship");
            optionList.add(addRelOption);
            Option removeRelOption = new Option(StructrRelationship.REMOVE_RELATIONSHIP_KEY, "Remove Relationship");
            optionList.add(removeRelOption);
            Option deleteNodeOption = new Option(StructrRelationship.DELETE_NODE_KEY, "Delete Node");
            optionList.add(deleteNodeOption);
            Option createSubnodeOption = new Option(StructrRelationship.CREATE_SUBNODE_KEY, "Create Subnode");
            optionList.add(createSubnodeOption);
            Option executeOption = new Option(StructrRelationship.EXECUTE_KEY, "Execute");
            optionList.add(executeOption);
            Option accessControlOption = new Option(StructrRelationship.ACCESS_CONTROL_KEY, "Access Control");
            optionList.add(accessControlOption);
            allowed.addAll(optionList);
            setPermissionFields.add(allowed);
            setPermissionFields.add(new Submit("setPermissions", " Set Permissions ", this, "onSetPermissions"));
            securityForm.add(setPermissionFields);
            securityForm.add(new HiddenField(NODE_ID_KEY, nodeId != null ? nodeId : ""));
            securityForm.add(new HiddenField(RENDER_MODE_KEY, renderMode != null ? renderMode : ""));
            securityForm.setActionURL(securityForm.getActionURL().concat("#security-tab"));
            addControl(securityForm);

            editSecurityPanel = new Panel("editSecurityPanel", "/panel/edit-security-panel.htm");
            addControl(editSecurityPanel);

        }
        // ------------------ security end ---------------------

        // ------------------ cloud begin ---------------------


        FieldSet pushFields = new FieldSet("Transmit Nodes");
        remoteSourceNode = new LongField("remoteSourceNode", "Remote Node ID");
        remoteHost = new TextField("remoteHost", "Remote Host");
        remoteTcpPort = new IntegerField("remoteTcpPort", "Remote TCP Port");
        remoteUdpPort = new IntegerField("remoteUdp", "Remote UDP Port");
        cloudPushPull.add(new Option("push", "Push nodes to remote destination"));
        cloudPushPull.add(new Option("pull", "Pull nodes from remote destination"));
        pushFields.add(remoteSourceNode);
        pushFields.add(remoteHost);
        pushFields.add(remoteTcpPort);
        pushFields.add(remoteUdpPort);
        pushFields.add(cloudPushPull);
        pushFields.add(cloudRecursive);

        pushFields.add(new Submit("transmitNodes", "Transmit", this, "onTransmitNodes"));

        Table transmissionsTable = new Table("Transmissions");
        transmissionsTable.addColumn(new Column("transmissionType", "Type"));
        transmissionsTable.addColumn(new Column("remoteHost", "Remote Host"));
        transmissionsTable.addColumn(new Column("remoteTcpPort", "TCP"));
        transmissionsTable.addColumn(new Column("remoteUdpPort", "UDP"));
        transmissionsTable.addColumn(new Column("estimatedSize", "Estimated Size"));
        transmissionsTable.addColumn(new Column("transmittedObjectCount", "Objects Transmitted"));
        transmissionsTable.setDataProvider(new DataProvider() {

            @Override
            public List<CloudTransmission> getData() {
                CloudService cloudService = (CloudService) Services.command(GetCloudServiceCommand.class).execute();
                if (cloudService != null) {
                    return (cloudService.getActiveTransmissions());
                }

                return (new LinkedList());
            }
        });

        cloudForm.add(pushFields);
        cloudForm.add(transmissionsTable);
        cloudForm.add(new HiddenField(NODE_ID_KEY, nodeId != null ? nodeId : ""));
        cloudForm.add(new HiddenField(RENDER_MODE_KEY, renderMode != null ? renderMode : ""));
        cloudForm.setActionURL(cloudForm.getActionURL().concat("#cloud-tab"));
        addControl(cloudForm);

<<<<<<< HEAD
	// cloud
=======
        // cloud
>>>>>>> 7bc15f31
        cloudPanel = new Panel("cloudPanel", "/panel/cloud-panel.htm");
	addControl(cloudPanel);

	// console
	consoleForm.setActionURL(consoleForm.getActionURL().concat("#console-tab"));
	addControl(consoleForm);

        consolePanel = new Panel("consolePanel", "/panel/console-panel.htm");
        addControl(consolePanel);

        // ------------------ cloud end ---------------------

        // console
        consoleCommand = new TextField("command", "Command");
        consoleCommand.addStyleClass("commandInput");
        consoleForm.add(consoleCommand);
        consoleForm.addStyleClass("commandInput");
        consoleForm.add(new Submit("executeCommand", "Execute", this, "onConsoleCommand"));

        StringBuilder actionURL = new StringBuilder(100);
        actionURL.append(consoleForm.getActionURL());
        if (nodeId != null) {
            actionURL.append("?nodeId=").append(nodeId);
        }
        actionURL.append("#console-tab");
        consoleForm.setActionURL(actionURL.toString());
        addControl(consoleForm);

        consolePanel = new Panel("consolePanel", "/panel/console-panel.htm");
        addControl(consolePanel);

        readConsoleOutput();
        // ------------------ console end ---------------------

        if (!(editPropertiesAllowed)) {

            // make all property fields read-only
            List<Field> propertyFields = editPropertiesForm.getFieldList();
            for (Field f : propertyFields) {
                f.setReadonly(true);
            }

            // remove delete relationship link from relationship tables
            incomingRelationshipsTable.removeColumn("Action");
            outgoingRelationshipsTable.removeColumn("Action");
        }
    }

    /**
     * @see Page#onRender()
     */
    @Override
    public void onRender() {

        super.onRender();

        if (node != null) {

            final Template templateNode = node.getTemplate();

            templateSelect.setDataProvider(new DataProvider() {

                @Override
                public List<Option> getData() {
                    List<Option> options = new LinkedList<Option>();
                    List<AbstractNode> nodes = null;
                    if (templateNode != null) {
                        nodes = templateNode.getSiblingNodes();
                    } else {
                        List<TextualSearchAttribute> searchAttrs = new LinkedList<TextualSearchAttribute>();
                        searchAttrs.add(new TextualSearchAttribute(AbstractNode.TYPE_KEY, Template.class.getSimpleName(), SearchOperator.OR));
                        nodes = (List<AbstractNode>) Services.command(SearchNodeCommand.class).execute(user, null, false, false, searchAttrs);
                    }
                    if (nodes != null) {
                        Collections.sort(nodes);
                        options.add(Option.EMPTY_OPTION);
                        for (AbstractNode n : nodes) {
                            if (n instanceof Template) {
                                Option opt = new Option(n.getId(), n.getName());
                                options.add(opt);
                            }
                        }
                    }
                    return options;
                }
            });

            if (node instanceof ArbitraryNode) {

                final NodeType typeNode = ((ArbitraryNode) node).getTypeNode();

                customTypeSelect.setDataProvider(new DataProvider() {

                    @Override
                    public List<Option> getData() {
                        List<Option> options = new LinkedList<Option>();
                        List<AbstractNode> nodes = null;
                        if (typeNode != null) {
                            nodes = typeNode.getSiblingNodes();
                        } else {
                            List<TextualSearchAttribute> searchAttrs = new LinkedList<TextualSearchAttribute>();
                            searchAttrs.add(new TextualSearchAttribute(AbstractNode.TYPE_KEY, NodeType.class.getSimpleName(), SearchOperator.OR));
                            nodes = (List<AbstractNode>) Services.command(SearchNodeCommand.class).execute(user, null, false, false, searchAttrs);
                        }
                        if (nodes != null) {
                            Collections.sort(nodes);
                            options.add(Option.EMPTY_OPTION);
                            for (AbstractNode n : nodes) {
                                if (n instanceof NodeType) {
                                    Option opt = new Option(n.getId(), n.getName());
                                    options.add(opt);
                                }
                            }
                        }
                        return options;
                    }
                });
            }

            typeSelect.setDataProvider(new DataProvider() {

                @Override
                public List<Option> getData() {
                    List<Option> nodeList = new LinkedList<Option>();

                    nodeList.add(new Option("", "--- Select Node Type ---"));

                    List<String> nodeTypes = new LinkedList<String>(((Map<String, Class>) Services.command(GetEntitiesCommand.class).execute()).keySet());
                    Collections.sort(nodeTypes);

                    for (String className : nodeTypes) {
                        Option o = new Option(className);
                        nodeList.add(o);
                    }
                    return nodeList;
                }
            });

            editVisibilityForm.copyFrom(node);
            editVisibilityForm.add(new HiddenField(NODE_ID_KEY, nodeId != null ? nodeId : ""));
            editVisibilityForm.add(new HiddenField(RENDER_MODE_KEY, renderMode != null ? renderMode : ""));
            editVisibilityForm.add(new HiddenField(RETURN_URL_KEY, returnUrl != null ? returnUrl : ""));

            editPropertiesForm.copyFrom(node);
            editPropertiesForm.add(new HiddenField(NODE_ID_KEY, nodeId != null ? nodeId : ""));
            editPropertiesForm.add(new HiddenField(RENDER_MODE_KEY, renderMode != null ? renderMode : ""));
            editPropertiesForm.add(new HiddenField(RETURN_URL_KEY, returnUrl != null ? returnUrl : ""));

            deleteRelationshipLink.setParameter(NODE_ID_KEY, nodeId);

            securityForm.copyFrom(node);
            securityForm.add(new HiddenField(NODE_ID_KEY, nodeId != null ? nodeId : ""));
            securityForm.add(new HiddenField(RENDER_MODE_KEY, renderMode != null ? renderMode : ""));
            securityForm.add(new HiddenField(RETURN_URL_KEY, returnUrl != null ? returnUrl : ""));

            childNodesTable.setDataProvider(new DataProvider() {

                @Override
                public List<AbstractNode> getData() {

                    List<AbstractNode> result = new LinkedList<AbstractNode>();
                    result.addAll(node.getSortedDirectChildAndLinkNodes());
                    return result;
                }
            });


            // populate titlesTable table
            titlesTable.setDataProvider(new DataProvider() {

                @Override
                public List<Title> getData() {

                    return node.getTitles();

                }
            });

            incomingRelationshipsTable.setDataProvider(new DataProvider() {

                @Override
                public List<StructrRelationship> getData() {
                    return node.getIncomingRelationships();
                }
            });

            outgoingRelationshipsTable.setDataProvider(new DataProvider() {

                @Override
                public List<StructrRelationship> getData() {
                    return node.getOutgoingRelationships();
                }
            });


            userSelect.setDataProvider(new DataProvider() {

                @Override
                public List<Option> getData() {

                    List<Option> optionList = new LinkedList<Option>();
                    optionList.add(Option.EMPTY_OPTION);

//                List<AbstractNode> principals =  node.getSecurityPrincipals();
                    List<User> users = getAllUsers();
                    if (users != null) {
                        for (User u : users) {
                            Option o = new Option(u.getName());
                            optionList.add(o);
                        }
                    }
                    return optionList;
                }
            });

            groupSelect.setDataProvider(new DataProvider() {

                @Override
                public List<Option> getData() {

                    List<Option> optionList = new LinkedList<Option>();
                    optionList.add(Option.EMPTY_OPTION);

//                List<AbstractNode> principals =  node.getSecurityPrincipals();
                    List<Group> groups = getAllGroups();
                    if (groups != null) {
                        for (Group u : groups) {
                            Option o = new Option(u.getName());
                            optionList.add(o);
                        }
                    }
                    return optionList;
                }
            });

            // populate security table
            securityTable.setDataProvider(new DataProvider() {

                @Override
                public List<StructrRelationship> getData() {

                    List<StructrRelationship> rels = node.getIncomingRelationships();

                    List<StructrRelationship> result = new LinkedList<StructrRelationship>();
                    for (StructrRelationship r : rels) {

                        RelationshipType rt = r.getRelType();
                        boolean isSecurityRel = rt.equals(RelType.SECURITY);

                        if (isSecurityRel) {
                            result.add(r);
                        }
                    }
                    return result;
                }
            });
        }
    }

    /**
     * Save form data and stay in edit mode
     *
     * @return
     */
    public boolean onSaveProperties() {

        if (editPropertiesForm.isValid()) {

            save();
            okMsg = "Node parameter successfully saved.";
            return redirect();

        } else {
            return true;
        }
    }

    /**
     * Don't save form data. May redirect to previous action
     * {@see redirect()}
     *
     * @return
     */
    public boolean onCancel() {

        return redirect();

//        Map<String, String> parameters = new HashMap<String, String>();
//        parameters.put(OK_MSG_KEY, okMsg);
//
//        AbstractNode targetNode = node.getParentNode(user);
//        if (targetNode == null) {
//            // if no parent available, keep node
//            targetNode = node;
//        }
//
//        parameters.put(NODE_ID_KEY, Long.toString(targetNode.getId()));
//
//        Class<? extends Page> c = Edit.class;
//        try {
//            c = (Class<? extends Page>) Class.forName(targetNode.getEditPageName());
//        } catch (ClassNotFoundException e) {
//            System.out.println("No edit page found for " + targetNode.getEditPageName());
//        }
//
//        setRedirect(c, parameters);
//
//        return false;
    }

    /**
     * Save form data
     */
    protected void save() {
        final Command transactionCommand = Services.command(TransactionCommand.class);
        transactionCommand.execute(new StructrTransaction() {

            @Override
            public Object execute() throws Throwable {
                AbstractNode s = getNodeByIdOrPath(getNodeId());

                if (editPropertiesForm.isValid()) {
                    editPropertiesForm.copyTo(s);
                    transactionCommand.setExitCode(Command.exitCode.SUCCESS);
                    okMsg = "Form data saved successfully";
                } else {
                    transactionCommand.setExitCode(Command.exitCode.FAILURE);
                    errorMsg = "Properties form is invalid";
                    transactionCommand.setErrorMessage(errorMsg);
                }
                return (null);
            }
        });
    }

    /**
     * Delete a property
     */
    public boolean onDeleteRelationship() {

        final Command transaction = Services.command(TransactionCommand.class);

        String localNodeId = deleteRelationshipLink.getParameter(NODE_ID_KEY);
        final String relationshipId = deleteRelationshipLink.getValue();

        final Map<String, String> parameters = new HashMap<String, String>();

        if (relationshipId != null) {

            final Long id = Long.parseLong(relationshipId);

            transaction.execute(new StructrTransaction() {

                @Override
                public Object execute() throws Throwable {

                    Command deleteRelationship = Services.command(DeleteRelationshipCommand.class);
                    deleteRelationship.execute(id);
                    transaction.setErrorMessage(deleteRelationship.getErrorMessage());
                    transaction.setExitCode(deleteRelationship.getExitCode());
                    return (null);
                }
            });

            if (Command.exitCode.FAILURE.equals(transaction.getExitCode())) {
                errorMsg = transaction.getErrorMessage();
                parameters.put(ERROR_MSG_KEY, errorMsg);
            } else {
                okMsg = "Relationship successfully removed!"; // TODO: localize
                parameters.put(OK_MSG_KEY, okMsg);
            }

        } else {
            errorMsg = "No Relationship ID!";
            parameters.put(ERROR_MSG_KEY, errorMsg);

        }
        parameters.put(NODE_ID_KEY, localNodeId);
        parameters.put(RENDER_MODE_KEY, renderMode);
        setRedirect(getRedirectPage(getNodeByIdOrPath(getNodeId())), parameters);

        return false;
    }

    /**
     * Save form data
     */
    public boolean onSetPermissions() {

        final Map<String, String> parameters = new HashMap<String, String>();

        if (securityForm.isValid()) {

            final String selectedUserName = securityForm.getFieldValue(userSelect.getName());
            final String selectedGroupName = securityForm.getFieldValue(groupSelect.getName());
            final List<String> selectedValues = allowed.getSelectedValues();
            final boolean rec = recursive.isChecked();

            node = getNodeByIdOrPath(nodeId);
            Command transaction = Services.command(TransactionCommand.class);

            transaction.execute(new StructrTransaction() {

                @Override
                public Object execute() throws Throwable {

                    Command findUser = Services.command(FindUserCommand.class);
                    Command findGroup = Services.command(FindGroupCommand.class);

                    User selectedUser = (User) findUser.execute(selectedUserName);
                    Group selectedGroup = (Group) findGroup.execute(selectedGroupName);

                    if (selectedUser != null || selectedGroup != null) {

                        List<AbstractNode> nodes = new LinkedList<AbstractNode>();


                        if (rec) {

                            Command findNode = Services.command(FindNodeCommand.class);
                            List<AbstractNode> result = (List<AbstractNode>) findNode.execute(user, node);

                            for (AbstractNode s : result) {

                                // superuser can always change access control
                                if (user instanceof SuperUser || s.accessControlAllowed()) {
                                    nodes.add(s);
                                }

                            }
                        } else {
                            // not recursive, change only this node
                            nodes.add(node);
                        }

                        Command createRel = Services.command(CreateRelationshipCommand.class);
                        Command deleteRel = Services.command(DeleteRelationshipCommand.class);

                        for (AbstractNode n : nodes) {

//                            if (n.equals(selectedUser) || n.equals(selectedGroup)) {
//                                // don't try to set a relationship with node itself
//                                continue;
//                            }

                            // User
                            if (selectedUser != null) {
                                StructrRelationship r = n.getSecurityRelationship(selectedUser);

                                if (r == null) {

                                    r = (StructrRelationship) createRel.execute(selectedUser, n, RelType.SECURITY);
                                }

                                if (selectedValues != null && selectedValues.size() > 0) {

                                    r.setAllowed(selectedValues);
                                } else {

                                    deleteRel.execute(r);
                                }
                            }

                            // Group
                            if (selectedGroup != null) {
                                StructrRelationship r = n.getSecurityRelationship(selectedGroup);

                                if (r == null) {

                                    r = (StructrRelationship) createRel.execute(selectedGroup, n, RelType.SECURITY);
                                }

                                if (selectedValues != null && selectedValues.size() > 0) {

                                    r.setAllowed(selectedValues);
                                } else {

                                    deleteRel.execute(r);
                                }
                            }

                        }

                        okMsg = "Permissions successfully set";
                        parameters.put(OK_MSG_KEY, okMsg);
                    }

                    return (null);
                }
            });
        }

        parameters.put(NODE_ID_KEY, nodeId.toString());
        setRedirect(getRedirectPage(getNodeByIdOrPath(getNodeId())), parameters);

        return false;
    }

    /**
     * Save visibility data
     */
    public boolean onSaveVisibility() {

        if (editVisibilityForm.isValid()) {

            final Command transactionCommand = Services.command(TransactionCommand.class);
            transactionCommand.execute(new StructrTransaction() {

                @Override
                public Object execute() throws Throwable {
                    AbstractNode s = getNodeByIdOrPath(getNodeId());

                    if (editVisibilityForm.isValid()) {
                        editVisibilityForm.copyTo(s, true);
                        transactionCommand.setExitCode(Command.exitCode.SUCCESS);
                    } else {
                        transactionCommand.setExitCode(Command.exitCode.FAILURE);
                        transactionCommand.setErrorMessage("Visibility form is invalid");
                    }
                    return (null);
                }
            });
            okMsg = "Node visibility parameter successfully saved.";

            Map<String, String> parameters = new HashMap<String, String>();
            parameters.put(NODE_ID_KEY, nodeId.toString());
            setRedirect(getPath(), parameters);

            return false;

        } else {
            return true;
        }


    }

    /**
     * Save visibility data on given node and subnodes (all direct children)
     */
    public boolean onSaveVisibilityIncludingDirectChildren() {

        if (editVisibilityForm.isValid()) {

            final Command transactionCommand = Services.command(TransactionCommand.class);
            transactionCommand.execute(new StructrTransaction() {

                @Override
                public Object execute() throws Throwable {

                    AbstractNode root = getNodeByIdOrPath(getNodeId());

                    List<AbstractNode> childNodes = root.getDirectChildNodes();

                    // include node itself
                    childNodes.add(root);

                    for (AbstractNode s : childNodes) {

                        editVisibilityForm.copyTo(s, true);

                    }

                    transactionCommand.setExitCode(Command.exitCode.SUCCESS);
                    okMsg = "Node visibility parameter successfully saved on " + childNodes.size() + " nodes.";
                    return (null);
                }
            });

            Map<String, String> parameters = new HashMap<String, String>();
            parameters.put(NODE_ID_KEY, nodeId.toString());
            setRedirect(getPath(), parameters);

            return false;

        } else {
            return true;
        }


    }

    /**
     * Save visibility data on given node and all subnodes (recursively)
     */
    public boolean onSaveVisibilityIncludingAllChildren() {

        if (editVisibilityForm.isValid()) {

            final Command transactionCommand = Services.command(TransactionCommand.class);
            transactionCommand.execute(new StructrTransaction() {

                @Override
                public Object execute() throws Throwable {

                    AbstractNode root = getNodeByIdOrPath(getNodeId());

                    List<AbstractNode> childNodes = root.getAllChildren();

                    // include node itself
                    childNodes.add(root);

                    for (AbstractNode s : childNodes) {

                        editVisibilityForm.copyTo(s, true);

                    }

                    transactionCommand.setExitCode(Command.exitCode.SUCCESS);
                    okMsg = "Node visibility parameter successfully saved on " + childNodes.size() + " nodes.";
                    return (null);
                }
            });

            Map<String, String> parameters = new HashMap<String, String>();
            parameters.put(NODE_ID_KEY, nodeId.toString());
            setRedirect(getPath(), parameters);

            return false;

        } else {
            return true;
        }


    }

    public boolean onTransmitNodes() {

        final String remoteHostValue = remoteHost.getValue();
<<<<<<< HEAD
	final Long targetNodeValue = remoteSourceNode.getLong();
        final Integer tcpPort = remoteTcpPort.getInteger();
        final Integer udpPort = remoteUdpPort.getInteger();
        final boolean rec = cloudRecursive.isChecked();
	final String pushPull = cloudPushPull.getValue();

	// start new thread with name of current session Id
	new Thread(new Runnable() {

		@Override
		public void run() {

			if("push".equals(pushPull)) {

				Command transmitCommand = Services.command(PushNodes.class);
				transmitCommand.execute(user, node, targetNodeValue, remoteHostValue, tcpPort, udpPort, rec);

			} else
			if("pull".equals(pushPull)) {

				Command transmitCommand = Services.command(PullNode.class);
				transmitCommand.execute(user, targetNodeValue, node, remoteHostValue, tcpPort, udpPort, rec);
			}
		}

	}, getContext().getSession().getId()).start();
=======
        final Long targetNodeValue = remoteSourceNode.getLong();
        final Integer tcpPort = remoteTcpPort.getInteger();
        final Integer udpPort = remoteUdpPort.getInteger();
        final boolean rec = cloudRecursive.isChecked();
        final String pushPull = cloudPushPull.getValue();

        // start new thread with name of current session Id
        new Thread(new Runnable() {

            @Override
            public void run() {

                if ("push".equals(pushPull)) {

                    Command transmitCommand = Services.command(PushNodes.class);
                    transmitCommand.execute(user, node, targetNodeValue, remoteHostValue, tcpPort, udpPort, rec);

                } else if ("pull".equals(pushPull)) {

                    Command transmitCommand = Services.command(PullNode.class);
                    transmitCommand.execute(user, targetNodeValue, node, remoteHostValue, tcpPort, udpPort, rec);
                }
            }
        }, getContext().getSession().getId()).start();
>>>>>>> 7bc15f31

        return false;

    }

    public boolean onConsoleCommand() {

        List<String> consoleLines = getConsoleLines();

        // create callback to pass new parent node on deleted nodes
        final CallbackValue<String> newNodeId = new CallbackValue<String>(nodeId);
        Callback callback = new Callback() {

            @Override
            public void callback(Object... params) {

                if (params.length > 0) {
                    newNodeId.setValue(params[0].toString());
                }
            }
        };

        consoleLines.add(Services.command(NodeConsoleCommand.class).execute(node, consoleCommand.getValue(), callback).toString());
        if (consoleLines.size() > 20) {
            consoleLines.remove(0);
        }

        readConsoleOutput();

        StringBuilder redirectPath = new StringBuilder(100);
        redirectPath.append(getContext().getRequest().getContextPath());
        redirectPath.append(getPath());
        redirectPath.append("?nodeId=").append(newNodeId.getValue());
        redirectPath.append("#console-tab");

        // test
        nodeTree.expand(getTreeNode(newNodeId.getValue()));

        redirect = redirectPath.toString();

        return (true);
    }

    private void readConsoleOutput() {

        List<String> consoleLines = getConsoleLines();

        // initialize buffer with estimated size to prevent resizing
        StringBuilder buffer = new StringBuilder(consoleLines.size() * 80);
        for (String line : consoleLines) {
            buffer.append(line);
        }

        // set consoleOutput
        consoleOutput = buffer.toString();

    }

    private List<String> getConsoleLines() {
        List<String> ret = (List<String>) getContext().getSession().getAttribute(NodeConsoleCommand.CONSOLE_BUFFER_KEY);

        if (ret == null) {

            StringBuilder welcome = new StringBuilder();

            welcome.append("<p>Welcome to the structr console!</p>");
            welcome.append("<p>Supported commands: ");

            for (Entry<String, Class<? extends Operation>> entry : NodeConsoleCommand.operationsMap.entrySet()) {

                String cmd = entry.getKey();
                Class op = entry.getValue();

                if (PrimaryOperation.class.isAssignableFrom(op)) {

                    welcome.append(" <b>").append(cmd).append("</b>");
                }
            }
            welcome.append("</p>");
            welcome.append("<p>Typing the command without any parameters will show a short help text for each command.</p>");
            welcome.append("<p>&nbsp;</p>");

            ret = new LinkedList<String>();
            ret.add(welcome.toString());

            getContext().getSession().setAttribute(NodeConsoleCommand.CONSOLE_BUFFER_KEY, ret);
        }

        return (ret);
    }
}<|MERGE_RESOLUTION|>--- conflicted
+++ resolved
@@ -25,8 +25,6 @@
 import java.util.Map;
 import java.util.Map.Entry;
 import java.util.logging.Logger;
-import javax.servlet.http.HttpServletRequest;
-import javax.servlet.http.HttpServletResponse;
 import org.apache.click.Context;
 import org.apache.click.Page;
 import org.apache.click.control.AbstractLink;
@@ -54,7 +52,6 @@
 import org.apache.click.util.Bindable;
 import org.apache.click.util.HtmlStringBuffer;
 import org.neo4j.graphdb.RelationshipType;
-import org.structr.common.CurrentRequest;
 import org.structr.common.RelType;
 import org.structr.core.Command;
 import org.structr.core.Services;
@@ -127,10 +124,6 @@
     protected Panel editVisibilityPanel;
     protected Panel cloudPanel;
     protected Panel consolePanel;
-<<<<<<< HEAD
-
-=======
->>>>>>> 7bc15f31
     protected TextField remoteHost;
     protected LongField remoteSourceNode;
     protected IntegerField remoteTcpPort;
@@ -662,20 +655,9 @@
         cloudForm.setActionURL(cloudForm.getActionURL().concat("#cloud-tab"));
         addControl(cloudForm);
 
-<<<<<<< HEAD
-	// cloud
-=======
         // cloud
->>>>>>> 7bc15f31
         cloudPanel = new Panel("cloudPanel", "/panel/cloud-panel.htm");
-	addControl(cloudPanel);
-
-	// console
-	consoleForm.setActionURL(consoleForm.getActionURL().concat("#console-tab"));
-	addControl(consoleForm);
-
-        consolePanel = new Panel("consolePanel", "/panel/console-panel.htm");
-        addControl(consolePanel);
+        addControl(cloudPanel);
 
         // ------------------ cloud end ---------------------
 
@@ -1297,34 +1279,6 @@
     public boolean onTransmitNodes() {
 
         final String remoteHostValue = remoteHost.getValue();
-<<<<<<< HEAD
-	final Long targetNodeValue = remoteSourceNode.getLong();
-        final Integer tcpPort = remoteTcpPort.getInteger();
-        final Integer udpPort = remoteUdpPort.getInteger();
-        final boolean rec = cloudRecursive.isChecked();
-	final String pushPull = cloudPushPull.getValue();
-
-	// start new thread with name of current session Id
-	new Thread(new Runnable() {
-
-		@Override
-		public void run() {
-
-			if("push".equals(pushPull)) {
-
-				Command transmitCommand = Services.command(PushNodes.class);
-				transmitCommand.execute(user, node, targetNodeValue, remoteHostValue, tcpPort, udpPort, rec);
-
-			} else
-			if("pull".equals(pushPull)) {
-
-				Command transmitCommand = Services.command(PullNode.class);
-				transmitCommand.execute(user, targetNodeValue, node, remoteHostValue, tcpPort, udpPort, rec);
-			}
-		}
-
-	}, getContext().getSession().getId()).start();
-=======
         final Long targetNodeValue = remoteSourceNode.getLong();
         final Integer tcpPort = remoteTcpPort.getInteger();
         final Integer udpPort = remoteUdpPort.getInteger();
@@ -1349,7 +1303,6 @@
                 }
             }
         }, getContext().getSession().getId()).start();
->>>>>>> 7bc15f31
 
         return false;
 
