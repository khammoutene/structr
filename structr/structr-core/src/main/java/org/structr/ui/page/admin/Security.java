/*
 *  Copyright (C) 2011 Axel Morgner, structr <structr@structr.org>
 * 
 *  This file is part of structr <http://structr.org>.
 * 
 *  structr is free software: you can redistribute it and/or modify
 *  it under the terms of the GNU General Public License as published by
 *  the Free Software Foundation, either version 3 of the License, or
 *  (at your option) any later version.
 * 
 *  structr is distributed in the hope that it will be useful,
 *  but WITHOUT ANY WARRANTY; without even the implied warranty of
 *  MERCHANTABILITY or FITNESS FOR A PARTICULAR PURPOSE.  See the
 *  GNU General Public License for more details.
 * 
 *  You should have received a copy of the GNU General Public License
 *  along with structr.  If not, see <http://www.gnu.org/licenses/>.
 */
package org.structr.ui.page.admin;

import java.util.LinkedList;
import java.util.List;
import org.apache.click.Page;
import org.apache.click.control.Form;
import org.apache.click.control.HiddenField;
import org.apache.click.control.Option;
import org.apache.click.control.Select;
import org.apache.click.control.Submit;
import org.apache.click.dataprovider.DataProvider;
import org.apache.click.extras.control.PickList;
import org.apache.click.util.Bindable;
import org.structr.core.Command;
import org.structr.core.Services;
import org.structr.core.entity.AbstractNode;
import org.structr.core.entity.StructrRelationship;
import org.structr.core.node.StructrTransaction;
import org.structr.core.node.TransactionCommand;

/**
 *
 * @author amorgner
 */
public class Security extends Nodes {

    /**
     * The main form for editing security parameter.
     * Child pages should just append fields to this form.
     */
    @Bindable
    protected Form securityForm = new Form("securityForm");
    @Bindable
    protected Select userSelect = new Select("selectUser", " Select User ");

    public Security() {

        securityForm.add(userSelect);

<<<<<<< HEAD
        PickList allowed = new PickList(StructrRelationship.Permission.allowed.name(), "Actions");
        allowed.setHeaderLabel("Denied", "Allowed");

        List<Option> optionList = new LinkedList<Option>();
        Option readOption = new Option(StructrRelationship.Permission.read.name(), "Read");
        optionList.add(readOption);

        Option writeOption = new Option(StructrRelationship.Permission.write.name(), "Write");
        optionList.add(writeOption);
        
        Option executeOption = new Option(StructrRelationship.Permission.execute.name(), "Execute");
=======
        PickList allowed = new PickList(StructrRelationship.Key.allowed.name(), "Actions");
        allowed.setHeaderLabel("Denied", "Allowed");

        List<Option> optionList = new LinkedList<Option>();
        Option readOption = new Option(StructrRelationship.Key.read.name(), "Read");
        optionList.add(readOption);

        Option writeOption = new Option(StructrRelationship.Key.write.name(), "Write");
        optionList.add(writeOption);
        
        Option executeOption = new Option(StructrRelationship.Key.execute.name(), "Execute");
>>>>>>> fd5e7ce1
        optionList.add(executeOption);

        allowed.addAll(optionList);
        securityForm.add(allowed);

        securityForm.add(new Submit("save", " Save ", this, "onSave"));
        //securityForm.add(new Submit("saveAndView", " Save And View ", this, "onSaveAndView"));

    }

    @Override
    public void onInit() {

        userSelect.setDataProvider(new DataProvider() {

            @Override
            public List<Option> getData() {

                List<Option> optionList = new LinkedList<Option>();

                List<AbstractNode> principals =  node.getSecurityPrincipals();
                for (AbstractNode p : principals) {
                    Option o = new Option(p.getName());
                    optionList.add(o);
                }

                return optionList;
            }
        });

    }

    /**
     * @see Page#onRender()
     */
    @Override
    public void onRender() {

        super.onRender();

        securityForm.copyFrom(node);
        securityForm.add(new HiddenField(NODE_ID_KEY, nodeId != null ? nodeId : ""));

    }

    /**
     * Save form data and stay in edit mode (keep tab)
     *
     * @return
     */
    public boolean onSave() {

        save();
        return redirect();
    }


    /**
     * Save form data
     */
    private void save() {

        Command transactionCommand = Services.command(securityContext, TransactionCommand.class);
        transactionCommand.execute(new StructrTransaction() {

            @Override
            public Object execute() throws Throwable {
                AbstractNode s = getNodeByIdOrPath(getNodeId());

                if (securityForm.isValid()) {
                    securityForm.copyTo(s);
                }

                okMsg = "Save action successful!"; // TODO: localize

                return (null);
            }
        });

    }
}<|MERGE_RESOLUTION|>--- conflicted
+++ resolved
@@ -55,19 +55,6 @@
 
         securityForm.add(userSelect);
 
-<<<<<<< HEAD
-        PickList allowed = new PickList(StructrRelationship.Permission.allowed.name(), "Actions");
-        allowed.setHeaderLabel("Denied", "Allowed");
-
-        List<Option> optionList = new LinkedList<Option>();
-        Option readOption = new Option(StructrRelationship.Permission.read.name(), "Read");
-        optionList.add(readOption);
-
-        Option writeOption = new Option(StructrRelationship.Permission.write.name(), "Write");
-        optionList.add(writeOption);
-        
-        Option executeOption = new Option(StructrRelationship.Permission.execute.name(), "Execute");
-=======
         PickList allowed = new PickList(StructrRelationship.Key.allowed.name(), "Actions");
         allowed.setHeaderLabel("Denied", "Allowed");
 
@@ -79,7 +66,6 @@
         optionList.add(writeOption);
         
         Option executeOption = new Option(StructrRelationship.Key.execute.name(), "Execute");
->>>>>>> fd5e7ce1
         optionList.add(executeOption);
 
         allowed.addAll(optionList);
