--- conflicted
+++ resolved
@@ -535,11 +535,7 @@
                 okMsg = "New " + adminUser.getType() + " node " + adminUser.getName() + " has been created with password " + password;
 
                 StructrRelationship securityRel = (StructrRelationship) createRel.execute(adminUser, rootNode, RelType.SECURITY);
-<<<<<<< HEAD
-                securityRel.setAllowed(StructrRelationship.Permission.values());
-=======
                 securityRel.setAllowed(StructrRelationship.Key.values());
->>>>>>> fd5e7ce1
 
                 return adminUser;
             }
