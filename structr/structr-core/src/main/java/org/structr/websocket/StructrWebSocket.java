/*
 *  Copyright (C) 2011 Axel Morgner
 *
 *  This file is part of structr <http://structr.org>.
 *
 *  structr is free software: you can redistribute it and/or modify
 *  it under the terms of the GNU General Public License as published by
 *  the Free Software Foundation, either version 3 of the License, or
 *  (at your option) any later version.
 *
 *  structr is distributed in the hope that it will be useful,
 *  but WITHOUT ANY WARRANTY; without even the implied warranty of
 *  MERCHANTABILITY or FITNESS FOR A PARTICULAR PURPOSE.  See the
 *  GNU General Public License for more details.
 *
 *  You should have received a copy of the GNU General Public License
 *  along with structr.  If not, see <http://www.gnu.org/licenses/>.
 */



package org.structr.websocket;

import org.structr.websocket.message.WebSocketMessage;
import com.google.gson.Gson;

import org.apache.commons.codec.binary.Base64;

import org.eclipse.jetty.websocket.WebSocket;

import org.structr.common.SecurityContext;
import org.structr.core.Services;
import org.structr.core.entity.AbstractNode;
import org.structr.core.entity.User;
import org.structr.core.node.search.Search;
import org.structr.core.node.search.SearchAttribute;
import org.structr.core.node.search.SearchNodeCommand;
import org.structr.websocket.command.AbstractCommand;
import org.structr.websocket.command.CreateCommand;
import org.structr.websocket.command.DeleteCommand;
import org.structr.websocket.command.GetCommand;
import org.structr.websocket.command.ListCommand;
import org.structr.websocket.command.LoginCommand;
import org.structr.websocket.command.LogoutCommand;
import org.structr.websocket.command.UpdateCommand;
import org.structr.websocket.message.MessageBuilder;

//~--- JDK imports ------------------------------------------------------------

import java.security.SecureRandom;

import java.util.LinkedHashMap;
import java.util.LinkedHashSet;
import java.util.LinkedList;
import java.util.List;
import java.util.Map;
import java.util.Set;
import java.util.logging.Level;
import java.util.logging.Logger;

import javax.servlet.ServletConfig;
import javax.servlet.http.HttpServletRequest;

//~--- classes ----------------------------------------------------------------

/**
 *
 * @author Christian Morgner
 */
public class StructrWebSocket implements WebSocket.OnTextMessage {

	private static final int SessionIdLength           = 128;
	private static final Set<StructrWebSocket> sockets = new LinkedHashSet<StructrWebSocket>();
	private static final SecureRandom secureRandom     = new SecureRandom();
	private static final Logger logger                 = Logger.getLogger(StructrWebSocket.class.getName());
	private static final Map<String, Class> commandSet = new LinkedHashMap<String, Class>();

	//~--- static initializers --------------------------------------------

	static {

		// initialize command set
		addCommand(CreateCommand.class);
		addCommand(UpdateCommand.class);
		addCommand(DeleteCommand.class);
		addCommand(LogoutCommand.class);
		addCommand(LoginCommand.class);
		addCommand(ListCommand.class);
		addCommand(GetCommand.class);
	}

	//~--- fields ---------------------------------------------------------

	private ServletConfig config       = null;
	private Connection connection      = null;
	private Gson gson                  = null;
	private String idProperty          = null;
	private HttpServletRequest request = null;
	private String token               = null;

	//~--- constructors ---------------------------------------------------

	public StructrWebSocket(final ServletConfig config, final HttpServletRequest request, final Gson gson, final String idProperty) {

		this.config     = config;
		this.request    = request;
		this.gson       = gson;
		this.idProperty = idProperty;
	}

	//~--- methods --------------------------------------------------------

	@Override
	public void onOpen(final Connection connection) {

		logger.log(Level.INFO, "New connection with protocol {0}", connection.getProtocol());

		this.connection = connection;
		this.token      = null;

		sockets.add(this);
	}

	@Override
	public void onClose(final int closeCode, final String message) {

		logger.log(Level.INFO, "Connection closed with closeCode {0} and message {1}", new Object[] { closeCode, message });

		this.token      = null;
		this.connection = null;

		sockets.remove(this);
	}

	@Override
	public void onMessage(final String data) {

		// parse web socket data from JSON
		WebSocketMessage webSocketData = gson.fromJson(data, WebSocketMessage.class);

		try {

			String messageToken = webSocketData.getToken();
			String command      = webSocketData.getCommand();
			Class type          = commandSet.get(command);

			if (type != null) {

				if (!isAuthenticated() && (messageToken != null)) {

					// try to authenticated this connection by token
					authenticateToken(messageToken);
				}

<<<<<<< HEAD
				AbstractCommand message = (AbstractCommand) type.newInstance();

=======
				// we only permit LOGIN commands if token authentication was not successful
				if(!isAuthenticated() && !type.equals(LoginCommand.class)) {

					// send 401 Authentication Required
					send(MessageBuilder.status().code(401).message("").build(), true);
					return;
				}

				AbstractCommand message = (AbstractCommand)type.newInstance();
>>>>>>> 928ca0f2
				message.setWebSocket(this);
				message.setConnection(connection);
				message.setIdProperty(idProperty);

				// store authenticated-Flag in webSocketData
				// so the command can access it
				webSocketData.setSessionValid(isAuthenticated());

				// clear token (no tokens in broadcast!!)
				webSocketData.setToken(null);

				// process message
				if (message.processMessage(webSocketData)) {

					// successful execution, broadcast data but remove token
					broadcast(gson.toJson(webSocketData, WebSocketMessage.class));
				}

			} else {

				logger.log(Level.WARNING, "Unknow command {0}", command);

<<<<<<< HEAD
				// ignore?

=======
				// send 400 Bad Request
				send(MessageBuilder.status().code(400).message("Unknown command").build(), true);
>>>>>>> 928ca0f2
			}

		} catch (Throwable t) {
			logger.log(Level.WARNING, "Unable to parse message.", t);
		}
	}

<<<<<<< HEAD
	public void send(final Connection connection, final WebSocketMessage message, final boolean clearToken) {
=======
	public void send(WebSocketMessage message, boolean clearToken) {
>>>>>>> 928ca0f2

		// return session status to client
		message.setSessionValid(isAuthenticated());

		// whether to clear the token (all command except LOGIN (for now) should absolutely do this!)
		if (clearToken) {

			message.setToken(null);

		}

		try {

			if (isAuthenticated()) {

				connection.sendMessage(gson.toJson(message, WebSocketMessage.class));

			} else {

				logger.log(Level.WARNING, "NOT sending message to unauthenticated client.");

			}

		} catch (Throwable t) {
			logger.log(Level.WARNING, "Error sending message to client.", t);
		}
	}

	// ----- public static methods -----
	public static final String secureRandomString() {

		byte[] binaryData = new byte[SessionIdLength];

		// create random data
		secureRandom.nextBytes(binaryData);

		// return random data encoded in Base64
		return Base64.encodeBase64URLSafeString(binaryData);
	}

	// ----- private methods -----
	private void broadcast(final String message) {

		logger.log(Level.INFO, "Broadcasting message to {0} clients..", sockets.size());

		for (StructrWebSocket socket : sockets) {

			Connection socketConnection = socket.getConnection();

			if ((socketConnection != null) && socket.isAuthenticated()) {

				try {
					socketConnection.sendMessage(message);
				} catch (Throwable t) {
					logger.log(Level.WARNING, "Error sending message to client.", t);
				}

			}

		}
	}

	private void authenticateToken(final String messageToken) {

		User user = getUserForToken(messageToken);

		if (user != null) {

			// TODO: session timeout!
			this.setAuthenticated(messageToken);
		}
	}

	// ----- private static methods -----
	private static final void addCommand(final Class command) {

		try {

			AbstractCommand msg = (AbstractCommand) command.newInstance();

			commandSet.put(msg.getCommand(), command);

		} catch (Throwable t) {
			logger.log(Level.SEVERE, "Unable to add command {0}", command.getName());
		}
	}

	//~--- get methods ----------------------------------------------------

	public ServletConfig getConfig() {
		return config;
	}

	public Connection getConnection() {
		return connection;
	}

	public HttpServletRequest getRequest() {
		return request;
	}

	public User getCurrentUser() {
		return getUserForToken(token);
	}

	private User getUserForToken(final String messageToken) {

		List<SearchAttribute> attrs = new LinkedList<SearchAttribute>();

		attrs.add(Search.andExactProperty(User.Key.sessionId, messageToken));
		attrs.add(Search.andExactType("User"));

		// we need to search with a super user security context here..
		List<AbstractNode> results = (List<AbstractNode>) Services.command(SecurityContext.getSuperUserInstance(), SearchNodeCommand.class).execute(null, false, false, attrs);

		if (!results.isEmpty()) {

			User user = (User) results.get(0);

			if (user != null && user.getProperty(User.Key.sessionId).equals(messageToken)) {

				return user;

			}

		}

		return null;
	}

	public boolean isAuthenticated() {
		return token != null;
	}

	//~--- set methods ----------------------------------------------------

	public void setAuthenticated(final String token) {
		this.token = token;
	}
}<|MERGE_RESOLUTION|>--- conflicted
+++ resolved
@@ -152,10 +152,6 @@
 					authenticateToken(messageToken);
 				}
 
-<<<<<<< HEAD
-				AbstractCommand message = (AbstractCommand) type.newInstance();
-
-=======
 				// we only permit LOGIN commands if token authentication was not successful
 				if(!isAuthenticated() && !type.equals(LoginCommand.class)) {
 
@@ -165,7 +161,6 @@
 				}
 
 				AbstractCommand message = (AbstractCommand)type.newInstance();
->>>>>>> 928ca0f2
 				message.setWebSocket(this);
 				message.setConnection(connection);
 				message.setIdProperty(idProperty);
@@ -188,13 +183,8 @@
 
 				logger.log(Level.WARNING, "Unknow command {0}", command);
 
-<<<<<<< HEAD
-				// ignore?
-
-=======
 				// send 400 Bad Request
 				send(MessageBuilder.status().code(400).message("Unknown command").build(), true);
->>>>>>> 928ca0f2
 			}
 
 		} catch (Throwable t) {
@@ -202,11 +192,7 @@
 		}
 	}
 
-<<<<<<< HEAD
-	public void send(final Connection connection, final WebSocketMessage message, final boolean clearToken) {
-=======
-	public void send(WebSocketMessage message, boolean clearToken) {
->>>>>>> 928ca0f2
+	public void send(final WebSocketMessage message, final boolean clearToken) {
 
 		// return session status to client
 		message.setSessionValid(isAuthenticated());
@@ -326,7 +312,7 @@
 
 			User user = (User) results.get(0);
 
-			if (user != null && user.getProperty(User.Key.sessionId).equals(messageToken)) {
+			if (user != null && messageToken.equals(user.getProperty(User.Key.sessionId))) {
 
 				return user;
 
