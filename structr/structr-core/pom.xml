--- conflicted
+++ resolved
@@ -1,305 +1,290 @@
-
-<project xmlns="http://maven.apache.org/POM/4.0.0" xmlns:xsi="http://www.w3.org/2001/XMLSchema-instance"
-  xsi:schemaLocation="http://maven.apache.org/POM/4.0.0 http://maven.apache.org/maven-v4_0_0.xsd">
-    <modelVersion>4.0.0</modelVersion>
-
-<<<<<<< HEAD
-  <parent>
-    <groupId>org.structr</groupId>
-    <artifactId>structr</artifactId>
-    <version>0.4</version>
-  </parent>
-
-  <groupId>org.structr</groupId>
-  <artifactId>structr-core</artifactId>
-  <packaging>jar</packaging>
-  <version>0.4</version>
-  <name>structr-core</name>
-  <url>http://structr.org</url>
-=======
-    <parent>
-        <groupId>org.structr</groupId>
-        <artifactId>structr</artifactId>
-        <version>0.4</version>
-    </parent>
-
-    <groupId>org.structr</groupId>
-    <artifactId>structr-core</artifactId>
-    <packaging>jar</packaging>
-    <version>0.4</version>
-    <name>structr-core</name>
-    <url>http://structr.org</url>
->>>>>>> c089abab
-
-    <repositories>
-        <repository>
-            <id>neo4j-public-repository</id>
-            <url>http://m2.neo4j.org/releases</url>
-        </repository>
-        <repository>
-            <id>wordrak</id>
-            <url>http://wordrak.github.com/repo/</url>
-        </repository>
-    </repositories>
-    <properties>
-        <netbeans.hint.license>structr-gpl30</netbeans.hint.license>
-        <project.build.sourceEncoding>UTF-8</project.build.sourceEncoding>
-        <neo4j.version>1.4.1</neo4j.version>
-        <click.version>2.3.0</click.version>
-    </properties>
-    <dependencies>
-        <dependency>
-            <groupId>org.freemarker</groupId>
-            <artifactId>freemarker</artifactId>
-            <version>2.3.16</version>
-        </dependency>
-        <dependency>
-            <groupId>junit</groupId>
-            <artifactId>junit</artifactId>
-            <version>3.8.1</version>
-            <type>jar</type>
-            <scope>test</scope>
-            <optional>false</optional>
-        </dependency>
-        <dependency>
-            <groupId>org.neo4j</groupId>
-            <artifactId>neo4j-kernel</artifactId>
-            <version>${neo4j.version}</version>
-        </dependency>
-        <dependency>
-            <groupId>org.neo4j</groupId>
-            <artifactId>neo4j-lucene-index</artifactId>
-            <version>${neo4j.version}</version>
-        </dependency>
-<!--        <dependency>
-            <groupId>org.neo4j</groupId>
-            <artifactId>neo4j-index</artifactId>
-            <version>${neo4j.version}</version>
-        </dependency>-->
-<!--    <dependency>
-      <groupId>org.neo4j</groupId>
-      <artifactId>neo4j-shell</artifactId>
-      <version>${neo4j.version}</version>
-    </dependency>-->
-  	<!--dependency>
-  		<groupId>org.neo4j</groupId>
-  		<artifactId>neo4j-remote-graphdb</artifactId>
-  		<version>1.2</version>
-  		<type>jar</type>
-  		<optional>false</optional>
-  	</dependency-->
-        <dependency>
-            <groupId>org.beanshell</groupId>
-            <artifactId>bsh-core</artifactId>
-            <version>2.0b4</version>
-            <type>jar</type>
-            <optional>false</optional>
-        </dependency>
-        <dependency>
-            <groupId>commons-jxpath</groupId>
-            <artifactId>commons-jxpath</artifactId>
-            <version>1.3</version>
-        </dependency>
-        <dependency>
-            <groupId>commons-io</groupId>
-            <artifactId>commons-io</artifactId>
-            <version>1.4</version>
-        </dependency>
-        <dependency>
-            <groupId>commons-lang</groupId>
-            <artifactId>commons-lang</artifactId>
-            <version>2.5</version>
-        </dependency>
-        <dependency>
-            <groupId>commons-codec</groupId>
-            <artifactId>commons-codec</artifactId>
-            <version>1.4</version>
-        </dependency>
-        <dependency>
-            <groupId>commons-collections</groupId>
-            <artifactId>commons-collections</artifactId>
-            <version>3.2.1</version>
-        </dependency>
-        <dependency>
-            <groupId>org.apache.commons</groupId>
-            <artifactId>commons-compress</artifactId>
-            <version>1.1</version>
-        </dependency>
-        <dependency>
-            <groupId>commons-net</groupId>
-            <artifactId>commons-net</artifactId>
-            <version>2.0</version>
-        </dependency>
-        <dependency>
-            <groupId>dom4j</groupId>
-            <artifactId>dom4j</artifactId>
-            <version>1.6.1</version>
-        </dependency>
-        <dependency>
-            <groupId>rhino</groupId>
-            <artifactId>js</artifactId>
-            <version>1.7R2</version>
-        </dependency>
-        <dependency>
-            <groupId>com.mortennobel</groupId>
-            <artifactId>java-image-scaling</artifactId>
-            <version>0.8.5</version>
-        </dependency>
-        <dependency>
-            <groupId>org.apache.tomcat</groupId>
-            <artifactId>servlet-api</artifactId>
-            <version>6.0.30</version>
-        </dependency>
-        <dependency>
-            <groupId>net.sf.opencsv</groupId>
-            <artifactId>opencsv</artifactId>
-            <version>2.0</version>
-        </dependency>
-        <dependency>
-            <groupId>com.flagstone</groupId>
-            <artifactId>transform</artifactId>
-            <version>3.0</version>
-        </dependency>
-        <dependency>
-            <groupId>org.htmlparser</groupId>
-            <artifactId>htmlparser</artifactId>
-            <version>1.6</version>
-        </dependency>
-        <dependency>
-            <groupId>jmimemagic</groupId>
-            <artifactId>jmimemagic</artifactId>
-            <version>0.1.2</version>
-        </dependency>
-        <dependency>
-            <groupId>com.esotericsoftware</groupId>
-            <artifactId>minilog</artifactId>
-            <version>1.2</version>
-<!--            <scope>runtime</scope>-->
-        </dependency>
-        <dependency>
-            <groupId>com.esotericsoftware</groupId>
-            <artifactId>reflectasm</artifactId>
-            <version>1.01</version>
-<!--            <scope>runtime</scope>-->
-        </dependency>
-        <dependency>
-            <groupId>com.esotericsoftware</groupId>
-            <artifactId>kryo</artifactId>
-            <version>1.04</version>
-<!--            <scope>compile</scope>-->
-        </dependency>
-        <dependency>
-            <groupId>com.esotericsoftware</groupId>
-            <artifactId>kryonet</artifactId>
-            <version>1.04</version>
-<!--            <scope>compile</scope>-->
-        </dependency>
-        <dependency>
-            <groupId>asm</groupId>
-            <artifactId>asm</artifactId>
-            <version>3.3.1</version>
-<!--            <scope>runtime</scope>-->
-        </dependency>
-        <dependency>
-            <groupId>org.apache.commons</groupId>
-            <artifactId>commons-email</artifactId>
-            <version>1.2</version>
-        </dependency>
-        <dependency>
-            <groupId>org.jsoup</groupId>
-            <artifactId>jsoup</artifactId>
-            <version>1.4.1</version>
-        </dependency>
-<!--    <dependency>
-      <groupId>javax.servlet</groupId>
-      <artifactId>servlet-api</artifactId>
-      <version>2.5</version>
-      <type>jar</type>
-      <scope>provided</scope>
-      <optional>false</optional>
-    </dependency>-->
-<!--    <dependency>
-      <groupId>javax.servlet.jsp</groupId>
-      <artifactId>jsp-api</artifactId>
-      <version>2.1</version>
-      <type>jar</type>
-      <scope>provided</scope>
-      <optional>false</optional>
-    </dependency>-->
-        <dependency>
-            <groupId>org.apache.click</groupId>
-            <artifactId>click</artifactId>
-            <version>${click.version}</version>
-<!--            <type>jar</type>-->
-<!--            <optional>false</optional>-->
-            <scope>compile</scope>
-        </dependency>
-        <dependency>
-            <groupId>org.apache.click</groupId>
-            <artifactId>click-extras</artifactId>
-            <version>${click.version}</version>
-<!--            <type>jar</type>-->
-<!--            <optional>false</optional>-->
-            <scope>compile</scope>
-        </dependency>
-        <dependency>
-            <groupId>org.apache.click</groupId>
-            <artifactId>click-nodeps</artifactId>
-            <version>${click.version}</version>
-<!--            <type>jar</type>-->
-<!--            <optional>false</optional>-->
-            <scope>compile</scope>
-        </dependency>
-    </dependencies>
-    <build>
-        <plugins>
-            <plugin>
-                <groupId>org.apache.maven.plugins</groupId>
-                <artifactId>maven-compiler-plugin</artifactId>
-                <version>2.3.2</version>
-                <configuration>
-                    <source>1.6</source>
-                    <target>1.6</target>
-                    <encoding>${project.build.sourceEncoding}</encoding>
-                    <debug>true</debug>
-                </configuration>
-            </plugin>
-            <plugin>
-                <groupId>org.apache.maven.plugins</groupId>
-                <artifactId>maven-resources-plugin</artifactId>
-                <version>2.5</version>
-                <configuration>
-                    <encoding>${project.build.sourceEncoding}</encoding>
-                </configuration>
-            </plugin>
-        </plugins>
-        <resources>
-            <resource>
-                <directory>src/main/java</directory>
-                <includes>
-                    <include>**/*.properties</include>
-                </includes>
-            </resource>
-            <resource>
-                <directory>src/main/resources</directory>
-                <includes>
-                    <include>**/*</include>
-                </includes>
-            </resource>
-        </resources>
-    </build>
-
-</project>
-
-
-
-
-
-
-
-
-
-
-
-
-
+
+<project xmlns="http://maven.apache.org/POM/4.0.0" xmlns:xsi="http://www.w3.org/2001/XMLSchema-instance"
+  xsi:schemaLocation="http://maven.apache.org/POM/4.0.0 http://maven.apache.org/maven-v4_0_0.xsd">
+    <modelVersion>4.0.0</modelVersion>
+
+    <parent>
+        <groupId>org.structr</groupId>
+        <artifactId>structr</artifactId>
+        <version>0.4</version>
+    </parent>
+
+    <groupId>org.structr</groupId>
+    <artifactId>structr-core</artifactId>
+    <packaging>jar</packaging>
+    <version>0.4</version>
+    <name>structr-core</name>
+    <url>http://structr.org</url>
+
+    <repositories>
+        <repository>
+            <id>neo4j-public-repository</id>
+            <url>http://m2.neo4j.org/releases</url>
+        </repository>
+        <repository>
+            <id>wordrak</id>
+            <url>http://wordrak.github.com/repo/</url>
+        </repository>
+    </repositories>
+    <properties>
+        <netbeans.hint.license>structr-gpl30</netbeans.hint.license>
+        <project.build.sourceEncoding>UTF-8</project.build.sourceEncoding>
+        <neo4j.version>1.4.1</neo4j.version>
+        <click.version>2.3.0</click.version>
+    </properties>
+    <dependencies>
+        <dependency>
+            <groupId>org.freemarker</groupId>
+            <artifactId>freemarker</artifactId>
+            <version>2.3.16</version>
+        </dependency>
+        <dependency>
+            <groupId>junit</groupId>
+            <artifactId>junit</artifactId>
+            <version>3.8.1</version>
+            <type>jar</type>
+            <scope>test</scope>
+            <optional>false</optional>
+        </dependency>
+        <dependency>
+            <groupId>org.neo4j</groupId>
+            <artifactId>neo4j-kernel</artifactId>
+            <version>${neo4j.version}</version>
+        </dependency>
+        <dependency>
+            <groupId>org.neo4j</groupId>
+            <artifactId>neo4j-lucene-index</artifactId>
+            <version>${neo4j.version}</version>
+        </dependency>
+<!--        <dependency>
+            <groupId>org.neo4j</groupId>
+            <artifactId>neo4j-index</artifactId>
+            <version>${neo4j.version}</version>
+        </dependency>-->
+<!--    <dependency>
+      <groupId>org.neo4j</groupId>
+      <artifactId>neo4j-shell</artifactId>
+      <version>${neo4j.version}</version>
+    </dependency>-->
+  	<!--dependency>
+  		<groupId>org.neo4j</groupId>
+  		<artifactId>neo4j-remote-graphdb</artifactId>
+  		<version>1.2</version>
+  		<type>jar</type>
+  		<optional>false</optional>
+  	</dependency-->
+        <dependency>
+            <groupId>org.beanshell</groupId>
+            <artifactId>bsh-core</artifactId>
+            <version>2.0b4</version>
+            <type>jar</type>
+            <optional>false</optional>
+        </dependency>
+        <dependency>
+            <groupId>commons-jxpath</groupId>
+            <artifactId>commons-jxpath</artifactId>
+            <version>1.3</version>
+        </dependency>
+        <dependency>
+            <groupId>commons-io</groupId>
+            <artifactId>commons-io</artifactId>
+            <version>1.4</version>
+        </dependency>
+        <dependency>
+            <groupId>commons-lang</groupId>
+            <artifactId>commons-lang</artifactId>
+            <version>2.5</version>
+        </dependency>
+        <dependency>
+            <groupId>commons-codec</groupId>
+            <artifactId>commons-codec</artifactId>
+            <version>1.4</version>
+        </dependency>
+        <dependency>
+            <groupId>commons-collections</groupId>
+            <artifactId>commons-collections</artifactId>
+            <version>3.2.1</version>
+        </dependency>
+        <dependency>
+            <groupId>org.apache.commons</groupId>
+            <artifactId>commons-compress</artifactId>
+            <version>1.1</version>
+        </dependency>
+        <dependency>
+            <groupId>commons-net</groupId>
+            <artifactId>commons-net</artifactId>
+            <version>2.0</version>
+        </dependency>
+        <dependency>
+            <groupId>dom4j</groupId>
+            <artifactId>dom4j</artifactId>
+            <version>1.6.1</version>
+        </dependency>
+        <dependency>
+            <groupId>rhino</groupId>
+            <artifactId>js</artifactId>
+            <version>1.7R2</version>
+        </dependency>
+        <dependency>
+            <groupId>com.mortennobel</groupId>
+            <artifactId>java-image-scaling</artifactId>
+            <version>0.8.5</version>
+        </dependency>
+        <dependency>
+            <groupId>org.apache.tomcat</groupId>
+            <artifactId>servlet-api</artifactId>
+            <version>6.0.30</version>
+        </dependency>
+        <dependency>
+            <groupId>net.sf.opencsv</groupId>
+            <artifactId>opencsv</artifactId>
+            <version>2.0</version>
+        </dependency>
+        <dependency>
+            <groupId>com.flagstone</groupId>
+            <artifactId>transform</artifactId>
+            <version>3.0</version>
+        </dependency>
+        <dependency>
+            <groupId>org.htmlparser</groupId>
+            <artifactId>htmlparser</artifactId>
+            <version>1.6</version>
+        </dependency>
+        <dependency>
+            <groupId>jmimemagic</groupId>
+            <artifactId>jmimemagic</artifactId>
+            <version>0.1.2</version>
+        </dependency>
+        <dependency>
+            <groupId>com.esotericsoftware</groupId>
+            <artifactId>minilog</artifactId>
+            <version>1.2</version>
+<!--            <scope>runtime</scope>-->
+        </dependency>
+        <dependency>
+            <groupId>com.esotericsoftware</groupId>
+            <artifactId>reflectasm</artifactId>
+            <version>1.01</version>
+<!--            <scope>runtime</scope>-->
+        </dependency>
+        <dependency>
+            <groupId>com.esotericsoftware</groupId>
+            <artifactId>kryo</artifactId>
+            <version>1.04</version>
+<!--            <scope>compile</scope>-->
+        </dependency>
+        <dependency>
+            <groupId>com.esotericsoftware</groupId>
+            <artifactId>kryonet</artifactId>
+            <version>1.04</version>
+<!--            <scope>compile</scope>-->
+        </dependency>
+        <dependency>
+            <groupId>asm</groupId>
+            <artifactId>asm</artifactId>
+            <version>3.3.1</version>
+<!--            <scope>runtime</scope>-->
+        </dependency>
+        <dependency>
+            <groupId>org.apache.commons</groupId>
+            <artifactId>commons-email</artifactId>
+            <version>1.2</version>
+        </dependency>
+        <dependency>
+            <groupId>org.jsoup</groupId>
+            <artifactId>jsoup</artifactId>
+            <version>1.4.1</version>
+        </dependency>
+<!--    <dependency>
+      <groupId>javax.servlet</groupId>
+      <artifactId>servlet-api</artifactId>
+      <version>2.5</version>
+      <type>jar</type>
+      <scope>provided</scope>
+      <optional>false</optional>
+    </dependency>-->
+<!--    <dependency>
+      <groupId>javax.servlet.jsp</groupId>
+      <artifactId>jsp-api</artifactId>
+      <version>2.1</version>
+      <type>jar</type>
+      <scope>provided</scope>
+      <optional>false</optional>
+    </dependency>-->
+        <dependency>
+            <groupId>org.apache.click</groupId>
+            <artifactId>click</artifactId>
+            <version>${click.version}</version>
+<!--            <type>jar</type>-->
+<!--            <optional>false</optional>-->
+            <scope>compile</scope>
+        </dependency>
+        <dependency>
+            <groupId>org.apache.click</groupId>
+            <artifactId>click-extras</artifactId>
+            <version>${click.version}</version>
+<!--            <type>jar</type>-->
+<!--            <optional>false</optional>-->
+            <scope>compile</scope>
+        </dependency>
+        <dependency>
+            <groupId>org.apache.click</groupId>
+            <artifactId>click-nodeps</artifactId>
+            <version>${click.version}</version>
+<!--            <type>jar</type>-->
+<!--            <optional>false</optional>-->
+            <scope>compile</scope>
+        </dependency>
+    </dependencies>
+    <build>
+        <plugins>
+            <plugin>
+                <groupId>org.apache.maven.plugins</groupId>
+                <artifactId>maven-compiler-plugin</artifactId>
+                <version>2.3.2</version>
+                <configuration>
+                    <source>1.6</source>
+                    <target>1.6</target>
+                    <encoding>${project.build.sourceEncoding}</encoding>
+                    <debug>true</debug>
+                </configuration>
+            </plugin>
+            <plugin>
+                <groupId>org.apache.maven.plugins</groupId>
+                <artifactId>maven-resources-plugin</artifactId>
+                <version>2.5</version>
+                <configuration>
+                    <encoding>${project.build.sourceEncoding}</encoding>
+                </configuration>
+            </plugin>
+        </plugins>
+        <resources>
+            <resource>
+                <directory>src/main/java</directory>
+                <includes>
+                    <include>**/*.properties</include>
+                </includes>
+            </resource>
+            <resource>
+                <directory>src/main/resources</directory>
+                <includes>
+                    <include>**/*</include>
+                </includes>
+            </resource>
+        </resources>
+    </build>
+
+</project>
+
+
+
+
+
+
+
+
+
+
+
+
+