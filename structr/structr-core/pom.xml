--- conflicted
+++ resolved
@@ -1,282 +1,274 @@
-<?xml version="1.0" encoding="UTF-8"?>
-<project xmlns="http://maven.apache.org/POM/4.0.0" xmlns:xsi="http://www.w3.org/2001/XMLSchema-instance"
-  xsi:schemaLocation="http://maven.apache.org/POM/4.0.0 http://maven.apache.org/maven-v4_0_0.xsd">
-	<modelVersion>4.0.0</modelVersion>
-
-	<parent>
-		<groupId>org.structr</groupId>
-		<artifactId>structr</artifactId>
-		<version>0.4.9-SNAPSHOT</version>
-	</parent>
-
-	<groupId>org.structr</groupId>
-	<artifactId>structr-core</artifactId>
-	<packaging>jar</packaging>
-	<version>0.4.9-SNAPSHOT</version>
-	<name>structr-core</name>
-	<url>http://structr.org</url>
-
-	<properties>
-		<netbeans.hint.license>structr-gpl30</netbeans.hint.license>
-		<project.build.sourceEncoding>UTF-8</project.build.sourceEncoding>
-<<<<<<< HEAD
-		<structr.version>0.4.8-SNAPSHOT</structr.version>
-=======
-		<structr.version>0.4.9-SNAPSHOT	</structr.version>
->>>>>>> 7aad7dbf
-		<neo4j.version>1.6.1</neo4j.version>
-	</properties>
-
-	<repositories>
-		<repository>
-			<id>neo4j-public-repository</id>
-			<url>http://m2.neo4j.org/releases</url>
-		</repository>
-		<repository>
-			<id>wordrak</id>
-			<url>http://wordrak.github.com/repo/</url>
-		</repository>
-	</repositories>	
-	<dependencies>
-		<dependency>
-			<groupId>org.freemarker</groupId>
-			<artifactId>freemarker</artifactId>
-			<version>2.3.18</version>
-		</dependency>
-		<dependency>
-			<groupId>junit</groupId>
-			<artifactId>junit</artifactId>
-			<version>3.8.1</version>
-			<type>jar</type>
-			<scope>test</scope>
-			<optional>false</optional>
-		</dependency>
-		<dependency>
-			<groupId>org.neo4j</groupId>
-			<artifactId>neo4j-kernel</artifactId>
-			<version>${neo4j.version}</version>
-		</dependency>
-		<dependency>
-			<groupId>org.neo4j</groupId>
-			<artifactId>neo4j-lucene-index</artifactId>
-			<version>${neo4j.version}</version>
-		</dependency>
-		<dependency>
-			<groupId>org.beanshell</groupId>
-			<artifactId>bsh-core</artifactId>
-			<version>2.0b4</version>
-			<type>jar</type>
-			<optional>false</optional>
-		</dependency>
-		<dependency>
-			<groupId>commons-jxpath</groupId>
-			<artifactId>commons-jxpath</artifactId>
-			<version>1.3</version>
-		</dependency>
-		<dependency>
-			<groupId>commons-io</groupId>
-			<artifactId>commons-io</artifactId>
-			<version>2.1</version>
-		</dependency>
-		<dependency>
-			<groupId>commons-lang</groupId>
-			<artifactId>commons-lang</artifactId>
-			<version>2.6</version>
-		</dependency>
-		<dependency>
-			<groupId>commons-codec</groupId>
-			<artifactId>commons-codec</artifactId>
-			<version>1.6</version>
-		</dependency>
-		<dependency>
-			<groupId>commons-collections</groupId>
-			<artifactId>commons-collections</artifactId>
-			<version>3.2.1</version>
-		</dependency>
-		<dependency>
-			<groupId>org.apache.commons</groupId>
-			<artifactId>commons-compress</artifactId>
-			<version>1.3</version>
-		</dependency>
-		<dependency>
-			<groupId>commons-net</groupId>
-			<artifactId>commons-net</artifactId>
-			<version>3.0.1</version>
-		</dependency>
-		<dependency>
-			<groupId>dom4j</groupId>
-			<artifactId>dom4j</artifactId>
-			<version>1.6.1</version>
-		</dependency>
-		<dependency>
-			<groupId>rhino</groupId>
-			<artifactId>js</artifactId>
-			<version>1.7R2</version>
-		</dependency>
-		<dependency>
-			<groupId>com.mortennobel</groupId>
-			<artifactId>java-image-scaling</artifactId>
-			<version>0.8.5</version>
-		</dependency>
-		<dependency>
-			<groupId>javax.servlet</groupId>
-			<artifactId>javax.servlet-api</artifactId>
-			<version>3.0.1</version>
-		</dependency>		
-		<dependency>
-			<groupId>net.sf.opencsv</groupId>
-			<artifactId>opencsv</artifactId>
-			<version>2.0</version>
-		</dependency>
-		<dependency>
-			<groupId>com.flagstone</groupId>
-			<artifactId>transform</artifactId>
-			<version>3.0</version>
-		</dependency>
-		<dependency>
-			<groupId>org.htmlparser</groupId>
-			<artifactId>htmlparser</artifactId>
-			<version>1.6</version>
-		</dependency>
-		<dependency>
-			<groupId>jmimemagic</groupId>
-			<artifactId>jmimemagic</artifactId>
-			<version>0.1.2</version>
-			<exclusions>
-				<exclusion>
-					<artifactId>xercesImpl</artifactId>
-					<groupId>xerces</groupId>
-				</exclusion>
-			</exclusions>
-		</dependency>
-		<dependency>
-			<groupId>com.esotericsoftware</groupId>
-			<artifactId>minilog</artifactId>
-			<version>1.2</version>
-		</dependency>
-		<dependency>
-			<groupId>com.esotericsoftware</groupId>
-			<artifactId>reflectasm</artifactId>
-			<version>1.01</version>
-		</dependency>
-		<dependency>
-			<groupId>com.esotericsoftware</groupId>
-			<artifactId>kryo</artifactId>
-			<version>1.04</version>
-		</dependency>
-		<dependency>
-			<groupId>com.esotericsoftware</groupId>
-			<artifactId>kryonet</artifactId>
-			<version>1.04</version>
-		</dependency>
-		<dependency>
-			<groupId>org.apache.commons</groupId>
-			<artifactId>commons-email</artifactId>
-			<version>1.2</version>
-		</dependency>
-		<dependency>
-			<groupId>org.jsoup</groupId>
-			<artifactId>jsoup</artifactId>
-			<version>1.6.1</version>
-		</dependency>
-		<dependency>
-			<groupId>com.google.code.gson</groupId>
-			<artifactId>gson</artifactId>
-			<version>1.7.1</version>
-		</dependency>
-		<dependency>
-			<groupId>xerces</groupId>
-			<artifactId>xercesImpl</artifactId>
-			<version>2.7.1</version>
-		</dependency>
-	</dependencies>
-
-	<build>
-		<plugins>
-			<plugin>
-				<groupId>org.apache.maven.plugins</groupId>
-				<artifactId>maven-compiler-plugin</artifactId>
-				<version>2.3.2</version>
-				<configuration>
-					<source>1.6</source>
-					<target>1.6</target>
-					<encoding>${project.build.sourceEncoding}</encoding>
-					<debug>true</debug>
-				</configuration>
-			</plugin>
-			<plugin>
-				<groupId>org.apache.maven.plugins</groupId>
-				<artifactId>maven-resources-plugin</artifactId>
-				<version>2.5</version>
-				<configuration>
-					<encoding>${project.build.sourceEncoding}</encoding>
-				</configuration>
-			</plugin>
-		</plugins>
-		<resources>
-			<resource>
-				<directory>src/main/java</directory>
-				<includes>
-					<include>**/*.properties</include>
-				</includes>
-			</resource>
-			<resource>
-				<directory>src/main/resources</directory>
-				<includes>
-					<include>**/*</include>
-				</includes>
-			</resource>
-		</resources>
-	</build>
-
-	<licenses>
-		<license>
-			<name>GNU General Public License, Version 3</name>
-			<url>http://www.gnu.org/licenses/gpl-3.0-standalone.html</url>
-			<comments>
-<<<<<<< HEAD
-Copyright (C) 2011-2012 Axel Morgner, structr &lt;structr@structr.org&gt;
-=======
-Copyright (C) 2012 Axel Morgner, structr &lt;structr@structr.org&gt;
->>>>>>> 7aad7dbf
-
- This file is part of structr &lt;http://structr.org&gt;.
-
- structr is free software: you can redistribute it and/or modify
- it under the terms of the GNU General Public License as published by
- the Free Software Foundation, either version 3 of the License, or
- (at your option) any later version.
-
- structr is distributed in the hope that it will be useful,
- but WITHOUT ANY WARRANTY; without even the implied warranty of
- MERCHANTABILITY or FITNESS FOR A PARTICULAR PURPOSE.  See the
- GNU General Public License for more details.
-
- You should have received a copy of the GNU General Public License
- along with structr.  If not, see &lt;http://www.gnu.org/licenses/&gt;.
-			</comments>
-		</license>
-	</licenses>
-
-	<scm>
-		<url>https://github.com/structr/structr/tree/master/structr/structr-core</url>
-	</scm>
-
-</project>
-
-
-
-
-
-
-
-
-
-
-
-
-
-
-
-
-
+<?xml version="1.0" encoding="UTF-8"?>
+<project xmlns="http://maven.apache.org/POM/4.0.0" xmlns:xsi="http://www.w3.org/2001/XMLSchema-instance"
+  xsi:schemaLocation="http://maven.apache.org/POM/4.0.0 http://maven.apache.org/maven-v4_0_0.xsd">
+	<modelVersion>4.0.0</modelVersion>
+
+	<parent>
+		<groupId>org.structr</groupId>
+		<artifactId>structr</artifactId>
+		<version>0.4.9-SNAPSHOT</version>
+	</parent>
+
+	<groupId>org.structr</groupId>
+	<artifactId>structr-core</artifactId>
+	<packaging>jar</packaging>
+	<version>0.4.9-SNAPSHOT</version>
+	<name>structr-core</name>
+	<url>http://structr.org</url>
+
+	<properties>
+		<netbeans.hint.license>structr-gpl30</netbeans.hint.license>
+		<project.build.sourceEncoding>UTF-8</project.build.sourceEncoding>
+		<structr.version>0.4.9-SNAPSHOT	</structr.version>
+		<neo4j.version>1.6.1</neo4j.version>
+	</properties>
+
+	<repositories>
+		<repository>
+			<id>neo4j-public-repository</id>
+			<url>http://m2.neo4j.org/releases</url>
+		</repository>
+		<repository>
+			<id>wordrak</id>
+			<url>http://wordrak.github.com/repo/</url>
+		</repository>
+	</repositories>	
+	<dependencies>
+		<dependency>
+			<groupId>org.freemarker</groupId>
+			<artifactId>freemarker</artifactId>
+			<version>2.3.18</version>
+		</dependency>
+		<dependency>
+			<groupId>junit</groupId>
+			<artifactId>junit</artifactId>
+			<version>3.8.1</version>
+			<type>jar</type>
+			<scope>test</scope>
+			<optional>false</optional>
+		</dependency>
+		<dependency>
+			<groupId>org.neo4j</groupId>
+			<artifactId>neo4j-kernel</artifactId>
+			<version>${neo4j.version}</version>
+		</dependency>
+		<dependency>
+			<groupId>org.neo4j</groupId>
+			<artifactId>neo4j-lucene-index</artifactId>
+			<version>${neo4j.version}</version>
+		</dependency>
+		<dependency>
+			<groupId>org.beanshell</groupId>
+			<artifactId>bsh-core</artifactId>
+			<version>2.0b4</version>
+			<type>jar</type>
+			<optional>false</optional>
+		</dependency>
+		<dependency>
+			<groupId>commons-jxpath</groupId>
+			<artifactId>commons-jxpath</artifactId>
+			<version>1.3</version>
+		</dependency>
+		<dependency>
+			<groupId>commons-io</groupId>
+			<artifactId>commons-io</artifactId>
+			<version>2.1</version>
+		</dependency>
+		<dependency>
+			<groupId>commons-lang</groupId>
+			<artifactId>commons-lang</artifactId>
+			<version>2.6</version>
+		</dependency>
+		<dependency>
+			<groupId>commons-codec</groupId>
+			<artifactId>commons-codec</artifactId>
+			<version>1.6</version>
+		</dependency>
+		<dependency>
+			<groupId>commons-collections</groupId>
+			<artifactId>commons-collections</artifactId>
+			<version>3.2.1</version>
+		</dependency>
+		<dependency>
+			<groupId>org.apache.commons</groupId>
+			<artifactId>commons-compress</artifactId>
+			<version>1.3</version>
+		</dependency>
+		<dependency>
+			<groupId>commons-net</groupId>
+			<artifactId>commons-net</artifactId>
+			<version>3.0.1</version>
+		</dependency>
+		<dependency>
+			<groupId>dom4j</groupId>
+			<artifactId>dom4j</artifactId>
+			<version>1.6.1</version>
+		</dependency>
+		<dependency>
+			<groupId>rhino</groupId>
+			<artifactId>js</artifactId>
+			<version>1.7R2</version>
+		</dependency>
+		<dependency>
+			<groupId>com.mortennobel</groupId>
+			<artifactId>java-image-scaling</artifactId>
+			<version>0.8.5</version>
+		</dependency>
+		<dependency>
+			<groupId>javax.servlet</groupId>
+			<artifactId>javax.servlet-api</artifactId>
+			<version>3.0.1</version>
+		</dependency>		
+		<dependency>
+			<groupId>net.sf.opencsv</groupId>
+			<artifactId>opencsv</artifactId>
+			<version>2.0</version>
+		</dependency>
+		<dependency>
+			<groupId>com.flagstone</groupId>
+			<artifactId>transform</artifactId>
+			<version>3.0</version>
+		</dependency>
+		<dependency>
+			<groupId>org.htmlparser</groupId>
+			<artifactId>htmlparser</artifactId>
+			<version>1.6</version>
+		</dependency>
+		<dependency>
+			<groupId>jmimemagic</groupId>
+			<artifactId>jmimemagic</artifactId>
+			<version>0.1.2</version>
+			<exclusions>
+				<exclusion>
+					<artifactId>xercesImpl</artifactId>
+					<groupId>xerces</groupId>
+				</exclusion>
+			</exclusions>
+		</dependency>
+		<dependency>
+			<groupId>com.esotericsoftware</groupId>
+			<artifactId>minilog</artifactId>
+			<version>1.2</version>
+		</dependency>
+		<dependency>
+			<groupId>com.esotericsoftware</groupId>
+			<artifactId>reflectasm</artifactId>
+			<version>1.01</version>
+		</dependency>
+		<dependency>
+			<groupId>com.esotericsoftware</groupId>
+			<artifactId>kryo</artifactId>
+			<version>1.04</version>
+		</dependency>
+		<dependency>
+			<groupId>com.esotericsoftware</groupId>
+			<artifactId>kryonet</artifactId>
+			<version>1.04</version>
+		</dependency>
+		<dependency>
+			<groupId>org.apache.commons</groupId>
+			<artifactId>commons-email</artifactId>
+			<version>1.2</version>
+		</dependency>
+		<dependency>
+			<groupId>org.jsoup</groupId>
+			<artifactId>jsoup</artifactId>
+			<version>1.6.1</version>
+		</dependency>
+		<dependency>
+			<groupId>com.google.code.gson</groupId>
+			<artifactId>gson</artifactId>
+			<version>1.7.1</version>
+		</dependency>
+		<dependency>
+			<groupId>xerces</groupId>
+			<artifactId>xercesImpl</artifactId>
+			<version>2.7.1</version>
+		</dependency>
+	</dependencies>
+
+	<build>
+		<plugins>
+			<plugin>
+				<groupId>org.apache.maven.plugins</groupId>
+				<artifactId>maven-compiler-plugin</artifactId>
+				<version>2.3.2</version>
+				<configuration>
+					<source>1.6</source>
+					<target>1.6</target>
+					<encoding>${project.build.sourceEncoding}</encoding>
+					<debug>true</debug>
+				</configuration>
+			</plugin>
+			<plugin>
+				<groupId>org.apache.maven.plugins</groupId>
+				<artifactId>maven-resources-plugin</artifactId>
+				<version>2.5</version>
+				<configuration>
+					<encoding>${project.build.sourceEncoding}</encoding>
+				</configuration>
+			</plugin>
+		</plugins>
+		<resources>
+			<resource>
+				<directory>src/main/java</directory>
+				<includes>
+					<include>**/*.properties</include>
+				</includes>
+			</resource>
+			<resource>
+				<directory>src/main/resources</directory>
+				<includes>
+					<include>**/*</include>
+				</includes>
+			</resource>
+		</resources>
+	</build>
+
+	<licenses>
+		<license>
+			<name>GNU General Public License, Version 3</name>
+			<url>http://www.gnu.org/licenses/gpl-3.0-standalone.html</url>
+			<comments>
+Copyright (C) 2011-2012 Axel Morgner, structr &lt;structr@structr.org&gt;
+
+ This file is part of structr &lt;http://structr.org&gt;.
+
+ structr is free software: you can redistribute it and/or modify
+ it under the terms of the GNU General Public License as published by
+ the Free Software Foundation, either version 3 of the License, or
+ (at your option) any later version.
+
+ structr is distributed in the hope that it will be useful,
+ but WITHOUT ANY WARRANTY; without even the implied warranty of
+ MERCHANTABILITY or FITNESS FOR A PARTICULAR PURPOSE.  See the
+ GNU General Public License for more details.
+
+ You should have received a copy of the GNU General Public License
+ along with structr.  If not, see &lt;http://www.gnu.org/licenses/&gt;.
+			</comments>
+		</license>
+	</licenses>
+
+	<scm>
+		<url>https://github.com/structr/structr/tree/master/structr/structr-core</url>
+	</scm>
+
+</project>
+
+
+
+
+
+
+
+
+
+
+
+
+
+
+
+
+