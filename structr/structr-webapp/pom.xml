--- conflicted
+++ resolved
@@ -1,288 +1,276 @@
-
-<project xmlns="http://maven.apache.org/POM/4.0.0" xmlns:xsi="http://www.w3.org/2001/XMLSchema-instance"
-  xsi:schemaLocation="http://maven.apache.org/POM/4.0.0 http://maven.apache.org/maven-v4_0_0.xsd">
-    <modelVersion>4.0.0</modelVersion>
-
-    <parent>
-        <groupId>org.structr</groupId>
-        <artifactId>structr</artifactId>
-        <version>0.4.2-SNAPSHOT</version>
-    </parent>
-
-    <groupId>org.structr</groupId>
-    <artifactId>structr-webapp</artifactId>
-    <packaging>war</packaging>
-    <version>0.4.2-SNAPSHOT</version>
-    <name>structr-webapp</name>
-    <url>http://structr.org</url>
-    <build>
-        <plugins>
-            <plugin>
-                <groupId>org.apache.maven.plugins</groupId>
-                <artifactId>maven-compiler-plugin</artifactId>
-                <version>2.3.2</version>
-                <configuration>
-                    <debug>true</debug>
-                    <source>1.5</source>
-                    <target>1.5</target>
-                </configuration>
-            </plugin>
-        </plugins>
-    </build>
-    <properties>
-        <netbeans.hint.license>structr-gpl30</netbeans.hint.license>
-        <project.build.sourceEncoding>UTF-8</project.build.sourceEncoding>
-        <structr.version>0.4.2-SNAPSHOT</structr.version>
-        <neo4j.version>1.4</neo4j.version>
-        <netbeans.hint.deploy.server>Tomcat</netbeans.hint.deploy.server>
-    </properties>
-
-    <repositories>
-        <repository>
-            <id>neo4j-public-repository</id>
-            <url>http://m2.neo4j.org</url>
-        </repository>
-        <repository>
-            <id>repo.rasea.org</id>
-            <name>Rasea Maven Repository</name>
-            <url>http://repo.rasea.org/maven2/</url>
-        </repository>
-    </repositories>
-
-    <dependencies>
-        <dependency>
-            <groupId>org.structr</groupId>
-            <artifactId>structr-core</artifactId>
-<<<<<<< HEAD
-            <version>0.4.2-SNAPSHOT</version>
-=======
-            <version>${structr.version}</version>
->>>>>>> 11338a65
-        </dependency>
-        <dependency>
-            <groupId>org.structr</groupId>
-            <artifactId>structr-module-web</artifactId>
-<<<<<<< HEAD
-            <version>0.4.2-SNAPSHOT</version>
-=======
-            <version>${structr.version}</version>
->>>>>>> 11338a65
-        </dependency>
-        <dependency>
-            <groupId>org.structr</groupId>
-            <artifactId>structr-module-app</artifactId>
-<<<<<<< HEAD
-            <version>0.4.2-SNAPSHOT</version>
-=======
-            <version>${structr.version}</version>
->>>>>>> 11338a65
-        </dependency>
-        <dependency>
-            <groupId>junit</groupId>
-            <artifactId>junit</artifactId>
-            <version>3.8.1</version>
-            <type>jar</type>
-            <scope>test</scope>
-            <optional>false</optional>
-        </dependency>
-        <dependency>
-            <groupId>org.apache.click</groupId>
-            <artifactId>click</artifactId>
-            <version>2.3.0</version>
-<!--            <type>jar</type>-->
-<!--            <optional>false</optional>-->
-            <scope>compile</scope>
-        </dependency>
-        <dependency>
-            <groupId>org.apache.click</groupId>
-            <artifactId>click-extras</artifactId>
-            <version>2.3.0</version>
-<!--            <type>jar</type>-->
-<!--            <optional>false</optional>-->
-            <scope>compile</scope>
-        </dependency>
-        <dependency>
-            <groupId>org.apache.click</groupId>
-            <artifactId>click-nodeps</artifactId>
-            <version>2.3.0</version>
-<!--            <type>jar</type>-->
-<!--            <optional>false</optional>-->
-            <scope>compile</scope>
-        </dependency>
-        <dependency>
-            <groupId>org.neo4j</groupId>
-            <artifactId>neo4j-kernel</artifactId>
-            <version>${neo4j.version}</version>
-        </dependency>
-        <dependency>
-            <groupId>org.tuckey</groupId>
-            <artifactId>urlrewritefilter</artifactId>
-            <version>3.2.0</version>
-            <type>jar</type>
-            <optional>false</optional>
-        </dependency>
-        <dependency>
-            <groupId>opensymphony</groupId>
-            <artifactId>ognl</artifactId>
-            <version>2.6.10</version>
-        </dependency>
-    </dependencies>
-<!--
-    <build>
-        <plugins>
-            <plugin>
-                <groupId>org.apache.maven.plugins</groupId>
-                <artifactId>maven-compiler-plugin</artifactId>
-                <version>2.3.2</version>
-                <configuration>
-                    <source>1.6</source>
-                    <target>1.6</target>
-                    <encoding>${project.build.sourceEncoding}</encoding>
-                </configuration>
-            </plugin>
-            <plugin>
-                <groupId>org.apache.maven.plugins</groupId>
-                <artifactId>maven-resources-plugin</artifactId>
-                <version>2.5</version>
-                <configuration>
-                    <encoding>${project.build.sourceEncoding}</encoding>
-                </configuration>
-            </plugin>
-            <plugin>
-                <groupId>org.apache.maven.plugins</groupId>
-                <artifactId>maven-jar-plugin</artifactId>
-                <version>2.3.1</version>
-                <executions>
-                    <execution>
-                        <id>make-a-jar</id>
-                        <phase>compile</phase>
-                        <goals>
-                            <goal>jar</goal>
-                        </goals>
-                    </execution>
-                </executions>
-            </plugin>
-            <plugin>
-                <groupId>org.apache.maven.plugins</groupId>
-                <artifactId>maven-install-plugin</artifactId>
-                <version>2.3.1</version>
-                <executions>
-                    <execution>
-                        <phase>install</phase>
-                        <goals>
-                            <goal>install-file</goal>
-                        </goals>
-                        <configuration>
-                            <packaging>jar</packaging>
-                            <artifactId>${project.artifactId}</artifactId>
-                            <groupId>${project.groupId}</groupId>
-                            <version>${project.version}</version>
-                            <file>
-                    ${project.build.directory}/${project.artifactId}-${project.version}.jar
-                            </file>
-                        </configuration>
-                    </execution>
-                </executions>
-            </plugin>
-            <plugin>
-                <groupId>org.apache.maven.plugins</groupId>
-                <artifactId>maven-deploy-plugin</artifactId>
-                <version>2.6</version>
-                <executions>
-                    <execution>
-                        <phase>deploy</phase>
-                        <goals>
-                            <goal>deploy-file</goal>
-                        </goals>
-                        <configuration>
-                            <packaging>jar</packaging>
-                            <generatePom>true</generatePom>
-                            <url>${project.distributionManagement.repository.url}</url>
-                            <artifactId>${project.artifactId}</artifactId>
-                            <groupId>${project.groupId}</groupId>
-                            <version>${project.version}</version>
-                            <file>${project.build.directory}/${project.artifactId}-${project.version}.jar</file>
-                        </configuration>
-                    </execution>
-                </executions>
-            </plugin>
-            <plugin>
-                <groupId>org.mortbay.jetty</groupId>
-                <artifactId>jetty-maven-plugin</artifactId>
-                <configuration>
-                    <scanIntervalSeconds>5</scanIntervalSeconds>
-                </configuration>
-            </plugin>
-
-            <plugin>
-                <groupId>net.sf.alchim</groupId>
-                <artifactId>winstone-maven-plugin</artifactId>
-                <version>1.2</version>
-                <dependencies>
-                    <dependency>
-                        <groupId>net.sourceforge.winstone</groupId>
-                        <artifactId>winstone</artifactId>
-                        <version>0.9.10</version>
-                    </dependency>
-                </dependencies>
-                <configuration>
-
-                    <cmdLineOptions>
-                        <property>
-                            <name>httpPort</name>
-                            <value>8081</value>
-                        </property>
-                        <property>
-                            <name>ajp13Port</name>
-                            <value>8010</value>
-                        </property>
-                        <property>
-                            <name>controlPort</name>
-                            <value>-1</value>
-                        </property>
-                        <property>
-                            <name>directoryListings</name>
-                            <value>false</value>
-                        </property>
-                        <property>
-                            <name>useInvoker</name>
-                            <value>false</value>
-                        </property>
-                    </cmdLineOptions>
-                  </configuration>
-                <executions>
-                    <execution>
-                        <goals>
-                            <goal>embed</goal>
-                        </goals>
-                        <phase>package</phase>
-                    </execution>
-                </executions>
-            </plugin>
-        </plugins>
-
-        <resources>
-            <resource>
-                <directory>src/main/java</directory>
-                <excludes>
-                    <exclude>**/*.java</exclude>
-                </excludes>
-                <includes>
-                    <include>**/*.properties</include>
-                </includes>
-            </resource>
-        </resources>
-
-    </build>-->
-
-</project>
-
-
-
-
-
-
-
-
-
-
+
+<project xmlns="http://maven.apache.org/POM/4.0.0" xmlns:xsi="http://www.w3.org/2001/XMLSchema-instance"
+  xsi:schemaLocation="http://maven.apache.org/POM/4.0.0 http://maven.apache.org/maven-v4_0_0.xsd">
+    <modelVersion>4.0.0</modelVersion>
+
+    <parent>
+        <groupId>org.structr</groupId>
+        <artifactId>structr</artifactId>
+        <version>0.4.2-SNAPSHOT</version>
+    </parent>
+
+    <groupId>org.structr</groupId>
+    <artifactId>structr-webapp</artifactId>
+    <packaging>war</packaging>
+    <version>0.4.2-SNAPSHOT</version>
+    <name>structr-webapp</name>
+    <url>http://structr.org</url>
+    <build>
+        <plugins>
+            <plugin>
+                <groupId>org.apache.maven.plugins</groupId>
+                <artifactId>maven-compiler-plugin</artifactId>
+                <version>2.3.2</version>
+                <configuration>
+                    <debug>true</debug>
+                    <source>1.5</source>
+                    <target>1.5</target>
+                </configuration>
+            </plugin>
+        </plugins>
+    </build>
+    <properties>
+        <netbeans.hint.license>structr-gpl30</netbeans.hint.license>
+        <project.build.sourceEncoding>UTF-8</project.build.sourceEncoding>
+        <structr.version>0.4.2-SNAPSHOT</structr.version>
+        <neo4j.version>1.4</neo4j.version>
+        <netbeans.hint.deploy.server>Tomcat</netbeans.hint.deploy.server>
+    </properties>
+
+    <repositories>
+        <repository>
+            <id>neo4j-public-repository</id>
+            <url>http://m2.neo4j.org</url>
+        </repository>
+        <repository>
+            <id>repo.rasea.org</id>
+            <name>Rasea Maven Repository</name>
+            <url>http://repo.rasea.org/maven2/</url>
+        </repository>
+    </repositories>
+
+    <dependencies>
+        <dependency>
+            <groupId>org.structr</groupId>
+            <artifactId>structr-core</artifactId>
+            <version>${structr.version}</version>
+        </dependency>
+        <dependency>
+            <groupId>org.structr</groupId>
+            <artifactId>structr-module-web</artifactId>
+            <version>${structr.version}</version>
+        </dependency>
+        <dependency>
+            <groupId>org.structr</groupId>
+            <artifactId>structr-module-app</artifactId>
+            <version>${structr.version}</version>
+        </dependency>
+        <dependency>
+            <groupId>junit</groupId>
+            <artifactId>junit</artifactId>
+            <version>3.8.1</version>
+            <type>jar</type>
+            <scope>test</scope>
+            <optional>false</optional>
+        </dependency>
+        <dependency>
+            <groupId>org.apache.click</groupId>
+            <artifactId>click</artifactId>
+            <version>2.3.0</version>
+<!--            <type>jar</type>-->
+<!--            <optional>false</optional>-->
+            <scope>compile</scope>
+        </dependency>
+        <dependency>
+            <groupId>org.apache.click</groupId>
+            <artifactId>click-extras</artifactId>
+            <version>2.3.0</version>
+<!--            <type>jar</type>-->
+<!--            <optional>false</optional>-->
+            <scope>compile</scope>
+        </dependency>
+        <dependency>
+            <groupId>org.apache.click</groupId>
+            <artifactId>click-nodeps</artifactId>
+            <version>2.3.0</version>
+<!--            <type>jar</type>-->
+<!--            <optional>false</optional>-->
+            <scope>compile</scope>
+        </dependency>
+        <dependency>
+            <groupId>org.neo4j</groupId>
+            <artifactId>neo4j-kernel</artifactId>
+            <version>${neo4j.version}</version>
+        </dependency>
+        <dependency>
+            <groupId>org.tuckey</groupId>
+            <artifactId>urlrewritefilter</artifactId>
+            <version>3.2.0</version>
+            <type>jar</type>
+            <optional>false</optional>
+        </dependency>
+        <dependency>
+            <groupId>opensymphony</groupId>
+            <artifactId>ognl</artifactId>
+            <version>2.6.10</version>
+        </dependency>
+    </dependencies>
+<!--
+    <build>
+        <plugins>
+            <plugin>
+                <groupId>org.apache.maven.plugins</groupId>
+                <artifactId>maven-compiler-plugin</artifactId>
+                <version>2.3.2</version>
+                <configuration>
+                    <source>1.6</source>
+                    <target>1.6</target>
+                    <encoding>${project.build.sourceEncoding}</encoding>
+                </configuration>
+            </plugin>
+            <plugin>
+                <groupId>org.apache.maven.plugins</groupId>
+                <artifactId>maven-resources-plugin</artifactId>
+                <version>2.5</version>
+                <configuration>
+                    <encoding>${project.build.sourceEncoding}</encoding>
+                </configuration>
+            </plugin>
+            <plugin>
+                <groupId>org.apache.maven.plugins</groupId>
+                <artifactId>maven-jar-plugin</artifactId>
+                <version>2.3.1</version>
+                <executions>
+                    <execution>
+                        <id>make-a-jar</id>
+                        <phase>compile</phase>
+                        <goals>
+                            <goal>jar</goal>
+                        </goals>
+                    </execution>
+                </executions>
+            </plugin>
+            <plugin>
+                <groupId>org.apache.maven.plugins</groupId>
+                <artifactId>maven-install-plugin</artifactId>
+                <version>2.3.1</version>
+                <executions>
+                    <execution>
+                        <phase>install</phase>
+                        <goals>
+                            <goal>install-file</goal>
+                        </goals>
+                        <configuration>
+                            <packaging>jar</packaging>
+                            <artifactId>${project.artifactId}</artifactId>
+                            <groupId>${project.groupId}</groupId>
+                            <version>${project.version}</version>
+                            <file>
+                    ${project.build.directory}/${project.artifactId}-${project.version}.jar
+                            </file>
+                        </configuration>
+                    </execution>
+                </executions>
+            </plugin>
+            <plugin>
+                <groupId>org.apache.maven.plugins</groupId>
+                <artifactId>maven-deploy-plugin</artifactId>
+                <version>2.6</version>
+                <executions>
+                    <execution>
+                        <phase>deploy</phase>
+                        <goals>
+                            <goal>deploy-file</goal>
+                        </goals>
+                        <configuration>
+                            <packaging>jar</packaging>
+                            <generatePom>true</generatePom>
+                            <url>${project.distributionManagement.repository.url}</url>
+                            <artifactId>${project.artifactId}</artifactId>
+                            <groupId>${project.groupId}</groupId>
+                            <version>${project.version}</version>
+                            <file>${project.build.directory}/${project.artifactId}-${project.version}.jar</file>
+                        </configuration>
+                    </execution>
+                </executions>
+            </plugin>
+            <plugin>
+                <groupId>org.mortbay.jetty</groupId>
+                <artifactId>jetty-maven-plugin</artifactId>
+                <configuration>
+                    <scanIntervalSeconds>5</scanIntervalSeconds>
+                </configuration>
+            </plugin>
+
+            <plugin>
+                <groupId>net.sf.alchim</groupId>
+                <artifactId>winstone-maven-plugin</artifactId>
+                <version>1.2</version>
+                <dependencies>
+                    <dependency>
+                        <groupId>net.sourceforge.winstone</groupId>
+                        <artifactId>winstone</artifactId>
+                        <version>0.9.10</version>
+                    </dependency>
+                </dependencies>
+                <configuration>
+
+                    <cmdLineOptions>
+                        <property>
+                            <name>httpPort</name>
+                            <value>8081</value>
+                        </property>
+                        <property>
+                            <name>ajp13Port</name>
+                            <value>8010</value>
+                        </property>
+                        <property>
+                            <name>controlPort</name>
+                            <value>-1</value>
+                        </property>
+                        <property>
+                            <name>directoryListings</name>
+                            <value>false</value>
+                        </property>
+                        <property>
+                            <name>useInvoker</name>
+                            <value>false</value>
+                        </property>
+                    </cmdLineOptions>
+                  </configuration>
+                <executions>
+                    <execution>
+                        <goals>
+                            <goal>embed</goal>
+                        </goals>
+                        <phase>package</phase>
+                    </execution>
+                </executions>
+            </plugin>
+        </plugins>
+
+        <resources>
+            <resource>
+                <directory>src/main/java</directory>
+                <excludes>
+                    <exclude>**/*.java</exclude>
+                </excludes>
+                <includes>
+                    <include>**/*.properties</include>
+                </includes>
+            </resource>
+        </resources>
+
+    </build>-->
+
+</project>
+
+
+
+
+
+
+
+
+
+