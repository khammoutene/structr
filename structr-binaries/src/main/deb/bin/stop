#!/bin/bash

. bin/config

<<<<<<< HEAD
PID=$(pgrep -f org.structr.Server)
=======
PID=$(pgrep -P 1 -f org.structr.Server)
>>>>>>> ed1f5bc9

if [[ -z $PID ]]; then
	echo "ERROR: server not running."

else
  echo "Stopping Structr instance '$DISPLAY_NAME'..."
  while [ ! -z $PID ]
  do
    kill $PID
    sleep 1
    PID=$(pgrep -f org.structr.Server)
  done
  echo "Structr instance '$DISPLAY_NAME' stopped"
fi
exit 0<|MERGE_RESOLUTION|>--- conflicted
+++ resolved
@@ -2,11 +2,7 @@
 
 . bin/config
 
-<<<<<<< HEAD
-PID=$(pgrep -f org.structr.Server)
-=======
 PID=$(pgrep -P 1 -f org.structr.Server)
->>>>>>> ed1f5bc9
 
 if [[ -z $PID ]]; then
 	echo "ERROR: server not running."
