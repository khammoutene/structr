--- conflicted
+++ resolved
@@ -1,128 +1,120 @@
-<?xml version="1.0" encoding="UTF-8"?>
-<project xmlns="http://maven.apache.org/POM/4.0.0" xmlns:xsi="http://www.w3.org/2001/XMLSchema-instance" xsi:schemaLocation="http://maven.apache.org/POM/4.0.0 http://maven.apache.org/xsd/maven-4.0.0.xsd">
-    <modelVersion>4.0.0</modelVersion>
-
-    <parent>
-        <groupId>org.structr</groupId>
-        <artifactId>structr</artifactId>
-<<<<<<< HEAD
-        <version>1.0.RC4</version>
-=======
-        <version>1.0-SNAPSHOT</version>
->>>>>>> 960c0aae
-    </parent>
-
-    <groupId>org.structr</groupId>
-    <artifactId>structr-base-archetype</artifactId>
-<<<<<<< HEAD
-    <version>1.0.RC4</version>
-=======
-    <version>1.0-SNAPSHOT</version>
->>>>>>> 960c0aae
-    <packaging>maven-archetype</packaging>
-    <url>http://structr.org</url>
-    <name>structr-base-archetype</name>
-    <description>Structr is an open source framework based on the popular Neo4j graph database.</description>
-    <developers>
-        <developer>
-            <name>Axel Morgner</name>
-            <email>am@structr.org</email>
-        </developer>
-        <developer>
-            <name>Christian Morgner</name>
-            <email>cm@structr.org</email>
-        </developer>
-    </developers>
-    <scm>
-        <url>https://github.com/structr/structr</url>
-        <connection>scm:git:git@github.com:structr/structr.git</connection>
-    </scm>
-
-    <build>
-        <extensions>
-            <extension>
-                <groupId>org.apache.maven.archetype</groupId>
-                <artifactId>archetype-packaging</artifactId>
-                <version>2.2</version>
-            </extension>
-        </extensions>
-
-        <pluginManagement>
-            <plugins>
-                <plugin>
-                    <groupId>org.apache.maven.plugins</groupId>
-                    <artifactId>maven-archetype-plugin</artifactId>
-                    <version>2.2</version>
-                </plugin>
-                <plugin>
-                    <groupId>org.apache.maven.plugins</groupId>
-                    <artifactId>maven-source-plugin</artifactId>
-                    <version>2.2.1</version>
-                    <executions>
-                        <execution>
-                            <id>attach-sources</id>
-                            <goals>
-                                <goal>jar</goal>
-                            </goals>
-                        </execution>
-                    </executions>
-                </plugin>
-                <plugin>
-                    <groupId>org.apache.maven.plugins</groupId>
-                    <artifactId>maven-javadoc-plugin</artifactId>
-                    <version>2.9.1</version>
-                    <executions>
-                        <execution>
-                            <id>attach-javadocs</id>
-                            <goals>
-                                <goal>jar</goal>
-                            </goals>
-                        </execution>
-                    </executions>
-                </plugin>
-            </plugins>
-        </pluginManagement>
-    </build>
-    <profiles>
-        <profile>
-            <id>release-sign-artifacts</id>
-            <activation>
-                <property>
-                    <name>performRelease</name>
-                    <value>true</value>
-                </property>
-            </activation>
-            <build>
-                <plugins>
-                    <plugin>
-                        <groupId>org.apache.maven.plugins</groupId>
-                        <artifactId>maven-gpg-plugin</artifactId>
-                        <version>1.4</version>
-                        <executions>
-                            <execution>
-                                <id>sign-artifacts</id>
-                                <phase>verify</phase>
-                                <goals>
-                                    <goal>sign</goal>
-                                </goals>
-                            </execution>
-                        </executions>
-                    </plugin>
-                </plugins>
-            </build>
-        </profile>
-    </profiles>
-    <distributionManagement>
-        <repository>
-            <id>sonatype-nexus-staging</id>
-            <name>Maven Central Staging</name>
-            <url>https://oss.sonatype.org/service/local/staging/deploy/maven2</url>
-        </repository>
-        <snapshotRepository>
-            <id>sonatype-nexus-snapshots</id>
-            <name>Maven Central Snapshots</name>
-            <url>https://oss.sonatype.org/content/repositories/snapshots</url>
-        </snapshotRepository>
-    </distributionManagement>
-
-</project>
+<?xml version="1.0" encoding="UTF-8"?>
+<project xmlns="http://maven.apache.org/POM/4.0.0" xmlns:xsi="http://www.w3.org/2001/XMLSchema-instance" xsi:schemaLocation="http://maven.apache.org/POM/4.0.0 http://maven.apache.org/xsd/maven-4.0.0.xsd">
+    <modelVersion>4.0.0</modelVersion>
+
+    <parent>
+        <groupId>org.structr</groupId>
+        <artifactId>structr</artifactId>
+        <version>1.0-SNAPSHOT</version>
+    </parent>
+
+    <groupId>org.structr</groupId>
+    <artifactId>structr-base-archetype</artifactId>
+    <version>1.0-SNAPSHOT</version>
+    <packaging>maven-archetype</packaging>
+    <url>http://structr.org</url>
+    <name>structr-base-archetype</name>
+    <description>Structr is an open source framework based on the popular Neo4j graph database.</description>
+    <developers>
+        <developer>
+            <name>Axel Morgner</name>
+            <email>am@structr.org</email>
+        </developer>
+        <developer>
+            <name>Christian Morgner</name>
+            <email>cm@structr.org</email>
+        </developer>
+    </developers>
+    <scm>
+        <url>https://github.com/structr/structr</url>
+        <connection>scm:git:git@github.com:structr/structr.git</connection>
+    </scm>
+
+    <build>
+        <extensions>
+            <extension>
+                <groupId>org.apache.maven.archetype</groupId>
+                <artifactId>archetype-packaging</artifactId>
+                <version>2.2</version>
+            </extension>
+        </extensions>
+
+        <pluginManagement>
+            <plugins>
+                <plugin>
+                    <groupId>org.apache.maven.plugins</groupId>
+                    <artifactId>maven-archetype-plugin</artifactId>
+                    <version>2.2</version>
+                </plugin>
+                <plugin>
+                    <groupId>org.apache.maven.plugins</groupId>
+                    <artifactId>maven-source-plugin</artifactId>
+                    <version>2.2.1</version>
+                    <executions>
+                        <execution>
+                            <id>attach-sources</id>
+                            <goals>
+                                <goal>jar</goal>
+                            </goals>
+                        </execution>
+                    </executions>
+                </plugin>
+                <plugin>
+                    <groupId>org.apache.maven.plugins</groupId>
+                    <artifactId>maven-javadoc-plugin</artifactId>
+                    <version>2.9.1</version>
+                    <executions>
+                        <execution>
+                            <id>attach-javadocs</id>
+                            <goals>
+                                <goal>jar</goal>
+                            </goals>
+                        </execution>
+                    </executions>
+                </plugin>
+            </plugins>
+        </pluginManagement>
+    </build>
+    <profiles>
+        <profile>
+            <id>release-sign-artifacts</id>
+            <activation>
+                <property>
+                    <name>performRelease</name>
+                    <value>true</value>
+                </property>
+            </activation>
+            <build>
+                <plugins>
+                    <plugin>
+                        <groupId>org.apache.maven.plugins</groupId>
+                        <artifactId>maven-gpg-plugin</artifactId>
+                        <version>1.4</version>
+                        <executions>
+                            <execution>
+                                <id>sign-artifacts</id>
+                                <phase>verify</phase>
+                                <goals>
+                                    <goal>sign</goal>
+                                </goals>
+                            </execution>
+                        </executions>
+                    </plugin>
+                </plugins>
+            </build>
+        </profile>
+    </profiles>
+    <distributionManagement>
+        <repository>
+            <id>sonatype-nexus-staging</id>
+            <name>Maven Central Staging</name>
+            <url>https://oss.sonatype.org/service/local/staging/deploy/maven2</url>
+        </repository>
+        <snapshotRepository>
+            <id>sonatype-nexus-snapshots</id>
+            <name>Maven Central Snapshots</name>
+            <url>https://oss.sonatype.org/content/repositories/snapshots</url>
+        </snapshotRepository>
+    </distributionManagement>
+
+</project>