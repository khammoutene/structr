--- conflicted
+++ resolved
@@ -3,103 +3,16 @@
          xsi:schemaLocation="http://maven.apache.org/POM/4.0.0 http://maven.apache.org/maven-v4_0_0.xsd">
     <modelVersion>4.0.0</modelVersion>
 
-<<<<<<< HEAD
-	<parent>
-		<groupId>org.structr</groupId>
-		<artifactId>structr</artifactId>
-		<version>0.8.1</version>
-	</parent>
-
-	<groupId>org.structr</groupId>
-	<artifactId>structr-server</artifactId>
-	<packaging>jar</packaging>
-	<version>0.8.1</version>
-	<name>structr-server</name>
-	<description>Structr is an open source framework based on the popular Neo4j graph database.</description>
-	<developers>
-		<developer>
-			<name>Axel Morgner</name>
-			<email>am@structr.org</email>
-		</developer>
-		<developer>
-			<name>Christian Morgner</name>
-			<email>cm@structr.org</email>
-		</developer>
-	</developers>
-	<url>http://structr.org</url>
-	<build>
-		<plugins>
-			<plugin>
-				<groupId>org.apache.maven.plugins</groupId>
-				<artifactId>maven-compiler-plugin</artifactId>
-				<version>2.3.2</version>
-				<configuration>
-					<source>1.6</source>
-					<target>1.6</target>
-					<debug>true</debug>
-				</configuration>
-			</plugin>
-		</plugins>
-	</build>
-	<repositories>
-		<repository>
-			<id>snapshots.maven.structr.org</id>
-			<url>http://maven.structr.org/artifactory/snapshot</url>
-		</repository>
-		<repository>
-			<id>releases.maven.structr.org</id>
-			<url>http://maven.structr.org/artifactory/release</url>
-		</repository> 
-	</repositories>
-	<dependencies>
-		<dependency>
-			<groupId>${project.groupId}</groupId>
-			<artifactId>structr-core</artifactId>
-			<version>${project.version}</version>
-		</dependency>
-		<dependency>
-			<groupId>${project.groupId}</groupId>
-			<artifactId>structr-rest</artifactId>
-			<version>${project.version}</version>
-		</dependency>
-		<!--        <dependency>
-			<groupId>${project.groupId}</groupId>
-			<artifactId>structr-websocket</artifactId>
-			<version>${project.version}</version>
-		</dependency>-->
-		<dependency>
-			<groupId>org.eclipse.jetty.aggregate</groupId>
-			<artifactId>jetty-all-server</artifactId>
-			<version>8.1.7.v20120910</version>
-		</dependency>
-		<dependency>
-			<groupId>org.tuckey</groupId>
-			<artifactId>urlrewritefilter</artifactId>
-			<version>4.0.4</version>
-		</dependency>
-		<!--		<dependency>
-			<groupId>org.slf4j</groupId>
-			<artifactId>slf4j-api</artifactId>
-			<version>1.7.5</version>
-		</dependency>-->
-	</dependencies>
-	<licenses>
-		<license>
-			<name>GNU General Public License, Version 3</name>
-			<url>http://www.gnu.org/licenses/gpl-3.0-standalone.html</url>
-			<comments>
-				Copyright (C) 2010-2013 Axel Morgner, structr &lt;structr@structr.org&gt;
-=======
     <parent>
         <groupId>org.structr</groupId>
         <artifactId>structr</artifactId>
-        <version>0.9-SNAPSHOT</version>
+        <version>0.8.1</version>
     </parent>
 
     <groupId>org.structr</groupId>
     <artifactId>structr-server</artifactId>
     <packaging>jar</packaging>
-    <version>0.9-SNAPSHOT</version>
+    <version>0.8.1</version>
     <name>structr-server</name>
     <description>Structr is an open source framework based on the popular Neo4j graph database.</description>
     <developers>
@@ -175,9 +88,8 @@
             <url>http://www.gnu.org/licenses/gpl-3.0-standalone.html</url>
             <comments>
                 Copyright (C) 2010-2013 Axel Morgner, structr &lt;structr@structr.org&gt;
->>>>>>> 1b343fd7
 
-                This file is part of structr &lt;http://structr.org&gt;.
+				This file is part of structr &lt;http://structr.org&gt;.
 
                 structr is free software: you can redistribute it and/or modify
                 it under the terms of the GNU General Public License as published by
