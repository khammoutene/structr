--- conflicted
+++ resolved
@@ -643,16 +643,11 @@
 		execute("MATCH (n:" + tenantId + ") DETACH DELETE n", Collections.emptyMap());
 	}
 
-<<<<<<< HEAD
-	// ----- package-private methods
-	SessionTransaction getCurrentTransaction() {
-=======
 	public SessionTransaction getCurrentTransaction() {
 		return getCurrentTransaction(true);
 	}
 
 	public SessionTransaction getCurrentTransaction(final boolean throwNotInTransactionException) {
->>>>>>> b080435d
 
 		final SessionTransaction tx = sessions.get();
 		if (throwNotInTransactionException && (tx == null || tx.isClosed())) {
