--- conflicted
+++ resolved
@@ -27,10 +27,7 @@
 import java.util.Collections;
 import java.util.Date;
 import java.util.HashMap;
-<<<<<<< HEAD
-=======
 import java.util.LinkedHashMap;
->>>>>>> 5720353d
 import java.util.LinkedHashSet;
 import java.util.LinkedList;
 import java.util.List;
@@ -787,8 +784,6 @@
 		return 0;
 	}
 
-<<<<<<< HEAD
-=======
 	private boolean hasIndex(final Session session, final String index) {
 
 		final Map<String, Object> data = new LinkedHashMap<>();
@@ -920,7 +915,6 @@
 
 	}
 
->>>>>>> 5720353d
 	private <T> NativeQuery<T> createQuery(final String query, final Class<T> type) {
 
 		if (Iterable.class.equals(type)) {
