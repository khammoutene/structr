--- conflicted
+++ resolved
@@ -27,11 +27,8 @@
 import java.util.Collections;
 import java.util.Date;
 import java.util.HashMap;
-<<<<<<< HEAD
+import java.util.LinkedHashMap;
 import java.util.LinkedHashSet;
-=======
-import java.util.LinkedHashMap;
->>>>>>> 90610ac3
 import java.util.LinkedList;
 import java.util.List;
 import java.util.Map;
@@ -73,14 +70,6 @@
 import org.structr.api.search.TypeQuery;
 import org.structr.api.util.CountResult;
 import org.structr.api.util.NodeWithOwnerResult;
-<<<<<<< HEAD
-=======
-import org.structr.bolt.index.CypherNodeIndex;
-import org.structr.bolt.index.CypherRelationshipIndex;
-import org.structr.bolt.wrapper.BoltIdentity;
-import org.structr.bolt.wrapper.NodeWrapper;
-import org.structr.bolt.wrapper.RelationshipWrapper;
->>>>>>> 90610ac3
 
 /**
  *
@@ -795,7 +784,137 @@
 		return 0;
 	}
 
-<<<<<<< HEAD
+	private boolean hasIndex(final Session session, final String index) {
+
+		final Map<String, Object> data = new LinkedHashMap<>();
+		data.put("name", index);
+
+		final StatementResult result   = session.run("CALL db.indexes() YIELD state, description WHERE description = $name RETURN state", data);
+		if (result.hasNext()) {
+
+			final Record record                = result.next();
+			final Map<String, Object> valueMap = record.asMap();
+
+			return "ONLINE".equals(valueMap.get("state"));
+		}
+
+		return false;
+	}
+
+	// ----- nested classes -----
+	private static class TypePredicate implements TypeQuery {
+
+		protected String mainType = null;
+		protected String name     = null;
+
+		public TypePredicate() {
+		}
+
+		public TypePredicate(final String mainType) {
+			this.mainType = mainType;
+		}
+
+		@Override
+		public Class getSourceType() {
+			return null;
+		}
+
+		@Override
+		public Class getTargetType() {
+			return null;
+		}
+
+		@Override
+		public Class getQueryType() {
+			return TypeQuery.class;
+		}
+
+		@Override
+		public String getName() {
+			return "type";
+		}
+
+		@Override
+		public Class getType() {
+			return String.class;
+		}
+
+		@Override
+		public Object getValue() {
+			return mainType;
+		}
+
+		@Override
+		public String getLabel() {
+			return null;
+		}
+
+		@Override
+		public Occurrence getOccurrence() {
+			return Occurrence.REQUIRED;
+		}
+
+		@Override
+		public boolean isExactMatch() {
+			return true;
+		}
+
+		@Override
+		public SortOrder getSortOrder() {
+			return null;
+		}
+	}
+
+	private static class TypePropertyPredicate implements ExactQuery {
+
+		protected String type = null;
+
+		public TypePropertyPredicate(final String type) {
+			this.type = type;
+		}
+
+		@Override
+		public Class getQueryType() {
+			return ExactQuery.class;
+		}
+
+		@Override
+		public String getName() {
+			return "type";
+		}
+
+		@Override
+		public Class getType() {
+			return String.class;
+		}
+
+		@Override
+		public Object getValue() {
+			return type;
+		}
+
+		@Override
+		public String getLabel() {
+			return null;
+		}
+
+		@Override
+		public Occurrence getOccurrence() {
+			return Occurrence.REQUIRED;
+		}
+
+		@Override
+		public boolean isExactMatch() {
+			return true;
+		}
+
+		@Override
+		public SortOrder getSortOrder() {
+			return null;
+		}
+
+	}
+
 	private <T> NativeQuery<T> createQuery(final String query, final Class<T> type) {
 
 		if (Iterable.class.equals(type)) {
@@ -825,135 +944,5 @@
 		}
 
 		return null;
-=======
-	private boolean hasIndex(final Session session, final String index) {
-
-		final Map<String, Object> data = new LinkedHashMap<>();
-		data.put("name", index);
-
-		final StatementResult result   = session.run("CALL db.indexes() YIELD state, description WHERE description = $name RETURN state", data);
-		if (result.hasNext()) {
-
-			final Record record                = result.next();
-			final Map<String, Object> valueMap = record.asMap();
-
-			return "ONLINE".equals(valueMap.get("state"));
-		}
-
-		return false;
-	}
-
-	// ----- nested classes -----
-	private static class TypePredicate implements TypeQuery {
-
-		protected String mainType = null;
-		protected String name     = null;
-
-		public TypePredicate() {
-		}
-
-		public TypePredicate(final String mainType) {
-			this.mainType = mainType;
-		}
-
-		@Override
-		public Class getSourceType() {
-			return null;
-		}
-
-		@Override
-		public Class getTargetType() {
-			return null;
-		}
-
-		@Override
-		public Class getQueryType() {
-			return TypeQuery.class;
-		}
-
-		@Override
-		public String getName() {
-			return "type";
-		}
-
-		@Override
-		public Class getType() {
-			return String.class;
-		}
-
-		@Override
-		public Object getValue() {
-			return mainType;
-		}
-
-		@Override
-		public String getLabel() {
-			return null;
-		}
-
-		@Override
-		public Occurrence getOccurrence() {
-			return Occurrence.REQUIRED;
-		}
-
-		@Override
-		public boolean isExactMatch() {
-			return true;
-		}
-
-		@Override
-		public SortOrder getSortOrder() {
-			return null;
-		}
-	}
-
-	private static class TypePropertyPredicate implements ExactQuery {
-
-		protected String type = null;
-
-		public TypePropertyPredicate(final String type) {
-			this.type = type;
-		}
-
-		@Override
-		public Class getQueryType() {
-			return ExactQuery.class;
-		}
-
-		@Override
-		public String getName() {
-			return "type";
-		}
-
-		@Override
-		public Class getType() {
-			return String.class;
-		}
-
-		@Override
-		public Object getValue() {
-			return type;
-		}
-
-		@Override
-		public String getLabel() {
-			return null;
-		}
-
-		@Override
-		public Occurrence getOccurrence() {
-			return Occurrence.REQUIRED;
-		}
-
-		@Override
-		public boolean isExactMatch() {
-			return true;
-		}
-
-		@Override
-		public SortOrder getSortOrder() {
-			return null;
-		}
->>>>>>> 90610ac3
 	}
 }