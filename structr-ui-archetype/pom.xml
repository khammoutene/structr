--- conflicted
+++ resolved
@@ -1,72 +1,64 @@
-<?xml version="1.0" encoding="UTF-8"?>
-<project xmlns="http://maven.apache.org/POM/4.0.0" xmlns:xsi="http://www.w3.org/2001/XMLSchema-instance" xsi:schemaLocation="http://maven.apache.org/POM/4.0.0 http://maven.apache.org/xsd/maven-4.0.0.xsd">
-    <modelVersion>4.0.0</modelVersion>
-
-    <parent>
-        <groupId>org.structr</groupId>
-        <artifactId>structr</artifactId>
-<<<<<<< HEAD
-        <version>0.8</version>
-=======
-        <version>0.9-SNAPSHOT</version>
->>>>>>> 606ebc5c
-    </parent>
-
-    <groupId>org.structr</groupId>
-    <artifactId>structr-ui-archetype</artifactId>
-<<<<<<< HEAD
-    <version>0.8</version>
-=======
-    <version>0.9-SNAPSHOT</version>
->>>>>>> 606ebc5c
-    <packaging>maven-archetype</packaging>
-    <url>http://structr.org</url>
-    <name>structr-ui-archetype</name>
-    <description>Structr is an open source framework based on the popular Neo4j graph database.</description>
-    <developers>
-        <developer>
-            <name>Axel Morgner</name>
-            <email>am@structr.org</email>
-        </developer>
-        <developer>
-            <name>Christian Morgner</name>
-            <email>cm@structr.org</email>
-        </developer>
-    </developers>
-    <build>
-        <extensions>
-            <extension>
-                <groupId>org.apache.maven.archetype</groupId>
-                <artifactId>archetype-packaging</artifactId>
-                <version>2.2</version>
-            </extension>
-        </extensions>
-
-        <pluginManagement>
-            <plugins>
-                <plugin>
-                    <artifactId>maven-archetype-plugin</artifactId>
-                    <version>2.2</version>
-                </plugin>
-            </plugins>
-        </pluginManagement>
-    </build>
-
-    <distributionManagement>
-        <repository>
-            <id>releases.maven.structr.org</id>
-            <name>maven.structr.org-releases</name>
-            <url>http://maven.structr.org/artifactory/release</url>
-        </repository>
-        <snapshotRepository>
-            <id>snapshots.maven.structr.org</id>
-            <name>maven.structr.org-snapshots</name>
-            <url>http://maven.structr.org/artifactory/snapshot</url>
-        </snapshotRepository>
-    </distributionManagement>
-    <scm>
-        <url>https://github.com/structr/structr</url>
-        <connection>scm:git:git@github.com:structr/structr.git</connection>
-    </scm>
-
-</project>
+<?xml version="1.0" encoding="UTF-8"?>
+<project xmlns="http://maven.apache.org/POM/4.0.0" xmlns:xsi="http://www.w3.org/2001/XMLSchema-instance" xsi:schemaLocation="http://maven.apache.org/POM/4.0.0 http://maven.apache.org/xsd/maven-4.0.0.xsd">
+    <modelVersion>4.0.0</modelVersion>
+
+    <parent>
+        <groupId>org.structr</groupId>
+        <artifactId>structr</artifactId>
+        <version>0.8.1</version>
+    </parent>
+
+    <groupId>org.structr</groupId>
+    <artifactId>structr-ui-archetype</artifactId>
+    <version>0.8.1</version>
+    <packaging>maven-archetype</packaging>
+    <url>http://structr.org</url>
+    <name>structr-ui-archetype</name>
+    <description>Structr is an open source framework based on the popular Neo4j graph database.</description>
+    <developers>
+        <developer>
+            <name>Axel Morgner</name>
+            <email>am@structr.org</email>
+        </developer>
+        <developer>
+            <name>Christian Morgner</name>
+            <email>cm@structr.org</email>
+        </developer>
+    </developers>
+    <build>
+        <extensions>
+            <extension>
+                <groupId>org.apache.maven.archetype</groupId>
+                <artifactId>archetype-packaging</artifactId>
+                <version>2.2</version>
+            </extension>
+        </extensions>
+
+        <pluginManagement>
+            <plugins>
+                <plugin>
+                    <artifactId>maven-archetype-plugin</artifactId>
+                    <version>2.2</version>
+                </plugin>
+            </plugins>
+        </pluginManagement>
+    </build>
+
+    <distributionManagement>
+        <repository>
+            <id>releases.maven.structr.org</id>
+            <name>maven.structr.org-releases</name>
+            <url>http://maven.structr.org/artifactory/release</url>
+        </repository>
+        <snapshotRepository>
+            <id>snapshots.maven.structr.org</id>
+            <name>maven.structr.org-snapshots</name>
+            <url>http://maven.structr.org/artifactory/snapshot</url>
+        </snapshotRepository>
+    </distributionManagement>
+    <scm>
+        <url>https://github.com/structr/structr</url>
+        <connection>scm:git:git@github.com:structr/structr.git</connection>
+    </scm>
+
+</project>