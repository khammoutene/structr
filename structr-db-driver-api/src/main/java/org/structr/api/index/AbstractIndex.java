/**
 * Copyright (C) 2010-2020 Structr GmbH
 *
 * This file is part of Structr <http://structr.org>.
 *
 * Structr is free software: you can redistribute it and/or modify
 * it under the terms of the GNU General Public License as
 * published by the Free Software Foundation, either version 3 of the
 * License, or (at your option) any later version.
 *
 * Structr is distributed in the hope that it will be useful,
 * but WITHOUT ANY WARRANTY; without even the implied warranty of
 * MERCHANTABILITY or FITNESS FOR A PARTICULAR PURPOSE.  See the
 * GNU General Public License for more details.
 *
 * You should have received a copy of the GNU General Public License
 * along with Structr.  If not, see <http://www.gnu.org/licenses/>.
 */
package org.structr.api.index;

import org.slf4j.Logger;
import org.slf4j.LoggerFactory;
import org.structr.api.DatabaseService;
import org.structr.api.graph.PropertyContainer;
import org.structr.api.search.*;

/**
 *
 * @param <Q>
 * @param <R>
 */
public abstract class AbstractIndex<Q extends DatabaseQuery, R extends PropertyContainer> implements Index<R> {

	private static final Logger logger = LoggerFactory.getLogger(AbstractIndex.class.getName());

	public abstract Iterable<R> getResult(final Q query);
	public abstract Q createQuery(final QueryContext context, final int requestedPageSize, final int requestedPage);
	public abstract QueryFactory getFactoryForType(final Class type);
	public abstract TypeConverter getConverterForType(final Class type);
	public abstract DatabaseService getDatabaseService();

	@Override
	public Iterable<R> query(final QueryContext context, final QueryPredicate predicate, final int requestedPageSize, final int requestedPage) {
		return getResult(getQuery(context, predicate, requestedPageSize, requestedPage));
	}

	public boolean createQuery(final QueryPredicate predicate, final Q query, final boolean isFirst) {

		final Class type = predicate.getQueryType();
		if (type != null) {

			final QueryFactory factory = getFactoryForType(type);
			if (factory != null) {

				return factory.createQuery(predicate, query, isFirst);

			} else {

				logger.warn("No query factory registered for type {}", type);
			}
		}

		return false;
	}

	// ----- private methods -----
	private Q getQuery(final QueryContext context, final QueryPredicate predicate, final int requestedPageSize, final int requestedPage) {

		final Q query = createQuery(context, requestedPageSize, requestedPage);

		createQuery(predicate, query, true);

<<<<<<< HEAD
		final String sortKey = predicate.getSortKey();
		if (sortKey != null) {

			query.sort(predicate.getSortType(), sortKey, predicate.sortDescending());
=======
		final SortOrder sortOrder = predicate.getSortOrder();
		if (sortOrder != null) {

			query.sort(sortOrder);
>>>>>>> ed1f5bc9
		}

		return query;
	}
}<|MERGE_RESOLUTION|>--- conflicted
+++ resolved
@@ -70,17 +70,10 @@
 
 		createQuery(predicate, query, true);
 
-<<<<<<< HEAD
-		final String sortKey = predicate.getSortKey();
-		if (sortKey != null) {
-
-			query.sort(predicate.getSortType(), sortKey, predicate.sortDescending());
-=======
 		final SortOrder sortOrder = predicate.getSortOrder();
 		if (sortOrder != null) {
 
 			query.sort(sortOrder);
->>>>>>> ed1f5bc9
 		}
 
 		return query;
