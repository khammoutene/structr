/**
 * Copyright (C) 2010-2019 Structr GmbH
 *
 * This file is part of Structr <http://structr.org>.
 *
 * Structr is free software: you can redistribute it and/or modify
 * it under the terms of the GNU General Public License as
 * published by the Free Software Foundation, either version 3 of the
 * License, or (at your option) any later version.
 *
 * Structr is distributed in the hope that it will be useful,
 * but WITHOUT ANY WARRANTY; without even the implied warranty of
 * MERCHANTABILITY or FITNESS FOR A PARTICULAR PURPOSE.  See the
 * GNU General Public License for more details.
 *
 * You should have received a copy of the GNU General Public License
 * along with Structr.  If not, see <http://www.gnu.org/licenses/>.
 */
package org.structr.api.index;

<<<<<<< HEAD
import org.structr.api.search.QueryContext;
import org.structr.api.search.SortType;
=======
import org.structr.api.search.SortOrder;
>>>>>>> 90610ac3

public interface DatabaseQuery {

	/**
	 * Indicates AND conjunction with the next predicate.
	 */
	public void and();

	/**
	 * Indicates OR conjunction with the next predicate.
	 */
	public void or();

	/**
	 * Indicates negation of the next predicate.
	 */
	public void not();

	/**
	 * Indicates AND conjunction and negation of the next predicate.
	 */
	public void andNot();

<<<<<<< HEAD
	void sort(final SortType sortType, final String sortKey, final boolean sortDescending);
	QueryContext getQueryContext();
=======
	void sort(final SortOrder sortOrder);
>>>>>>> 90610ac3
}<|MERGE_RESOLUTION|>--- conflicted
+++ resolved
@@ -18,12 +18,7 @@
  */
 package org.structr.api.index;
 
-<<<<<<< HEAD
-import org.structr.api.search.QueryContext;
-import org.structr.api.search.SortType;
-=======
 import org.structr.api.search.SortOrder;
->>>>>>> 90610ac3
 
 public interface DatabaseQuery {
 
@@ -47,10 +42,5 @@
 	 */
 	public void andNot();
 
-<<<<<<< HEAD
-	void sort(final SortType sortType, final String sortKey, final boolean sortDescending);
-	QueryContext getQueryContext();
-=======
 	void sort(final SortOrder sortOrder);
->>>>>>> 90610ac3
 }