--- conflicted
+++ resolved
@@ -26,10 +26,6 @@
  */
 public interface Index<T> {
 
-<<<<<<< HEAD
-	Iterable<T> query(final QueryContext context, final QueryPredicate predicate);
-=======
 	Iterable<T> query(final QueryContext context, final QueryPredicate predicate, final int requestedPageSize, final int requestedPage);
->>>>>>> 5720353d
 	boolean supports(final Class type);
 }