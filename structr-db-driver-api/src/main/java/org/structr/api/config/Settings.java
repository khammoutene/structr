/*
 * Copyright (C) 2010-2020 Structr GmbH
 *
 * This file is part of Structr <http://structr.org>.
 *
 * Structr is free software: you can redistribute it and/or modify
 * it under the terms of the GNU General Public License as
 * published by the Free Software Foundation, either version 3 of the
 * License, or (at your option) any later version.
 *
 * Structr is distributed in the hope that it will be useful,
 * but WITHOUT ANY WARRANTY; without even the implied warranty of
 * MERCHANTABILITY or FITNESS FOR A PARTICULAR PURPOSE.  See the
 * GNU General Public License for more details.
 *
 * You should have received a copy of the GNU General Public License
 * along with Structr.  If not, see <http://www.gnu.org/licenses/>.
 */
package org.structr.api.config;

import java.io.File;
import java.io.IOException;
import java.util.ArrayList;
import java.util.Arrays;
import java.util.Collection;
import java.util.Iterator;
import java.util.LinkedHashMap;
import java.util.LinkedHashSet;
import java.util.Map;
import java.util.Properties;
import java.util.Set;
import org.apache.commons.configuration.ConfigurationException;
import org.apache.commons.configuration.PropertiesConfiguration;
import org.apache.commons.lang3.StringUtils;

/**
 * The Structr configuration settings.
 */
public class Settings {

	public static final String DEFAULT_DATABASE_DRIVER        = "org.structr.memory.MemoryDatabaseService";
	public static final String MAINTENANCE_PREFIX             = "maintenance";

	private static final Map<String, Setting> settings        = new LinkedHashMap<>();
	private static final Map<String, SettingsGroup> groups    = new LinkedHashMap<>();

	public static final SettingsGroup generalGroup            = new SettingsGroup("general",     "General Settings");
	public static final SettingsGroup serverGroup             = new SettingsGroup("server",      "Server Settings");
	public static final SettingsGroup databaseGroup           = new SettingsGroup("database",    "Database Configuration");
	public static final SettingsGroup applicationGroup        = new SettingsGroup("application", "Application Configuration");
	public static final SettingsGroup smtpGroup               = new SettingsGroup("smtp",        "Mail Configuration");
	public static final SettingsGroup advancedGroup           = new SettingsGroup("advanced",    "Advanced Settings");
	public static final SettingsGroup servletsGroup           = new SettingsGroup("servlets",    "Servlets");
	public static final SettingsGroup cronGroup               = new SettingsGroup("cron",        "Cron Jobs");
	public static final SettingsGroup securityGroup           = new SettingsGroup("security",    "Security Settings");
	public static final SettingsGroup oauthGroup              = new SettingsGroup("oauth",       "OAuth Settings");
	public static final SettingsGroup ldapGroup               = new SettingsGroup("ldap",        "LDAP Settings");
	public static final SettingsGroup miscGroup               = new SettingsGroup("misc",        "Miscellaneous");

	// general settings
	public static final Setting<String> ReleasesIndexUrl        = new StringSetting(generalGroup,             "Application", "application.releases.index.url",   "https://structr.com/repositories/releases/org/structr/structr/index", "URL with release index (list of version strings for Structr releases)");
	public static final Setting<String> SnapshotsIndexUrl       = new StringSetting(generalGroup,             "Application", "application.snapshots.index.url",  "https://structr.com/repositories/snapshots/org/structr/structr/index", "URL with snapshot index (list of version strings for Structr unstable builds)");
	public static final Setting<String> ApplicationTitle        = new StringSetting(generalGroup,             "Application", "application.title",                "Structr", "The title of the application as shown in the log file. This entry exists for historical reasons and has no functional impact other than appearing in the log file.");
	public static final Setting<String> InstanceName            = new StringSetting(generalGroup,             "Application", "application.instance.name",        "", "The name of the Structr instance (displayed in the top right corner of structr-ui)");
	public static final Setting<String> InstanceStage           = new StringSetting(generalGroup,             "Application", "application.instance.stage",       "", "The stage of the Structr instance (displayed in the top right corner of structr-ui)");
	public static final Setting<String> MenuEntries             = new StringSetting(generalGroup,             "Application", "application.menu.main",            "Dashboard,Pages,Files,Security,Schema,Data", "Comma-separated list of main menu entries in structr-ui. Everything not in this list will be moved into a sub-menu.");
//	public static final Setting<Boolean> MaintenanceModeActive  = new BooleanSetting(generalGroup,            "Application", "application.maintenance.activate", false, "Causes Structr to enter maintenance mode");
	public static final Setting<String> BasePath                = new StringSetting(generalGroup,             "Paths",       "base.path",                        ".", "Path of the Structr working directory. All files will be located relative to this directory.");
	public static final Setting<String> TmpPath                 = new StringSetting(generalGroup,             "Paths",       "tmp.path",                         System.getProperty("java.io.tmpdir"), "Path to the temporary directory. Uses <code>java.io.tmpdir</code> by default");
	public static final Setting<String> DatabasePath            = new StringSetting(generalGroup,             "Paths",       "database.path",                    "db", "Path of the Neo4j db/ directory");
	public static final Setting<String> FilesPath               = new StringSetting(generalGroup,             "Paths",       "files.path",                       System.getProperty("user.dir").concat(File.separator + "files"), "Path to the Structr file storage folder");
	public static final Setting<String> ChangelogPath           = new StringSetting(generalGroup,             "Paths",       "changelog.path",                   System.getProperty("user.dir").concat(File.separator + "changelog"), "Path to the Structr changelog storage folder");
	public static final Setting<String> DataExchangePath        = new StringSetting(generalGroup,             "Paths",       "data.exchange.path",               "exchange" + File.separator, "IMPORTANT: Path is relative to base.path");
	public static final Setting<String> SnapshotsPath           = new StringSetting(generalGroup,             "Paths",       "snapshot.path",                    "snapshots" + File.separator, "IMPORTANT: Path is relative to base.path");
	public static final Setting<String> WebDataPath             = new StringSetting(generalGroup,             "Paths",       "data.webapp.path",                 "webapp-data" + File.separator, "IMPORTANT: Path is relative to base.path");
	public static final Setting<Boolean> LogSchemaOutput        = new BooleanSetting(generalGroup,            "Logging",     "NodeExtender.log",                 false, "Whether to write dynamically created Java code to the logfile, for debugging purposes.");
	public static final Setting<Boolean> LogSchemaErrors        = new BooleanSetting(generalGroup,            "Logging",     "NodeExtender.log.errors",          true);
	public static final Setting<Boolean> RequestLogging         = new BooleanSetting(generalGroup,            "Logging",     "log.requests",                     false);
	public static final Setting<Boolean> DebugLogging           = new BooleanSetting(generalGroup,            "Logging",     "log.debug",                        false, "Controls the behaviour of the debug() function. If disabled, the debug() function behaves like a NOP. If enabled, it behaves exactly like the log() function.");
	public static final Setting<Boolean> LogFunctionsStackTrace = new BooleanSetting(generalGroup,            "Logging",     "log.functions.stacktrace",         false, "If true, the full stacktrace is logged for exceptions in built-in functions.");
	public static final Setting<String> LogPrefix               = new StringSetting(generalGroup,             "Logging",     "log.prefix",                       "structr");
	public static final Setting<Boolean> LogJSExcpetionRequest  = new BooleanSetting(generalGroup,            "Logging",     "log.javascript.exception.request", false, "Adds path, queryString and parameterMap to JavaScript exceptions (if available)");
	public static final Setting<Boolean> SetupWizardCompleted   = new BooleanSetting(generalGroup,            "hidden",      "setup.wizard.completed",           false);
	public static final Setting<String> Configuration           = new StringSetting(generalGroup,             "hidden",      "configuration.provider",           "org.structr.module.JarConfigurationProvider", "Fully-qualified class name of a Java class in the current class path that implements the <code>org.structr.schema.ConfigurationProvider</code> interface.");
	public static final StringMultiChoiceSetting Services       = new StringMultiChoiceSetting(generalGroup,  "Services",    "configured.services",              "NodeService SchemaService AgentService CronService HttpService", "Services that are listed in this configuration key will be started when Structr starts.");
	public static final Setting<Integer> ServicesStartTimeout   = new IntegerSetting(generalGroup,            "Services",    "services.start.timeout",           30);
	public static final Setting<Integer> ServicesStartRetries   = new IntegerSetting(generalGroup,            "Services",    "services.start.retries",           10);

	public static final Setting<Integer> NodeServiceStartTimeout = new IntegerSetting(generalGroup,  "Services",    "nodeservice.start.timeout",     30);
	public static final Setting<Integer> NodeServiceStartRetries = new IntegerSetting(generalGroup,  "Services",    "nodeservice.start.retries",     3);

	// server settings
	public static final Setting<String> ApplicationHost       = new StringSetting(serverGroup,  "Interfaces", "application.host",              "0.0.0.0", "The listen address of the Structr server");
	public static final Setting<Integer> HttpPort             = new IntegerSetting(serverGroup, "Interfaces", "application.http.port",         8082, "HTTP port the Structr server will listen on");
	public static final Setting<Integer> HttpsPort            = new IntegerSetting(serverGroup, "Interfaces", "application.https.port",        8083, "HTTPS port the Structr server will listen on (if SSL is enabled)");
	public static final Setting<Integer> SshPort              = new IntegerSetting(serverGroup, "Interfaces", "application.ssh.port",          8022, "SSH port the Structr server will listen on (if SSHService is enabled)");
	public static final Setting<Integer> FtpPort              = new IntegerSetting(serverGroup, "Interfaces", "application.ftp.port",          8021, "FTP port the Structr server will listen on (if FtpService is enabled)");
	public static final Setting<Boolean> HttpsEnabled         = new BooleanSetting(serverGroup, "Interfaces", "application.https.enabled",     false, "Whether SSL is enabled");
	public static final Setting<String> KeystorePath          = new StringSetting(serverGroup,  "Interfaces", "application.keystore.path",     "", "The path to the JKS keystore containing the SSL certificate");
	public static final Setting<String> KeystorePassword      = new StringSetting(serverGroup,  "Interfaces", "application.keystore.password", "", "The password for the JKS keystore");
	public static final Setting<String> RestPath              = new StringSetting(serverGroup,  "hidden",     "application.rest.path",         "/structr/rest", "Defines the URL path of the Structr REST server. Should not be changed because it is hard-coded in many parts of the application.");
	public static final Setting<String> BaseUrlOverride       = new StringSetting(serverGroup,  "Interfaces", "application.baseurl.override",  "", "Overrides the baseUrl that can be used to prefix links to local web resources. By default, the value is assembled from the protocol, hostname and port of the server instance Structr is running on");

	public static final Setting<Integer> MaintenanceHttpPort          = new IntegerSetting(serverGroup, "Maintenance", MAINTENANCE_PREFIX + "." + HttpPort.getKey(),         8182, "HTTP port the Structr server will listen on in maintenance mode");
	public static final Setting<Integer> MaintenanceHttpsPort         = new IntegerSetting(serverGroup, "Maintenance", MAINTENANCE_PREFIX + "." + HttpsPort.getKey(),        8183, "HTTPS port the Structr server will listen on (if SSL is enabled) in maintenance mode");
	public static final Setting<Integer> MaintenanceSshPort           = new IntegerSetting(serverGroup, "Maintenance", MAINTENANCE_PREFIX + "." + SshPort.getKey(),          8122, "SSH port the Structr server will listen on (if SSHService is enabled) in maintenance mode");
	public static final Setting<Integer> MaintenanceFtpPort           = new IntegerSetting(serverGroup, "Maintenance", MAINTENANCE_PREFIX + "." + FtpPort.getKey(),          8121, "FTP port the Structr server will listen on (if FtpService is enabled) in maintenance mode");
	public static final Setting<String> MaintenanceResourcePath       = new StringSetting(serverGroup, "Maintenance", MAINTENANCE_PREFIX + ".resource.path",                 "", "The local folder for static resources served in maintenance mode. If no path is provided the a default maintenance page with customizable text is shown in maintenance mode.");
	public static final Setting<String> MaintenanceMessage            = new StringSetting(serverGroup, "Maintenance", MAINTENANCE_PREFIX + ".message",                       "The server is undergoing maintenance. It will be available again shortly.", "Text for default maintenance page.");
	public static final Setting<Boolean> MaintenanceModeEnabled       = new BooleanSetting(serverGroup, "hidden", MAINTENANCE_PREFIX + ".enabled",                           false, "Enables maintenance mode where all ports can be changed to prevent users from accessing the application during maintenance.");

	// HTTP service settings
	public static final Setting<String> ResourceHandlers         = new StringSetting(serverGroup,  "hidden",        "httpservice.resourcehandlers",         "StructrUiHandler", "This handler is needed to serve static files with the built-in Jetty container.");
	public static final Setting<String> LifecycleListeners       = new StringSetting(serverGroup,  "hidden",        "httpservice.lifecycle.listeners",      "");
	public static final Setting<Boolean> GzipCompression         = new BooleanSetting(serverGroup, "HTTP Settings", "httpservice.gzip.enabled",             true,  "Use GZIP compression for HTTP transfers");
	public static final Setting<Boolean> Async                   = new BooleanSetting(serverGroup, "HTTP Settings", "httpservice.async",                    true,  "Whether the HttpServices uses asynchronous request handling. Disable this option if you encounter problems with HTTP responses.");
	public static final Setting<Boolean> JsonIndentation         = new BooleanSetting(serverGroup, "HTTP Settings", "json.indentation",                     true,  "Whether JSON output should be indented (beautified) or compacted");
	public static final Setting<Boolean> HtmlIndentation         = new BooleanSetting(serverGroup, "HTTP Settings", "html.indentation",                     true,  "Whether the page source should be indented (beautified) or compacted. Note: Does not work for template/content nodes which contain raw HTML");
	public static final Setting<Boolean> WsIndentation           = new BooleanSetting(serverGroup, "HTTP Settings", "ws.indentation",                       false, "Prettyprints websocket responses if set to true.");
	public static final Setting<Integer> SessionTimeout          = new IntegerSetting(serverGroup, "HTTP Settings", "application.session.timeout",          1800,  "The session timeout for HTTP sessions. Unit is seconds. Default is 1800.");
	public static final Setting<Integer> MaxSessionsPerUser      = new IntegerSetting(serverGroup, "HTTP Settings", "application.session.max.number",       -1,    "The maximum number of active sessions per user. Default is -1 (unlimited).");
	public static final Setting<Boolean> ClearSessionsOnStartup  = new BooleanSetting(serverGroup, "HTTP Settings", "application.session.clear.onstartup",  false, "Clear all sessions on startup if set to true.");
	public static final Setting<Boolean> ClearSessionsOnShutdown = new BooleanSetting(serverGroup, "HTTP Settings", "application.session.clear.onshutdown", false, "Clear all sessions on shutdown if set to true.");

	public static final Setting<Boolean> ForceHttps             = new BooleanSetting(serverGroup, "HTTPS Settings", "httpservice.force.https",         		false, "Allows forcing HTTPS. (only works if HTTPS is active!)");
	public static final Setting<Boolean> HttpOnly               = new BooleanSetting(serverGroup, "HTTPS Settings", "httpservice.cookies.httponly",         	false, "Set HttpOnly to true for cookies. Please note that this will disable backend access!");
	public static final Setting<Boolean> dumpJettyStartupConfig = new BooleanSetting(serverGroup, "HTTPS Settings", "httpservice.log.jetty.startupconfig",  false);
	public static final Setting<String> excludedProtocols       = new StringSetting(serverGroup,  "HTTPS Settings", "httpservice.ssl.protocols.excluded",   "TLSv1,TLSv1.1");
	public static final Setting<String> includedProtocols       = new StringSetting(serverGroup,  "HTTPS Settings", "httpservice.ssl.protocols.included",   "TLSv1.2");
	public static final Setting<String> disabledCipherSuites    = new StringSetting(serverGroup,  "HTTPS Settings", "httpservice.ssl.ciphers.excluded",    	"");

	public static final Setting<String> AccessControlMaxAge           = new StringSetting(serverGroup, "CORS Settings", "access.control.max.age",           "3600", "Sets the value of the <code>Access-Control-Max-Age</code> header. Unit is seconds.");
	public static final Setting<String> AccessControlAllowMethods     = new StringSetting(serverGroup, "CORS Settings", "access.control.allow.methods",     "", "Sets the value of the <code>Access-Control-Allow-Methods</code> header. Comma-delimited list of the allowed HTTP request methods.");
	public static final Setting<String> AccessControlAllowHeaders     = new StringSetting(serverGroup, "CORS Settings", "access.control.allow.headers",     "", "Sets the value of the <code>Access-Control-Allow-Headers</code> header.");
	public static final Setting<String> AccessControlAllowCredentials = new StringSetting(serverGroup, "CORS Settings", "access.control.allow.credentials", "", "Sets the value of the <code>Access-Control-Allow-Credentials</code> header.");
	public static final Setting<String> AccessControlExposeHeaders    = new StringSetting(serverGroup, "CORS Settings", "access.control.expose.headers",    "", "Sets the value of the <code>Access-Control-Expose-Headers</code> header.");


	public static final Setting<String> UiHandlerContextPath        = new StringSetting(serverGroup,  "hidden", "structruihandler.contextpath",       "/structr", "Static resource handling configuration.");
	public static final Setting<Boolean> UiHandlerDirectoriesListed = new BooleanSetting(serverGroup, "hidden", "structruihandler.directorieslisted", false);
	public static final Setting<String> UiHandlerResourceBase       = new StringSetting(serverGroup,  "hidden", "structruihandler.resourcebase",      "src/main/resources/structr");
	public static final Setting<String> UiHandlerWelcomeFiles       = new StringSetting(serverGroup,  "hidden", "structruihandler.welcomefiles",      "index.html");

	// database settings
	public static final Setting<String> DatabaseAvailableConnections = new StringSetting(databaseGroup,  "hidden",                  "database.available.connections",   null);
	public static final Setting<String> DatabaseDriverMode           = new ChoiceSetting(databaseGroup,  "hidden",                  "database.driver.mode",             "embedded", Settings.getStringsAsSet("embedded", "remote"));
	public static final Setting<String> DatabaseDriver               = new StringSetting(databaseGroup,  "hidden",                  "database.driver",                  DEFAULT_DATABASE_DRIVER);
	public static final Setting<String> ConnectionName               = new StringSetting(databaseGroup,  "hidden",                  "database.connection.name",         "default");
	public static final Setting<String> SampleConnectionUrl          = new StringSetting(databaseGroup,  "hidden",                  "database.connection.url.sample",   "bolt://localhost:7687");
	public static final Setting<String> ConnectionUrl                = new StringSetting(databaseGroup,  "hidden",                  "database.connection.url",          "bolt://localhost:7688");
	public static final Setting<String> TestingConnectionUrl         = new StringSetting(databaseGroup,  "hidden",                  "testing.connection.url",           "bolt://localhost:7689");
	public static final Setting<String> ConnectionUser               = new StringSetting(databaseGroup,  "hidden",                  "database.connection.username",     "neo4j");
	public static final Setting<String> ConnectionPassword           = new StringSetting(databaseGroup,  "hidden",                  "database.connection.password",     "neo4j");
	public static final Setting<String> TenantIdentifier             = new StringSetting(databaseGroup,  "hidden",                  "database.tenant.identifier",       "");
	public static final Setting<Integer> RelationshipCacheSize       = new IntegerSetting(databaseGroup, "Caching",                 "database.cache.relationship.size", 500000);
	public static final Setting<Integer> NodeCacheSize               = new IntegerSetting(databaseGroup, "Caching",                 "database.cache.node.size",         100000, "Size of the database driver node cache");
	public static final Setting<Integer> UuidCacheSize               = new IntegerSetting(databaseGroup, "hidden",                  "database.cache.uuid.size",         1000000, "Size of the database driver relationship cache");
	public static final Setting<Boolean> ForceResultStreaming        = new BooleanSetting(databaseGroup, "Result Streaming",        "database.result.lazy",             false, "Forces Structr to use lazy evaluation for relationship queries");
	public static final Setting<Boolean> CypherDebugLogging          = new BooleanSetting(databaseGroup, "Debugging",               "log.cypher.debug",                 false, "Turns on debug logging for the generated Cypher queries");
	public static final Setting<Boolean> CypherDebugLoggingPing      = new BooleanSetting(databaseGroup, "Debugging",               "log.cypher.debug.ping",            false, "Turns on debug logging for the generated Cypher queries of the websocket PING command. Can only be used in conjunction with log.cypher.debug");
	public static final Setting<Boolean> SyncDebugging               = new BooleanSetting(databaseGroup, "Sync debugging",          "sync.debug",                       false);
	public static final Setting<Integer> ResultCountSoftLimit        = new IntegerSetting(databaseGroup, "Soft result count limit", "database.result.softlimit",        10_000, "Soft result count limit for a single query (can be overridden by pageSize)");
	public static final Setting<Integer> FetchSize                   = new IntegerSetting(databaseGroup, "Result fetch size",       "database.result.fetchsize",        100_000, "Number of database records to fetch per batch when fetching large results");

	// application settings
	public static final Setting<Boolean> ChangelogEnabled         = new BooleanSetting(applicationGroup, "Changelog",    "application.changelog.enabled",               false, "Turns on logging of changes to nodes and relationships");
	public static final Setting<Boolean> UserChangelogEnabled     = new BooleanSetting(applicationGroup, "Changelog",    "application.changelog.user_centric.enabled",  false, "Turns on user-centric logging of what a user changed/created/deleted");
	public static final Setting<Boolean> FilesystemEnabled        = new BooleanSetting(applicationGroup, "Filesystem",   "application.filesystem.enabled",              false, "If enabled, Structr will create a separate home directory for each user. See Filesystem for more information.");
	public static final Setting<Boolean> UniquePaths              = new BooleanSetting(applicationGroup, "Filesystem",   "application.filesystem.unique.paths",         true,  "If enabled, Structr will not allow files of the same name in the same folder.");
	public static final Setting<String> DefaultChecksums          = new StringSetting(applicationGroup,  "Filesystem",   "application.filesystem.checksums.default",    "",    "List of checksums to be calculated on file creation by default.");
	public static final Setting<Boolean> IndexingEnabled          = new BooleanSetting(applicationGroup, "Filesystem",   "application.filesystem.indexing.enabled",     true,  "Whether indexing is enabled globally (can be controlled separately for each file)");
	public static final Setting<Integer> IndexingMaxFileSize      = new IntegerSetting(applicationGroup, "Filesystem",   "application.filesystem.indexing.maxsize",     10,    "Maximum size (MB) of a file to be indexed");
	public static final Setting<Integer> IndexingLimit            = new IntegerSetting(applicationGroup, "Filesystem",   "application.filesystem.indexing.limit",       50000, "Maximum number of words to be indexed per file.");
	public static final Setting<Integer> IndexingMinLength        = new IntegerSetting(applicationGroup, "Filesystem",   "application.filesystem.indexing.minlength",   3,     "Minimum length of words to be indexed");
	public static final Setting<Integer> IndexingMaxLength        = new IntegerSetting(applicationGroup, "Filesystem",   "application.filesystem.indexing.maxlength",   30,    "Maximum length of words to be indexed");
	public static final Setting<Boolean> FollowSymlinks           = new BooleanSetting(applicationGroup, "Filesystem",   "application.filesystem.mount.followsymlinks", true);
	public static final Setting<String> DefaultUploadFolder       = new StringSetting(applicationGroup,  "Filesystem",   "application.uploads.folder",                  "", "The default path for files uploaded via the UploadServlet (available from Structr 2.1+)");

	public static final Setting<String> HttpProxyUrl              = new StringSetting(applicationGroup,  "Proxy",        "application.proxy.http.url",                  "");
	public static final Setting<String> HttpProxyUser             = new StringSetting(applicationGroup,  "Proxy",        "application.proxy.http.username",             "");
	public static final Setting<String> HttpProxyPassword         = new StringSetting(applicationGroup,  "Proxy",        "application.proxy.http.password",             "");

	public static final Setting<Integer> HttpConnectionRequestTimeout = new IntegerSetting(applicationGroup, "Outgoing Connection Timeouts",   "application.httphelper.timeouts.connectionrequest",   60,    "Applies when making outgoing connections. Returns the timeout in <b>seconds</b> used when requesting a connection from the connection manager. A timeout value of zero is interpreted as an infinite timeout.");
	public static final Setting<Integer> HttpConnectTimeout           = new IntegerSetting(applicationGroup, "Outgoing Connection Timeouts",   "application.httphelper.timeouts.connect",             60,    "Applies when making outgoing connections. Determines the timeout in <b>seconds</b> until a connection is established. A timeout value of zero is interpreted as an infinite timeout.");
	public static final Setting<Integer> HttpSocketTimeout            = new IntegerSetting(applicationGroup, "Outgoing Connection Timeouts",   "application.httphelper.timeouts.socket",             600,    "Applies when making outgoing connections. Defines the socket timeout in <b>seconds</b>, which is the timeout for waiting for data or, put differently, a maximum period inactivity between two consecutive data packets. A timeout value of zero is interpreted as an infinite timeout.");

	public static final Setting<Boolean> SchemaAutoMigration      = new BooleanSetting(applicationGroup, "Schema",       "application.schema.automigration",            false, "Enable automatic migration of schema information between versions (if possible -- may delete schema nodes)");
	public static final Setting<Boolean> AllowUnknownPropertyKeys = new BooleanSetting(applicationGroup, "Schema",       "application.schema.allowunknownkeys",         false, "Enables get() and set() built-in functions to use property keys that are not defined in the schema.");
	public static final Setting<Boolean> logMissingLocalizations  = new BooleanSetting(applicationGroup, "Localization", "application.localization.logmissing",         false, "Turns on logging for requested but non-existing localizations.");
	public static final Setting<String> SchemaDeploymentFormat    = new ChoiceSetting(applicationGroup,  "Deployment",   "deployment.schema.format",                    "tree", Settings.getStringsAsSet("file", "tree"), "Configures how the schema is exported in a deployment export. <code>file</code> exports the schema as a single file. <code>tree</code> exports the schema as a tree where methods/function properties are written to single files in a tree structure.");
	public static final Setting<String> GlobalSecret              = new StringSetting(applicationGroup,  "Encryption",   "application.encryption.secret",               null,   "Sets the global secret for encrypted string properties. Using this configuration setting is one of several possible ways to set the secret, and it is not recommended for production environments because the key can easily be read by an attacker with scripting access.");

	public static final Setting<Boolean> CallbacksOnLogout      = new BooleanSetting(applicationGroup, "Login/Logout behavior",   "callbacks.logout.onsave",       false, "Setting this to true enables the execution of the User.onSave method when a user logs out. Disabled by default because the global login handler onStructrLogout would be the right place for such functionality.");
	public static final Setting<Boolean> CallbacksOnLogin       = new BooleanSetting(applicationGroup, "Login/Logout behavior",   "callbacks.login.onsave",      false, "Setting this to true enables the execution of the User.onSave method for login actions. This will also trigger for failed login attempts and for two-factor authentication intermediate steps. Disabled by default because the global login handler onStructrLogin would be the right place for such functionality.");


	// mail settings
	public static final Setting<String> SmtpHost              = new StringSetting(smtpGroup,  "SMTP Settings", "smtp.host",         "localhost", "Address of the SMTP server used to send e-mails");
	public static final Setting<Integer> SmtpPort             = new IntegerSetting(smtpGroup, "SMTP Settings", "smtp.port",         25,          "SMTP server port to use when sending e-mails");
	public static final Setting<String> SmtpUser              = new StringSetting(smtpGroup,  "SMTP Settings", "smtp.user",         "");
	public static final Setting<String> SmtpPassword          = new StringSetting(smtpGroup,  "SMTP Settings", "smtp.password",     "");
	public static final Setting<Boolean> SmtpTlsEnabled       = new BooleanSetting(smtpGroup, "SMTP Settings", "smtp.tls.enabled",  true,        "Whether to use TLS when sending e-mails");
	public static final Setting<Boolean> SmtpTlsRequired      = new BooleanSetting(smtpGroup, "SMTP Settings", "smtp.tls.required", true,        "Whether TLS is required when sending e-mails");
	public static final Setting<Boolean> SmtpTesting          = new BooleanSetting(smtpGroup, "hidden",        "smtp.testing.only", false);

	// advanced settings
	public static final Setting<Boolean> JsonRedundancyReduction      = new BooleanSetting(advancedGroup, "JSON",   "json.redundancyreduction",       true);
	public static final Setting<Integer> JsonParallelizationThreshold = new IntegerSetting(advancedGroup, "JSON",   "json.parallelization.threshold", 100, "Collection size threshold for multi-threaded JSON generation");
	public static final Setting<Boolean> JsonLenient                  = new BooleanSetting(advancedGroup, "JSON",   "json.lenient",                   false, "Whether to use lenient serialization, e.g. allow to serialize NaN, -Infinity, Infinity instead of just returning null. Note: as long as Javascript doesn’t support NaN etc., most of the UI will be broken");
	public static final Setting<Boolean> ForceArrays                  = new BooleanSetting(advancedGroup, "JSON",   "json.output.forcearrays",        false);

	public static final Setting<String> GeocodingProvider        = new StringSetting(advancedGroup,  "Geocoding",   "geocoding.provider",            "org.structr.common.geo.GoogleGeoCodingProvider", "Geocoding configuration");
	public static final Setting<String> GeocodingLanguage        = new StringSetting(advancedGroup,  "Geocoding",   "geocoding.language",            "de", "Geocoding configuration");
	public static final Setting<String> GeocodingApiKey          = new StringSetting(advancedGroup,  "Geocoding",   "geocoding.apikey",              "", "Geocoding configuration");
	public static final Setting<String> DefaultDateFormat        = new StringSetting(advancedGroup,  "Date Format", "dateproperty.defaultformat",    "yyyy-MM-dd'T'HH:mm:ssZ", "Default ISO8601 date format pattern");
	public static final Setting<Boolean> InheritanceDetection    = new BooleanSetting(advancedGroup, "hidden",      "importer.inheritancedetection", true);
	public static final Setting<Boolean> CmisEnabled             = new BooleanSetting(advancedGroup, "hidden",      "cmis.enabled",                  false);

	// servlets
	public static final StringMultiChoiceSetting Servlets     = new StringMultiChoiceSetting(servletsGroup, "General", "httpservice.servlets",
		"JsonRestServlet HtmlServlet WebSocketServlet CsvServlet UploadServlet ProxyServlet GraphQLServlet DeploymentServlet LoginServlet LogoutServlet HealthCheckServlet",
		Settings.getStringsAsSet("JsonRestServlet", "HtmlServlet", "WebSocketServlet", "CsvServlet", "UploadServlet", "ProxyServlet", "GraphQLServlet", "DeploymentServlet", "FlowServlet", "LoginServlet", "LogoutServlet", "EventSourceServlet", "HealthCheckServlet"),
		"Servlets that are listed in this configuration key will be available in the HttpService. Changes to this setting require a restart of the HttpService in the 'Services' tab.");

	public static final Setting<Boolean> ConfigServletEnabled = new BooleanSetting(servletsGroup,  "ConfigServlet", "configservlet.enabled",             true, "Enables the config servlet (available under <code>http(s)://&lt;your-server&gt;/structr/config</code>)");

	public static final Setting<String> RestServletPath       = new StringSetting(servletsGroup,            "hidden", "jsonrestservlet.path",                         "/structr/rest/*", "URL pattern for REST server. Do not change unless you know what you are doing.");
	public static final Setting<String> RestServletClass      = new StringSetting(servletsGroup,            "hidden", "jsonrestservlet.class",                        "org.structr.rest.servlet.JsonRestServlet", "FQCN of servlet class to use in the REST server. Do not change unless you know what you are doing.");
	public static final Setting<String> RestAuthenticator     = new StringSetting(servletsGroup,            "hidden", "jsonrestservlet.authenticator",                "org.structr.web.auth.UiAuthenticator", "FQCN of authenticator class to use in the REST server. Do not change unless you know what you are doing.");
	public static final Setting<String> RestDefaultView       = new StringSetting(servletsGroup,            "JsonRestServlet", "jsonrestservlet.defaultview",                  "public", "Default view to use when no view is given in the URL");
	public static final Setting<Integer> RestOutputDepth      = new IntegerSetting(servletsGroup,           "JsonRestServlet", "jsonrestservlet.outputdepth",                  3, "Maximum nesting depth of JSON output");
	public static final Setting<String> RestResourceProvider  = new StringSetting(servletsGroup,            "hidden", "jsonrestservlet.resourceprovider",             "org.structr.web.common.UiResourceProvider", "FQCN of resource provider class to use in the REST server. Do not change unless you know what you are doing.");
	public static final Setting<String> RestUserClass         = new StringSetting(servletsGroup,            "JsonRestServlet", "jsonrestservlet.user.class",                   "org.structr.dynamic.User", "User class that is instantiated when new users are created via the servlet");
	public static final Setting<Boolean> RestUserAutologin    = new BooleanSetting(servletsGroup,           "JsonRestServlet", "jsonrestservlet.user.autologin",               false, "Only works in conjunction with the jsonrestservlet.user.autocreate key. Will log in user after self registration.");
	public static final Setting<Boolean> RestUserAutocreate   = new BooleanSetting(servletsGroup,           "JsonRestServlet", "jsonrestservlet.user.autocreate",              false, "Enable this to support user self registration");
	public static final Setting<String> InputValidationMode   = new StringMultiChoiceSetting(servletsGroup, "JsonRestServlet", "jsonrestservlet.unknowninput.validation.mode", "ignore", new LinkedHashSet<>(Arrays.asList("accept", "warn", "ignore", "reject")), "Controls how Structr reacts to unknown keys in JSON input.");

	public static final Setting<String> FlowServletPath       = new StringSetting(servletsGroup,  "hidden", "flowservlet.path",             "/structr/flow/*", "The URI under which requests are accepted by the servlet. Needs to include a wildcard at the end.");
	public static final Setting<String> FlowServletClass      = new StringSetting(servletsGroup,  "hidden", "flowservlet.class",            "org.structr.flow.servlet.FlowServlet");
	public static final Setting<String> FlowAuthenticator     = new StringSetting(servletsGroup,  "hidden", "flowservlet.authenticator",    "org.structr.web.auth.UiAuthenticator");
	public static final Setting<String> FlowDefaultView       = new StringSetting(servletsGroup,  "FlowServlet", "flowservlet.defaultview",      "public", "Default view to use when no view is given in the URL.");
	public static final Setting<Integer> FlowOutputDepth      = new IntegerSetting(servletsGroup, "FlowServlet", "flowservlet.outputdepth",      3, "Maximum nesting depth of JSON output.");
	public static final Setting<String> FlowResourceProvider  = new StringSetting(servletsGroup,  "hidden", "flowservlet.resourceprovider", "org.structr.web.common.UiResourceProvider");

	public static final Setting<String> HtmlServletPath           = new StringSetting(servletsGroup,  "hidden", "htmlservlet.path",                  "/structr/html/*", "URL pattern for HTTP server. Do not change unless you know what you are doing.");
	public static final Setting<String> HtmlServletClass          = new StringSetting(servletsGroup,  "hidden", "htmlservlet.class",                 "org.structr.web.servlet.HtmlServlet", "FQCN of servlet class to use for HTTP requests. Do not change unless you know what you are doing.");
	public static final Setting<String> HtmlAuthenticator         = new StringSetting(servletsGroup,  "hidden", "htmlservlet.authenticator",         "org.structr.web.auth.UiAuthenticator", "FQCN of authenticator class to use for HTTP requests. Do not change unless you know what you are doing.");
	public static final Setting<String> HtmlDefaultView           = new StringSetting(servletsGroup,  "HtmlServlet", "htmlservlet.defaultview",           "public", "Not used for HtmlServlet");
	public static final Setting<Integer> HtmlOutputDepth          = new IntegerSetting(servletsGroup, "HtmlServlet", "htmlservlet.outputdepth",           3, "Not used for HtmlServlet");
	public static final Setting<String> HtmlResourceProvider      = new StringSetting(servletsGroup,  "hidden", "htmlservlet.resourceprovider",      "org.structr.web.common.UiResourceProvider", "FQCN of resource provider class to use in the HTTP server. Do not change unless you know what you are doing.");
	public static final Setting<String> HtmlResolveProperties     = new StringSetting(servletsGroup,  "HtmlServlet", "htmlservlet.resolveproperties",     "AbstractNode.name", "Specifies the list of properties that are be used to resolve entities from URL paths.");
	public static final Setting<String> HtmlCustomResponseHeaders = new TextSetting(servletsGroup,    "HtmlServlet", "htmlservlet.customresponseheaders", "Strict-Transport-Security:max-age=60,X-Content-Type-Options:nosniff,X-Frame-Options:SAMEORIGIN,X-XSS-Protection:1;mode=block", "List of custom response headers that will be added to every HTTP response");

	public static final Setting<String> PdfServletPath           = new StringSetting(servletsGroup,  "hidden", "pdfservlet.path",                  "/structr/pdf/*", "The URI under which requests are accepted by the servlet. Needs to include a wildcard at the end.");
	public static final Setting<String> PdfServletClass          = new StringSetting(servletsGroup,  "hidden", "pdfservlet.class",                 "org.structr.pdf.servlet.PdfServlet");
	public static final Setting<String> PdfAuthenticator         = new StringSetting(servletsGroup,  "hidden", "pdfservlet.authenticator",         "org.structr.web.auth.UiAuthenticator");
	public static final Setting<String> PdfDefaultView           = new StringSetting(servletsGroup,  "PdfServlet", "pdfservlet.defaultview",           "public", "Default view to use when no view is given in the URL.");
	public static final Setting<Integer> PdfOutputDepth          = new IntegerSetting(servletsGroup, "PdfServlet", "pdfservlet.outputdepth",           3, "Maximum nesting depth of JSON output.");
	public static final Setting<String> PdfResourceProvider      = new StringSetting(servletsGroup,  "hidden", "pdfservlet.resourceprovider",      "org.structr.web.common.UiResourceProvider");
	public static final Setting<String> PdfResolveProperties     = new StringSetting(servletsGroup,  "PdfServlet", "pdfservlet.resolveproperties",     "AbstractNode.name", "Specifies the list of properties that are be used to resolve entities from URL paths.");
	public static final Setting<String> PdfCustomResponseHeaders = new TextSetting(servletsGroup,    "PdfServlet", "pdfservlet.customresponseheaders", "Strict-Transport-Security:max-age=60,X-Content-Type-Options:nosniff,X-Frame-Options:SAMEORIGIN,X-XSS-Protection:1;mode=block", "List of custom response headers that will be added to every HTTP response");

	public static final Setting<String> WebsocketServletPath       = new StringSetting(servletsGroup,  "hidden", "websocketservlet.path",              "/structr/ws/*", "URL pattern for WebSockets. Do not change unless you know what you are doing.");
	public static final Setting<String> WebsocketServletClass      = new StringSetting(servletsGroup,  "hidden", "websocketservlet.class",             "org.structr.websocket.servlet.WebSocketServlet", "FQCN of servlet class to use for WebSockets. Do not change unless you know what you are doing.");
	public static final Setting<String> WebsocketAuthenticator     = new StringSetting(servletsGroup,  "hidden", "websocketservlet.authenticator",     "org.structr.web.auth.UiAuthenticator", "FQCN of authenticator class to use for WebSockets. Do not change unless you know what you are doing.");
	public static final Setting<String> WebsocketDefaultView       = new StringSetting(servletsGroup,  "hidden", "websocketservlet.defaultview",       "public", "Unused");
	public static final Setting<Integer> WebsocketOutputDepth      = new IntegerSetting(servletsGroup, "WebSocketServlet", "websocketservlet.outputdepth",       3, "Maximum nesting depth of JSON output");
	public static final Setting<String> WebsocketResourceProvider  = new StringSetting(servletsGroup,  "hidden", "websocketservlet.resourceprovider",  "org.structr.web.common.UiResourceProvider", "FQCN of resource provider class to use with WebSockets. Do not change unless you know what you are doing.");
	public static final Setting<Boolean> WebsocketUserAutologin    = new BooleanSetting(servletsGroup, "hidden", "websocketservlet.user.autologin",    false, "Unused");
	public static final Setting<Boolean> WebsocketUserAutocreate   = new BooleanSetting(servletsGroup, "hidden", "websocketservlet.user.autocreate",   false, "Unused");

	public static final Setting<String> CsvServletPath       = new StringSetting(servletsGroup,  "hidden", "csvservlet.path",              "/structr/csv/*", "URL pattern for CSV output. Do not change unless you know what you are doing.");
	public static final Setting<String> CsvServletClass      = new StringSetting(servletsGroup,  "hidden", "csvservlet.class",             "org.structr.rest.servlet.CsvServlet", "Servlet class to use for CSV output. Do not change unless you know what you are doing.");
	public static final Setting<String> CsvAuthenticator     = new StringSetting(servletsGroup,  "hidden", "csvservlet.authenticator",     "org.structr.web.auth.UiAuthenticator", "FQCN of Authenticator class to use for CSV output. Do not change unless you know what you are doing.");
	public static final Setting<String> CsvDefaultView       = new StringSetting(servletsGroup,  "CsvServlet", "csvservlet.defaultview",       "public", "Default view to use when no view is given in the URL");
	public static final Setting<Integer> CsvOutputDepth      = new IntegerSetting(servletsGroup, "CsvServlet", "csvservlet.outputdepth",       3, "Maximum nesting depth of JSON output");
	public static final Setting<String> CsvResourceProvider  = new StringSetting(servletsGroup,  "hidden", "csvservlet.resourceprovider",  "org.structr.web.common.UiResourceProvider", "FQCN of resource provider class to use in the REST server. Do not change unless you know what you are doing.");
	public static final Setting<Boolean> CsvUserAutologin    = new BooleanSetting(servletsGroup, "hidden", "csvservlet.user.autologin",    false, "Unused");
	public static final Setting<Boolean> CsvUserAutocreate   = new BooleanSetting(servletsGroup, "hidden", "csvservlet.user.autocreate",   false, "Unused");
	public static final Setting<Boolean> CsvFrontendAccess   = new BooleanSetting(servletsGroup, "hidden", "csvservlet.frontendaccess",    false, "Unused");

	public static final Setting<String> UploadServletPath       = new StringSetting(servletsGroup,  "hidden", "uploadservlet.path",                  "/structr/upload", "URL pattern for file upload. Do not change unless you know what you are doing.");
	public static final Setting<String> UploadServletClass      = new StringSetting(servletsGroup,  "hidden", "uploadservlet.class",                 "org.structr.web.servlet.UploadServlet", "FQCN of servlet class to use for file upload. Do not change unless you know what you are doing.");
	public static final Setting<String> UploadAuthenticator     = new StringSetting(servletsGroup,  "hidden", "uploadservlet.authenticator",         "org.structr.web.auth.UiAuthenticator", "FQCN of authenticator class to use for file upload. Do not change unless you know what you are doing.");
	public static final Setting<String> UploadDefaultView       = new StringSetting(servletsGroup,  "UploadServlet", "uploadservlet.defaultview",           "public", "Default view to use when no view is given in the URL");
	public static final Setting<Integer> UploadOutputDepth      = new IntegerSetting(servletsGroup, "UploadServlet", "uploadservlet.outputdepth",           3, "Maximum nesting depth of JSON output");
	public static final Setting<String> UploadResourceProvider  = new StringSetting(servletsGroup,  "hidden", "uploadservlet.resourceprovider",      "org.structr.web.common.UiResourceProvider", "FQCN of resource provider class to use for file upload. Do not change unless you know what you are doing.	");
	public static final Setting<Boolean> UploadUserAutologin    = new BooleanSetting(servletsGroup, "hidden", "uploadservlet.user.autologin",        false, "Unused");
	public static final Setting<Boolean> UploadUserAutocreate   = new BooleanSetting(servletsGroup, "hidden", "uploadservlet.user.autocreate",       false, "Unused");
	public static final Setting<Boolean> UploadAllowAnonymous   = new BooleanSetting(servletsGroup, "UploadServlet", "uploadservlet.allowanonymousuploads", false, "Allows anonymous users to upload files.");
	public static final Setting<Integer> UploadMaxFileSize      = new IntegerSetting(servletsGroup, "UploadServlet", "uploadservlet.maxfilesize",           1000, "Maximum allowed file size for single file uploads. Unit is Megabytes");
	public static final Setting<Integer> UploadMaxRequestSize   = new IntegerSetting(servletsGroup, "UploadServlet", "uploadservlet.maxrequestsize",        1200, "Maximum allowed request size for single file uploads. Unit is Megabytes");

	public static final Setting<String> GraphQLServletPath       = new StringSetting(servletsGroup,  "hidden", "graphqlservlet.path",                  "/structr/graphql", "The URI under which requests are accepted by the servlet. Needs to include a wildcard at the end.");
	public static final Setting<String> GraphQLServletClass      = new StringSetting(servletsGroup,  "hidden", "graphqlservlet.class",                 "org.structr.rest.servlet.GraphQLServlet");
	public static final Setting<String> GraphQLAuthenticator     = new StringSetting(servletsGroup,  "hidden", "graphqlservlet.authenticator",         "org.structr.web.auth.UiAuthenticator");
	public static final Setting<String> GraphQLResourceProvider  = new StringSetting(servletsGroup,  "hidden", "graphqlservlet.resourceprovider",      "org.structr.web.common.UiResourceProvider");
	public static final Setting<String> GraphQLDefaultView       = new StringSetting(servletsGroup,  "GraphQLServlet", "graphqlservlet.defaultview",           "public", "Default view to use when no view is given in the URL.");
	public static final Setting<Integer> GraphQLOutputDepth      = new IntegerSetting(servletsGroup, "GraphQLServlet", "graphqlservlet.outputdepth",	   3, "Maximum nesting depth of JSON output.");

	public static final Setting<String> LoginServletPath       = new StringSetting(servletsGroup,  "hidden", "loginservlet.path",                  "/structr/login", "The URI under which requests are accepted by the servlet. Needs to include a wildcard at the end.");
	public static final Setting<String> LoginServletClass      = new StringSetting(servletsGroup,  "hidden", "loginservlet.class",                 "org.structr.web.servlet.LoginServlet");
	public static final Setting<String> LoginAuthenticator     = new StringSetting(servletsGroup,  "hidden", "loginservlet.authenticator",         "org.structr.web.auth.UiAuthenticator");
	public static final Setting<String> LoginResourceProvider  = new StringSetting(servletsGroup,  "hidden", "loginservlet.resourceprovider",      "org.structr.web.common.UiResourceProvider");
	public static final Setting<String> LoginDefaultView       = new StringSetting(servletsGroup,  "LoginServlet", "loginservlet.defaultview",           "public", "Default view to use when no view is given in the URL.");
	public static final Setting<Integer> LoginOutputDepth      = new IntegerSetting(servletsGroup, "LoginServlet", "loginservlet.outputdepth",	   3, "Maximum nesting depth of JSON output.");

	public static final Setting<String> LogoutServletPath       = new StringSetting(servletsGroup,  "hidden", "logoutservlet.path",                  "/structr/logout", "The URI under which requests are accepted by the servlet. Needs to include a wildcard at the end.");
	public static final Setting<String> LogoutServletClass      = new StringSetting(servletsGroup,  "hidden", "logoutservlet.class",                 "org.structr.web.servlet.LogoutServlet");
	public static final Setting<String> LogoutAuthenticator     = new StringSetting(servletsGroup,  "hidden", "logoutservlet.authenticator",         "org.structr.web.auth.UiAuthenticator");
	public static final Setting<String> LogoutResourceProvider  = new StringSetting(servletsGroup,  "hidden", "logoutservlet.resourceprovider",      "org.structr.web.common.UiResourceProvider");
	public static final Setting<String> LogoutDefaultView       = new StringSetting(servletsGroup,  "LogoutServlet", "logoutservlet.defaultview",           "public", "Default view to use when no view is given in the URL.");
	public static final Setting<Integer> LogoutOutputDepth      = new IntegerSetting(servletsGroup, "LogoutServlet", "logoutservlet.outputdepth",	   3, "Maximum nesting depth of JSON output.");

	public static final Setting<String> DeploymentServletPath                = new StringSetting(servletsGroup,  "hidden", "deploymentservlet.path",                      "/structr/deploy");
	public static final Setting<String> DeploymentServletClass               = new StringSetting(servletsGroup,  "hidden", "deploymentservlet.class",                     "org.structr.web.servlet.DeploymentServlet");
	public static final Setting<String> DeploymentAuthenticator              = new StringSetting(servletsGroup,  "hidden", "deploymentservlet.authenticator",             "org.structr.web.auth.UiAuthenticator");
	public static final Setting<String> DeploymentDefaultView                = new StringSetting(servletsGroup,  "hidden", "deploymentservlet.defaultview",               "public");
	public static final Setting<Integer> DeploymentOutputDepth               = new IntegerSetting(servletsGroup, "hidden", "deploymentservlet.outputdepth",               3);
	public static final Setting<String> DeploymentResourceProvider           = new StringSetting(servletsGroup,  "hidden", "deploymentservlet.resourceprovider",          "org.structr.web.common.UiResourceProvider");
	public static final Setting<Boolean> DeploymentUserAutologin             = new BooleanSetting(servletsGroup, "hidden", "deploymentservlet.user.autologin",            false);
	public static final Setting<Boolean> DeploymentUserAutocreate            = new BooleanSetting(servletsGroup, "hidden", "deploymentservlet.user.autocreate",           false);
	public static final Setting<Boolean> DeploymentAllowAnonymousDeployments = new BooleanSetting(servletsGroup, "DeploymentServlet", "deploymentservlet.allowanonymousdeployments", false, "Allow anonymous users to trigger a deployment process.");
	public static final Setting<Boolean> DeploymentAllowAnonymousUploads     = new BooleanSetting(servletsGroup, "DeploymentServlet", "deploymentservlet.allowanonymousuploads",     false, "Allow anonymous users to upload deployment files.");
	public static final Setting<Integer> DeploymentMaxFileSize               = new IntegerSetting(servletsGroup, "DeploymentServlet", "deploymentservlet.maxfilesize",               1000, "Maximum allowed file size for single file uploads. Unit is Megabytes.");
	public static final Setting<Integer> DeploymentMaxRequestSize            = new IntegerSetting(servletsGroup, "DeploymentServlet", "deploymentservlet.maxrequestsize",            1200, "Maximum allowed request size for single file uploads. Unit is Megabytes.");

	public static final Setting<String> ProxyServletPath       = new StringSetting(servletsGroup,  "hidden", "proxyservlet.path",                  "/structr/proxy");
	public static final Setting<String> ProxyServletClass      = new StringSetting(servletsGroup,  "hidden", "proxyservlet.class",                 "org.structr.web.servlet.ProxyServlet");
	public static final Setting<String> ProxyAuthenticator     = new StringSetting(servletsGroup,  "hidden", "proxyservlet.authenticator",         "org.structr.web.auth.UiAuthenticator");
	public static final Setting<String> ProxyDefaultView       = new StringSetting(servletsGroup,  "hidden", "proxyservlet.defaultview",           "public");
	public static final Setting<Integer> ProxyOutputDepth      = new IntegerSetting(servletsGroup, "hidden", "proxyservlet.outputdepth",           3);
	public static final Setting<String> ProxyResourceProvider  = new StringSetting(servletsGroup,  "hidden", "proxyservlet.resourceprovider",      "org.structr.web.common.UiResourceProvider");

	public static final Setting<String> EventSourceServletPath       = new StringSetting(servletsGroup,  "hidden", "eventsourceservlet.path",                  "/structr/EventSource");
	public static final Setting<String> EventSourceServletClass      = new StringSetting(servletsGroup,  "hidden", "eventsourceservlet.class",                 "org.structr.web.servlet.EventSourceServlet");
	public static final Setting<String> EventSourceAuthenticator     = new StringSetting(servletsGroup,  "hidden", "eventsourceservlet.authenticator",         "org.structr.web.auth.UiAuthenticator");
	public static final Setting<String> EventSourceResourceProvider  = new StringSetting(servletsGroup,  "hidden", "eventsourceservlet.resourceprovider",      "org.structr.web.common.UiResourceProvider");
	public static final Setting<String> EventSourceDefaultView       = new StringSetting(servletsGroup,  "hidden", "eventsourceservlet.defaultview",           "public");
	public static final Setting<Integer> EventSourceOutputDepth      = new IntegerSetting(servletsGroup, "hidden", "eventsourceservlet.outputdepth",	   1);

	public static final Setting<String> HealthCheckServletPath       = new StringSetting(servletsGroup,  "hidden", "healthcheckservlet.path",                  "/structr/health");
	public static final Setting<String> HealthCheckServletClass      = new StringSetting(servletsGroup,  "hidden", "healthcheckservlet.class",                 "org.structr.rest.servlet.HealthCheckServlet");
	public static final Setting<String> HealthCheckAuthenticator     = new StringSetting(servletsGroup,  "hidden", "healthcheckservlet.authenticator",         "org.structr.web.auth.UiAuthenticator");
	public static final Setting<String> HealthCheckResourceProvider  = new StringSetting(servletsGroup,  "hidden", "healthcheckservlet.resourceprovider",      "org.structr.web.common.UiResourceProvider");
	public static final Setting<String> HealthCheckDefaultView       = new StringSetting(servletsGroup,  "hidden", "healthcheckservlet.defaultview",           "public");
	public static final Setting<Integer> HealthCheckOutputDepth      = new IntegerSetting(servletsGroup, "hidden", "healthcheckservlet.outputdepth",           1);
	public static final Setting<String> HealthCheckWhitelist         = new StringSetting(servletsGroup,  "HealthCheckServlet", "healthcheckservlet.whitelist",              "127.0.0.1, localhost, ::1", "IP addresses in this list are allowed to access the health check endpoint at /structr/health.");

	// cron settings
	public static final Setting<String> CronTasks                   = new StringSetting(cronGroup,  "", "CronService.tasks", "", "List with cron task configurations");
	public static final Setting<Boolean> CronAllowParallelExecution = new BooleanSetting(cronGroup,  "", "CronService.allowparallelexecution", false, "Enables the parallel execution of *the same* cron job. This can happen if the method runs longer than the defined cron interval. As thisand could possibly create problems the default is false.");

	//security settings
	public static final Setting<String> SuperUserName                  = new StringSetting(securityGroup,     "Superuser",            "superuser.username",                    "superadmin", "Name of the superuser");
	public static final Setting<String> SuperUserPassword              = new PasswordSetting(securityGroup,   "Superuser",            "superuser.password",                    null, "Password of the superuser");
	public static final Setting<Integer> ResolutionDepth               = new IntegerSetting(applicationGroup, "Application Security", "application.security.resolution.depth", 5);
	public static final Setting<String> OwnerlessNodes                 = new StringSetting(applicationGroup,  "Application Security", "application.security.ownerless.nodes",  "read", "The permission level for users on nodes without an owner. One or more of: <code>read, write, delete, accessControl</code>");
	public static final Setting<Boolean> XMLParserSecurity             = new BooleanSetting(applicationGroup, "Application Security", "application.xml.parser.security", true, "Enables various security measures for XML parsing to prevent exploits.");

	public static final Setting<Integer> TwoFactorLevel                = new IntegerChoiceSetting(securityGroup, "Two Factor Authentication", "security.twofactorauthentication.level",                1,             Settings.getTwoFactorSettingOptions());
	public static final Setting<String> TwoFactorIssuer                = new StringSetting(securityGroup,        "Two Factor Authentication", "security.twofactorauthentication.issuer",               "Structr",     "Must be URL-compliant in order to scan the created QR code");
	public static final Setting<String> TwoFactorAlgorithm             = new ChoiceSetting(securityGroup,        "Two Factor Authentication", "security.twofactorauthentication.algorithm",            "SHA1",        Settings.getStringsAsSet("SHA1", "SHA256", "SHA512"), "Respected by the most recent Google Authenticator implementations. <i>Warning: Changing this setting after users are already confirmed will effectively lock them out. Set [User].twoFactorConfirmed to false to show them a new QR code.</i>");
	public static final Setting<Integer> TwoFactorDigits               = new IntegerChoiceSetting(securityGroup, "Two Factor Authentication", "security.twofactorauthentication.digits",               6,             Settings.getTwoFactorDigitsOptions(), "Respected by the most recent Google Authenticator implementations. <i>Warning: Changing this setting after users are already confirmed may lock them out. Set [User].twoFactorConfirmed to false to show them a new QR code.</i>");
	public static final Setting<Integer> TwoFactorPeriod               = new IntegerSetting(securityGroup,       "Two Factor Authentication", "security.twofactorauthentication.period",               30,            "Defines the period that a TOTP code will be valid for, in seconds.<br>Respected by the most recent Google Authenticator implementations. <i>Warning: Changing this setting after users are already confirmed will effectively lock them out. Set [User].twoFactorConfirmed to false to show them a new QR code.</i>");
	public static final Setting<Integer> TwoFactorLoginTimeout         = new IntegerSetting(securityGroup,       "Two Factor Authentication", "security.twofactorauthentication.logintimeout",         30,            "Defines how long the two-factor login time window in seconds is. After entering the username and password the user has this amount of time to enter a two factor token before he has to re-authenticate via password");
	public static final Setting<String> TwoFactorLoginPage             = new StringSetting(securityGroup,        "Two Factor Authentication", "security.twofactorauthentication.loginpage",            "/twofactor",  "The application page where the user enters the current two factor token");
	public static final Setting<String> TwoFactorWhitelistedIPs        = new StringSetting(securityGroup,        "Two Factor Authentication", "security.twofactorauthentication.whitelistedips",       "",            "A comma-separated (,) list of IPs for which two factor authentication is disabled.");

	public static final Setting<Boolean> PasswordForceChange                 = new BooleanSetting(securityGroup, "Password Policy", "security.passwordpolicy.forcechange",                         false, "Indicates if a forced password change is active");
	public static final Setting<Boolean> PasswordClearSessionsOnChange       = new BooleanSetting(securityGroup, "Password Policy", "security.passwordpolicy.onchange.clearsessions",              false, "Clear all sessions of a user on password change.");
	public static final Setting<Integer> PasswordForceChangeDays             = new IntegerSetting(securityGroup, "Password Policy", "security.passwordpolicy.maxage",                              90,    "The number of days after which a user has to change his password");
	public static final Setting<Integer> PasswordForceChangeReminder         = new IntegerSetting(securityGroup, "Password Policy", "security.passwordpolicy.remindtime",                          14,    "The number of days (before the user must change the password) where a warning should be issued. (Has to be handled in application code)");
	public static final Setting<Integer> PasswordAttempts                    = new IntegerSetting(securityGroup, "Password Policy", "security.passwordpolicy.maxfailedattempts",                   4,     "The maximum number of failed login attempts before a user is blocked. (Can be disabled by setting to zero or a negative number)");
	public static final Setting<Boolean> PasswordResetFailedCounterOnPWReset = new BooleanSetting(securityGroup, "Password Policy", "security.passwordpolicy.resetFailedAttemptsOnPasswordReset",  true,  "Configures if resetting the users password also resets the failed login attempts counter");

<<<<<<< HEAD
	public static final Setting<String> RegistrationCustomUserClass               = new StringSetting(securityGroup,  "User Self Registration", "registration.customuserclass",              "", "Specifies a special user class to be used when creating new users.");
=======
	public static final Setting<Boolean> SSHPublicKeyOnly                    = new BooleanSetting(securityGroup, "SSH", "application.ssh.forcepublickey",    true, "Force use of public key authentication for SSH connections");

	public static final Setting<String> RegistrationCustomUserClass               = new StringSetting(securityGroup,  "User Self Registration", "registration.customuserclass",              "");

>>>>>>> 3bc2742d
	public static final Setting<Boolean> RegistrationAllowLoginBeforeConfirmation = new BooleanSetting(securityGroup, "User Self Registration", "registration.allowloginbeforeconfirmation", false, "Enables self-registered users to login without clicking the activation link in the registration email.");
	public static final Setting<String> RegistrationCustomAttributes              = new StringSetting(securityGroup,  "User Self Registration", "registration.customuserattributes",         "name", "Attributes the registering user is allowed to provide. All other attributes are discarded. (eMail is always allowed)");

	public static final Setting<Integer> ConfirmationKeyPasswordResetValidityPeriod = new IntegerSetting(securityGroup, "Confirmation Key Validity", "confirmationkey.passwordreset.validityperiod", 30,    "Validity period (in minutes) of the confirmation key generated when a user resets his password. Default is 30.");
	public static final Setting<Integer> ConfirmationKeyRegistrationValidityPeriod  = new IntegerSetting(securityGroup, "Confirmation Key Validity", "confirmationkey.registration.validityperiod",  2880,  "Validity period (in minutes) of the confirmation key generated during self registration. Default is 2 days (2880 minutes)");
	public static final Setting<Boolean> ConfirmationKeyValidWithoutTimestamp       = new BooleanSetting(securityGroup, "Confirmation Key Validity", "confirmationkey.validwithouttimestamp",        false, "How to interpret confirmation keys without a timestamp");

	public static final Setting<Integer> LetsEncryptWaitBeforeAuthorization         = new IntegerSetting(securityGroup,  "Let's Encrypt", "letsencrypt.wait", 300, "Wait for this amount of seconds before trying to authorize challenge. Default is 300 seconds (5 minutes).");
	public static final Setting<String> LetsEncryptChallengeType                    = new ChoiceSetting(securityGroup,   "Let's Encrypt", "letsencrypt.challenge.type", "http", Settings.getStringsAsSet("http", "dns"), "Challenge type for Let's Encrypt authorization. Possible values are 'http' and 'dns'.");
	public static final Setting<String> LetsEncryptDomains                          = new StringSetting(securityGroup,   "Let's Encrypt", "letsencrypt.domains", "", "Space-separated list of domains to fetch and update Let's Encrypt certificates for");
	public static final Setting<String> LetsEncryptProductionServerURL              = new StringSetting(securityGroup,   "Let's Encrypt", "letsencrypt.production.server.url", "acme://letsencrypt.org", "URL of Let's Encrypt server. Default is 'acme://letsencrypt.org'");
	public static final Setting<String> LetsEncryptStagingServerURL                 = new StringSetting(securityGroup,   "Let's Encrypt", "letsencrypt.staging.server.url", "acme://letsencrypt.org/staging", "URL of Let's Encrypt staging server for testing only. Default is 'acme://letsencrypt.org/staging'.");
	public static final Setting<String> LetsEncryptUserKeyFilename                  = new StringSetting(securityGroup,   "Let's Encrypt", "letsencrypt.user.key.filename", "user.key", "File name of the Let's Encrypt user key. Default is 'user.key'.");
	public static final Setting<String> LetsEncryptDomainKeyFilename                = new StringSetting(securityGroup,   "Let's Encrypt", "letsencrypt.domain.key.filename", "domain.key", "File name of the Let's Encrypt domain key. Default is 'domain.key'.");
	public static final Setting<String> LetsEncryptDomainCSRFileName                = new StringSetting(securityGroup,   "Let's Encrypt", "letsencrypt.domain.csr.filename", "domain.csr", "File name of the Let's Encrypt CSR. Default is 'domain.csr'.");
	public static final Setting<String> LetsEncryptDomainChainFilename              = new StringSetting(securityGroup,   "Let's Encrypt", "letsencrypt.domain.chain.filename", "domain-chain.crt", "File name of the Let's Encrypt domain chain. Default is 'domain-chain.crt'.");
	public static final Setting<Integer> LetsEncryptKeySize                         = new IntegerSetting(securityGroup,  "Let's Encrypt", "letsencrypt.key.size", 2048, "Encryption key length. Default is 2048.");


	// oauth settings
	public static final Setting<String> OAuthServers            = new StringSetting(oauthGroup, "General", "oauth.servers", "github twitter linkedin google facebook auth0", "Space-seperated List of available oauth services. Defaults to \"github twitter linkedin google facebook auth0\"");

	public static final Setting<String> OAuthGithubAuthLocation   = new StringSetting(oauthGroup, "GitHub", "oauth.github.authorization_location", "https://github.com/login/oauth/authorize", "URL of the authorization endpoint.");
	public static final Setting<String> OAuthGithubTokenLocation  = new StringSetting(oauthGroup, "GitHub", "oauth.github.token_location", "https://github.com/login/oauth/access_token", "URL of the token endpoint.");
	public static final Setting<String> OAuthGithubClientId       = new StringSetting(oauthGroup, "GitHub", "oauth.github.client_id", "", "Client ID used for oauth.");
	public static final Setting<String> OAuthGithubClientSecret   = new StringSetting(oauthGroup, "GitHub", "oauth.github.client_secret", "", "Client secret used for oauth");
	public static final Setting<String> OAuthGithubRedirectUri    = new StringSetting(oauthGroup, "GitHub", "oauth.github.redirect_uri", "/oauth/github/auth", "Structr endpoint for the service oauth authorization.");
	public static final Setting<String> OAuthGithubUserDetailsUri = new StringSetting(oauthGroup, "GitHub", "oauth.github.user_details_resource_uri", "https://api.github.com/user/emails", "Points to the user details endpoint of the service provider.");
	public static final Setting<String> OAuthGithubErrorUri       = new StringSetting(oauthGroup, "GitHub", "oauth.github.error_uri", "/login", "Structr redirects to this URI on unsuccessful authentication.");
	public static final Setting<String> OAuthGithubReturnUri      = new StringSetting(oauthGroup, "GitHub", "oauth.github.return_uri", "/", "Structr redirects to this URI on successful authentification.");
	public static final Setting<String> OAuthGithubScope          = new StringSetting(oauthGroup, "GitHub", "oauth.github.scope", "user:email", "Specifies the scope of the authentifcation. Defaults to \"user:email\".");

	public static final Setting<String> OAuthTwitterAuthLocation  = new StringSetting(oauthGroup, "Twitter", "oauth.twitter.authorization_location", "https://api.twitter.com/oauth/authorize", "URL of the authorization endpoint.");
	public static final Setting<String> OAuthTwitterTokenLocation = new StringSetting(oauthGroup, "Twitter", "oauth.twitter.token_location", "https://api.twitter.com/oauth/access_token", "URL of the token endpoint.");
	public static final Setting<String> OAuthTwitterClientId      = new StringSetting(oauthGroup, "Twitter", "oauth.twitter.client_id", "", "Client ID used for oauth.");
	public static final Setting<String> OAuthTwitterClientSecret  = new StringSetting(oauthGroup, "Twitter", "oauth.twitter.client_secret", "", "Client secret used for oauth");
	public static final Setting<String> OAuthTwitterRedirectUri   = new StringSetting(oauthGroup, "Twitter", "oauth.twitter.redirect_uri", "/oauth/twitter/auth", "Structr redirects to this URI on successful authentification.");
	public static final Setting<String> OAuthTwitterErrorUri      = new StringSetting(oauthGroup, "Twitter", "oauth.twitter.error_uri", "/login", "Structr redirects to this URI on unsuccessful authentication.");
	public static final Setting<String> OAuthTwitterReturnUri     = new StringSetting(oauthGroup, "Twitter", "oauth.twitter.return_uri", "/", "Structr redirects to this URI on successful authentification.");
	public static final Setting<String> OAuthTwitterScope         = new StringSetting(oauthGroup, "Twitter", "oauth.twitter.scope", "", "Specifies the scope of the authentifcation.");

	public static final Setting<String> OAuthLinkedInAuthLocation   = new StringSetting(oauthGroup, "LinkedIn", "oauth.linkedin.authorization_location", "https://www.linkedin.com/oauth/v2/authorization", "URL of the authorization endpoint.");
	public static final Setting<String> OAuthLinkedInTokenLocation  = new StringSetting(oauthGroup, "LinkedIn", "oauth.linkedin.token_location", "https://www.linkedin.com/oauth/v2/accessToken", "URL of the token endpoint.");
	public static final Setting<String> OAuthLinkedInClientId       = new StringSetting(oauthGroup, "LinkedIn", "oauth.linkedin.client_id", "", "Client ID used for oauth.");
	public static final Setting<String> OAuthLinkedInClientSecret   = new StringSetting(oauthGroup, "LinkedIn", "oauth.linkedin.client_secret", "", "Client secret used for oauth");
	public static final Setting<String> OAuthLinkedInRedirectUri    = new StringSetting(oauthGroup, "LinkedIn", "oauth.linkedin.redirect_uri", "/oauth/linkedin/auth", "Structr redirects to this URI on successful authentification.");
	public static final Setting<String> OAuthLinkedInUserDetailsUri = new StringSetting(oauthGroup, "LinkedIn", "oauth.linkedin.user_details_resource_uri", "https://api.linkedin.com/v2/emailAddress?q=members&projection=(elements*(handle~))", "Points to the user details endpoint of the service provider.");
	public static final Setting<String> OAuthLinkedInUserProfileUri = new StringSetting(oauthGroup, "LinkedIn", "oauth.linkedin.user_profile_resource_uri", "https://api.linkedin.com/v2/me", "Points to the user profile endpoint of the service provider.");
	public static final Setting<String> OAuthLinkedInErrorUri       = new StringSetting(oauthGroup, "LinkedIn", "oauth.linkedin.error_uri", "/login", "Structr redirects to this URI on unsuccessful authentication.");
	public static final Setting<String> OAuthLinkedInReturnUri      = new StringSetting(oauthGroup, "LinkedIn", "oauth.linkedin.return_uri", "/", "Structr redirects to this URI on successful authentification.");
	public static final Setting<String> OAuthLinkedInScope          = new StringSetting(oauthGroup, "LinkedIn", "oauth.linkedin.scope", "r_liteprofile r_emailaddress", "oauth.twitter.scope");

	public static final Setting<String> OAuthGoogleAuthLocation   = new StringSetting(oauthGroup, "Google", "oauth.google.authorization_location", "https://accounts.google.com/o/oauth2/auth", "URL of the authorization endpoint.");
	public static final Setting<String> OAuthGoogleTokenLocation  = new StringSetting(oauthGroup, "Google", "oauth.google.token_location", "https://accounts.google.com/o/oauth2/token", "URL of the token endpoint.");
	public static final Setting<String> OAuthGoogleClientId       = new StringSetting(oauthGroup, "Google", "oauth.google.client_id", "", "Client ID used for oauth.");
	public static final Setting<String> OAuthGoogleClientSecret   = new StringSetting(oauthGroup, "Google", "oauth.google.client_secret", "", "Client secret used for oauth");
	public static final Setting<String> OAuthGoogleRedirectUri    = new StringSetting(oauthGroup, "Google", "oauth.google.redirect_uri", "/oauth/google/auth", "Structr redirects to this URI on successful authentification.");
	public static final Setting<String> OAuthGoogleUserDetailsUri = new StringSetting(oauthGroup, "Google", "oauth.google.user_details_resource_uri", "https://www.googleapis.com/oauth2/v3/userinfo");
	public static final Setting<String> OAuthGoogleErrorUri       = new StringSetting(oauthGroup, "Google", "oauth.google.error_uri", "/login", "Structr redirects to this URI on unsuccessful authentication.");
	public static final Setting<String> OAuthGoogleReturnUri      = new StringSetting(oauthGroup, "Google", "oauth.google.return_uri", "/", "Structr redirects to this URI on successful authentification.");
	public static final Setting<String> OAuthGoogleScope          = new StringSetting(oauthGroup, "Google", "oauth.google.scope", "email", "Specifies the scope of the authentifcation.");

	public static final Setting<String> OAuthFacebookAuthLocation   = new StringSetting(oauthGroup, "Facebook", "oauth.facebook.authorization_location", "https://www.facebook.com/dialog/oauth", "URL of the authorization endpoint.");
	public static final Setting<String> OAuthFacebookTokenLocation  = new StringSetting(oauthGroup, "Facebook", "oauth.facebook.token_location", "https://graph.facebook.com/oauth/access_token", "URL of the token endpoint.");
	public static final Setting<String> OAuthFacebookClientId       = new StringSetting(oauthGroup, "Facebook", "oauth.facebook.client_id", "", "Client ID used for oauth.");
	public static final Setting<String> OAuthFacebookClientSecret   = new StringSetting(oauthGroup, "Facebook", "oauth.facebook.client_secret", "", "Client secret used for oauth");
	public static final Setting<String> OAuthFacebookRedirectUri    = new StringSetting(oauthGroup, "Facebook", "oauth.facebook.redirect_uri", "/oauth/facebook/auth", "Structr redirects to this URI on successful authentification.");
	public static final Setting<String> OAuthFacebookUserDetailsUri = new StringSetting(oauthGroup, "Facebook", "oauth.facebook.user_details_resource_uri", "https://graph.facebook.com/me?fields=id,name,email", "Points to the user details endpoint of the service provider.");
	public static final Setting<String> OAuthFacebookErrorUri       = new StringSetting(oauthGroup, "Facebook", "oauth.facebook.error_uri", "/login", "Structr redirects to this URI on unsuccessful authentication.");
	public static final Setting<String> OAuthFacebookReturnUri      = new StringSetting(oauthGroup, "Facebook", "oauth.facebook.return_uri", "/", "Structr redirects to this URI on successful authentification.");
	public static final Setting<String> OAuthFacebookScope          = new StringSetting(oauthGroup, "Facebook", "oauth.facebook.scope", "email", "Specifies the scope of the authentifcation.");

	public static final Setting<String> OAuthAuth0AuthLocation   = new StringSetting(oauthGroup, "Auth0", "oauth.auth0.authorization_location", "", "URL of the authorization endpoint.");
	public static final Setting<String> OAuthAuth0TokenLocation  = new StringSetting(oauthGroup, "Auth0", "oauth.auth0.token_location", "", "URL of the token endpoint.");
	public static final Setting<String> OAuthAuth0ClientId       = new StringSetting(oauthGroup, "Auth0", "oauth.auth0.client_id", "", "Client ID use for oauth.");
	public static final Setting<String> OAuthAuth0ClientSecret   = new StringSetting(oauthGroup, "Auth0", "oauth.auth0.client_secret", "", "Client secret used for oauth.");
	public static final Setting<String> OAuthAuth0RedirectUri    = new StringSetting(oauthGroup, "Auth0", "oauth.auth0.redirect_uri", "", "Structr redirects to this URI on successful authentification.");
	public static final Setting<String> OAuthAuth0UserDetailsUri = new StringSetting(oauthGroup, "Auth0", "oauth.auth0.user_details_resource_uri", "", "Points to the user details endpoint of the service provider.");
	public static final Setting<String> OAuthAuth0ErrorUri       = new StringSetting(oauthGroup, "Auth0", "oauth.auth0.error_uri", "", "Structr redirects to this URI on unsuccessful authentication.");
	public static final Setting<String> OAuthAuth0ReturnUri      = new StringSetting(oauthGroup, "Auth0", "oauth.auth0.return_uri", "", "Structr redirects to this URI on successful authentification.");
	public static final Setting<String> OAuthAuth0Scope          = new StringSetting(oauthGroup, "Auth0", "oauth.auth0.scope", "openid profile email", "Specifies the scope of the authentifcation.");

	// LDAP settings
	public static final Setting<String> LDAPHost            = new StringSetting(ldapGroup,  "General", "ldap.host", "localhost", "Address of the LDAP host.");
	public static final Setting<Integer> LDAPPort           = new IntegerSetting(ldapGroup, "General", "ldap.port", 389, "Port of the LDAP host.");
	public static final Setting<Integer> LDAPConnectTimeout = new IntegerSetting(ldapGroup, "General", "ldap.connecttimeout", 1000, "Connection timeout in milliseconds");
	public static final Setting<String> LDAPBindDN          = new StringSetting(ldapGroup,  "General", "ldap.binddn", "", "DN that is used to authenticate synchronization");
	public static final Setting<String> LDAPSecret          = new StringSetting(ldapGroup,  "General", "ldap.secret", "", "Used in conjunction with bind DN to handle authentication.");
	public static final Setting<Boolean> LDAPUseSSL         = new BooleanSetting(ldapGroup, "General", "ldap.usessl", false, "Enables SSL for the LDAP connection.");
	public static final Setting<String> LDAPScope           = new StringSetting(ldapGroup,  "General", "ldap.scope", "SUBTREE", "Specifies the LDAP scope. Defaults to \"SUBTREE\"");
	public static final Setting<String> LDAPPrimaryKey      = new StringSetting(ldapGroup,  "General", "ldap.primarykey", "dn", "Name of primary identification property of LDAP objects, must uniquely identify users and groups");
	public static final Setting<String> LDAPPropertyMapping = new StringSetting(ldapGroup,  "General", "ldap.propertymapping", "{ sn: name, email: eMail }", "Mapping from LDAP properties to Structr properties");
	public static final Setting<String> LDAPGroupNames      = new StringSetting(ldapGroup,  "General", "ldap.groupnames", "{ group: member, groupOfNames: member, groupOfUniqueNames: uniqueMember }", "LDAP objectclass tuples for group and member identification.");
	public static final Setting<Integer> LDAPUpdateInterval = new IntegerSetting(ldapGroup, "General", "ldap.updateinterval", 600, "Update interval for group synchronization in seconds.");

	// miscellaneous settings
	public static final Setting<String> PaymentPaypalMode      = new StringSetting(miscGroup,  "Payment Options", "paypal.mode",         "");
	public static final Setting<String> PaymentPaypalUsername  = new StringSetting(miscGroup,  "Payment Options", "paypal.username",     "");
	public static final Setting<String> PaymentPaypalPassword  = new StringSetting(miscGroup,  "Payment Options", "paypal.password",     "");
	public static final Setting<String> PaymentPaypalSignature = new StringSetting(miscGroup,  "Payment Options", "paypal.signature",    "");
	public static final Setting<String> PaymentPaypalRedirect  = new StringSetting(miscGroup,  "Payment Options", "paypal.redirect",     "");
	public static final Setting<String> PaymentStripeApiKey    = new StringSetting(miscGroup,  "Payment Options", "stripe.apikey",       "");

	public static Collection<SettingsGroup> getGroups() {
		return groups.values();
	}

	public static SettingsGroup getGroup(final String key) {
		return groups.get(key);
	}

	public static Collection<Setting> getSettings() {
		return settings.values();
	}

	public static <T> Setting<T> getSetting(final String... keys) {
		return settings.get(StringUtils.join(toLowerCase(keys), "."));
	}

	public static <T> Setting<T> getCaseSensitiveSetting(final String... keys) {
		return settings.get(StringUtils.join(keys, "."));
	}

	public static Setting<String> getStringSetting(final String... keys) {

		final String key        = StringUtils.join(toLowerCase(keys), ".");
		Setting<String> setting = settings.get(key);

		return setting;
	}

	public static Setting<String> getOrCreateStringSetting(final String... keys) {

		final String key        = StringUtils.join(toLowerCase(keys), ".");
		Setting<String> setting = settings.get(key);

		if (setting == null) {

			setting = new StringSetting(miscGroup, key, null);
		}

		return setting;
	}

	public static Setting<Integer> getIntegerSetting(final String... keys) {

		final String key        = StringUtils.join(toLowerCase(keys), ".");
		Setting<Integer> setting = settings.get(key);

		return setting;
	}

	public static Setting<Integer> getOrCreateIntegerSetting(final String... keys) {

		final String key        = StringUtils.join(toLowerCase(keys), ".");
		Setting<Integer> setting = settings.get(key);

		if (setting == null) {

			setting = new IntegerSetting(miscGroup, key, null);
		}

		return setting;
	}

	public static Setting<Boolean> getBooleanSetting(final String... keys) {

		final String key         = StringUtils.join(toLowerCase(keys), ".");
		Setting<Boolean> setting = settings.get(key);

		return setting;
	}

	public static Setting<Boolean> getOrCreateBooleanSetting(final String... keys) {

		final String key         = StringUtils.join(toLowerCase(keys), ".");
		Setting<Boolean> setting = settings.get(key);

		if (setting == null) {

			setting = new BooleanSetting(miscGroup, key, null);
		}

		return setting;
	}

	public static Setting<?> createSettingForValue(final SettingsGroup group, final String key, final String value) {
		return createSettingForValue(group, key, value, false);
	}

	public static Setting<?> createSettingForValue(final SettingsGroup group, final String key, final String value, final boolean forceString) {

		if (value != null && !forceString) {

			// try to determine property value type, string, integer or boolean?
			final String lowerCaseValue = value.toLowerCase();

			// boolean
			if ("true".equals(lowerCaseValue) || "false".equals(lowerCaseValue)) {

				final Setting<Boolean> setting = new BooleanSetting(group, key);
				setting.setIsDynamic(true);
				setting.updateKey(key);
				setting.setValue(Boolean.parseBoolean(value));

				return setting;
			}

			// integer
			if (Settings.isNumeric(value)) {

				final Setting<Integer> setting = new IntegerSetting(group, key);
				setting.setIsDynamic(true);
				setting.updateKey(key);
				setting.setValue(Integer.parseInt(value));

				return setting;
			}
		}

		final Setting<String> setting = new StringSetting(group, key);
		setting.setIsDynamic(true);
		setting.updateKey(key);
		setting.setValue(value);

		return setting;
	}

	public static void storeConfiguration(final String fileName) throws IOException {

		try {

			PropertiesConfiguration.setDefaultListDelimiter('\0');

			final PropertiesConfiguration config = new PropertiesConfiguration();

			// store settings
			for (final Setting setting : settings.values()) {

				// story only modified settings and the super user password
				if (setting.isModified() || "superuser.password".equals(setting.getKey())) {

					config.setProperty(setting.getKey(), setting.getValue());
				}
			}

			config.save(fileName);

		} catch (ConfigurationException ex) {
			System.err.println("Unable to store configuration: " + ex.getMessage());
		}

	}

	public static void loadConfiguration(final String fileName) {

		try {

			PropertiesConfiguration.setDefaultListDelimiter('\0');

			final PropertiesConfiguration config = new PropertiesConfiguration(fileName);
			final Iterator<String> keys          = config.getKeys();

			while (keys.hasNext()) {

				final String key   = keys.next();
				final String lcKey = key.toLowerCase();
				final String value = trim(config.getString(key));
				Setting<?> setting = Settings.getSetting(lcKey);

				if (setting != null && setting.isDynamic()) {

					// unregister dynamic settings so the type can change (and cronExpressions are put in correct group)
					setting.unregister();
					setting = null;
				}

				if (setting != null) {

					setting.fromString(value);

				} else {

					// unknown setting => dynamic

					SettingsGroup targetGroup = miscGroup;

					// put key in cron group if it contains ".cronExpression"
					if (key.contains(".cronExpression")) {
						targetGroup = cronGroup;
					}

					// create new StringSetting for unknown key
					Settings.createSettingForValue(targetGroup, key, value, key.contains(Settings.ConnectionPassword.getKey()));
				}
			}

		} catch (ConfigurationException ex) {
			System.err.println("Unable to load configuration: " + ex.getMessage());
		}
	}

	public static String trim(final String value) {
		return StringUtils.trim(value);
	}

	public static void trim(final Properties properties) {
		for (Object k : properties.keySet()) {
			properties.put(k, trim((String) properties.get(k)));
		}
	}

	public static <T>Setting<T> getSettingOrMaintenanceSetting(final Setting<T> setting) {

		return MaintenanceModeEnabled.getValue() ? setting.getPrefixedSetting(Settings.MAINTENANCE_PREFIX) : setting;
	}

	public static String getBasePath() {

		return checkPath(BasePath.getValue());
	}

	public static String getFullSettingPath(Setting<String> pathSetting) {

		return getBasePath() + checkPath(pathSetting.getValue());

	}

	private static String checkPath(final String path) {

		if (path.endsWith("/")) {
			return path;
		}

		return path + "/";
	}

	private static String[] toLowerCase(final String... input) {

		final ArrayList<String> lower = new ArrayList(input.length);

		for (final String i : input) {

			lower.add(i.toLowerCase());
		}

		return lower.toArray(new String[0]);
	}

	// ----- package methods -----
	static void registerGroup(final SettingsGroup group) {
		groups.put(group.getKey(), group);
	}

	static void registerSetting(final Setting setting) {

		final Setting oldSetting = settings.get(setting.getKey());

		if (oldSetting != null) {
			setting.setValue(oldSetting.getValue());
			oldSetting.unregister();
		}

		settings.put(setting.getKey(), setting);
	}

	static void unregisterSetting(final Setting setting) {
		settings.remove(setting.getKey());
	}


	public static Set<String> getStringsAsSet(final String... choices) {
		return new LinkedHashSet<>(Arrays.asList(choices));
	}

	public static Map<Integer, String> getTwoFactorSettingOptions() {
		final Map<Integer, String> options = new LinkedHashMap();
		options.put(0, "off");
		options.put(1, "optional");
		options.put(2, "forced");
		return options;
	}

	public static Map<Integer, String> getTwoFactorDigitsOptions() {
		final Map<Integer, String> options = new LinkedHashMap();
		options.put(6, "6 Digits");
		options.put(8, "8 Digits");
		return options;
	}

	public static boolean isNumeric(final String source) {

		try {

			final Integer value = Integer.parseInt(source);
			if (value.toString().equals(source)) {

				// value is not changed by parsing and toString()
				return true;
			}

		} catch (Throwable t) {}

		return false;
	}
}<|MERGE_RESOLUTION|>--- conflicted
+++ resolved
@@ -374,14 +374,10 @@
 	public static final Setting<Integer> PasswordAttempts                    = new IntegerSetting(securityGroup, "Password Policy", "security.passwordpolicy.maxfailedattempts",                   4,     "The maximum number of failed login attempts before a user is blocked. (Can be disabled by setting to zero or a negative number)");
 	public static final Setting<Boolean> PasswordResetFailedCounterOnPWReset = new BooleanSetting(securityGroup, "Password Policy", "security.passwordpolicy.resetFailedAttemptsOnPasswordReset",  true,  "Configures if resetting the users password also resets the failed login attempts counter");
 
-<<<<<<< HEAD
-	public static final Setting<String> RegistrationCustomUserClass               = new StringSetting(securityGroup,  "User Self Registration", "registration.customuserclass",              "", "Specifies a special user class to be used when creating new users.");
-=======
 	public static final Setting<Boolean> SSHPublicKeyOnly                    = new BooleanSetting(securityGroup, "SSH", "application.ssh.forcepublickey",    true, "Force use of public key authentication for SSH connections");
 
 	public static final Setting<String> RegistrationCustomUserClass               = new StringSetting(securityGroup,  "User Self Registration", "registration.customuserclass",              "");
 
->>>>>>> 3bc2742d
 	public static final Setting<Boolean> RegistrationAllowLoginBeforeConfirmation = new BooleanSetting(securityGroup, "User Self Registration", "registration.allowloginbeforeconfirmation", false, "Enables self-registered users to login without clicking the activation link in the registration email.");
 	public static final Setting<String> RegistrationCustomAttributes              = new StringSetting(securityGroup,  "User Self Registration", "registration.customuserattributes",         "name", "Attributes the registering user is allowed to provide. All other attributes are discarded. (eMail is always allowed)");
 
