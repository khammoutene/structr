/**
 * Copyright (C) 2010-2019 Structr GmbH
 *
 * This file is part of Structr <http://structr.org>.
 *
 * Structr is free software: you can redistribute it and/or modify
 * it under the terms of the GNU General Public License as
 * published by the Free Software Foundation, either version 3 of the
 * License, or (at your option) any later version.
 *
 * Structr is distributed in the hope that it will be useful,
 * but WITHOUT ANY WARRANTY; without even the implied warranty of
 * MERCHANTABILITY or FITNESS FOR A PARTICULAR PURPOSE.  See the
 * GNU General Public License for more details.
 *
 * You should have received a copy of the GNU General Public License
 * along with Structr.  If not, see <http://www.gnu.org/licenses/>.
 */
package org.structr.api.config;

import java.io.File;
import java.io.IOException;
import java.util.ArrayList;
import java.util.Arrays;
import java.util.Collection;
import java.util.Iterator;
import java.util.LinkedHashMap;
import java.util.LinkedHashSet;
import java.util.Map;
import java.util.Properties;
import java.util.Set;
import org.apache.commons.configuration.ConfigurationException;
import org.apache.commons.configuration.PropertiesConfiguration;
import org.apache.commons.lang3.RandomStringUtils;
import org.apache.commons.lang3.StringUtils;

/**
 * The Structr configuration settings.
 */
public class Settings {

	private static final Map<String, Setting> settings        = new LinkedHashMap<>();
	private static final Map<String, SettingsGroup> groups    = new LinkedHashMap<>();

	public static final SettingsGroup generalGroup            = new SettingsGroup("general",     "General Settings");
	public static final SettingsGroup serverGroup             = new SettingsGroup("server",      "Server Settings");
	public static final SettingsGroup databaseGroup           = new SettingsGroup("database",    "Database Configuration");
	public static final SettingsGroup applicationGroup        = new SettingsGroup("application", "Application Configuration");
	public static final SettingsGroup smtpGroup               = new SettingsGroup("smtp",        "Mail Configuration");
	public static final SettingsGroup advancedGroup           = new SettingsGroup("advanced",    "Advanced Settings");
	public static final SettingsGroup servletsGroup           = new SettingsGroup("servlets",    "Servlets");
	public static final SettingsGroup cronGroup               = new SettingsGroup("cron",        "Cron Jobs");
	public static final SettingsGroup securityGroup           = new SettingsGroup("security",    "Security Settings");
	public static final SettingsGroup oauthGroup              = new SettingsGroup("oauth",       "OAuth Settings");
	public static final SettingsGroup ldapGroup               = new SettingsGroup("ldap",        "LDAP Settings");
	public static final SettingsGroup miscGroup               = new SettingsGroup("misc",        "Miscellaneous");

	// general settings
	public static final Setting<String> ReleasesIndexUrl       = new StringSetting(generalGroup,             "Application", "application.releases.index.url",   "https://structr.com/repositories/releases/org/structr/structr/index", "URL with release index (list of version strings for Structr releases)");
	public static final Setting<String> SnapshotsIndexUrl      = new StringSetting(generalGroup,             "Application", "application.snapshots.index.url",  "https://structr.com/repositories/snapshots/org/structr/structr/index", "URL with snapshot index (list of version strings for Structr unstable builds)");
	public static final Setting<String> ApplicationTitle       = new StringSetting(generalGroup,             "Application", "application.title",                "Structr", "The title of the application as shown in the log file. This entry exists for historical reasons and has no functional impact other than appearing in the log file.");
	public static final Setting<String> InstanceName           = new StringSetting(generalGroup,             "Application", "application.instance.name",        "", "The name of the Structr instance (displayed in the top right corner of structr-ui)");
	public static final Setting<String> InstanceStage          = new StringSetting(generalGroup,             "Application", "application.instance.stage",       "", "The stage of the Structr instance (displayed in the top right corner of structr-ui)");
	public static final Setting<String> MenuEntries            = new StringSetting(generalGroup,             "Application", "application.menu.main",            "Pages,Files,Security,Schema,Data", "Comma-separated list of main menu entries in structr-ui. Everything not in this list will be moved into a sub-menu.");
	public static final Setting<Boolean> MaintenanceModeActive = new BooleanSetting(generalGroup,            "Application", "application.maintenance.activate", false, "Causes Structr to enter maintenance mode");
	public static final Setting<String> BasePath               = new StringSetting(generalGroup,             "Paths",       "base.path",                        ".", "Path of the Structr working directory. All files will be located relative to this directory.");
	public static final Setting<String> TmpPath                = new StringSetting(generalGroup,             "Paths",       "tmp.path",                         System.getProperty("java.io.tmpdir"), "Path to the temporary directory. Uses <code>java.io.tmpdir</code> by default");
	public static final Setting<String> DatabasePath           = new StringSetting(generalGroup,             "Paths",       "database.path",                    "db", "Path of the Neo4j db/ directory");
	public static final Setting<String> FilesPath              = new StringSetting(generalGroup,             "Paths",       "files.path",                       System.getProperty("user.dir").concat(File.separator + "files"), "Path to the Structr file storage folder");
	public static final Setting<String> ChangelogPath          = new StringSetting(generalGroup,             "Paths",       "changelog.path",                   System.getProperty("user.dir").concat(File.separator + "changelog"), "Path to the Structr changelog storage folder");
	public static final Setting<String> DataExchangePath       = new StringSetting(generalGroup,             "Paths",       "data.exchange.path",               "exchange" + File.separator, "IMPORTANT: Path is relative to base.path");
	public static final Setting<String> SnapshotsPath          = new StringSetting(generalGroup,             "Paths",       "snapshot.path",                    "snapshots" + File.separator, "IMPORTANT: Path is relative to base.path");
	public static final Setting<String> LayoutsPath            = new StringSetting(generalGroup,             "Paths",       "layouts.path",                     "layouts" + File.separator, "IMPORTANT: Path is relative to base.path");
	public static final Setting<String> WebDataPath            = new StringSetting(generalGroup,             "Paths",       "data.webapp.path",                 "webapp-data" + File.separator, "IMPORTANT: Path is relative to base.path");
	public static final Setting<Boolean> LogSchemaOutput       = new BooleanSetting(generalGroup,            "Logging",     "NodeExtender.log",                 false, "Whether to write dynamically created Java code to the logfile, for debugging purposes.");
	public static final Setting<Boolean> LogSchemaErrors       = new BooleanSetting(generalGroup,            "Logging",     "NodeExtender.log.errors",          true);
	public static final Setting<Boolean> RequestLogging        = new BooleanSetting(generalGroup,            "Logging",     "log.requests",                     false);
	public static final Setting<Boolean> DebugLogging          = new BooleanSetting(generalGroup,            "Logging",     "log.debug",                        false, "Controls the behaviour of the debug() function. If disabled, the debug() function behaves like a NOP. If enabled, it behaves exactly like the log() function.");
	public static final Setting<String> LogPrefix              = new StringSetting(generalGroup,             "Logging",     "log.prefix",                       "structr");
	public static final Setting<String> LogName                = new StringSetting(generalGroup,             "Logging",     "log.name",                         "structr-yyyy_mm_dd.request.log", "File name pattern for the logging output");
	public static final Setting<String> Configuration          = new StringSetting(generalGroup,             "hidden",      "configuration.provider",           "org.structr.module.JarConfigurationProvider", "Fully-qualified class name of a Java class in the current class path that implements the <code>org.structr.schema.ConfigurationProvider</code> interface.");
	public static final StringMultiChoiceSetting Services      = new StringMultiChoiceSetting(generalGroup,  "Services",    "configured.services",              "NodeService SchemaService AgentService CronService HttpService", "Services that are listed in this configuration key will be started when Structr starts.");
	public static final Setting<Integer> ServicesStartTimeout  = new IntegerSetting(generalGroup,            "Services",    "services.start.timeout",           30);
	public static final Setting<Integer> ServicesStartRetries  = new IntegerSetting(generalGroup,            "Services",    "services.start.retries",           10);

	public static final Setting<Integer> NodeServiceStartTimeout = new IntegerSetting(generalGroup,  "Services",    "nodeservice.start.timeout",     30);
	public static final Setting<Integer> NodeServiceStartRetries = new IntegerSetting(generalGroup,  "Services",    "nodeservice.start.retries",     3);

	// server settings
	public static final Setting<String> ApplicationHost       = new StringSetting(serverGroup,  "Interfaces", "application.host",              "0.0.0.0", "The listen address of the Structr server");
	public static final Setting<Integer> HttpPort             = new IntegerSetting(serverGroup, "Interfaces", "application.http.port",         8082, "HTTP port the Structr server will listen on");
	public static final Setting<Integer> HttpsPort            = new IntegerSetting(serverGroup, "Interfaces", "application.https.port",        8083, "HTTPS port the Structr server will listen on (if SSL is enabled)");
	public static final Setting<Integer> SshPort              = new IntegerSetting(serverGroup, "Interfaces", "application.ssh.port",          8022, "SSH port the Structr server will listen on (if SSHService is enabled)");
	public static final Setting<Integer> FtpPort              = new IntegerSetting(serverGroup, "Interfaces", "application.ftp.port",          8021, "FTP port the Structr server will listen on (if FtpService is enabled)");
	public static final Setting<Boolean> HttpsEnabled         = new BooleanSetting(serverGroup, "Interfaces", "application.https.enabled",     false, "Whether SSL is enabled");
	public static final Setting<String> KeystorePath          = new StringSetting(serverGroup,  "Interfaces", "application.keystore.path",     "", "The path to the JKS keystore containing the SSL certificate");
	public static final Setting<String> KeystorePassword      = new StringSetting(serverGroup,  "Interfaces", "application.keystore.password", "", "The password for the JKS keystore");
	public static final Setting<String> RestPath              = new StringSetting(serverGroup,  "Interfaces", "application.rest.path",         "/structr/rest", "Defines the URL path of the Structr REST server. Should not be changed because it is hard-coded in many parts of the application.");
	public static final Setting<String> BaseUrlOverride       = new StringSetting(serverGroup,  "Interfaces", "application.baseurl.override",  "", "Overrides the baseUrl that can be used to prefix links to local web resources. By default, the value is assembled from the protocol, hostname and port of the server instance Structr is running on");

	// HTTP service settings
<<<<<<< HEAD
	public static final Setting<String> ResourceHandlers      = new StringSetting(serverGroup,  "hidden",        "HttpService.resourceHandlers",    "StructrUiHandler");
	public static final Setting<String> LifecycleListeners    = new StringSetting(serverGroup,  "hidden",        "HttpService.lifecycle.listeners", "");
	public static final Setting<Boolean> GzipCompression      = new BooleanSetting(serverGroup, "HTTP Settings", "HttpService.gzip.enabled",        true);
	public static final Setting<Boolean> Async                = new BooleanSetting(serverGroup, "HTTP Settings", "HttpService.async",               true);
	public static final Setting<Boolean> JsonIndentation      = new BooleanSetting(serverGroup, "HTTP Settings", "json.indentation",                true);
	public static final Setting<Boolean> HtmlIndentation      = new BooleanSetting(serverGroup, "HTTP Settings", "html.indentation",                true);
	public static final Setting<Boolean> WsIndentation        = new BooleanSetting(serverGroup, "HTTP Settings", "ws.indentation",                  true);
	public static final Setting<Integer> SessionTimeout       = new IntegerSetting(serverGroup, "HTTP Settings", "application.session.timeout",     1800, "The session inactivity timeout. Unit is seconds");

	public static final Setting<Boolean> ForceHttps           	= new BooleanSetting(serverGroup, "HTTPS Settings", "HttpService.force.https",         		false);
	public static final Setting<Boolean> dumbJettyStartupConfig = new BooleanSetting(serverGroup, "HTTPS Settings", "HttpService.log.jetty.startupConfig",	false);
	public static final Setting<String> excludedProtocols     	= new StringSetting(serverGroup, "HTTPS Settings", "HttpService.ssl.protocols.excluded",  	"TLSv1,TLSv1.1");
	public static final Setting<String> includedProtocols 	  	= new StringSetting(serverGroup, "HTTPS Settings", "HttpService.ssl.protocols.included",		"TLSv1.2");
	public static final Setting<String> disabledCipherSuits   	= new StringSetting(serverGroup,  "HTTPS Settings", "HttpService.ssl.ciphers.excluded",    	"");

	public static final Setting<String> AccessControlMaxAge           = new StringSetting(serverGroup, "CORS Settings", "access.control.max.age",           "3600");
	public static final Setting<String> AccessControlAllowMethods     = new StringSetting(serverGroup, "CORS Settings", "access.control.allow.methods",     "");
	public static final Setting<String> AccessControlAllowHeaders     = new StringSetting(serverGroup, "CORS Settings", "access.control.allow.headers",     "");
	public static final Setting<String> AccessControlAllowCredentials = new StringSetting(serverGroup, "CORS Settings", "access.control.allow.credentials", "");
	public static final Setting<String> AccessControlExposeHeaders    = new StringSetting(serverGroup, "CORS Settings", "access.control.expose.headers",    "");

	public static final Setting<String> UiHandlerContextPath        = new StringSetting(serverGroup,  "hidden", "StructrUiHandler.contextPath",       "/structr");
	public static final Setting<Boolean> UiHandlerDirectoriesListed = new BooleanSetting(serverGroup, "hidden", "StructrUiHandler.directoriesListed", false);
	public static final Setting<String> UiHandlerResourceBase       = new StringSetting(serverGroup,  "hidden", "StructrUiHandler.resourceBase",      "src/main/resources/structr");
	public static final Setting<String> UiHandlerWelcomeFiles       = new StringSetting(serverGroup,  "hidden", "StructrUiHandler.welcomeFiles",      "index.html");
=======
	public static final Setting<String> ResourceHandlers         = new StringSetting(serverGroup,  "hidden",        "httpservice.resourcehandlers",         "StructrUiHandler", "This handler is needed to serve static files with the built-in Jetty container.");
	public static final Setting<String> LifecycleListeners       = new StringSetting(serverGroup,  "hidden",        "httpservice.lifecycle.listeners",      "");
	public static final Setting<Boolean> GzipCompression         = new BooleanSetting(serverGroup, "HTTP Settings", "httpservice.gzip.enabled",             true);
	public static final Setting<Boolean> Async                   = new BooleanSetting(serverGroup, "HTTP Settings", "httpservice.async",                    true,  "Whether the HttpServices uses asynchronous request handling. Disable this option if you encounter problems with HTTP responses.");
	public static final Setting<Boolean> JsonIndentation         = new BooleanSetting(serverGroup, "HTTP Settings", "json.indentation",                     true,  "Whether JSON output should be indented (beautified) or compacted");
	public static final Setting<Boolean> HtmlIndentation         = new BooleanSetting(serverGroup, "HTTP Settings", "html.indentation",                     true,  "Whether the page source should be indented (beautified) or compacted. Note: Does not work for template/content nodes which contain raw HTML");
	public static final Setting<Boolean> WsIndentation           = new BooleanSetting(serverGroup, "HTTP Settings", "ws.indentation",                       false, "Prettyprints websocket responses if set to true.");
	public static final Setting<Integer> SessionTimeout          = new IntegerSetting(serverGroup, "HTTP Settings", "application.session.timeout",          1800,  "The session timeout for HTTP sessions. Unit is seconds. Default is 1800.");
	public static final Setting<Integer> MaxSessionsPerUser      = new IntegerSetting(serverGroup, "HTTP Settings", "application.session.max.number",       -1,    "The maximum number of active sessions per user. Default is -1 (unlimited).");
	public static final Setting<Boolean> ClearSessionsOnStartup  = new BooleanSetting(serverGroup, "HTTP Settings", "application.session.clear.onstartup",  false, "Clear all sessions on startup if set to true.");
	public static final Setting<Boolean> ClearSessionsOnShutdown = new BooleanSetting(serverGroup, "HTTP Settings", "application.session.clear.onshutdown", false, "Clear all sessions on shutdown if set to true.");

	public static final Setting<Boolean> ForceHttps             = new BooleanSetting(serverGroup, "HTTPS Settings", "httpservice.force.https",         		false, "Allows forcing HTTPS.");
	public static final Setting<Boolean> HttpOnly               = new BooleanSetting(serverGroup, "HTTPS Settings", "httpservice.cookies.httponly",         	false, "Set HttpOnly to true for cookies. Please note that this will disable backend access!");
	public static final Setting<Boolean> dumpJettyStartupConfig = new BooleanSetting(serverGroup, "HTTPS Settings", "httpservice.log.jetty.startupconfig",  false);
	public static final Setting<String> excludedProtocols       = new StringSetting(serverGroup,  "HTTPS Settings", "httpservice.ssl.protocols.excluded",   "TLSv1,TLSv1.1");
	public static final Setting<String> includedProtocols       = new StringSetting(serverGroup,  "HTTPS Settings", "httpservice.ssl.protocols.included",   "TLSv1.2");
	public static final Setting<String> disabledCipherSuites    = new StringSetting(serverGroup,  "HTTPS Settings", "httpservice.ssl.ciphers.excluded",    	"");

	public static final Setting<String> AccessControlMaxAge           = new StringSetting(serverGroup, "CORS Settings", "access.control.max.age",           "3600", "Sets the value of the <code>Access-Control-Max-Age</code> header. Unit is seconds.");
	public static final Setting<String> AccessControlAllowMethods     = new StringSetting(serverGroup, "CORS Settings", "access.control.allow.methods",     "", "Sets the value of the <code>Access-Control-Allow-Methods</code> header. Comma-delimited list of the allowed HTTP request methods.");
	public static final Setting<String> AccessControlAllowHeaders     = new StringSetting(serverGroup, "CORS Settings", "access.control.allow.headers",     "", "Sets the value of the <code>Access-Control-Allow-Headers</code> header.");
	public static final Setting<String> AccessControlAllowCredentials = new StringSetting(serverGroup, "CORS Settings", "access.control.allow.credentials", "", "Sets the value of the <code>Access-Control-Allow-Credentials</code> header.");
	public static final Setting<String> AccessControlExposeHeaders    = new StringSetting(serverGroup, "CORS Settings", "access.control.expose.headers",    "", "Sets the value of the <code>Access-Control-Expose-Headers</code> header.");

	public static final Setting<String> UiHandlerContextPath        = new StringSetting(serverGroup,  "hidden", "structruihandler.contextpath",       "/structr", "Static resource handling configuration.");
	public static final Setting<Boolean> UiHandlerDirectoriesListed = new BooleanSetting(serverGroup, "hidden", "structruihandler.directorieslisted", false);
	public static final Setting<String> UiHandlerResourceBase       = new StringSetting(serverGroup,  "hidden", "structruihandler.resourcebase",      "src/main/resources/structr");
	public static final Setting<String> UiHandlerWelcomeFiles       = new StringSetting(serverGroup,  "hidden", "structruihandler.welcomefiles",      "index.html");
>>>>>>> fbb5fdea

	// database settings
	public static final Setting<String> DatabaseDriver          = new StringSetting(databaseGroup,  "Database Driver",     "database.driver",                  "org.structr.bolt.BoltDatabaseService");
	public static final Setting<String> DatabaseDriverMode      = new ChoiceSetting(databaseGroup,  "Database Driver",     "database.driver.mode",             "embedded", Settings.getStringsAsSet("embedded", "remote"));
	public static final Setting<String> ConnectionUrl           = new StringSetting(databaseGroup,  "Database Connection", "database.connection.url",          "bolt://localhost:7688");
	public static final Setting<String> TestingConnectionUrl    = new StringSetting(databaseGroup,  "hidden",              "testing.connection.url",           "bolt://localhost:7689");
	public static final Setting<String> ConnectionUser          = new StringSetting(databaseGroup,  "Database Connection", "database.connection.username",     "neo4j");
	public static final Setting<String> ConnectionPassword      = new StringSetting(databaseGroup,  "Database Connection", "database.connection.password",     "neo4j");
	public static final Setting<String> TenantIdentifier        = new StringSetting(databaseGroup,  "Database Connection", "database.tenant.identifier",       "");
	public static final Setting<Integer> RelationshipCacheSize  = new IntegerSetting(databaseGroup, "Caching",             "database.cache.relationship.size", 500000);
	public static final Setting<Integer> NodeCacheSize          = new IntegerSetting(databaseGroup, "Caching",             "database.cache.node.size",         100000, "Size of the database driver node cache");
	public static final Setting<Integer> UuidCacheSize          = new IntegerSetting(databaseGroup, "Caching",             "database.cache.uuid.size",         1000000, "Size of the database driver relationship cache");
	public static final Setting<Boolean> ForceResultStreaming   = new BooleanSetting(databaseGroup, "Result Streaming",    "database.result.lazy",             false, "Forces Structr to use lazy evaluation for relationship queries");
	public static final Setting<Boolean> CypherDebugLogging     = new BooleanSetting(databaseGroup, "Debugging",           "log.cypher.debug",                 false, "Turns on debug logging for the generated Cypher queries");
	public static final Setting<Boolean> CypherDebugLoggingPing = new BooleanSetting(databaseGroup, "Debugging",           "log.cypher.debug.ping",            false, "Turns on debug logging for the generated Cypher queries of the websocket PING command. Can only be used in conjunction with log.cypher.debug");
	public static final Setting<Boolean> SyncDebugging          = new BooleanSetting(databaseGroup, "Sync debugging",      "sync.debug",                       false);

	// application settings
	public static final Setting<Boolean> ChangelogEnabled         = new BooleanSetting(applicationGroup, "Changelog",    "application.changelog.enabled",               false, "Turns on logging of changes to nodes and relationships");
	public static final Setting<Boolean> UserChangelogEnabled     = new BooleanSetting(applicationGroup, "Changelog",    "application.changelog.user_centric.enabled",  false, "Turns on user-centric logging of what a user changed/created/deleted");
	public static final Setting<Boolean> FilesystemEnabled        = new BooleanSetting(applicationGroup, "Filesystem",   "application.filesystem.enabled",              false, "If enabled, Structr will create a separate home directory for each user. See Filesystem for more information.");
	public static final Setting<Boolean> UniquePaths              = new BooleanSetting(applicationGroup, "Filesystem",   "application.filesystem.unique.paths",         true,  "If enabled, Structr will not allow files of the same name in the same folder.");
	public static final Setting<String> DefaultChecksums          = new StringSetting(applicationGroup,  "Filesystem",   "application.filesystem.checksums.default",    "",    "List of checksums to be calculated on file creation by default.");
	public static final Setting<Integer> IndexingMaxFileSize      = new IntegerSetting(applicationGroup, "Filesystem",   "application.filesystem.indexing.maxsize",     10,    "Maximum size (MB) of a file to be indexed");
	public static final Setting<Integer> IndexingLimit            = new IntegerSetting(applicationGroup, "Filesystem",   "application.filesystem.indexing.limit",       50000, "Maximum number of words to be indexed per file.");
	public static final Setting<Integer> IndexingMinLength        = new IntegerSetting(applicationGroup, "Filesystem",   "application.filesystem.indexing.minlength",   3,     "Minimum length of words to be indexed");
	public static final Setting<Integer> IndexingMaxLength        = new IntegerSetting(applicationGroup, "Filesystem",   "application.filesystem.indexing.maxlength",   30,    "Maximum length of words to be indexed");
	public static final Setting<Boolean> FollowSymlinks           = new BooleanSetting(applicationGroup, "Filesystem",   "application.filesystem.mount.followsymlinks", true);
	public static final Setting<String> DefaultUploadFolder       = new StringSetting(applicationGroup,  "Filesystem",   "application.uploads.folder",                  "", "The default path for files uploaded via the UploadServlet (available from Structr 2.1+)");
	public static final Setting<String> HttpProxyUrl              = new StringSetting(applicationGroup,  "Proxy",        "application.proxy.http.url",                  "");
	public static final Setting<String> HttpProxyUser             = new StringSetting(applicationGroup,  "Proxy",        "application.proxy.http.username",             "");
	public static final Setting<String> HttpProxyPassword         = new StringSetting(applicationGroup,  "Proxy",        "application.proxy.http.password",             "");
	public static final Setting<Boolean> SchemaAutoMigration      = new BooleanSetting(applicationGroup, "Schema",       "application.schema.automigration",            false, "Enable automatic migration of schema information between versions (if possible -- may delete schema nodes)");
	public static final Setting<Boolean> AllowUnknownPropertyKeys = new BooleanSetting(applicationGroup, "Schema",       "application.schema.allowunknownkeys",         false, "Enables get() and set() built-in functions to use property keys that are not defined in the schema.");
	public static final Setting<Boolean> logMissingLocalizations  = new BooleanSetting(applicationGroup, "Localization", "application.localization.logmissing",         false, "Turns on logging for requested but non-existing localizations.");
	public static final Setting<String> SchemaDeploymentFormat    = new ChoiceSetting(applicationGroup,  "Deployment",   "deployment.schema.format",                    "file", Settings.getStringsAsSet("file", "tree"), "Configures how the schema is exported in a deployment export. <code>file</code> exports the schema as a single file. <code>tree</code> exports the schema as a tree where methods/function properties are written to single files in a tree structure.");
	public static final Setting<String> GlobalSecret              = new StringSetting(applicationGroup,  "Encryption",   "application.encryption.secret",               null,   "Sets the global secret for encrypted string properties. Using this configuration setting is one of several possible ways to set the secret, and it is not recommended for production environments because the key can easily be read by an attacker with scripting access.");


	// mail settings
	public static final Setting<String> SmtpHost              = new StringSetting(smtpGroup,  "SMTP Settings", "smtp.host",         "localhost", "Address of the SMTP server used to send e-mails");
	public static final Setting<Integer> SmtpPort             = new IntegerSetting(smtpGroup, "SMTP Settings", "smtp.port",         25,          "SMTP server port to use when sending e-mails");
	public static final Setting<String> SmtpUser              = new StringSetting(smtpGroup,  "SMTP Settings", "smtp.user",         "");
	public static final Setting<String> SmtpPassword          = new StringSetting(smtpGroup,  "SMTP Settings", "smtp.password",     "");
	public static final Setting<Boolean> SmtpTlsEnabled       = new BooleanSetting(smtpGroup, "SMTP Settings", "smtp.tls.enabled",  true,        "Whether to use TLS when sending e-mails");
	public static final Setting<Boolean> SmtpTlsRequired      = new BooleanSetting(smtpGroup, "SMTP Settings", "smtp.tls.required", true,        "Whether TLS is required when sending e-mails");
	public static final Setting<Boolean> SmtpTesting          = new BooleanSetting(smtpGroup, "hidden",        "smtp.testing.only", false);

	// advanced settings
	public static final Setting<Boolean> JsonRedundancyReduction      = new BooleanSetting(advancedGroup, "JSON",   "json.redundancyreduction",       true);
	public static final Setting<Integer> JsonParallelizationThreshold = new IntegerSetting(advancedGroup, "JSON",   "json.parallelization.threshold", 100, "Collection size threshold for multi-threaded JSON generation");
	public static final Setting<Boolean> JsonLenient                  = new BooleanSetting(advancedGroup, "JSON",   "json.lenient",                   false, "Whether to use lenient serialization, e.g. allow to serialize NaN, -Infinity, Infinity instead of just returning null. Note: as long as Javascript doesn’t support NaN etc., most of the UI will be broken");
	public static final Setting<Boolean> ForceArrays                  = new BooleanSetting(advancedGroup, "JSON",   "json.output.forcearrays",        false);

	public static final Setting<String> GeocodingProvider        = new StringSetting(advancedGroup,  "Geocoding",   "geocoding.provider",            "org.structr.common.geo.GoogleGeoCodingProvider", "Geocoding configuration");
	public static final Setting<String> GeocodingLanguage        = new StringSetting(advancedGroup,  "Geocoding",   "geocoding.language",            "de", "Geocoding configuration");
	public static final Setting<String> GeocodingApiKey          = new StringSetting(advancedGroup,  "Geocoding",   "geocoding.apikey",              "", "Geocoding configuration");
	public static final Setting<String> DefaultDateFormat        = new StringSetting(advancedGroup,  "Date Format", "dateproperty.defaultformat",    "yyyy-MM-dd'T'HH:mm:ssZ", "Default ISO8601 date format pattern");
	public static final Setting<Boolean> InheritanceDetection    = new BooleanSetting(advancedGroup, "hidden",      "importer.inheritancedetection", true);
	public static final Setting<Boolean> CmisEnabled             = new BooleanSetting(advancedGroup, "hidden",      "cmis.enabled",                  false);

	// servlets
	public static final StringMultiChoiceSetting Servlets     = new StringMultiChoiceSetting(servletsGroup, "General", "httpservice.servlets", "JsonRestServlet HtmlServlet WebSocketServlet CsvServlet UploadServlet ProxyServlet GraphQLServlet DeploymentServlet", Settings.getStringsAsSet("JsonRestServlet", "HtmlServlet", "WebSocketServlet", "CsvServlet", "UploadServlet", "ProxyServlet", "GraphQLServlet", "DeploymentServlet", "FlowServlet"), "Servlets that are listed in this configuration key will be available in the HttpService. Changes to this setting require a restart of the HttpService in the 'Services' tab.");

	public static final Setting<Boolean> ConfigServletEnabled = new BooleanSetting(servletsGroup,  "ConfigServlet", "configservlet.enabled",             true, "Enables the config servlet (available under <code>http(s)://<your-server>/structr/config</code>)");

	public static final Setting<String> RestServletPath       = new StringSetting(servletsGroup,            "JsonRestServlet", "jsonrestservlet.path",                         "/structr/rest/*", "URL pattern for REST server. Do not change unless you know what you are doing.");
	public static final Setting<String> RestServletClass      = new StringSetting(servletsGroup,            "JsonRestServlet", "jsonrestservlet.class",                        "org.structr.rest.servlet.JsonRestServlet", "FQCN of servlet class to use in the REST server. Do not change unless you know what you are doing.");
	public static final Setting<String> RestAuthenticator     = new StringSetting(servletsGroup,            "JsonRestServlet", "jsonrestservlet.authenticator",                "org.structr.web.auth.UiAuthenticator", "FQCN of authenticator class to use in the REST server. Do not change unless you know what you are doing.");
	public static final Setting<String> RestDefaultView       = new StringSetting(servletsGroup,            "JsonRestServlet", "jsonrestservlet.defaultview",                  "public", "Default view to use when no view is given in the URL");
	public static final Setting<Integer> RestOutputDepth      = new IntegerSetting(servletsGroup,           "JsonRestServlet", "jsonrestservlet.outputdepth",                  3, "Maximum nesting depth of JSON output");
	public static final Setting<String> RestResourceProvider  = new StringSetting(servletsGroup,            "JsonRestServlet", "jsonrestservlet.resourceprovider",             "org.structr.web.common.UiResourceProvider", "FQCN of resource provider class to use in the REST server. Do not change unless you know what you are doing.");
	public static final Setting<String> RestUserClass         = new StringSetting(servletsGroup,            "JsonRestServlet", "jsonrestservlet.user.class",                   "org.structr.dynamic.User");
	public static final Setting<Boolean> RestUserAutologin    = new BooleanSetting(servletsGroup,           "JsonRestServlet", "jsonrestservlet.user.autologin",               false);
	public static final Setting<Boolean> RestUserAutocreate   = new BooleanSetting(servletsGroup,           "JsonRestServlet", "jsonrestservlet.user.autocreate",              false, "Enable this to support user self registration");
	public static final Setting<String> InputValidationMode   = new StringMultiChoiceSetting(servletsGroup, "JsonRestServlet", "jsonrestservlet.unknowninput.validation.mode", "ignore", new LinkedHashSet<>(Arrays.asList("accept", "warn", "ignore", "reject")), "Controls how Structr reacts to unknown keys in JSON input.");

	public static final Setting<String> FlowServletPath       = new StringSetting(servletsGroup,  "FlowServlet", "flowservlet.path",             "/structr/flow/*");
	public static final Setting<String> FlowServletClass      = new StringSetting(servletsGroup,  "FlowServlet", "flowservlet.class",            "org.structr.flow.servlet.FlowServlet");
	public static final Setting<String> FlowAuthenticator     = new StringSetting(servletsGroup,  "FlowServlet", "flowservlet.authenticator",    "org.structr.web.auth.UiAuthenticator");
	public static final Setting<String> FlowDefaultView       = new StringSetting(servletsGroup,  "FlowServlet", "flowservlet.defaultview",      "public");
	public static final Setting<Integer> FlowOutputDepth      = new IntegerSetting(servletsGroup, "FlowServlet", "flowservlet.outputdepth",      3);
	public static final Setting<String> FlowResourceProvider  = new StringSetting(servletsGroup,  "FlowServlet", "flowservlet.resourceprovider", "org.structr.web.common.UiResourceProvider");
	public static final Setting<String> FlowUserClass         = new StringSetting(servletsGroup,  "FlowServlet", "flowservlet.user.class",       "org.structr.dynamic.User");
	public static final Setting<Boolean> FlowUserAutologin    = new BooleanSetting(servletsGroup, "FlowServlet", "flowservlet.user.autologin",   false);
	public static final Setting<Boolean> FlowUserAutocreate   = new BooleanSetting(servletsGroup, "FlowServlet", "flowservlet.user.autocreate",  false);

	public static final Setting<String> HtmlServletPath           = new StringSetting(servletsGroup,  "HtmlServlet", "htmlservlet.path",                  "/structr/html/*", "URL pattern for HTTP server. Do not change unless you know what you are doing.");
	public static final Setting<String> HtmlServletClass          = new StringSetting(servletsGroup,  "HtmlServlet", "htmlservlet.class",                 "org.structr.web.servlet.HtmlServlet", "FQCN of servlet class to use for HTTP requests. Do not change unless you know what you are doing.");
	public static final Setting<String> HtmlAuthenticator         = new StringSetting(servletsGroup,  "HtmlServlet", "htmlservlet.authenticator",         "org.structr.web.auth.UiAuthenticator", "FQCN of authenticator class to use for HTTP requests. Do not change unless you know what you are doing.");
	public static final Setting<String> HtmlDefaultView           = new StringSetting(servletsGroup,  "HtmlServlet", "htmlservlet.defaultview",           "public", "Not used for HtmlServlet");
	public static final Setting<Integer> HtmlOutputDepth          = new IntegerSetting(servletsGroup, "HtmlServlet", "htmlservlet.outputdepth",           3, "Not used for HtmlServlet");
	public static final Setting<String> HtmlResourceProvider      = new StringSetting(servletsGroup,  "HtmlServlet", "htmlservlet.resourceprovider",      "org.structr.web.common.UiResourceProvider", "FQCN of resource provider class to use in the HTTP server. Do not change unless you know what you are doing.");
	public static final Setting<Boolean> HtmlUserAutologin        = new BooleanSetting(servletsGroup, "HtmlServlet", "htmlservlet.user.autologin",        false);
	public static final Setting<Boolean> HtmlUserAutocreate       = new BooleanSetting(servletsGroup, "HtmlServlet", "htmlservlet.user.autocreate",       true);
	public static final Setting<String> HtmlResolveProperties     = new StringSetting(servletsGroup,  "HtmlServlet", "htmlservlet.resolveproperties",     "AbstractNode.name", "Specifies the list of properties that are be used to resolve entities from URL paths.");
	public static final Setting<String> HtmlCustomResponseHeaders = new TextSetting(servletsGroup,    "HtmlServlet", "htmlservlet.customresponseheaders", "Strict-Transport-Security:max-age=60,X-Content-Type-Options:nosniff,X-Frame-Options:SAMEORIGIN,X-XSS-Protection:1;mode=block", "List of custom response headers that will be added to every HTTP response");

	public static final Setting<String> PdfServletPath           = new StringSetting(servletsGroup,  "PdfServlet", "pdfservlet.path",                  "/structr/pdf/*");
	public static final Setting<String> PdfServletClass          = new StringSetting(servletsGroup,  "PdfServlet", "pdfservlet.class",                 "org.structr.pdf.servlet.PdfServlet");
	public static final Setting<String> PdfAuthenticator         = new StringSetting(servletsGroup,  "PdfServlet", "pdfservlet.authenticator",         "org.structr.web.auth.UiAuthenticator");
	public static final Setting<String> PdfDefaultView           = new StringSetting(servletsGroup,  "PdfServlet", "pdfservlet.defaultview",           "public");
	public static final Setting<Integer> PdfOutputDepth          = new IntegerSetting(servletsGroup, "PdfServlet", "pdfservlet.outputdepth",           3);
	public static final Setting<String> PdfResourceProvider      = new StringSetting(servletsGroup,  "PdfServlet", "pdfservlet.resourceprovider",      "org.structr.web.common.UiResourceProvider");
	public static final Setting<Boolean> PdfUserAutologin        = new BooleanSetting(servletsGroup, "PdfServlet", "pdfservlet.user.autologin",        false);
	public static final Setting<Boolean> PdfUserAutocreate       = new BooleanSetting(servletsGroup, "PdfServlet", "pdfservlet.user.autocreate",       true);
	public static final Setting<String> PdfResolveProperties     = new StringSetting(servletsGroup,  "PdfServlet", "pdfservlet.resolveproperties",     "AbstractNode.name");
	public static final Setting<String> PdfCustomResponseHeaders = new TextSetting(servletsGroup,    "PdfServlet", "pdfservlet.customresponseheaders", "Strict-Transport-Security:max-age=60,X-Content-Type-Options:nosniff,X-Frame-Options:SAMEORIGIN,X-XSS-Protection:1;mode=block");

	public static final Setting<String> WebsocketServletPath       = new StringSetting(servletsGroup,  "WebSocketServlet", "websocketservlet.path",              "/structr/ws/*", "URL pattern for WebSockets. Do not change unless you know what you are doing.");
	public static final Setting<String> WebsocketServletClass      = new StringSetting(servletsGroup,  "WebSocketServlet", "websocketservlet.class",             "org.structr.websocket.servlet.WebSocketServlet", "FQCN of servlet class to use for WebSockets. Do not change unless you know what you are doing.");
	public static final Setting<String> WebsocketAuthenticator     = new StringSetting(servletsGroup,  "WebSocketServlet", "websocketservlet.authenticator",     "org.structr.web.auth.UiAuthenticator", "FQCN of authenticator class to use for WebSockets. Do not change unless you know what you are doing.");
	public static final Setting<String> WebsocketDefaultView       = new StringSetting(servletsGroup,  "WebSocketServlet", "websocketservlet.defaultview",       "public", "Unused");
	public static final Setting<Integer> WebsocketOutputDepth      = new IntegerSetting(servletsGroup, "WebSocketServlet", "websocketservlet.outputdepth",       3, "Maximum nesting depth of JSON output");
	public static final Setting<String> WebsocketResourceProvider  = new StringSetting(servletsGroup,  "WebSocketServlet", "websocketservlet.resourceprovider",  "org.structr.web.common.UiResourceProvider", "FQCN of resource provider class to use with WebSockets. Do not change unless you know what you are doing.");
	public static final Setting<Boolean> WebsocketUserAutologin    = new BooleanSetting(servletsGroup, "WebSocketServlet", "websocketservlet.user.autologin",    false, "Unused");
	public static final Setting<Boolean> WebsocketUserAutocreate   = new BooleanSetting(servletsGroup, "WebSocketServlet", "websocketservlet.user.autocreate",   false, "Unused");
	public static final Setting<Boolean> WebsocketFrontendAccess   = new BooleanSetting(servletsGroup, "WebSocketServlet", "websocketservlet.frontendaccess",    false);

	public static final Setting<String> CsvServletPath       = new StringSetting(servletsGroup,  "CsvServlet", "csvservlet.path",              "/structr/csv/*", "URL pattern for CSV output. Do not change unless you know what you are doing.");
	public static final Setting<String> CsvServletClass      = new StringSetting(servletsGroup,  "CsvServlet", "csvservlet.class",             "org.structr.rest.servlet.CsvServlet", "Servlet class to use for CSV output. Do not change unless you know what you are doing.");
	public static final Setting<String> CsvAuthenticator     = new StringSetting(servletsGroup,  "CsvServlet", "csvservlet.authenticator",     "org.structr.web.auth.UiAuthenticator", "FQCN of Authenticator class to use for CSV output. Do not change unless you know what you are doing.");
	public static final Setting<String> CsvDefaultView       = new StringSetting(servletsGroup,  "CsvServlet", "csvservlet.defaultview",       "public", "Default view to use when no view is given in the URL");
	public static final Setting<Integer> CsvOutputDepth      = new IntegerSetting(servletsGroup, "CsvServlet", "csvservlet.outputdepth",       3, "Maximum nesting depth of JSON output");
	public static final Setting<String> CsvResourceProvider  = new StringSetting(servletsGroup,  "CsvServlet", "csvservlet.resourceprovider",  "org.structr.web.common.UiResourceProvider", "FQCN of resource provider class to use in the REST server. Do not change unless you know what you are doing.");
	public static final Setting<Boolean> CsvUserAutologin    = new BooleanSetting(servletsGroup, "CsvServlet", "csvservlet.user.autologin",    false, "Unused");
	public static final Setting<Boolean> CsvUserAutocreate   = new BooleanSetting(servletsGroup, "CsvServlet", "csvservlet.user.autocreate",   false, "Unused");
	public static final Setting<Boolean> CsvFrontendAccess   = new BooleanSetting(servletsGroup, "CsvServlet", "csvservlet.frontendaccess",    false, "Unused");

	public static final Setting<String> UploadServletPath       = new StringSetting(servletsGroup,  "UploadServlet", "uploadservlet.path",                  "/structr/upload", "URL pattern for file upload. Do not change unless you know what you are doing.");
	public static final Setting<String> UploadServletClass      = new StringSetting(servletsGroup,  "UploadServlet", "uploadservlet.class",                 "org.structr.web.servlet.UploadServlet", "FQCN of servlet class to use for file upload. Do not change unless you know what you are doing.");
	public static final Setting<String> UploadAuthenticator     = new StringSetting(servletsGroup,  "UploadServlet", "uploadservlet.authenticator",         "org.structr.web.auth.UiAuthenticator", "FQCN of authenticator class to use for file upload. Do not change unless you know what you are doing.");
	public static final Setting<String> UploadDefaultView       = new StringSetting(servletsGroup,  "UploadServlet", "uploadservlet.defaultview",           "public", "Default view to use when no view is given in the URL");
	public static final Setting<Integer> UploadOutputDepth      = new IntegerSetting(servletsGroup, "UploadServlet", "uploadservlet.outputdepth",           3, "Maximum nesting depth of JSON output");
	public static final Setting<String> UploadResourceProvider  = new StringSetting(servletsGroup,  "UploadServlet", "uploadservlet.resourceprovider",      "org.structr.web.common.UiResourceProvider", "FQCN of resource provider class to use for file upload. Do not change unless you know what you are doing.	");
	public static final Setting<Boolean> UploadUserAutologin    = new BooleanSetting(servletsGroup, "UploadServlet", "uploadservlet.user.autologin",        false);
	public static final Setting<Boolean> UploadUserAutocreate   = new BooleanSetting(servletsGroup, "UploadServlet", "uploadservlet.user.autocreate",       false, "Unused");
	public static final Setting<Boolean> UploadAllowAnonymous   = new BooleanSetting(servletsGroup, "UploadServlet", "uploadservlet.allowanonymousuploads", false);
	public static final Setting<Integer> UploadMaxFileSize      = new IntegerSetting(servletsGroup, "UploadServlet", "uploadservlet.maxfilesize",           1000, "Maximum allowed file size for single file uploads. Unit is Megabytes");
	public static final Setting<Integer> UploadMaxRequestSize   = new IntegerSetting(servletsGroup, "UploadServlet", "uploadservlet.maxrequestsize",        1200, "Maximum allowed request size for single file uploads. Unit is Megabytes");

	public static final Setting<String> GraphQLServletPath       = new StringSetting(servletsGroup,  "GraphQLServlet", "graphqlservlet.path",                  "/structr/graphql");
	public static final Setting<String> GraphQLServletClass      = new StringSetting(servletsGroup,  "GraphQLServlet", "graphqlservlet.class",                 "org.structr.rest.servlet.GraphQLServlet");
	public static final Setting<String> GraphQLAuthenticator     = new StringSetting(servletsGroup,  "GraphQLServlet", "graphqlservlet.authenticator",         "org.structr.web.auth.UiAuthenticator");
	public static final Setting<String> GraphQLResourceProvider  = new StringSetting(servletsGroup,  "GraphQLServlet", "graphqlservlet.resourceprovider",      "org.structr.web.common.UiResourceProvider");
	public static final Setting<String> GraphQLDefaultView       = new StringSetting(servletsGroup,  "GraphQLServlet", "graphqlservlet.defaultview",           "public");
	public static final Setting<Integer> GraphQLOutputDepth      = new IntegerSetting(servletsGroup, "GraphQLServlet", "graphqlservlet.outputdepth",	   3);

	public static final Setting<String> DeploymentServletPath                = new StringSetting(servletsGroup,  "DeploymentServlet", "deploymentservlet.path",                      "/structr/deploy");
	public static final Setting<String> DeploymentServletClass               = new StringSetting(servletsGroup,  "DeploymentServlet", "deploymentservlet.class",                     "org.structr.web.servlet.DeploymentServlet");
	public static final Setting<String> DeploymentAuthenticator              = new StringSetting(servletsGroup,  "DeploymentServlet", "deploymentservlet.authenticator",             "org.structr.web.auth.UiAuthenticator");
	public static final Setting<String> DeploymentDefaultView                = new StringSetting(servletsGroup,  "DeploymentServlet", "deploymentservlet.defaultview",               "public");
	public static final Setting<Integer> DeploymentOutputDepth               = new IntegerSetting(servletsGroup, "DeploymentServlet", "deploymentservlet.outputdepth",               3);
	public static final Setting<String> DeploymentResourceProvider           = new StringSetting(servletsGroup,  "DeploymentServlet", "deploymentservlet.resourceprovider",          "org.structr.web.common.UiResourceProvider");
	public static final Setting<Boolean> DeploymentUserAutologin             = new BooleanSetting(servletsGroup, "DeploymentServlet", "deploymentservlet.user.autologin",            false);
	public static final Setting<Boolean> DeploymentUserAutocreate            = new BooleanSetting(servletsGroup, "DeploymentServlet", "deploymentservlet.user.autocreate",           false);
	public static final Setting<Boolean> DeploymentAllowAnonymousDeployments = new BooleanSetting(servletsGroup, "DeploymentServlet", "deploymentservlet.allowanonymousdeployments", false);
	public static final Setting<Boolean> DeploymentAllowAnonymousUploads     = new BooleanSetting(servletsGroup, "DeploymentServlet", "deploymentservlet.allowanonymousuploads",     false);
	public static final Setting<Integer> DeploymentMaxFileSize               = new IntegerSetting(servletsGroup, "DeploymentServlet", "deploymentservlet.maxfilesize",               1000);
	public static final Setting<Integer> DeploymentMaxRequestSize            = new IntegerSetting(servletsGroup, "DeploymentServlet", "deploymentservlet.maxrequestsize",            1200);

	public static final Setting<String> ProxyServletPath       = new StringSetting(servletsGroup,  "ProxyServlet", "proxyservlet.path",                  "/structr/proxy");
	public static final Setting<String> ProxyServletClass      = new StringSetting(servletsGroup,  "ProxyServlet", "proxyservlet.class",                 "org.structr.web.servlet.ProxyServlet");
	public static final Setting<String> ProxyAuthenticator     = new StringSetting(servletsGroup,  "ProxyServlet", "proxyservlet.authenticator",         "org.structr.web.auth.UiAuthenticator");
	public static final Setting<String> ProxyDefaultView       = new StringSetting(servletsGroup,  "ProxyServlet", "proxyservlet.defaultview",           "public");
	public static final Setting<Integer> ProxyOutputDepth      = new IntegerSetting(servletsGroup, "ProxyServlet", "proxyservlet.outputdepth",           3);
	public static final Setting<String> ProxyResourceProvider  = new StringSetting(servletsGroup,  "ProxyServlet", "proxyservlet.resourceprovider",      "org.structr.web.common.UiResourceProvider");
	public static final Setting<Boolean> ProxyUserAutologin    = new BooleanSetting(servletsGroup, "ProxyServlet", "proxyservlet.user.autologin",        false);
	public static final Setting<Boolean> ProxyUserAutocreate   = new BooleanSetting(servletsGroup, "ProxyServlet", "proxyservlet.user.autocreate",       false);
	public static final Setting<Boolean> ProxyAllowAnonymous   = new BooleanSetting(servletsGroup, "ProxyServlet", "proxyservlet.allowanonymousproxys", false);
	public static final Setting<Integer> ProxyMaxFileSize      = new IntegerSetting(servletsGroup, "ProxyServlet", "proxyservlet.maxfilesize",           1000);
	public static final Setting<Integer> ProxyMaxRequestSize   = new IntegerSetting(servletsGroup, "ProxyServlet", "proxyservlet.maxrequestsize",        1200);

	// cron settings
	public static final Setting<String> CronTasks              = new StringSetting(cronGroup,  "", "CronService.tasks", "", "List with cron task configurations");

	//security settings
	public static final Setting<String> SuperUserName                  = new StringSetting(securityGroup,     "Superuser",            "superuser.username",                    "superadmin", "Name of the superuser");
	public static final Setting<String> SuperUserPassword              = new PasswordSetting(securityGroup,   "Superuser",            "superuser.password",                    RandomStringUtils.randomAlphanumeric(12), "Password of the superuser (or empty to create a random password at runtime)");
	public static final Setting<Integer> ResolutionDepth               = new IntegerSetting(applicationGroup, "Application Security", "application.security.resolution.depth", 5);
	public static final Setting<String> OwnerlessNodes                 = new StringSetting(applicationGroup,  "Application Security", "application.security.ownerless.nodes",  "read", "The permission level for users on nodes without an owner. One or more of: <code>read, write, delete, accessControl</code>");

	public static final Setting<Integer> TwoFactorLevel                = new IntegerChoiceSetting(securityGroup, "Two Factor Authentication", "security.twofactorauthentication.level",                1,             Settings.getTwoFactorSettingOptions());
	public static final Setting<String> TwoFactorIssuer                = new StringSetting(securityGroup,        "Two Factor Authentication", "security.twofactorauthentication.issuer",               "Structr",     "Must be URL-compliant in order to scan the created QR code");
	public static final Setting<String> TwoFactorAlgorithm             = new ChoiceSetting(securityGroup,        "Two Factor Authentication", "security.twofactorauthentication.algorithm",            "SHA1",        Settings.getStringsAsSet("SHA1", "SHA256", "SHA512"), "Respected by the most recent Google Authenticator implementations. <i>Warning: Changing this setting after users are already confirmed will effectively lock them out. Set [User].twoFactorConfirmed to false to show them a new QR code.</i>");
	public static final Setting<Integer> TwoFactorDigits               = new IntegerChoiceSetting(securityGroup, "Two Factor Authentication", "security.twofactorauthentication.digits",               6,             Settings.getTwoFactorDigitsOptions(), "Respected by the most recent Google Authenticator implementations. <i>Warning: Changing this setting after users are already confirmed may lock them out. Set [User].twoFactorConfirmed to false to show them a new QR code.</i>");
	public static final Setting<Integer> TwoFactorPeriod               = new IntegerSetting(securityGroup,       "Two Factor Authentication", "security.twofactorauthentication.period",               30,            "Defines the period that a TOTP code will be valid for, in seconds.<br>Respected by the most recent Google Authenticator implementations. <i>Warning: Changing this setting after users are already confirmed will effectively lock them out. Set [User].twoFactorConfirmed to false to show them a new QR code.</i>");
	public static final Setting<Integer> TwoFactorLoginTimeout         = new IntegerSetting(securityGroup,       "Two Factor Authentication", "security.twofactorauthentication.logintimeout",         30,            "Defines how long the two-factor login time window in seconds is. After entering the username and password the user has this amount of time to enter a two factor token before he has to re-authenticate via password");
	public static final Setting<String> TwoFactorLoginPage             = new StringSetting(securityGroup,        "Two Factor Authentication", "security.twofactorauthentication.loginpage",            "/twofactor",  "The application page where the user enters the current two factor token");
	public static final Setting<String> TwoFactorWhitelistedIPs        = new StringSetting(securityGroup,        "Two Factor Authentication", "security.twofactorauthentication.whitelistedips",       "",            "A comma-separated (,) list of IPs for which two factor authentication is disabled.");

	public static final Setting<Boolean> PasswordForceChange                 = new BooleanSetting(securityGroup, "Password Policy", "security.passwordpolicy.forcechange",                         false, "Indicates if a forced password change is active");
	public static final Setting<Boolean> PasswordClearSessionsOnChange       = new BooleanSetting(securityGroup, "Password Policy", "security.passwordpolicy.onchange.clearsessions",              false, "Clear all sessions of a user on password change.");
	public static final Setting<Integer> PasswordForceChangeDays             = new IntegerSetting(securityGroup, "Password Policy", "security.passwordpolicy.maxage",                              90,    "The number of days after which a user has to change his password");
	public static final Setting<Integer> PasswordForceChangeReminder         = new IntegerSetting(securityGroup, "Password Policy", "security.passwordpolicy.remindtime",                          14,    "The number of days (before the user must change the password) where a warning should be issued. (Has to be handled in application code)");
	public static final Setting<Integer> PasswordAttempts                    = new IntegerSetting(securityGroup, "Password Policy", "security.passwordpolicy.maxfailedattempts",                   4,     "The maximum number of failed login attempts before a user is blocked. (Can be disabled by setting to zero or a negative number)");
	public static final Setting<Boolean> PasswordResetFailedCounterOnPWReset = new BooleanSetting(securityGroup, "Password Policy", "security.passwordpolicy.resetFailedAttemptsOnPasswordReset",  true,  "Configures if resetting the users password also resets the failed login attempts counter");

	public static final Setting<String> RegistrationCustomUserClass               = new StringSetting(securityGroup,  "User Self Registration", "registration.customuserclass",              "");
	public static final Setting<Boolean> RegistrationAllowLoginBeforeConfirmation = new BooleanSetting(securityGroup, "User Self Registration", "registration.allowloginbeforeconfirmation", false, "Enables self-registered users to login without clicking the activation link in the registration email.");
	public static final Setting<String> RegistrationCustomAttributes              = new StringSetting(securityGroup,  "User Self Registration", "registration.customuserattributes",         "name", "User self-registration configuration");

	public static final Setting<Integer> ConfirmationKeyPasswordResetValidityPeriod = new IntegerSetting(securityGroup, "Confirmation Key Validity", "confirmationkey.passwordreset.validityperiod", 30,    "Validity period (in minutes) of the confirmation key generated when a user resets his password. Default is 30.");
	public static final Setting<Integer> ConfirmationKeyRegistrationValidityPeriod  = new IntegerSetting(securityGroup, "Confirmation Key Validity", "confirmationkey.registration.validityperiod",  2880,  "Validity period (in minutes) of the confirmation key generated during self registration. Default is 2 days (2880 minutes)");
	public static final Setting<Boolean> ConfirmationKeyValidWithoutTimestamp       = new BooleanSetting(securityGroup, "Confirmation Key Validity", "confirmationkey.validwithouttimestamp",        false, "How to interpret confirmation keys without a timestamp");

	// oauth settings
	public static final Setting<String> OAuthServers            = new StringSetting(oauthGroup, "General", "oauth.servers", "github twitter linkedin google facebook auth0");

	public static final Setting<String> OAuthGithubAuthLocation   = new StringSetting(oauthGroup, "GitHub", "oauth.github.authorization_location", "https://github.com/login/oauth/authorize");
	public static final Setting<String> OAuthGithubTokenLocation  = new StringSetting(oauthGroup, "GitHub", "oauth.github.token_location", "https://github.com/login/oauth/access_token");
	public static final Setting<String> OAuthGithubClientId       = new StringSetting(oauthGroup, "GitHub", "oauth.github.client_id", "");
	public static final Setting<String> OAuthGithubClientSecret   = new StringSetting(oauthGroup, "GitHub", "oauth.github.client_secret", "");
	public static final Setting<String> OAuthGithubRedirectUri    = new StringSetting(oauthGroup, "GitHub", "oauth.github.redirect_uri", "/oauth/github/auth");
	public static final Setting<String> OAuthGithubUserDetailsUri = new StringSetting(oauthGroup, "GitHub", "oauth.github.user_details_resource_uri", "https://api.github.com/user/emails");
	public static final Setting<String> OAuthGithubErrorUri       = new StringSetting(oauthGroup, "GitHub", "oauth.github.error_uri", "/login");
	public static final Setting<String> OAuthGithubReturnUri      = new StringSetting(oauthGroup, "GitHub", "oauth.github.return_uri", "/");

	public static final Setting<String> OAuthTwitterAuthLocation  = new StringSetting(oauthGroup, "Twitter", "oauth.twitter.authorization_location", "https://api.twitter.com/oauth/authorize");
	public static final Setting<String> OAuthTwitterTokenLocation = new StringSetting(oauthGroup, "Twitter", "oauth.twitter.token_location", "https://api.twitter.com/oauth/access_token");
	public static final Setting<String> OAuthTwitterClientId      = new StringSetting(oauthGroup, "Twitter", "oauth.twitter.client_id", "");
	public static final Setting<String> OAuthTwitterClientSecret  = new StringSetting(oauthGroup, "Twitter", "oauth.twitter.client_secret", "");
	public static final Setting<String> OAuthTwitterRedirectUri   = new StringSetting(oauthGroup, "Twitter", "oauth.twitter.redirect_uri", "/oauth/twitter/auth");
	public static final Setting<String> OAuthTwitterErrorUri      = new StringSetting(oauthGroup, "Twitter", "oauth.twitter.error_uri", "/login");
	public static final Setting<String> OAuthTwitterReturnUri     = new StringSetting(oauthGroup, "Twitter", "oauth.twitter.return_uri", "/");

	public static final Setting<String> OAuthLinkedInAuthLocation   = new StringSetting(oauthGroup, "LinkedIn", "oauth.linkedin.authorization_location", "https://www.linkedin.com/uas/oauth2/authorization");
	public static final Setting<String> OAuthLinkedInTokenLocation  = new StringSetting(oauthGroup, "LinkedIn", "oauth.linkedin.token_location", "https://www.linkedin.com/uas/oauth2/accessToken");
	public static final Setting<String> OAuthLinkedInClientId       = new StringSetting(oauthGroup, "LinkedIn", "oauth.linkedin.client_id", "");
	public static final Setting<String> OAuthLinkedInClientSecret   = new StringSetting(oauthGroup, "LinkedIn", "oauth.linkedin.client_secret", "");
	public static final Setting<String> OAuthLinkedInRedirectUri    = new StringSetting(oauthGroup, "LinkedIn", "oauth.linkedin.redirect_uri", "/oauth/linkedin/auth");
	public static final Setting<String> OAuthLinkedInUserDetailsUri = new StringSetting(oauthGroup, "LinkedIn", "oauth.linkedin.user_details_resource_uri", "https://api.linkedin.com/v1/people/~/email-address?secure-urls=true");
	public static final Setting<String> OAuthLinkedInErrorUri       = new StringSetting(oauthGroup, "LinkedIn", "oauth.linkedin.error_uri", "/login");
	public static final Setting<String> OAuthLinkedInReturnUri      = new StringSetting(oauthGroup, "LinkedIn", "oauth.linkedin.return_uri", "/");

	public static final Setting<String> OAuthGoogleAuthLocation   = new StringSetting(oauthGroup, "Google", "oauth.google.authorization_location", "https://accounts.google.com/o/oauth2/auth");
	public static final Setting<String> OAuthGoogleTokenLocation  = new StringSetting(oauthGroup, "Google", "oauth.google.token_location", "https://accounts.google.com/o/oauth2/token");
	public static final Setting<String> OAuthGoogleClientId       = new StringSetting(oauthGroup, "Google", "oauth.google.client_id", "");
	public static final Setting<String> OAuthGoogleClientSecret   = new StringSetting(oauthGroup, "Google", "oauth.google.client_secret", "");
	public static final Setting<String> OAuthGoogleRedirectUri    = new StringSetting(oauthGroup, "Google", "oauth.google.redirect_uri", "/oauth/google/auth");
	public static final Setting<String> OAuthGoogleUserDetailsUri = new StringSetting(oauthGroup, "Google", "oauth.google.user_details_resource_uri", "https://www.googleapis.com/oauth2/v3/userinfo");
	public static final Setting<String> OAuthGoogleErrorUri       = new StringSetting(oauthGroup, "Google", "oauth.google.error_uri", "/login");
	public static final Setting<String> OAuthGoogleReturnUri      = new StringSetting(oauthGroup, "Google", "oauth.google.return_uri", "/");

	public static final Setting<String> OAuthFacebookAuthLocation   = new StringSetting(oauthGroup, "Facebook", "oauth.facebook.authorization_location", "https://www.facebook.com/dialog/oauth");
	public static final Setting<String> OAuthFacebookTokenLocation  = new StringSetting(oauthGroup, "Facebook", "oauth.facebook.token_location", "https://graph.facebook.com/oauth/access_token");
	public static final Setting<String> OAuthFacebookClientId       = new StringSetting(oauthGroup, "Facebook", "oauth.facebook.client_id", "");
	public static final Setting<String> OAuthFacebookClientSecret   = new StringSetting(oauthGroup, "Facebook", "oauth.facebook.client_secret", "");
	public static final Setting<String> OAuthFacebookRedirectUri    = new StringSetting(oauthGroup, "Facebook", "oauth.facebook.redirect_uri", "/oauth/facebook/auth");
	public static final Setting<String> OAuthFacebookUserDetailsUri = new StringSetting(oauthGroup, "Facebook", "oauth.facebook.user_details_resource_uri", "https://graph.facebook.com/me?fields=id,name,email");
	public static final Setting<String> OAuthFacebookErrorUri       = new StringSetting(oauthGroup, "Facebook", "oauth.facebook.error_uri", "/login");
	public static final Setting<String> OAuthFacebookReturnUri      = new StringSetting(oauthGroup, "Facebook", "oauth.facebook.return_uri", "/");

	public static final Setting<String> OAuthAuth0AuthLocation   = new StringSetting(oauthGroup, "Auth0", "oauth.auth0.authorization_location", "");
	public static final Setting<String> OAuthAuth0TokenLocation  = new StringSetting(oauthGroup, "Auth0", "oauth.auth0.token_location", "");
	public static final Setting<String> OAuthAuth0ClientId       = new StringSetting(oauthGroup, "Auth0", "oauth.auth0.client_id", "");
	public static final Setting<String> OAuthAuth0ClientSecret   = new StringSetting(oauthGroup, "Auth0", "oauth.auth0.client_secret", "");
	public static final Setting<String> OAuthAuth0RedirectUri    = new StringSetting(oauthGroup, "Auth0", "oauth.auth0.redirect_uri", "");
	public static final Setting<String> OAuthAuth0UserDetailsUri = new StringSetting(oauthGroup, "Auth0", "oauth.auth0.user_details_resource_uri", "");
	public static final Setting<String> OAuthAuth0ErrorUri       = new StringSetting(oauthGroup, "Auth0", "oauth.auth0.error_uri", "");
	public static final Setting<String> OAuthAuth0ReturnUri      = new StringSetting(oauthGroup, "Auth0", "oauth.auth0.return_uri", "");

	// LDAP settings
	public static final Setting<String> LDAPHost            = new StringSetting(ldapGroup,  "General", "ldap.host", "localhost");
	public static final Setting<Integer> LDAPPort           = new IntegerSetting(ldapGroup, "General", "ldap.port", 389);
	public static final Setting<Integer> LDAPConnectTimeout = new IntegerSetting(ldapGroup, "General", "ldap.connecttimeout", 1000, "Connection timeout in milliseconds");
	public static final Setting<String> LDAPBindDN          = new StringSetting(ldapGroup,  "General", "ldap.binddn", "", "DN that is used to authenticate synchronization");
	public static final Setting<String> LDAPSecret          = new StringSetting(ldapGroup,  "General", "ldap.secret", "");
	public static final Setting<Boolean> LDAPUseSSL         = new BooleanSetting(ldapGroup, "General", "ldap.usessl", false);
	public static final Setting<String> LDAPScope           = new StringSetting(ldapGroup,  "General", "ldap.scope", "SUBTREE");
	public static final Setting<String> LDAPPrimaryKey      = new StringSetting(ldapGroup,  "General", "ldap.primarykey", "dn", "Name of primary identification property of LDAP objects, must uniquely identify users and groups");
	public static final Setting<String> LDAPPropertyMapping = new StringSetting(ldapGroup,  "General", "ldap.propertymapping", "{ sn: name, email: eMail }", "Mapping from LDAP properties to Structr properties");
	public static final Setting<String> LDAPGroupNames      = new StringSetting(ldapGroup,  "General", "ldap.groupnames", "{ group: member, groupOfNames: member, groupOfUniqueNames: uniqueMember }", "LDAP objectclass tuples for group and member identification.");
	public static final Setting<Integer> LDAPUpdateInterval = new IntegerSetting(ldapGroup, "General", "ldap.updateinterval", 600, "Update interval for group synchronization in seconds");

	// miscellaneous settings
	public static final Setting<String> PaymentPaypalMode      = new StringSetting(miscGroup,  "Payment Options", "paypal.mode",         "");
	public static final Setting<String> PaymentPaypalUsername  = new StringSetting(miscGroup,  "Payment Options", "paypal.username",     "");
	public static final Setting<String> PaymentPaypalPassword  = new StringSetting(miscGroup,  "Payment Options", "paypal.password",     "");
	public static final Setting<String> PaymentPaypalSignature = new StringSetting(miscGroup,  "Payment Options", "paypal.signature",    "");
	public static final Setting<String> PaymentPaypalRedirect  = new StringSetting(miscGroup,  "Payment Options", "paypal.redirect",     "");
	public static final Setting<String> PaymentStripeApiKey    = new StringSetting(miscGroup,  "Payment Options", "stripe.apikey",       "");

	public static Collection<SettingsGroup> getGroups() {
		return groups.values();
	}

	public static SettingsGroup getGroup(final String key) {
		return groups.get(key);
	}

	public static Collection<Setting> getSettings() {
		return settings.values();
	}

	public static <T> Setting<T> getSetting(final String... keys) {
		return settings.get(StringUtils.join(toLowerCase(keys), "."));
	}

	public static <T> Setting<T> getCaseSensitiveSetting(final String... keys) {
		return settings.get(StringUtils.join(keys, "."));
	}

	public static Setting<String> getStringSetting(final String... keys) {

		final String key        = StringUtils.join(toLowerCase(keys), ".");
		Setting<String> setting = settings.get(key);

		return setting;
	}

	public static Setting<String> getOrCreateStringSetting(final String... keys) {

		final String key        = StringUtils.join(toLowerCase(keys), ".");
		Setting<String> setting = settings.get(key);

		if (setting == null) {

			setting = new StringSetting(miscGroup, key, null);
		}

		return setting;
	}

	public static Setting<Integer> getIntegerSetting(final String... keys) {

		final String key        = StringUtils.join(toLowerCase(keys), ".");
		Setting<Integer> setting = settings.get(key);

		return setting;
	}

	public static Setting<Integer> getOrCreateIntegerSetting(final String... keys) {

		final String key        = StringUtils.join(toLowerCase(keys), ".");
		Setting<Integer> setting = settings.get(key);

		if (setting == null) {

			setting = new IntegerSetting(miscGroup, key, null);
		}

		return setting;
	}

	public static Setting<Boolean> getBooleanSetting(final String... keys) {

		final String key         = StringUtils.join(toLowerCase(keys), ".");
		Setting<Boolean> setting = settings.get(key);

		return setting;
	}

	public static Setting<Boolean> getOrCreateBooleanSetting(final String... keys) {

		final String key         = StringUtils.join(toLowerCase(keys), ".");
		Setting<Boolean> setting = settings.get(key);

		if (setting == null) {

			setting = new BooleanSetting(miscGroup, key, null);
		}

		return setting;
	}

	public static Setting<?> createSettingForValue(final SettingsGroup group, final String key, final String value) {

		if (value != null) {

			// try to determine property value type, string, integer or boolean?
			final String lowerCaseValue = value.toLowerCase();

			// boolean
			if ("true".equals(lowerCaseValue) || "false".equals(lowerCaseValue)) {

				final Setting<Boolean> setting = new BooleanSetting(group, key);
				setting.setIsDynamic(true);
				setting.updateKey(key);
				setting.setValue(Boolean.parseBoolean(value));

				return setting;
			}

			// integer
			if (Settings.isNumeric(value)) {

				final Setting<Integer> setting = new IntegerSetting(group, key);
				setting.setIsDynamic(true);
				setting.updateKey(key);
				setting.setValue(Integer.parseInt(value));

				return setting;
			}
		}

		final Setting<String> setting = new StringSetting(group, key);
		setting.setIsDynamic(true);
		setting.updateKey(key);
		setting.setValue(value);

		return setting;
	}

	public static void storeConfiguration(final String fileName) throws IOException {

		try {

			PropertiesConfiguration.setDefaultListDelimiter('\0');

			final PropertiesConfiguration config = new PropertiesConfiguration();

			// store settings
			for (final Setting setting : settings.values()) {

				// story only modified settings and the super user password
				if (setting.isModified() || "superuser.password".equals(setting.getKey())) {

					config.setProperty(setting.getKey(), setting.getValue());
				}
			}

			config.save(fileName);

		} catch (ConfigurationException ex) {
			System.err.println("Unable to store configuration: " + ex.getMessage());
		}

	}

	public static void loadConfiguration(final String fileName) {

		try {

			PropertiesConfiguration.setDefaultListDelimiter('\0');

			final PropertiesConfiguration config = new PropertiesConfiguration(fileName);
			final Iterator<String> keys          = config.getKeys();

			while (keys.hasNext()) {

				final String key   = keys.next();
				final String lcKey = key.toLowerCase();
				final String value = trim(config.getString(key));
				Setting<?> setting = Settings.getSetting(lcKey);

				if (setting != null && setting.isDynamic()) {

					// unregister dynamic settings so the type can change (and cronExpressions are put in correct group)
					setting.unregister();
					setting = null;
				}

				if (setting != null) {

					setting.fromString(value);

				} else {

					// unknown setting => dynamic

					SettingsGroup targetGroup = miscGroup;

					// put key in cron group if it contains ".cronExpression"
					if (key.contains(".cronExpression")) {
						targetGroup = cronGroup;
					}

					// create new StringSetting for unknown key
					Settings.createSettingForValue(targetGroup, key, value);
				}
			}

		} catch (ConfigurationException ex) {
			System.err.println("Unable to load configuration: " + ex.getMessage());
		}

	}

	public static String trim(final String value) {
		return StringUtils.trim(value);
	}

	public static void trim(final Properties properties) {
		for (Object k : properties.keySet()) {
			properties.put(k, trim((String) properties.get(k)));
		}
	}

	public static String getBasePath() {

		return checkPath(BasePath.getValue());

	}

	public static String getFullSettingPath(Setting<String> pathSetting) {

		return getBasePath() + checkPath(pathSetting.getValue());

	}

	private static String checkPath(final String path) {

		if (path.endsWith("/")) {
			return path;
		}

		return path + "/";
	}

	private static String[] toLowerCase(final String... input) {

		final ArrayList<String> lower = new ArrayList(input.length);

		for (final String i : input) {

			lower.add(i.toLowerCase());
		}

		return lower.toArray(new String[0]);
	}

	// ----- package methods -----
	static void registerGroup(final SettingsGroup group) {
		groups.put(group.getKey(), group);
	}

	static void registerSetting(final Setting setting) {

		final Setting oldSetting = settings.get(setting.getKey());

		if (oldSetting != null) {
			setting.setValue(oldSetting.getValue());
			oldSetting.unregister();
		}

		settings.put(setting.getKey(), setting);
	}

	static void unregisterSetting(final Setting setting) {
		settings.remove(setting.getKey());
	}


	public static Set<String> getStringsAsSet(final String... choices) {
		return new LinkedHashSet<>(Arrays.asList(choices));
	}

	public static Map<Integer, String> getTwoFactorSettingOptions() {
		final Map<Integer, String> options = new LinkedHashMap();
		options.put(0, "off");
		options.put(1, "optional");
		options.put(2, "forced");
		return options;
	}

	public static Map<Integer, String> getTwoFactorDigitsOptions() {
		final Map<Integer, String> options = new LinkedHashMap();
		options.put(6, "6 Digits");
		options.put(8, "8 Digits");
		return options;
	}

	public static boolean isNumeric(final String source) {

		try {

			final Integer value = Integer.parseInt(source);
			if (value.toString().equals(source)) {

				// value is not changed by parsing and toString()
				return true;
			}

		} catch (Throwable t) {}

		return false;
	}
}<|MERGE_RESOLUTION|>--- conflicted
+++ resolved
@@ -99,33 +99,6 @@
 	public static final Setting<String> BaseUrlOverride       = new StringSetting(serverGroup,  "Interfaces", "application.baseurl.override",  "", "Overrides the baseUrl that can be used to prefix links to local web resources. By default, the value is assembled from the protocol, hostname and port of the server instance Structr is running on");
 
 	// HTTP service settings
-<<<<<<< HEAD
-	public static final Setting<String> ResourceHandlers      = new StringSetting(serverGroup,  "hidden",        "HttpService.resourceHandlers",    "StructrUiHandler");
-	public static final Setting<String> LifecycleListeners    = new StringSetting(serverGroup,  "hidden",        "HttpService.lifecycle.listeners", "");
-	public static final Setting<Boolean> GzipCompression      = new BooleanSetting(serverGroup, "HTTP Settings", "HttpService.gzip.enabled",        true);
-	public static final Setting<Boolean> Async                = new BooleanSetting(serverGroup, "HTTP Settings", "HttpService.async",               true);
-	public static final Setting<Boolean> JsonIndentation      = new BooleanSetting(serverGroup, "HTTP Settings", "json.indentation",                true);
-	public static final Setting<Boolean> HtmlIndentation      = new BooleanSetting(serverGroup, "HTTP Settings", "html.indentation",                true);
-	public static final Setting<Boolean> WsIndentation        = new BooleanSetting(serverGroup, "HTTP Settings", "ws.indentation",                  true);
-	public static final Setting<Integer> SessionTimeout       = new IntegerSetting(serverGroup, "HTTP Settings", "application.session.timeout",     1800, "The session inactivity timeout. Unit is seconds");
-
-	public static final Setting<Boolean> ForceHttps           	= new BooleanSetting(serverGroup, "HTTPS Settings", "HttpService.force.https",         		false);
-	public static final Setting<Boolean> dumbJettyStartupConfig = new BooleanSetting(serverGroup, "HTTPS Settings", "HttpService.log.jetty.startupConfig",	false);
-	public static final Setting<String> excludedProtocols     	= new StringSetting(serverGroup, "HTTPS Settings", "HttpService.ssl.protocols.excluded",  	"TLSv1,TLSv1.1");
-	public static final Setting<String> includedProtocols 	  	= new StringSetting(serverGroup, "HTTPS Settings", "HttpService.ssl.protocols.included",		"TLSv1.2");
-	public static final Setting<String> disabledCipherSuits   	= new StringSetting(serverGroup,  "HTTPS Settings", "HttpService.ssl.ciphers.excluded",    	"");
-
-	public static final Setting<String> AccessControlMaxAge           = new StringSetting(serverGroup, "CORS Settings", "access.control.max.age",           "3600");
-	public static final Setting<String> AccessControlAllowMethods     = new StringSetting(serverGroup, "CORS Settings", "access.control.allow.methods",     "");
-	public static final Setting<String> AccessControlAllowHeaders     = new StringSetting(serverGroup, "CORS Settings", "access.control.allow.headers",     "");
-	public static final Setting<String> AccessControlAllowCredentials = new StringSetting(serverGroup, "CORS Settings", "access.control.allow.credentials", "");
-	public static final Setting<String> AccessControlExposeHeaders    = new StringSetting(serverGroup, "CORS Settings", "access.control.expose.headers",    "");
-
-	public static final Setting<String> UiHandlerContextPath        = new StringSetting(serverGroup,  "hidden", "StructrUiHandler.contextPath",       "/structr");
-	public static final Setting<Boolean> UiHandlerDirectoriesListed = new BooleanSetting(serverGroup, "hidden", "StructrUiHandler.directoriesListed", false);
-	public static final Setting<String> UiHandlerResourceBase       = new StringSetting(serverGroup,  "hidden", "StructrUiHandler.resourceBase",      "src/main/resources/structr");
-	public static final Setting<String> UiHandlerWelcomeFiles       = new StringSetting(serverGroup,  "hidden", "StructrUiHandler.welcomeFiles",      "index.html");
-=======
 	public static final Setting<String> ResourceHandlers         = new StringSetting(serverGroup,  "hidden",        "httpservice.resourcehandlers",         "StructrUiHandler", "This handler is needed to serve static files with the built-in Jetty container.");
 	public static final Setting<String> LifecycleListeners       = new StringSetting(serverGroup,  "hidden",        "httpservice.lifecycle.listeners",      "");
 	public static final Setting<Boolean> GzipCompression         = new BooleanSetting(serverGroup, "HTTP Settings", "httpservice.gzip.enabled",             true);
@@ -155,7 +128,6 @@
 	public static final Setting<Boolean> UiHandlerDirectoriesListed = new BooleanSetting(serverGroup, "hidden", "structruihandler.directorieslisted", false);
 	public static final Setting<String> UiHandlerResourceBase       = new StringSetting(serverGroup,  "hidden", "structruihandler.resourcebase",      "src/main/resources/structr");
 	public static final Setting<String> UiHandlerWelcomeFiles       = new StringSetting(serverGroup,  "hidden", "structruihandler.welcomefiles",      "index.html");
->>>>>>> fbb5fdea
 
 	// database settings
 	public static final Setting<String> DatabaseDriver          = new StringSetting(databaseGroup,  "Database Driver",     "database.driver",                  "org.structr.bolt.BoltDatabaseService");
