/**
 * Copyright (C) 2010-2018 Structr GmbH
 *
 * This file is part of Structr <http://structr.org>.
 *
 * Structr is free software: you can redistribute it and/or modify
 * it under the terms of the GNU General Public License as
 * published by the Free Software Foundation, either version 3 of the
 * License, or (at your option) any later version.
 *
 * Structr is distributed in the hope that it will be useful,
 * but WITHOUT ANY WARRANTY; without even the implied warranty of
 * MERCHANTABILITY or FITNESS FOR A PARTICULAR PURPOSE.  See the
 * GNU General Public License for more details.
 *
 * You should have received a copy of the GNU General Public License
 * along with Structr.  If not, see <http://www.gnu.org/licenses/>.
 */
package org.structr.api.config;

import java.io.File;
import java.io.IOException;
import java.util.Collection;
import java.util.Iterator;
import java.util.LinkedHashMap;
import java.util.Map;
import java.util.Properties;
import org.apache.commons.configuration.ConfigurationException;
import org.apache.commons.configuration.PropertiesConfiguration;
import org.apache.commons.lang3.RandomStringUtils;
import org.apache.commons.lang3.StringUtils;

/**
 * The Structr configuration settings.
 */
public class Settings {

	private static final Map<String, Setting> settings        = new LinkedHashMap<>();
	private static final Map<String, SettingsGroup> groups    = new LinkedHashMap<>();

	public static final SettingsGroup generalGroup            = new SettingsGroup("general",     "General Settings");
	public static final SettingsGroup serverGroup             = new SettingsGroup("server",      "Server Settings");
	public static final SettingsGroup databaseGroup           = new SettingsGroup("database",    "Database Configuration");
	public static final SettingsGroup applicationGroup        = new SettingsGroup("application", "Application Configuration");
	public static final SettingsGroup smtpGroup               = new SettingsGroup("smtp",        "Mail Configuration");
	public static final SettingsGroup advancedGroup           = new SettingsGroup("advanced",    "Advanced Settings");
	public static final SettingsGroup servletsGroup           = new SettingsGroup("servlets",    "Servlets");
	public static final SettingsGroup cronGroup               = new SettingsGroup("cron",        "Cron Jobs");
	public static final SettingsGroup oauthGroup              = new SettingsGroup("oauth",       "OAuth Settings");
	public static final SettingsGroup miscGroup               = new SettingsGroup("misc",        "Miscellaneous");

	// general settings
	public static final Setting<String> ApplicationTitle      = new StringSetting(generalGroup,   "Application", "application.title",          "Structr");
	public static final Setting<String> InstanceName          = new StringSetting(generalGroup,   "Application", "application.instance.name",  "");
	public static final Setting<String> InstanceStage         = new StringSetting(generalGroup,   "Application", "application.instance.stage", "");
	public static final Setting<String> MenuEntries           = new StringSetting(generalGroup,   "Application", "application.menu.main",      "Pages,Files,Security,Schema,Data", "The main menu entries - all other entries remain in the submenu");
	public static final Setting<String> SuperUserName         = new StringSetting(generalGroup,   "Superuser",   "superuser.username",         "superadmin");
	public static final Setting<String> SuperUserPassword     = new PasswordSetting(generalGroup, "Superuser",   "superuser.password",         RandomStringUtils.randomAlphanumeric(12));
	public static final Setting<String> BasePath              = new StringSetting(generalGroup,   "Paths",       "base.path",                  ".");
	public static final Setting<String> TmpPath               = new StringSetting(generalGroup,   "Paths",       "tmp.path",                   "/tmp");
	public static final Setting<String> DatabasePath          = new StringSetting(generalGroup,   "Paths",       "database.path",              "db");
	public static final Setting<String> FilesPath             = new StringSetting(generalGroup,   "Paths",       "files.path",                 System.getProperty("user.dir").concat(File.separator + "files"));
	public static final Setting<String> DataExchangePath      = new StringSetting(generalGroup,   "Paths",       "data.exchange.path",         "exchange" + File.separator, "IMPORTANT: Path is relative to base.path");
	public static final Setting<String> SnapshotsPath         = new StringSetting(generalGroup,   "Paths",       "snapshot.path",              "snapshots" + File.separator, "IMPORTANT: Path is relative to base.path");
	public static final Setting<String> LayoutsPath           = new StringSetting(generalGroup,   "Paths",       "layouts.path",               "layouts" + File.separator, "IMPORTANT: Path is relative to base.path");
	public static final Setting<String> WebDataPath           = new StringSetting(generalGroup,   "Paths",       "data.webapp.path",           "webapp-data" + File.separator, "IMPORTANT: Path is relative to base.path");
	public static final Setting<Boolean> LogSchemaOutput      = new BooleanSetting(generalGroup,  "Logging",     "NodeExtender.log",           false);
	public static final Setting<Boolean> RequestLogging       = new BooleanSetting(generalGroup,  "Logging",     "log.requests",               false);
	public static final Setting<String> LogPrefix             = new StringSetting(generalGroup,   "Logging",     "log.prefix",                 "structr");
	public static final Setting<String> LogName               = new StringSetting(generalGroup,   "Logging",     "log.name",                   "structr-yyyy_mm_dd.request.log");
	public static final Setting<String> Configuration         = new StringSetting(generalGroup,   "hidden",      "configuration.provider",     "org.structr.module.JarConfigurationProvider");
	public static final StringSetting Services                = new StringSetting(generalGroup,   "Services",    "configured.services",        "NodeService AgentService CronService SchemaService LogService HttpService");

	// server settings
	public static final Setting<String> ApplicationHost       = new StringSetting(serverGroup,  "Interfaces", "application.host",              "0.0.0.0");
	public static final Setting<Integer> HttpPort             = new IntegerSetting(serverGroup, "Interfaces", "application.http.port",         8082);
	public static final Setting<Integer> HttpsPort            = new IntegerSetting(serverGroup, "Interfaces", "application.https.port",        8083);
	public static final Setting<Integer> SshPort              = new IntegerSetting(serverGroup, "Interfaces", "application.ssh.port",          8022);
	public static final Setting<Integer> FtpPort              = new IntegerSetting(serverGroup, "Interfaces", "application.ftp.port",          8021);
	public static final Setting<Boolean> HttpsEnabled         = new BooleanSetting(serverGroup, "Interfaces", "application.https.enabled",     false);
	public static final Setting<String> KeystorePath          = new StringSetting(serverGroup,  "Interfaces", "application.keystore.path",     "");
	public static final Setting<String> KeystorePassword      = new StringSetting(serverGroup,  "Interfaces", "application.keystore.password", "");
	public static final Setting<String> RestPath              = new StringSetting(serverGroup,  "Interfaces", "application.rest.path",         "/structr/rest");

	// HTTP service settings
	public static final Setting<String> ResourceHandlers      = new StringSetting(serverGroup,  "hidden",        "HttpService.resourceHandlers",    "StructrUiHandler");
	public static final Setting<String> LifecycleListeners    = new StringSetting(serverGroup,  "hidden",        "HttpService.lifecycle.listeners", "");
	public static final Setting<Boolean> GzipCompression      = new BooleanSetting(serverGroup, "HTTP Settings", "HttpService.gzip.enabled",        true);
	public static final Setting<Boolean> ForceHttps           = new BooleanSetting(serverGroup, "HTTP Settings", "HttpService.force.https",         false);
	public static final Setting<Boolean> Async                = new BooleanSetting(serverGroup, "HTTP Settings", "HttpService.async",               true);
	public static final Setting<Boolean> JsonIndentation      = new BooleanSetting(serverGroup, "HTTP Settings", "json.indentation",                true);
	public static final Setting<Boolean> HtmlIndentation      = new BooleanSetting(serverGroup, "HTTP Settings", "html.indentation",                true);
	public static final Setting<Boolean> WsIndentation        = new BooleanSetting(serverGroup, "HTTP Settings", "ws.indentation",                  true);
	public static final Setting<Integer> SessionTimeout       = new IntegerSetting(serverGroup, "HTTP Settings", "application.session.timeout",     1800);

	public static final Setting<String> AccessControlMaxAge           = new StringSetting(serverGroup, "CORS Settings", "access.control.max.age",           "3600");
	public static final Setting<String> AccessControlAllowMethods     = new StringSetting(serverGroup, "CORS Settings", "access.control.allow.methods",     "");
	public static final Setting<String> AccessControlAllowHeaders     = new StringSetting(serverGroup, "CORS Settings", "access.control.allow.headers",     "");
	public static final Setting<String> AccessControlAllowCredentials = new StringSetting(serverGroup, "CORS Settings", "access.control.allow.credentials", "");
	public static final Setting<String> AccessControlExposeHeaders    = new StringSetting(serverGroup, "CORS Settings", "access.control.expose.headers",    "");

	public static final Setting<String> UiHandlerContextPath        = new StringSetting(serverGroup,  "hidden", "StructrUiHandler.contextPath",       "/structr");
	public static final Setting<Boolean> UiHandlerDirectoriesListed = new BooleanSetting(serverGroup, "hidden", "StructrUiHandler.directoriesListed", false);
	public static final Setting<String> UiHandlerResourceBase       = new StringSetting(serverGroup,  "hidden", "StructrUiHandler.resourceBase",      "src/main/resources/structr");
	public static final Setting<String> UiHandlerWelcomeFiles       = new StringSetting(serverGroup,  "hidden", "StructrUiHandler.welcomeFiles",      "index.html");

	// database settings
	public static final Setting<String> DatabaseDriver          = new StringSetting(databaseGroup,  "Database Driver",     "database.driver",                  "org.structr.bolt.BoltDatabaseService");
	public static final Setting<String> DatabaseDriverMode      = new ChoiceSetting(databaseGroup,  "Database Driver",     "database.driver.mode",             "embedded", "embedded", "remote");
	public static final Setting<String> ConnectionUrl           = new StringSetting(databaseGroup,  "Database Connection", "database.connection.url",          "bolt://localhost:7688");
	public static final Setting<String> TestingConnectionUrl    = new StringSetting(databaseGroup,  "hidden",              "testing.connection.url",           "bolt://localhost:7689");
	public static final Setting<String> ConnectionUser          = new StringSetting(databaseGroup,  "Database Connection", "database.connection.username",     "neo4j");
	public static final Setting<String> ConnectionPassword      = new StringSetting(databaseGroup,  "Database Connection", "database.connection.password",     "neo4j");
	public static final Setting<String> TenantIdentifier        = new StringSetting(databaseGroup,  "Database Connection", "database.tenant.identifier",       "");
	public static final Setting<Integer> RelationshipCacheSize  = new IntegerSetting(databaseGroup, "Caching",             "database.cache.relationship.size", 100000);
	public static final Setting<Integer> NodeCacheSize          = new IntegerSetting(databaseGroup, "Caching",             "database.cache.node.size",         100000);
	public static final Setting<Integer> UuidCacheSize          = new IntegerSetting(databaseGroup, "Caching",             "database.cache.uuid.size",         100000);
	public static final Setting<Integer> QueryCacheSize         = new IntegerSetting(databaseGroup, "Caching",             "database.cache.query.size",        1000);
	public static final Setting<Boolean> CypherDebugLogging     = new BooleanSetting(databaseGroup, "Debugging",           "log.cypher.debug",                 false, "Turns on debug logging for the generated Cypher queries");
	public static final Setting<Boolean> CypherDebugLoggingPing = new BooleanSetting(databaseGroup, "Debugging",           "log.cypher.debug.ping",            false, "Turns on debug logging for the generated Cypher queries of the websocket PING command. Can only be used in conjunction with log.cypher.debug");
	public static final Setting<Boolean> SyncDebugging          = new BooleanSetting(databaseGroup, "Sync debugging",      "sync.debug",                       false);

	// application settings
	public static final Setting<Integer> ResolutionDepth         = new IntegerSetting(applicationGroup, "Security",     "application.security.resolution.depth",       5);
	public static final Setting<String> OwnerlessNodes           = new StringSetting(applicationGroup,  "Security",     "application.security.ownerless.nodes",        "read");
	public static final Setting<Boolean> ChangelogEnabled        = new BooleanSetting(applicationGroup, "Changelog",    "application.changelog.enabled",               false);
	public static final Setting<Boolean> FilesystemEnabled       = new BooleanSetting(applicationGroup, "Filesystem",   "application.filesystem.enabled",              false);
	public static final Setting<Boolean> UniquePaths             = new BooleanSetting(applicationGroup, "Filesystem",   "application.filesystem.unique.paths",         true);
	public static final Setting<String> DefaultChecksums         = new StringSetting(applicationGroup,  "Filesystem",   "application.filesystem.checksums.default",    "", "List of checksums to be calculated on file creation by default.");
	public static final Setting<Integer> IndexingMaxFileSize     = new IntegerSetting(applicationGroup, "Filesystem",   "application.filesystem.indexing.maxsize",     10);
	public static final Setting<Integer> IndexingLimit           = new IntegerSetting(applicationGroup, "Filesystem",   "application.filesystem.indexing.limit",       50000);
	public static final Setting<Integer> IndexingMinLength       = new IntegerSetting(applicationGroup, "Filesystem",   "application.filesystem.indexing.minlength",   3);
	public static final Setting<Integer> IndexingMaxLength       = new IntegerSetting(applicationGroup, "Filesystem",   "application.filesystem.indexing.maxlength",   30);
	public static final Setting<Boolean> FollowSymlinks          = new BooleanSetting(applicationGroup, "Filesystem",   "application.filesystem.mount.followSymlinks", true);
	public static final Setting<String> DefaultUploadFolder      = new StringSetting(applicationGroup,  "Filesystem",   "application.uploads.folder",                  "");
	public static final Setting<String> HttpProxyUrl             = new StringSetting(applicationGroup,  "Proxy",        "application.proxy.http.url",                  "");
	public static final Setting<String> HttpProxyUser            = new StringSetting(applicationGroup,  "Proxy",        "application.proxy.http.username",             "");
	public static final Setting<String> HttpProxyPassword        = new StringSetting(applicationGroup,  "Proxy",        "application.proxy.http.password",             "");
	public static final Setting<Boolean> SchemAutoMigration      = new BooleanSetting(applicationGroup, "Schema",       "application.schema.automigration",            false);
	public static final Setting<Boolean> logMissingLocalizations = new BooleanSetting(applicationGroup, "Localization", "application.localization.logMissing",         false, "Turns on logging for requested but non-existing localizations.");

	// mail settings
	public static final Setting<String> SmtpHost              = new StringSetting(smtpGroup,  "SMTP Settings", "smtp.host",         "localhost");
	public static final Setting<Integer> SmtpPort             = new IntegerSetting(smtpGroup, "SMTP Settings", "smtp.port",         25);
	public static final Setting<String> SmtpUser              = new StringSetting(smtpGroup,  "SMTP Settings", "smtp.user",         "");
	public static final Setting<String> SmtpPassword          = new StringSetting(smtpGroup,  "SMTP Settings", "smtp.password",     "");
	public static final Setting<Boolean> SmtpTlsEnabled       = new BooleanSetting(smtpGroup, "SMTP Settings", "smtp.tls.enabled",  true);
	public static final Setting<Boolean> SmtpTlsRequired      = new BooleanSetting(smtpGroup, "SMTP Settings", "smtp.tls.required", true);
	public static final Setting<Boolean> SmtpTesting          = new BooleanSetting(smtpGroup, "hidden",        "smtp.testing.only", false);

	// advanced settings
	public static final Setting<String> ForeignTypeName          = new StringSetting(advancedGroup,  "hidden", "foreign.type.key",          "");
	public static final Setting<Boolean> JsonRedundancyReduction = new BooleanSetting(advancedGroup, "JSON",   "json.redundancyReduction",  true);
	public static final Setting<Boolean> JsonLenient             = new BooleanSetting(advancedGroup, "JSON",   "json.lenient",              false);
	public static final Setting<Boolean> ForceArrays             = new BooleanSetting(advancedGroup, "JSON",   "json.output.forceArrays",   false);

	public static final Setting<String> GeocodingProvider        = new StringSetting(advancedGroup,  "Geocoding",   "geocoding.provider",            "org.structr.common.geo.GoogleGeoCodingProvider");
	public static final Setting<String> GeocodingLanguage        = new StringSetting(advancedGroup,  "Geocoding",   "geocoding.language",            "de");
	public static final Setting<String> GeocodingApiKey          = new StringSetting(advancedGroup,  "Geocoding",   "geocoding.apikey",              "");
	public static final Setting<String> DefaultDateFormat        = new StringSetting(advancedGroup,  "Date Format", "DateProperty.defaultFormat",    "yyyy-MM-dd'T'HH:mm:ssZ");
	public static final Setting<Boolean> InheritanceDetection    = new BooleanSetting(advancedGroup, "hidden",      "importer.inheritancedetection", true);
	public static final Setting<Boolean> CmisEnabled             = new BooleanSetting(advancedGroup, "hidden",      "cmis.enabled",                  false);

	// servlets
	public static final Setting<String> Servlets              = new StringSetting(servletsGroup,  "General", "HttpService.servlets",             "JsonRestServlet HtmlServlet WebSocketServlet CsvServlet UploadServlet ProxyServlet GraphQLServlet");

	public static final Setting<Boolean> ConfigServletEnabled = new BooleanSetting(servletsGroup,  "ConfigServlet", "ConfigServlet.enabled",             true);

	public static final Setting<String> RestServletPath       = new StringSetting(servletsGroup,  "JsonRestServlet", "JsonRestServlet.path",             "/structr/rest/*");
	public static final Setting<String> RestServletClass      = new StringSetting(servletsGroup,  "JsonRestServlet", "JsonRestServlet.class",            "org.structr.rest.servlet.JsonRestServlet");
	public static final Setting<String> RestAuthenticator     = new StringSetting(servletsGroup,  "JsonRestServlet", "JsonRestServlet.authenticator",    "org.structr.web.auth.UiAuthenticator");
	public static final Setting<String> RestDefaultView       = new StringSetting(servletsGroup,  "JsonRestServlet", "JsonRestServlet.defaultview",      "public");
	public static final Setting<Integer> RestOutputDepth      = new IntegerSetting(servletsGroup, "JsonRestServlet", "JsonRestServlet.outputdepth",      3);
	public static final Setting<String> RestResourceProvider  = new StringSetting(servletsGroup,  "JsonRestServlet", "JsonRestServlet.resourceprovider", "org.structr.web.common.UiResourceProvider");
	public static final Setting<String> RestUserClass         = new StringSetting(servletsGroup,  "JsonRestServlet", "JsonRestServlet.user.class",       "org.structr.dynamic.User");
	public static final Setting<Boolean> RestUserAutologin    = new BooleanSetting(servletsGroup, "JsonRestServlet", "JsonRestServlet.user.autologin",   false);
	public static final Setting<Boolean> RestUserAutocreate   = new BooleanSetting(servletsGroup, "JsonRestServlet", "JsonRestServlet.user.autocreate",  false);

	public static final Setting<String> HtmlServletPath           = new StringSetting(servletsGroup,  "HtmlServlet", "HtmlServlet.path",                  "/structr/html/*");
	public static final Setting<String> HtmlServletClass          = new StringSetting(servletsGroup,  "HtmlServlet", "HtmlServlet.class",                 "org.structr.web.servlet.HtmlServlet");
	public static final Setting<String> HtmlAuthenticator         = new StringSetting(servletsGroup,  "HtmlServlet", "HtmlServlet.authenticator",         "org.structr.web.auth.UiAuthenticator");
	public static final Setting<String> HtmlDefaultView           = new StringSetting(servletsGroup,  "HtmlServlet", "HtmlServlet.defaultview",           "public");
	public static final Setting<Integer> HtmlOutputDepth          = new IntegerSetting(servletsGroup, "HtmlServlet", "HtmlServlet.outputdepth",           3);
	public static final Setting<String> HtmlResourceProvider      = new StringSetting(servletsGroup,  "HtmlServlet", "HtmlServlet.resourceprovider",      "org.structr.web.common.UiResourceProvider");
	public static final Setting<Boolean> HtmlUserAutologin        = new BooleanSetting(servletsGroup, "HtmlServlet", "HtmlServlet.user.autologin",        false);
	public static final Setting<Boolean> HtmlUserAutocreate       = new BooleanSetting(servletsGroup, "HtmlServlet", "HtmlServlet.user.autocreate",       true);
	public static final Setting<String> HtmlResolveProperties     = new StringSetting(servletsGroup,  "HtmlServlet", "HtmlServlet.resolveProperties",     "AbstractNode.name");
	public static final Setting<String> HtmlCustomResponseHeaders = new TextSetting(servletsGroup,    "HtmlServlet", "HtmlServlet.customResponseHeaders", "Strict-Transport-Security:max-age=60,X-Content-Type-Options:nosniff,X-Frame-Options:SAMEORIGIN,X-XSS-Protection:1;mode=block");

	public static final Setting<String> WebsocketServletPath       = new StringSetting(servletsGroup,  "WebSocketServlet", "WebSocketServlet.path",              "/structr/ws/*");
	public static final Setting<String> WebsocketServletClass      = new StringSetting(servletsGroup,  "WebSocketServlet", "WebSocketServlet.class",             "org.structr.websocket.servlet.WebSocketServlet");
	public static final Setting<String> WebsocketAuthenticator     = new StringSetting(servletsGroup,  "WebSocketServlet", "WebSocketServlet.authenticator",     "org.structr.web.auth.UiAuthenticator");
	public static final Setting<String> WebsocketDefaultView       = new StringSetting(servletsGroup,  "WebSocketServlet", "WebSocketServlet.defaultview",       "public");
	public static final Setting<Integer> WebsocketOutputDepth      = new IntegerSetting(servletsGroup, "WebSocketServlet", "WebSocketServlet.outputdepth",       3);
	public static final Setting<String> WebsocketResourceProvider  = new StringSetting(servletsGroup,  "WebSocketServlet", "WebSocketServlet.resourceprovider",  "org.structr.web.common.UiResourceProvider");
	public static final Setting<Boolean> WebsocketUserAutologin    = new BooleanSetting(servletsGroup, "WebSocketServlet", "WebSocketServlet.user.autologin",    false);
	public static final Setting<Boolean> WebsocketUserAutocreate   = new BooleanSetting(servletsGroup, "WebSocketServlet", "WebSocketServlet.user.autocreate",   false);
	public static final Setting<Boolean> WebsocketFrontendAccess   = new BooleanSetting(servletsGroup, "WebSocketServlet", "WebSocketServlet.frontendAccess",    false);

	public static final Setting<String> CsvServletPath       = new StringSetting(servletsGroup,  "CsvServlet", "CsvServlet.path",              "/structr/csv/*");
	public static final Setting<String> CsvServletClass      = new StringSetting(servletsGroup,  "CsvServlet", "CsvServlet.class",             "org.structr.rest.servlet.CsvServlet");
	public static final Setting<String> CsvAuthenticator     = new StringSetting(servletsGroup,  "CsvServlet", "CsvServlet.authenticator",     "org.structr.web.auth.UiAuthenticator");
	public static final Setting<String> CsvDefaultView       = new StringSetting(servletsGroup,  "CsvServlet", "CsvServlet.defaultview",       "public");
	public static final Setting<Integer> CsvOutputDepth      = new IntegerSetting(servletsGroup, "CsvServlet", "CsvServlet.outputdepth",       3);
	public static final Setting<String> CsvResourceProvider  = new StringSetting(servletsGroup,  "CsvServlet", "CsvServlet.resourceprovider",  "org.structr.web.common.UiResourceProvider");
	public static final Setting<Boolean> CsvUserAutologin    = new BooleanSetting(servletsGroup, "CsvServlet", "CsvServlet.user.autologin",    false);
	public static final Setting<Boolean> CsvUserAutocreate   = new BooleanSetting(servletsGroup, "CsvServlet", "CsvServlet.user.autocreate",   false);
	public static final Setting<Boolean> CsvFrontendAccess   = new BooleanSetting(servletsGroup, "CsvServlet", "CsvServlet.frontendAccess",    false);

	public static final Setting<String> UploadServletPath       = new StringSetting(servletsGroup,  "UploadServlet", "UploadServlet.path",                  "/structr/upload");
	public static final Setting<String> UploadServletClass      = new StringSetting(servletsGroup,  "UploadServlet", "UploadServlet.class",                 "org.structr.web.servlet.UploadServlet");
	public static final Setting<String> UploadAuthenticator     = new StringSetting(servletsGroup,  "UploadServlet", "UploadServlet.authenticator",         "org.structr.web.auth.UiAuthenticator");
	public static final Setting<String> UploadDefaultView       = new StringSetting(servletsGroup,  "UploadServlet", "UploadServlet.defaultview",           "public");
	public static final Setting<Integer> UploadOutputDepth      = new IntegerSetting(servletsGroup, "UploadServlet", "UploadServlet.outputdepth",           3);
	public static final Setting<String> UploadResourceProvider  = new StringSetting(servletsGroup,  "UploadServlet", "UploadServlet.resourceprovider",      "org.structr.web.common.UiResourceProvider");
	public static final Setting<Boolean> UploadUserAutologin    = new BooleanSetting(servletsGroup, "UploadServlet", "UploadServlet.user.autologin",        false);
	public static final Setting<Boolean> UploadUserAutocreate   = new BooleanSetting(servletsGroup, "UploadServlet", "UploadServlet.user.autocreate",       false);
	public static final Setting<Boolean> UploadAllowAnonymous   = new BooleanSetting(servletsGroup, "UploadServlet", "UploadServlet.allowAnonymousUploads", false);
	public static final Setting<Integer> UploadMaxFileSize      = new IntegerSetting(servletsGroup, "UploadServlet", "UploadServlet.maxFileSize",           1000);
	public static final Setting<Integer> UploadMaxRequestSize   = new IntegerSetting(servletsGroup, "UploadServlet", "UploadServlet.maxRequestSize",        1200);

	public static final Setting<String> GraphQLServletPath       = new StringSetting(servletsGroup,  "GraphQLServlet", "GraphQLServlet.path",                  "/structr/graphql");
	public static final Setting<String> GraphQLServletClass      = new StringSetting(servletsGroup,  "GraphQLServlet", "GraphQLServlet.class",                 "org.structr.rest.servlet.GraphQLServlet");
	public static final Setting<String> GraphQLAuthenticator     = new StringSetting(servletsGroup,  "GraphQLServlet", "GraphQLServlet.authenticator",         "org.structr.web.auth.UiAuthenticator");
	public static final Setting<String> GraphQLResourceProvider  = new StringSetting(servletsGroup,  "GraphQLServlet", "GraphQLServlet.resourceprovider",      "org.structr.web.common.UiResourceProvider");
	public static final Setting<String> GraphQLDefaultView       = new StringSetting(servletsGroup,  "GraphQLServlet", "GraphQLServlet.defaultview",           "public");
	public static final Setting<Integer> GraphQLOutputDepth      = new IntegerSetting(servletsGroup, "GraphQLServlet", "GraphQLServlet.outputdepth",	   3);

	public static final Setting<String> DeploymentServletPath                = new StringSetting(servletsGroup,  "DeploymentServlet", "DeploymentServlet.path",                      "/structr/deploy");
	public static final Setting<String> DeploymentServletClass               = new StringSetting(servletsGroup,  "DeploymentServlet", "DeploymentServlet.class",                     "org.structr.web.servlet.DeploymentServlet");
	public static final Setting<String> DeploymentAuthenticator              = new StringSetting(servletsGroup,  "DeploymentServlet", "DeploymentServlet.authenticator",             "org.structr.web.auth.UiAuthenticator");
	public static final Setting<String> DeploymentDefaultView                = new StringSetting(servletsGroup,  "DeploymentServlet", "DeploymentServlet.defaultview",               "public");
	public static final Setting<Integer> DeploymentOutputDepth               = new IntegerSetting(servletsGroup, "DeploymentServlet", "DeploymentServlet.outputdepth",               3);
	public static final Setting<String> DeploymentResourceProvider           = new StringSetting(servletsGroup,  "DeploymentServlet", "DeploymentServlet.resourceprovider",          "org.structr.web.common.UiResourceProvider");
	public static final Setting<Boolean> DeploymentUserAutologin             = new BooleanSetting(servletsGroup, "DeploymentServlet", "DeploymentServlet.user.autologin",            false);
	public static final Setting<Boolean> DeploymentUserAutocreate            = new BooleanSetting(servletsGroup, "DeploymentServlet", "DeploymentServlet.user.autocreate",           false);
	public static final Setting<Boolean> DeploymentAllowAnonymousDeployments = new BooleanSetting(servletsGroup, "DeploymentServlet", "DeploymentServlet.allowAnonymousDeployments", false);
	public static final Setting<Boolean> DeploymentAllowAnonymousUploads     = new BooleanSetting(servletsGroup, "DeploymentServlet", "DeploymentServlet.allowAnonymousUploads",     false);
	public static final Setting<Integer> DeploymentMaxFileSize               = new IntegerSetting(servletsGroup, "DeploymentServlet", "DeploymentServlet.maxFileSize",               1000);
	public static final Setting<Integer> DeploymentMaxRequestSize            = new IntegerSetting(servletsGroup, "DeploymentServlet", "DeploymentServlet.maxRequestSize",            1200);

	public static final Setting<String> ProxyServletPath       = new StringSetting(servletsGroup,  "ProxyServlet", "ProxyServlet.path",                  "/structr/proxy");
	public static final Setting<String> ProxyServletClass      = new StringSetting(servletsGroup,  "ProxyServlet", "ProxyServlet.class",                 "org.structr.web.servlet.ProxyServlet");
	public static final Setting<String> ProxyAuthenticator     = new StringSetting(servletsGroup,  "ProxyServlet", "ProxyServlet.authenticator",         "org.structr.web.auth.UiAuthenticator");
	public static final Setting<String> ProxyDefaultView       = new StringSetting(servletsGroup,  "ProxyServlet", "ProxyServlet.defaultview",           "public");
	public static final Setting<Integer> ProxyOutputDepth      = new IntegerSetting(servletsGroup, "ProxyServlet", "ProxyServlet.outputdepth",           3);
	public static final Setting<String> ProxyResourceProvider  = new StringSetting(servletsGroup,  "ProxyServlet", "ProxyServlet.resourceprovider",      "org.structr.web.common.UiResourceProvider");
	public static final Setting<Boolean> ProxyUserAutologin    = new BooleanSetting(servletsGroup, "ProxyServlet", "ProxyServlet.user.autologin",        false);
	public static final Setting<Boolean> ProxyUserAutocreate   = new BooleanSetting(servletsGroup, "ProxyServlet", "ProxyServlet.user.autocreate",       false);
	public static final Setting<Boolean> ProxyAllowAnonymous   = new BooleanSetting(servletsGroup, "ProxyServlet", "ProxyServlet.allowAnonymousProxys", false);
	public static final Setting<Integer> ProxyMaxFileSize      = new IntegerSetting(servletsGroup, "ProxyServlet", "ProxyServlet.maxFileSize",           1000);
	public static final Setting<Integer> ProxyMaxRequestSize   = new IntegerSetting(servletsGroup, "ProxyServlet", "ProxyServlet.maxRequestSize",        1200);

	// cron settings
	public static final Setting<String> CronTasks               = new StringSetting(cronGroup,  "CronService.tasks", "");

	// oauth settings
	public static final Setting<String> OAuthServers            = new StringSetting(oauthGroup, "General", "oauth.servers", "github twitter linkedin google facebook");

	public static final Setting<String> OAuthGithubAuthLocation   = new StringSetting(oauthGroup, "GitHub", "oauth.github.authorization_location", "https://github.com/login/oauth/authorize");
	public static final Setting<String> OAuthGithubTokenLocation  = new StringSetting(oauthGroup, "GitHub", "oauth.github.token_location", "https://github.com/login/oauth/access_token");
	public static final Setting<String> OAuthGithubClientId       = new StringSetting(oauthGroup, "GitHub", "oauth.github.client_id", "");
	public static final Setting<String> OAuthGithubClientSecret   = new StringSetting(oauthGroup, "GitHub", "oauth.github.client_secret", "");
	public static final Setting<String> OAuthGithubRedirectUri    = new StringSetting(oauthGroup, "GitHub", "oauth.github.redirect_uri", "/oauth/github/auth");
	public static final Setting<String> OAuthGithubUserDetailsUri = new StringSetting(oauthGroup, "GitHub", "oauth.github.user_details_resource_uri", "https://api.github.com/user/emails");
	public static final Setting<String> OAuthGithubErrorUri       = new StringSetting(oauthGroup, "GitHub", "oauth.github.error_uri", "/login");
	public static final Setting<String> OAuthGithubReturnUri      = new StringSetting(oauthGroup, "GitHub", "oauth.github.return_uri", "/");

	public static final Setting<String> OAuthTwitterAuthLocation  = new StringSetting(oauthGroup, "Twitter", "oauth.twitter.authorization_location", "https://api.twitter.com/oauth/authorize");
	public static final Setting<String> OAuthTwitterTokenLocation = new StringSetting(oauthGroup, "Twitter", "oauth.twitter.token_location", "https://api.twitter.com/oauth/access_token");
	public static final Setting<String> OAuthTwitterClientId      = new StringSetting(oauthGroup, "Twitter", "oauth.twitter.client_id", "");
	public static final Setting<String> OAuthTwitterClientSecret  = new StringSetting(oauthGroup, "Twitter", "oauth.twitter.client_secret", "");
	public static final Setting<String> OAuthTwitterRedirectUri   = new StringSetting(oauthGroup, "Twitter", "oauth.twitter.redirect_uri", "/oauth/twitter/auth");
	public static final Setting<String> OAuthTwitterErrorUri      = new StringSetting(oauthGroup, "Twitter", "oauth.twitter.error_uri", "/login");
	public static final Setting<String> OAuthTwitterReturnUri     = new StringSetting(oauthGroup, "Twitter", "oauth.twitter.return_uri", "/");

	public static final Setting<String> OAuthLinkedInAuthLocation   = new StringSetting(oauthGroup, "LinkedIn", "oauth.linkedin.authorization_location", "https://www.linkedin.com/uas/oauth2/authorization");
	public static final Setting<String> OAuthLinkedInTokenLocation  = new StringSetting(oauthGroup, "LinkedIn", "oauth.linkedin.token_location", "https://www.linkedin.com/uas/oauth2/accessToken");
	public static final Setting<String> OAuthLinkedInClientId       = new StringSetting(oauthGroup, "LinkedIn", "oauth.linkedin.client_id", "");
	public static final Setting<String> OAuthLinkedInClientSecret   = new StringSetting(oauthGroup, "LinkedIn", "oauth.linkedin.client_secret", "");
	public static final Setting<String> OAuthLinkedInRedirectUri    = new StringSetting(oauthGroup, "LinkedIn", "oauth.linkedin.redirect_uri", "/oauth/linkedin/auth");
	public static final Setting<String> OAuthLinkedInUserDetailsUri = new StringSetting(oauthGroup, "LinkedIn", "oauth.linkedin.user_details_resource_uri", "https://api.linkedin.com/v1/people/~/email-address?secure-urls=true");
	public static final Setting<String> OAuthLinkedInErrorUri       = new StringSetting(oauthGroup, "LinkedIn", "oauth.linkedin.error_uri", "/login");
	public static final Setting<String> OAuthLinkedInReturnUri      = new StringSetting(oauthGroup, "LinkedIn", "oauth.linkedin.return_uri", "/");

	public static final Setting<String> OAuthGoogleAuthLocation   = new StringSetting(oauthGroup, "Google", "oauth.google.authorization_location", "https://accounts.google.com/o/oauth2/auth");
	public static final Setting<String> OAuthGoogleTokenLocation  = new StringSetting(oauthGroup, "Google", "oauth.google.token_location", "https://accounts.google.com/o/oauth2/token");
	public static final Setting<String> OAuthGoogleClientId       = new StringSetting(oauthGroup, "Google", "oauth.google.client_id", "");
	public static final Setting<String> OAuthGoogleClientSecret   = new StringSetting(oauthGroup, "Google", "oauth.google.client_secret", "");
	public static final Setting<String> OAuthGoogleRedirectUri    = new StringSetting(oauthGroup, "Google", "oauth.google.redirect_uri", "/oauth/google/auth");
	public static final Setting<String> OAuthGoogleUserDetailsUri = new StringSetting(oauthGroup, "Google", "oauth.google.user_details_resource_uri", "https://www.googleapis.com/oauth2/v3/userinfo");
	public static final Setting<String> OAuthGoogleErrorUri       = new StringSetting(oauthGroup, "Google", "oauth.google.error_uri", "/login");
	public static final Setting<String> OAuthGoogleReturnUri      = new StringSetting(oauthGroup, "Google", "oauth.google.return_uri", "/");

	public static final Setting<String> OAuthFacebookAuthLocation   = new StringSetting(oauthGroup, "Facebook", "oauth.facebook.authorization_location", "https://www.facebook.com/dialog/oauth");
	public static final Setting<String> OAuthFacebookTokenLocation  = new StringSetting(oauthGroup, "Facebook", "oauth.facebook.token_location", "https://graph.facebook.com/oauth/access_token");
	public static final Setting<String> OAuthFacebookClientId       = new StringSetting(oauthGroup, "Facebook", "oauth.facebook.client_id", "");
	public static final Setting<String> OAuthFacebookClientSecret   = new StringSetting(oauthGroup, "Facebook", "oauth.facebook.client_secret", "");
	public static final Setting<String> OAuthFacebookRedirectUri    = new StringSetting(oauthGroup, "Facebook", "oauth.facebook.redirect_uri", "/oauth/facebook/auth");
	public static final Setting<String> OAuthFacebookUserDetailsUri = new StringSetting(oauthGroup, "Facebook", "oauth.facebook.user_details_resource_uri", "https://graph.facebook.com/me?fields=id,name,email");
	public static final Setting<String> OAuthFacebookErrorUri       = new StringSetting(oauthGroup, "Facebook", "oauth.facebook.error_uri", "/login");
	public static final Setting<String> OAuthFacebookReturnUri      = new StringSetting(oauthGroup, "Facebook", "oauth.facebook.return_uri", "/");

	// miscellaneous settings
	public static final Setting<String> RegistrationCustomUserClass               = new StringSetting(miscGroup,  "User Self Registration", "Registration.customUserClass",              "");
	public static final Setting<Boolean> RegistrationAllowLoginBeforeConfirmation = new BooleanSetting(miscGroup, "User Self Registration", "Registration.allowLoginBeforeConfirmation", false);
	public static final Setting<String> RegistrationCustomAttributes              = new StringSetting(miscGroup,  "User Self Registration", "Registration.customUserAttributes",         "name");

	public static final Setting<String> TranslationGoogleApiKey = new StringSetting(miscGroup,  "Translation Module", "translation.google.apikey",         "");

	public static final Setting<String> PaymentPaypalMode      = new StringSetting(miscGroup,  "Payment Options", "paypal.mode",         "");
	public static final Setting<String> PaymentPaypalUsername  = new StringSetting(miscGroup,  "Payment Options", "paypal.username",     "");
	public static final Setting<String> PaymentPaypalPassword  = new StringSetting(miscGroup,  "Payment Options", "paypal.password",     "");
	public static final Setting<String> PaymentPaypalSignature = new StringSetting(miscGroup,  "Payment Options", "paypal.signature",    "");
	public static final Setting<String> PaymentPaypalRedirect  = new StringSetting(miscGroup,  "Payment Options", "paypal.redirect",     "");
	public static final Setting<String> PaymentStripeApiKey    = new StringSetting(miscGroup,  "Payment Options", "stripe.apikey",       "");
<<<<<<< HEAD
        
        public static final Setting<Integer> TwoFactorLevel                 = new IntegerSetting(miscGroup, "Two Factor Options", "TwoFactor.level",                    1);
        public static final Setting<String> TwoFactorId                     = new StringSetting(miscGroup,  "Two Factor Options", "TwoFactor.id",                       "Structr");
        public static final Setting<String> TwoFactorUrl                    = new StringSetting(miscGroup,  "Two Factor Options", "TwoFactor.url",                      "/twofactor");
        public static final Setting<String> TwoFactorForceRegistrationUrl   = new StringSetting(miscGroup,  "Two Factor Options", "TwoFactor.forceRegistrationUrl",     "/scanqrcode");
	
=======

>>>>>>> 5bf3d78e

	public static Collection<SettingsGroup> getGroups() {
		return groups.values();
	}

	public static SettingsGroup getGroup(final String key) {
		return groups.get(key);
	}

	public static Collection<Setting> getSettings() {
		return settings.values();
	}

	public static <T> Setting<T> getSetting(final String... keys) {
		return settings.get(StringUtils.join(keys, "."));
	}

	public static Setting<String> getStringSetting(final String... keys) {

		final String key        = StringUtils.join(keys, ".");
		Setting<String> setting = settings.get(key);

		return setting;
	}

	public static Setting<String> getOrCreateStringSetting(final String... keys) {

		final String key        = StringUtils.join(keys, ".");
		Setting<String> setting = settings.get(key);

		if (setting == null) {

			setting = new StringSetting(miscGroup, key, null);
		}

		return setting;
	}

	public static Setting<Integer> getIntegerSetting(final String... keys) {

		final String key        = StringUtils.join(keys, ".");
		Setting<Integer> setting = settings.get(key);

		return setting;
	}

	public static Setting<Integer> getOrCreateIntegerSetting(final String... keys) {

		final String key        = StringUtils.join(keys, ".");
		Setting<Integer> setting = settings.get(key);

		if (setting == null) {

			setting = new IntegerSetting(miscGroup, key, null);
		}

		return setting;
	}

	public static Setting<Boolean> getBooleanSetting(final String... keys) {

		final String key         = StringUtils.join(keys, ".");
		Setting<Boolean> setting = settings.get(key);

		return setting;
	}

	public static Setting<Boolean> getOrCreateBooleanSetting(final String... keys) {

		final String key         = StringUtils.join(keys, ".");
		Setting<Boolean> setting = settings.get(key);

		if (setting == null) {

			setting = new BooleanSetting(miscGroup, key, null);
		}

		return setting;
	}

	public static Setting<?> createSettingForValue(final SettingsGroup group, final String key, final String value) {

		// try to determine property value type, string, integer or boolean?
		final String lowerCaseValue = value.toLowerCase();

		// boolean
		if ("true".equals(lowerCaseValue) || "false".equals(lowerCaseValue)) {

			final Setting<Boolean> setting = new BooleanSetting(group, key);
			setting.setIsDynamic(true);
			setting.setValue(Boolean.parseBoolean(value));

			return setting;
		}

		// integer
		if (StringUtils.isNumeric(value)) {

			final Setting<Integer> setting = new IntegerSetting(group, key);
			setting.setIsDynamic(true);
			setting.setValue(Integer.parseInt(value));

			return setting;
		}

		final Setting<String> setting = new StringSetting(group, key);
		setting.setIsDynamic(true);
		setting.setValue(value);

		return setting;
	}

	public static void storeConfiguration(final String fileName) throws IOException {

		try {

			PropertiesConfiguration.setDefaultListDelimiter('\0');

			final PropertiesConfiguration config = new PropertiesConfiguration();

			// store settings
			for (final Setting setting : settings.values()) {

				// story only modified settings and the super user password
				if (setting.isModified() || "superuser.password".equals(setting.getKey())) {

					config.setProperty(setting.getKey(), setting.getValue());
				}
			}

			config.save(fileName);

		} catch (ConfigurationException ex) {
			System.err.println("Unable to store configuration: " + ex.getMessage());
		}

	}

	public static void loadConfiguration(final String fileName) {

		try {

			PropertiesConfiguration.setDefaultListDelimiter('\0');

			final PropertiesConfiguration config = new PropertiesConfiguration(fileName);
			final Iterator<String> keys          = config.getKeys();

			while (keys.hasNext()) {

				final String key   = keys.next();
				final String value = trim(config.getString(key));
				Setting<?> setting = Settings.getSetting(key);

				if (setting != null) {

					setting.fromString(value);

				} else {

					SettingsGroup targetGroup = miscGroup;

					// put key in cron group if it contains ".cronExpression"
					if (key.contains(".cronExpression")) {
						targetGroup = cronGroup;
					}

					// create new StringSetting for unknown key
					Settings.createSettingForValue(targetGroup, key, value);
				}
			}

		} catch (ConfigurationException ex) {
			System.err.println("Unable to load configuration: " + ex.getMessage());
		}

	}

	public static String trim(final String value) {
		return StringUtils.trim(value);
	}

	public static void trim(final Properties properties) {
		for (Object k : properties.keySet()) {
			properties.put(k, trim((String) properties.get(k)));
		}
	}

	public static String getBasePath() {

		return checkPath(BasePath.getValue());

	}

	public static String getFullSettingPath(Setting<String> pathSetting) {

		return getBasePath() + checkPath(pathSetting.getValue());

	}

	private static String checkPath(final String path) {

		if (path.endsWith("/")) {
			return path;
		}

		return path + "/";
	}

	// ----- package methods -----
	static void registerGroup(final SettingsGroup group) {
		groups.put(group.getKey(), group);
	}

	static void registerSetting(final Setting setting) {

		final Setting oldSetting = settings.get(setting.getKey());

		if (oldSetting != null) {
			setting.setValue(oldSetting.getValue());
			oldSetting.unregister();
		}

		settings.put(setting.getKey(), setting);
	}

	static void unregisterSetting(final Setting setting) {
		settings.remove(setting.getKey());
	}
}<|MERGE_RESOLUTION|>--- conflicted
+++ resolved
@@ -314,16 +314,12 @@
 	public static final Setting<String> PaymentPaypalSignature = new StringSetting(miscGroup,  "Payment Options", "paypal.signature",    "");
 	public static final Setting<String> PaymentPaypalRedirect  = new StringSetting(miscGroup,  "Payment Options", "paypal.redirect",     "");
 	public static final Setting<String> PaymentStripeApiKey    = new StringSetting(miscGroup,  "Payment Options", "stripe.apikey",       "");
-<<<<<<< HEAD
-        
+
         public static final Setting<Integer> TwoFactorLevel                 = new IntegerSetting(miscGroup, "Two Factor Options", "TwoFactor.level",                    1);
         public static final Setting<String> TwoFactorId                     = new StringSetting(miscGroup,  "Two Factor Options", "TwoFactor.id",                       "Structr");
         public static final Setting<String> TwoFactorUrl                    = new StringSetting(miscGroup,  "Two Factor Options", "TwoFactor.url",                      "/twofactor");
         public static final Setting<String> TwoFactorForceRegistrationUrl   = new StringSetting(miscGroup,  "Two Factor Options", "TwoFactor.forceRegistrationUrl",     "/scanqrcode");
-	
-=======
-
->>>>>>> 5bf3d78e
+
 
 	public static Collection<SettingsGroup> getGroups() {
 		return groups.values();
