--- conflicted
+++ resolved
@@ -7,39 +7,13 @@
 	<parent>
 		<groupId>org.structr</groupId>
 		<artifactId>structr</artifactId>
-<<<<<<< HEAD
 		<version>3.4.3</version>
-=======
-		<version>3.5-SNAPSHOT</version>
->>>>>>> ed1f5bc9
 	</parent>
 
 	<groupId>org.structr</groupId>
 	<artifactId>structr-db-driver-api</artifactId>
 	<packaging>jar</packaging>
-<<<<<<< HEAD
 	<version>3.4.3</version>
-	<name>Structr Database Driver API</name>
-	<url>http://structr.org</url>
-	<description>Structr is an open source framework based on the popular Neo4j graph database.</description>
-	<developers>
-		<developer>
-			<name>Axel Morgner</name>
-			<email>axel.morgner@structr.com</email>
-		</developer>
-		<developer>
-			<name>Christian Morgner</name>
-			<email>christian.morgner@structr.com</email>
-		</developer>
-	</developers>
-
-	<properties>
-		<netbeans.hint.license>structr-gpl30</netbeans.hint.license>
-		<project.build.sourceEncoding>UTF-8</project.build.sourceEncoding>
-	</properties>
-=======
-	<version>3.5-SNAPSHOT</version>
->>>>>>> ed1f5bc9
 
 	<dependencies>
 		<dependency>
