<?xml version="1.0" encoding="UTF-8"?>
<project xmlns="http://maven.apache.org/POM/4.0.0" xmlns:xsi="http://www.w3.org/2001/XMLSchema-instance" xsi:schemaLocation="http://maven.apache.org/POM/4.0.0 http://maven.apache.org/xsd/maven-4.0.0.xsd">
	<name>Structr Knowledge Module</name>
	<modelVersion>4.0.0</modelVersion>
	<parent>
		<groupId>org.structr</groupId>
		<artifactId>structr-modules</artifactId>
<<<<<<< HEAD
		<version>3.4.3</version>
=======
		<version>3.5-SNAPSHOT</version>
>>>>>>> ed1f5bc9
	</parent>
	<artifactId>structr-knowledge-module</artifactId>
	<packaging>jar</packaging>

	<dependencies>
		<dependency>
			<groupId>${project.groupId}</groupId>
			<artifactId>structr-ui</artifactId>
			<version>${project.version}</version>
		</dependency>
		<dependency>
			<groupId>${project.groupId}</groupId>
			<artifactId>structr-ui</artifactId>
			<version>${project.version}</version>
			<type>test-jar</type>
			<scope>test</scope>
		</dependency>
		<dependency>
			<groupId>org.apache.opennlp</groupId>
			<artifactId>opennlp-tools</artifactId>
			<version>1.8.3</version>
		</dependency>
		<dependency>
			<groupId>org.testng</groupId>
			<artifactId>testng</artifactId>
			<scope>test</scope>
		</dependency>
	</dependencies>

	<build>
		<plugins>
<<<<<<< HEAD

			<plugin>
				<groupId>org.apache.maven.plugins</groupId>
				<artifactId>maven-surefire-plugin</artifactId>
				<version>2.22.1</version>
				<configuration>
					<excludes>
						<exclude>**/*.java</exclude>
					</excludes>
				</configuration>
			</plugin>
			<plugin>
				<groupId>org.apache.maven.plugins</groupId>
				<artifactId>maven-failsafe-plugin</artifactId>
				<version>2.22.1</version>
				<configuration>
					<includes>
						<include>**/*.java</include>
					</includes>
					<argLine>-Xms2g -Xmx2g -Duser.timezone=UTC -Djava.system.class.loader=org.structr.StructrClassLoader</argLine>
					<reuseForks>false</reuseForks>
					<forkCount>1</forkCount>
					<skipTests>${skipTests}</skipTests>
				</configuration>
				<executions>
					<execution>
						<goals>
							<goal>integration-test</goal>
							<goal>verify</goal>
						</goals>
					</execution>
				</executions>
			</plugin>
			<plugin>
				<groupId>io.fabric8</groupId>
				<artifactId>docker-maven-plugin</artifactId>
				<version>0.28.0</version>
				<executions>
					<execution>
						<id>prepare-database</id>
						<phase>pre-integration-test</phase>
						<goals>
							<goal>start</goal>
						</goals>
						<configuration>
							<images>
								<image>
									<name>${test.neo4j.version}</name>
									<alias>database</alias>
									<run>
										<ports>
											<port>7689:7687</port>
										</ports>
										<wait>
											<log>(.?)Bolt enabled on 0.0.0.0:7687.</log>
											<time>20000</time>
										</wait>
										<env>
											<NEO4J_AUTH>neo4j/admin</NEO4J_AUTH>
											<NEO4J_ACCEPT_LICENSE_AGREEMENT>yes</NEO4J_ACCEPT_LICENSE_AGREEMENT>
										</env>
									</run>
								</image>
							</images>
							<skip>${skipTests}</skip>
						</configuration>
					</execution>
					<execution>
						<id>remove-database</id>
						<phase>post-integration-test</phase>
						<goals>
							<goal>stop</goal>
						</goals>
						<configuration>
							<skip>${skipTests}</skip>
						</configuration>
					</execution>
				</executions>
			</plugin>
			<plugin>
				<groupId>org.apache.maven.plugins</groupId>
				<artifactId>maven-compiler-plugin</artifactId>
				<version>3.1</version>
				<configuration>
					<source>1.8</source>
					<target>1.8</target>
					<debug>true</debug>
				</configuration>
			</plugin>
=======
>>>>>>> ed1f5bc9
			<plugin>
				<artifactId>maven-jar-plugin</artifactId>
				<version>${maven.plugin.jar.version}</version>
				<configuration>
					<archive>
						<manifestSection>
							<Name>Structr</Name>
							<manifestEntries>
								<Structr-Module-Name>knowledge</Structr-Module-Name>
							</manifestEntries>
						</manifestSection>
					</archive>
					<outputDirectory>${structr.lib.directory}</outputDirectory>
				</configuration>
			</plugin>
		</plugins>
	</build>

</project><|MERGE_RESOLUTION|>--- conflicted
+++ resolved
@@ -5,11 +5,7 @@
 	<parent>
 		<groupId>org.structr</groupId>
 		<artifactId>structr-modules</artifactId>
-<<<<<<< HEAD
 		<version>3.4.3</version>
-=======
-		<version>3.5-SNAPSHOT</version>
->>>>>>> ed1f5bc9
 	</parent>
 	<artifactId>structr-knowledge-module</artifactId>
 	<packaging>jar</packaging>
@@ -41,98 +37,6 @@
 
 	<build>
 		<plugins>
-<<<<<<< HEAD
-
-			<plugin>
-				<groupId>org.apache.maven.plugins</groupId>
-				<artifactId>maven-surefire-plugin</artifactId>
-				<version>2.22.1</version>
-				<configuration>
-					<excludes>
-						<exclude>**/*.java</exclude>
-					</excludes>
-				</configuration>
-			</plugin>
-			<plugin>
-				<groupId>org.apache.maven.plugins</groupId>
-				<artifactId>maven-failsafe-plugin</artifactId>
-				<version>2.22.1</version>
-				<configuration>
-					<includes>
-						<include>**/*.java</include>
-					</includes>
-					<argLine>-Xms2g -Xmx2g -Duser.timezone=UTC -Djava.system.class.loader=org.structr.StructrClassLoader</argLine>
-					<reuseForks>false</reuseForks>
-					<forkCount>1</forkCount>
-					<skipTests>${skipTests}</skipTests>
-				</configuration>
-				<executions>
-					<execution>
-						<goals>
-							<goal>integration-test</goal>
-							<goal>verify</goal>
-						</goals>
-					</execution>
-				</executions>
-			</plugin>
-			<plugin>
-				<groupId>io.fabric8</groupId>
-				<artifactId>docker-maven-plugin</artifactId>
-				<version>0.28.0</version>
-				<executions>
-					<execution>
-						<id>prepare-database</id>
-						<phase>pre-integration-test</phase>
-						<goals>
-							<goal>start</goal>
-						</goals>
-						<configuration>
-							<images>
-								<image>
-									<name>${test.neo4j.version}</name>
-									<alias>database</alias>
-									<run>
-										<ports>
-											<port>7689:7687</port>
-										</ports>
-										<wait>
-											<log>(.?)Bolt enabled on 0.0.0.0:7687.</log>
-											<time>20000</time>
-										</wait>
-										<env>
-											<NEO4J_AUTH>neo4j/admin</NEO4J_AUTH>
-											<NEO4J_ACCEPT_LICENSE_AGREEMENT>yes</NEO4J_ACCEPT_LICENSE_AGREEMENT>
-										</env>
-									</run>
-								</image>
-							</images>
-							<skip>${skipTests}</skip>
-						</configuration>
-					</execution>
-					<execution>
-						<id>remove-database</id>
-						<phase>post-integration-test</phase>
-						<goals>
-							<goal>stop</goal>
-						</goals>
-						<configuration>
-							<skip>${skipTests}</skip>
-						</configuration>
-					</execution>
-				</executions>
-			</plugin>
-			<plugin>
-				<groupId>org.apache.maven.plugins</groupId>
-				<artifactId>maven-compiler-plugin</artifactId>
-				<version>3.1</version>
-				<configuration>
-					<source>1.8</source>
-					<target>1.8</target>
-					<debug>true</debug>
-				</configuration>
-			</plugin>
-=======
->>>>>>> ed1f5bc9
 			<plugin>
 				<artifactId>maven-jar-plugin</artifactId>
 				<version>${maven.plugin.jar.version}</version>
