--- conflicted
+++ resolved
@@ -54,12 +54,7 @@
 	private static final Logger logger = LoggerFactory.getLogger(ThesaurusTerm.class.getName());
 
 	public static final Property<ThesaurusConcept> concept = new StartNode<>("concept", ConceptTerm.class);
-<<<<<<< HEAD
-
 	public static final Property<String>   name            = new StringProperty("name").indexedWhenEmpty().cmis().notNull();
-=======
-	
->>>>>>> f54db020
 	public static final Property<String[]> normalizedWords = new ArrayProperty("normalizedWords", String.class).indexedWhenEmpty();
 	public static final Property<String>   lang            = new StringProperty("lang");
 
