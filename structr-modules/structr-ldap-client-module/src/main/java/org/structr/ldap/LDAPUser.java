--- conflicted
+++ resolved
@@ -29,10 +29,6 @@
 import org.apache.directory.api.ldap.model.exception.LdapInvalidAttributeValueException;
 import org.slf4j.Logger;
 import org.slf4j.LoggerFactory;
-<<<<<<< HEAD
-import org.structr.api.config.Settings;
-=======
->>>>>>> 5720353d
 import org.structr.api.schema.JsonObjectType;
 import org.structr.api.schema.JsonSchema;
 import org.structr.api.util.Iterables;
@@ -117,10 +113,6 @@
 	static boolean isValidPassword(final LDAPUser thisUser, final String password) {
 
 		final LDAPService ldapService = Services.getInstance().getService(LDAPService.class, "default");
-<<<<<<< HEAD
-		final String dn               = thisUser.getDistinguishedName();
-=======
->>>>>>> 5720353d
 		boolean hasLDAPGroups         = false;
 
 		if (ldapService != null) {
@@ -165,13 +157,8 @@
 
 		try {
 
-<<<<<<< HEAD
-				final LDAPService service = Services.getInstance().getService(LDAPService.class, "default");
-				if (service != null) {
-=======
 			final LDAPService service = Services.getInstance().getService(LDAPService.class, "default");
 			if (service != null) {
->>>>>>> 5720353d
 
 				for (final LDAPGroup group : StructrApp.getInstance().nodeQuery(LDAPGroup.class).getAsList()) {
 
