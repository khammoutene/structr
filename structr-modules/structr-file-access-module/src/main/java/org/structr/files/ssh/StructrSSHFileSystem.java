--- conflicted
+++ resolved
@@ -63,11 +63,6 @@
 import org.structr.core.entity.AbstractNode;
 import org.structr.core.graph.NodeAttribute;
 import org.structr.core.graph.Tx;
-<<<<<<< HEAD
-import org.structr.web.common.FileHelper;
-=======
-import org.structr.dynamic.File;
->>>>>>> f54db020
 import org.structr.web.entity.AbstractFile;
 import org.structr.web.entity.File;
 import org.structr.web.entity.Folder;
@@ -193,7 +188,7 @@
 						channel             = Files.newByteChannel(filePath);
 
 						tx.success();
-						
+
 					} catch (FrameworkException fex) {
 						logger.error("", fex);
 						throw new IOException(fex);
