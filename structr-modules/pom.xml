<?xml version="1.0" encoding="UTF-8"?>
<project xmlns="http://maven.apache.org/POM/4.0.0" xmlns:xsi="http://www.w3.org/2001/XMLSchema-instance" xsi:schemaLocation="http://maven.apache.org/POM/4.0.0 http://maven.apache.org/xsd/maven-4.0.0.xsd">
	<name>Structr Modules</name>
	<modelVersion>4.0.0</modelVersion>
	<groupId>org.structr</groupId>
	<artifactId>structr-modules</artifactId>
	<version>3.5-SNAPSHOT</version>

	<parent>
		<groupId>org.structr</groupId>
		<artifactId>structr-test-configuration</artifactId>
		<version>3.5-SNAPSHOT</version>
		<relativePath>../structr-test-configuration</relativePath>
	</parent>

	<packaging>pom</packaging>

	<modules>
		<module>structr-xmpp-module</module>
		<module>structr-media-module</module>
		<module>structr-api-builder-module</module>
		<module>structr-flow-module</module>
		<module>structr-file-access-module</module>
		<module>structr-text-search-module</module>
		<module>structr-data-feeds-module</module>
		<module>structr-csv-module</module>
		<module>structr-geo-transformations-module</module>
		<module>structr-odf-module</module>
		<module>structr-ldap-client-module</module>
		<module>structr-payment-module</module>
		<module>structr-crawler-module</module>
		<module>structr-xml-module</module>
		<module>structr-knowledge-module</module>
		<module>structr-java-parser-module</module>
		<module>structr-translation-module</module>
		<module>structr-messaging-engine-module</module>
		<module>structr-excel-module</module>
		<module>structr-advanced-mail-module</module>
<<<<<<< HEAD
		<module>structr-pdf-module</module>
=======
	        <module>structr-pdf-module</module>
>>>>>>> cbaf4439
		<module>structr-security-module</module>
	</modules>

	<licenses>
		<license>
			<name>GNU Affero General Public License, Version 3</name>
			<url>http://www.gnu.org/licenses/agpl-3.0-standalone.html</url>
			<comments>
				Copyright (C) 2010-2020 Structr GmbH

				This file is part of Structr &lt;http://structr.org&gt;.

				Structr is free software: you can redistribute it and/or modify
				it under the terms of the GNU Affero General Public License as
				published by the Free Software Foundation, either version 3 of the
				License, or (at your option) any later version.

				Structr is distributed in the hope that it will be useful,
				but WITHOUT ANY WARRANTY; without even the implied warranty of
				MERCHANTABILITY or FITNESS FOR A PARTICULAR PURPOSE.  See the
				GNU Affero General Public License for more details.

				You should have received a copy of the GNU Affero General Public License
				along with Structr.  If not, see &lt;http://www.gnu.org/licenses/&gt;.
			</comments>
		</license>
	</licenses>

	<scm>
		<url>https://github.com/structr/structr</url>
		<connection>scm:git:https://github.com:structr/structr.git</connection>
		<developerConnection>scm:git:git@github.com:structr/structr.git</developerConnection>
	</scm>

	<distributionManagement>
		<repository>
			<id>sonatype-nexus-staging</id>
			<name>Maven Central Staging</name>
			<url>https://oss.sonatype.org/service/local/staging/deploy/maven2</url>
		</repository>
		<snapshotRepository>
			<id>sonatype-nexus-snapshots</id>
			<name>Maven Central Snapshots</name>
			<url>https://oss.sonatype.org/content/repositories/snapshots</url>
		</snapshotRepository>
	</distributionManagement>

</project><|MERGE_RESOLUTION|>--- conflicted
+++ resolved
@@ -36,11 +36,7 @@
 		<module>structr-messaging-engine-module</module>
 		<module>structr-excel-module</module>
 		<module>structr-advanced-mail-module</module>
-<<<<<<< HEAD
-		<module>structr-pdf-module</module>
-=======
 	        <module>structr-pdf-module</module>
->>>>>>> cbaf4439
 		<module>structr-security-module</module>
 	</modules>
 
