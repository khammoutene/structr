--- conflicted
+++ resolved
@@ -8,14 +8,9 @@
 
 	<parent>
 		<groupId>org.structr</groupId>
-<<<<<<< HEAD
 		<artifactId>structr-test-configuration</artifactId>
-		<version>3.3-SNAPSHOT</version>
+		<version>3.4-SNAPSHOT</version>
 		<relativePath>../structr-test-configuration</relativePath>
-=======
-		<artifactId>structr</artifactId>
-		<version>3.4-SNAPSHOT</version>
->>>>>>> 22c7e109
 	</parent>
 
 	<packaging>pom</packaging>
@@ -47,7 +42,7 @@
 		<module>structr-messaging-engine-module</module>
 		<module>structr-excel-module</module>
 		<module>structr-advanced-mail-module</module>
-        <module>structr-pdf-module</module>
+	        <module>structr-pdf-module</module>
     </modules>
 
 	<profiles>
