--- conflicted
+++ resolved
@@ -8,14 +8,9 @@
 
 	<parent>
 		<groupId>org.structr</groupId>
-<<<<<<< HEAD
 		<artifactId>structr-test-configuration</artifactId>
-		<version>3.4-SNAPSHOT</version>
+		<version>3.5-SNAPSHOT</version>
 		<relativePath>../structr-test-configuration</relativePath>
-=======
-		<artifactId>structr</artifactId>
-		<version>3.5-SNAPSHOT</version>
->>>>>>> 90610ac3
 	</parent>
 
 	<packaging>pom</packaging>
@@ -47,44 +42,9 @@
 		<module>structr-messaging-engine-module</module>
 		<module>structr-excel-module</module>
 		<module>structr-advanced-mail-module</module>
-<<<<<<< HEAD
 		<module>structr-pdf-module</module>
+		<module>structr-security-module</module>
 	</modules>
-=======
-        <module>structr-pdf-module</module>
-		<module>structr-security-module</module>
-    </modules>
-
-	<profiles>
-		<profile>
-			<id>release-sign-artifacts</id>
-			<activation>
-				<property>
-					<name>performRelease</name>
-					<value>true</value>
-				</property>
-			</activation>
-			<build>
-				<plugins>
-					<plugin>
-						<groupId>org.apache.maven.plugins</groupId>
-						<artifactId>maven-gpg-plugin</artifactId>
-						<version>1.4</version>
-						<executions>
-							<execution>
-								<id>sign-artifacts</id>
-								<phase>verify</phase>
-								<goals>
-									<goal>sign</goal>
-								</goals>
-							</execution>
-						</executions>
-					</plugin>
-				</plugins>
-			</build>
-		</profile>
-	</profiles>
->>>>>>> 90610ac3
 
 	<licenses>
 		<license>
