--- conflicted
+++ resolved
@@ -36,91 +36,11 @@
         	<module>structr-pdf-module</module>
 		<module>structr-text-search-module</module>
 		<module>structr-translation-module</module>
-<<<<<<< HEAD
-		<module>structr-xml-module</module>
-		<module>structr-xmpp-module</module>
-    </modules>
-
-	<profiles>
-		<profile>
-			<id>release-sign-artifacts</id>
-			<activation>
-				<property>
-					<name>performRelease</name>
-					<value>true</value>
-				</property>
-			</activation>
-			<build>
-				<plugins>
-					<plugin>
-						<groupId>org.apache.maven.plugins</groupId>
-						<artifactId>maven-gpg-plugin</artifactId>
-						<version>1.4</version>
-						<executions>
-							<execution>
-								<id>sign-artifacts</id>
-								<phase>verify</phase>
-								<goals>
-									<goal>sign</goal>
-								</goals>
-							</execution>
-						</executions>
-					</plugin>
-				</plugins>
-			</build>
-		</profile>
-	</profiles>
-
-	<licenses>
-		<license>
-			<name>GNU Affero General Public License, Version 3</name>
-			<url>http://www.gnu.org/licenses/agpl-3.0-standalone.html</url>
-			<comments>
-				Copyright (C) 2010-2019 Structr GmbH
-
-				This file is part of Structr &lt;http://structr.org&gt;.
-
-				Structr is free software: you can redistribute it and/or modify
-				it under the terms of the GNU Affero General Public License as
-				published by the Free Software Foundation, either version 3 of the
-				License, or (at your option) any later version.
-
-				Structr is distributed in the hope that it will be useful,
-				but WITHOUT ANY WARRANTY; without even the implied warranty of
-				MERCHANTABILITY or FITNESS FOR A PARTICULAR PURPOSE.  See the
-				GNU Affero General Public License for more details.
-
-				You should have received a copy of the GNU Affero General Public License
-				along with Structr.  If not, see &lt;http://www.gnu.org/licenses/&gt;.
-			</comments>
-		</license>
-	</licenses>
-
-	<scm>
-		<url>https://github.com/structr/structr</url>
-		<connection>scm:git:https://github.com:structr/structr.git</connection>
-		<developerConnection>scm:git:git@github.com:structr/structr.git</developerConnection>
-	</scm>
-
-	<distributionManagement>
-		<repository>
-			<id>sonatype-nexus-staging</id>
-			<name>Maven Central Staging</name>
-			<url>https://oss.sonatype.org/service/local/staging/deploy/maven2</url>
-		</repository>
-		<snapshotRepository>
-			<id>sonatype-nexus-snapshots</id>
-			<name>Maven Central Snapshots</name>
-			<url>https://oss.sonatype.org/content/repositories/snapshots</url>
-		</snapshotRepository>
-	</distributionManagement>
-=======
 		<module>structr-messaging-engine-module</module>
 		<module>structr-excel-module</module>
 		<module>structr-advanced-mail-module</module>
 	        <module>structr-pdf-module</module>
 		<module>structr-security-module</module>
 	</modules>
->>>>>>> ffc94ea1
 
 </project>