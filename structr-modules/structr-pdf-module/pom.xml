<?xml version="1.0" encoding="UTF-8"?>
<project xmlns="http://maven.apache.org/POM/4.0.0" xmlns:xsi="http://www.w3.org/2001/XMLSchema-instance" xsi:schemaLocation="http://maven.apache.org/POM/4.0.0 http://maven.apache.org/xsd/maven-4.0.0.xsd">
<<<<<<< HEAD
=======
    <name>Structr PDF Module</name>
    <modelVersion>4.0.0</modelVersion>
    <parent>
        <groupId>org.structr</groupId>
        <artifactId>structr-modules</artifactId>
        <version>3.5-SNAPSHOT</version>
    </parent>
    <artifactId>structr-pdf-module</artifactId>
    <packaging>jar</packaging>
>>>>>>> 90610ac3

	<name>Structr PDF Module</name>
	<modelVersion>4.0.0</modelVersion>
	<parent>
		<groupId>org.structr</groupId>
		<artifactId>structr-modules</artifactId>
        	<version>3.4-SNAPSHOT</version>
	</parent>
	<artifactId>structr-pdf-module</artifactId>
	<packaging>jar</packaging>

<<<<<<< HEAD
	<properties>
		<maven.compiler.source>1.8</maven.compiler.source>
		<maven.compiler.target>1.8</maven.compiler.target>
	</properties>
=======
    <dependencies>
        <dependency>
            <groupId>${project.groupId}</groupId>
            <artifactId>structr-ui</artifactId>
            <version>${project.version}</version>
            <optional>true</optional>
        </dependency>
        <dependency>
            <groupId>com.github.jhonnymertz</groupId>
            <artifactId>java-wkhtmltopdf-wrapper</artifactId>
            <version>1.1.4-RELEASE</version>
        </dependency>
    </dependencies>
    <repositories>
        <repository>
            <id>jitpack.io</id>
            <url>https://jitpack.io</url>
        </repository>
    </repositories>
    <build>
        <plugins>
            <plugin>
                <groupId>org.apache.maven.plugins</groupId>
                <artifactId>maven-surefire-plugin</artifactId>
                <version>2.19.1</version>
                <configuration>
                    <argLine>-Xmx1g -Duser.timezone=UTC -Djava.system.class.loader=org.structr.StructrClassLoader</argLine>
                    <reuseForks>false</reuseForks>
                    <forkCount>${test.forkCount}</forkCount>
                </configuration>
            </plugin>
            <plugin>
                <groupId>org.apache.maven.plugins</groupId>
                <artifactId>maven-compiler-plugin</artifactId>
                <version>3.1</version>
                <configuration>
                    <source>1.8</source>
                    <target>1.8</target>
                    <debug>true</debug>
                </configuration>
            </plugin>
            <plugin>
                <artifactId>maven-jar-plugin</artifactId>
                <version>3.0.2</version>
                <configuration>
                    <archive>
                        <manifestSection>
                            <Name>Structr</Name>
                            <manifestEntries>
                                <Structr-Module-Name>advanced-mail</Structr-Module-Name>
                            </manifestEntries>
                        </manifestSection>
                    </archive>
                    <outputDirectory>${project.parent.parent.basedir}/structr-ui/target/lib</outputDirectory>
                </configuration>
            </plugin>
            <plugin>
                <groupId>org.apache.maven.plugins</groupId>
                <artifactId>maven-dependency-plugin</artifactId>
                <version>2.4</version>
                <executions>
                    <execution>
                        <id>copy-dependencies</id>
                        <phase>package</phase>
                        <goals>
                            <goal>copy-dependencies</goal>
                        </goals>
                        <configuration>
                            <outputDirectory>${project.parent.parent.basedir}/structr-ui/target/lib</outputDirectory>
                        </configuration>
                    </execution>
                </executions>
            </plugin>
            <plugin>
                <groupId>com.mycila</groupId>
                <artifactId>license-maven-plugin</artifactId>
                <version>2.11</version>
                <configuration>
                    <header>header.txt</header>
                    <includes>
                        <include>src/**</include>
                    </includes>
                    <excludes>
                        <exclude>**/README</exclude>
                        <exclude>src/**/.directory</exclude>
                        <exclude>src/**/*.sh</exclude>
                        <exclude>src/test/resources/**</exclude>
                    </excludes>
                    <properties>
                        <year>2019</year>
                        <owner>Structr GmbH</owner>
                    </properties>
                </configuration>
                <executions>
                    <execution>
                        <goals>
                            <goal>check</goal>
                        </goals>
                    </execution>
                </executions>
            </plugin>
        </plugins>
    </build>
>>>>>>> 90610ac3

	<dependencies>
		<dependency>
			<groupId>${project.groupId}</groupId>
			<artifactId>structr-ui</artifactId>
			<version>${project.version}</version>
		</dependency>
		<dependency>
			<groupId>com.github.jhonnymertz</groupId>
			<artifactId>java-wkhtmltopdf-wrapper</artifactId>
			<version>1.1.4-RELEASE</version>
		</dependency>
	</dependencies>
	<repositories>
		<repository>
			<id>jitpack.io</id>
			<url>https://jitpack.io</url>
		</repository>
	</repositories>
	<build>
		<plugins>
			<plugin>
				<groupId>org.apache.maven.plugins</groupId>
				<artifactId>maven-compiler-plugin</artifactId>
				<version>3.1</version>
				<configuration>
					<source>1.8</source>
					<target>1.8</target>
					<debug>true</debug>
				</configuration>
			</plugin>
			<plugin>
				<artifactId>maven-jar-plugin</artifactId>
				<version>3.0.2</version>
				<configuration>
					<archive>
						<manifestSection>
							<Name>Structr</Name>
							<manifestEntries>
								<Structr-Module-Name>advanced-mail</Structr-Module-Name>
							</manifestEntries>
						</manifestSection>
					</archive>
					<outputDirectory>${structr.lib.directory}</outputDirectory>
				</configuration>
			</plugin>
			<plugin>
				<groupId>org.apache.maven.plugins</groupId>
				<artifactId>maven-dependency-plugin</artifactId>
				<version>2.4</version>
				<executions>
					<execution>
						<id>copy-dependencies</id>
						<phase>package</phase>
						<goals>
							<goal>copy-dependencies</goal>
						</goals>
						<configuration>
							<outputDirectory>${structr.lib.directory}</outputDirectory>
						</configuration>
					</execution>
				</executions>
			</plugin>
			<plugin>
				<groupId>com.mycila</groupId>
				<artifactId>license-maven-plugin</artifactId>
				<version>2.11</version>
				<configuration>
					<header>header.txt</header>
					<includes>
						<include>src/**</include>
					</includes>
					<excludes>
						<exclude>**/README</exclude>
						<exclude>src/**/.directory</exclude>
						<exclude>src/**/*.sh</exclude>
						<exclude>src/test/resources/**</exclude>
					</excludes>
					<properties>
						<year>2019</year>
						<owner>Structr GmbH</owner>
					</properties>
				</configuration>
				<executions>
					<execution>
						<goals>
							<goal>check</goal>
						</goals>
					</execution>
				</executions>
			</plugin>
		</plugins>
	</build>

	<licenses>
		<license>
			<name>GNU Affero General Public License, Version 3</name>
			<url>http://www.gnu.org/licenses/agpl-3.0-standalone.html</url>
			<comments>
				Copyright (C) 2010-2019 Structr GmbH

				This file is part of Structr &lt;http://structr.org&gt;.

				Structr is free software: you can redistribute it and/or modify
				it under the terms of the GNU Affero General Public License as
				published by the Free Software Foundation, either version 3 of the
				License, or (at your option) any later version.

				Structr is distributed in the hope that it will be useful,
				but WITHOUT ANY WARRANTY; without even the implied warranty of
				MERCHANTABILITY or FITNESS FOR A PARTICULAR PURPOSE.  See the
				GNU Affero General Public License for more details.

				You should have received a copy of the GNU Affero General Public License
				along with Structr.  If not, see &lt;http://www.gnu.org/licenses/&gt;.
			</comments>
		</license>
	</licenses>

	<scm>
		<url>https://github.com/structr/structr</url>
		<connection>scm:git:https://github.com:structr/structr.git</connection>
		<developerConnection>scm:git:git@github.com:structr/structr.git</developerConnection>
	</scm>

	<distributionManagement>
		<repository>
			<id>sonatype-nexus-staging</id>
			<name>Maven Central Staging</name>
			<url>https://oss.sonatype.org/service/local/staging/deploy/maven2</url>
		</repository>
		<snapshotRepository>
			<id>sonatype-nexus-snapshots</id>
			<name>Maven Central Snapshots</name>
			<url>https://oss.sonatype.org/content/repositories/snapshots</url>
		</snapshotRepository>
	</distributionManagement>

</project><|MERGE_RESOLUTION|>--- conflicted
+++ resolved
@@ -1,144 +1,26 @@
 <?xml version="1.0" encoding="UTF-8"?>
 <project xmlns="http://maven.apache.org/POM/4.0.0" xmlns:xsi="http://www.w3.org/2001/XMLSchema-instance" xsi:schemaLocation="http://maven.apache.org/POM/4.0.0 http://maven.apache.org/xsd/maven-4.0.0.xsd">
-<<<<<<< HEAD
-=======
-    <name>Structr PDF Module</name>
-    <modelVersion>4.0.0</modelVersion>
-    <parent>
-        <groupId>org.structr</groupId>
-        <artifactId>structr-modules</artifactId>
-        <version>3.5-SNAPSHOT</version>
-    </parent>
-    <artifactId>structr-pdf-module</artifactId>
-    <packaging>jar</packaging>
->>>>>>> 90610ac3
 
 	<name>Structr PDF Module</name>
 	<modelVersion>4.0.0</modelVersion>
 	<parent>
 		<groupId>org.structr</groupId>
 		<artifactId>structr-modules</artifactId>
-        	<version>3.4-SNAPSHOT</version>
+		<version>3.5-SNAPSHOT</version>
 	</parent>
 	<artifactId>structr-pdf-module</artifactId>
 	<packaging>jar</packaging>
 
-<<<<<<< HEAD
 	<properties>
 		<maven.compiler.source>1.8</maven.compiler.source>
 		<maven.compiler.target>1.8</maven.compiler.target>
 	</properties>
-=======
-    <dependencies>
-        <dependency>
-            <groupId>${project.groupId}</groupId>
-            <artifactId>structr-ui</artifactId>
-            <version>${project.version}</version>
-            <optional>true</optional>
-        </dependency>
-        <dependency>
-            <groupId>com.github.jhonnymertz</groupId>
-            <artifactId>java-wkhtmltopdf-wrapper</artifactId>
-            <version>1.1.4-RELEASE</version>
-        </dependency>
-    </dependencies>
-    <repositories>
-        <repository>
-            <id>jitpack.io</id>
-            <url>https://jitpack.io</url>
-        </repository>
-    </repositories>
-    <build>
-        <plugins>
-            <plugin>
-                <groupId>org.apache.maven.plugins</groupId>
-                <artifactId>maven-surefire-plugin</artifactId>
-                <version>2.19.1</version>
-                <configuration>
-                    <argLine>-Xmx1g -Duser.timezone=UTC -Djava.system.class.loader=org.structr.StructrClassLoader</argLine>
-                    <reuseForks>false</reuseForks>
-                    <forkCount>${test.forkCount}</forkCount>
-                </configuration>
-            </plugin>
-            <plugin>
-                <groupId>org.apache.maven.plugins</groupId>
-                <artifactId>maven-compiler-plugin</artifactId>
-                <version>3.1</version>
-                <configuration>
-                    <source>1.8</source>
-                    <target>1.8</target>
-                    <debug>true</debug>
-                </configuration>
-            </plugin>
-            <plugin>
-                <artifactId>maven-jar-plugin</artifactId>
-                <version>3.0.2</version>
-                <configuration>
-                    <archive>
-                        <manifestSection>
-                            <Name>Structr</Name>
-                            <manifestEntries>
-                                <Structr-Module-Name>advanced-mail</Structr-Module-Name>
-                            </manifestEntries>
-                        </manifestSection>
-                    </archive>
-                    <outputDirectory>${project.parent.parent.basedir}/structr-ui/target/lib</outputDirectory>
-                </configuration>
-            </plugin>
-            <plugin>
-                <groupId>org.apache.maven.plugins</groupId>
-                <artifactId>maven-dependency-plugin</artifactId>
-                <version>2.4</version>
-                <executions>
-                    <execution>
-                        <id>copy-dependencies</id>
-                        <phase>package</phase>
-                        <goals>
-                            <goal>copy-dependencies</goal>
-                        </goals>
-                        <configuration>
-                            <outputDirectory>${project.parent.parent.basedir}/structr-ui/target/lib</outputDirectory>
-                        </configuration>
-                    </execution>
-                </executions>
-            </plugin>
-            <plugin>
-                <groupId>com.mycila</groupId>
-                <artifactId>license-maven-plugin</artifactId>
-                <version>2.11</version>
-                <configuration>
-                    <header>header.txt</header>
-                    <includes>
-                        <include>src/**</include>
-                    </includes>
-                    <excludes>
-                        <exclude>**/README</exclude>
-                        <exclude>src/**/.directory</exclude>
-                        <exclude>src/**/*.sh</exclude>
-                        <exclude>src/test/resources/**</exclude>
-                    </excludes>
-                    <properties>
-                        <year>2019</year>
-                        <owner>Structr GmbH</owner>
-                    </properties>
-                </configuration>
-                <executions>
-                    <execution>
-                        <goals>
-                            <goal>check</goal>
-                        </goals>
-                    </execution>
-                </executions>
-            </plugin>
-        </plugins>
-    </build>
->>>>>>> 90610ac3
-
 	<dependencies>
 		<dependency>
 			<groupId>${project.groupId}</groupId>
 			<artifactId>structr-ui</artifactId>
 			<version>${project.version}</version>
+			<optional>true</optional>
 		</dependency>
 		<dependency>
 			<groupId>com.github.jhonnymertz</groupId>
