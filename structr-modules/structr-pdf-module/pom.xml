--- conflicted
+++ resolved
@@ -1,6 +1,5 @@
 <?xml version="1.0" encoding="UTF-8"?>
 <project xmlns="http://maven.apache.org/POM/4.0.0" xmlns:xsi="http://www.w3.org/2001/XMLSchema-instance" xsi:schemaLocation="http://maven.apache.org/POM/4.0.0 http://maven.apache.org/xsd/maven-4.0.0.xsd">
-<<<<<<< HEAD
 
 	<name>Structr PDF Module</name>
 	<modelVersion>4.0.0</modelVersion>
@@ -11,18 +10,6 @@
 	</parent>
 	<artifactId>structr-pdf-module</artifactId>
 	<packaging>jar</packaging>
-=======
-	<name>Structr PDF Module</name>
-	<modelVersion>4.0.0</modelVersion>
-	<parent>
-		<groupId>org.structr</groupId>
-		<artifactId>structr-modules</artifactId>
-		<version>3.5-SNAPSHOT</version>
-	</parent>
-	<artifactId>structr-pdf-module</artifactId>
-	<packaging>jar</packaging>
-
->>>>>>> cbaf4439
 
 	<dependencies>
 		<dependency>
@@ -46,25 +33,6 @@
 	<build>
 		<plugins>
 			<plugin>
-				<groupId>org.apache.maven.plugins</groupId>
-<<<<<<< HEAD
-				<artifactId>maven-compiler-plugin</artifactId>
-				<version>3.1</version>
-				<configuration>
-					<source>1.8</source>
-					<target>1.8</target>
-					<debug>true</debug>
-=======
-				<artifactId>maven-surefire-plugin</artifactId>
-				<version>2.19.1</version>
-				<configuration>
-					<argLine>-Xmx1g -Duser.timezone=UTC -Djava.system.class.loader=org.structr.StructrClassLoader</argLine>
-					<reuseForks>false</reuseForks>
-					<forkCount>${test.forkCount}</forkCount>
->>>>>>> cbaf4439
-				</configuration>
-			</plugin>
-			<plugin>
 				<artifactId>maven-jar-plugin</artifactId>
 				<version>3.0.2</version>
 				<configuration>
@@ -76,11 +44,7 @@
 							</manifestEntries>
 						</manifestSection>
 					</archive>
-<<<<<<< HEAD
 					<outputDirectory>${structr.lib.directory}</outputDirectory>
-=======
-					<outputDirectory>${project.parent.parent.basedir}/structr-ui/target/lib</outputDirectory>
->>>>>>> cbaf4439
 				</configuration>
 			</plugin>
 			<plugin>
@@ -95,11 +59,7 @@
 							<goal>copy-dependencies</goal>
 						</goals>
 						<configuration>
-<<<<<<< HEAD
 							<outputDirectory>${structr.lib.directory}</outputDirectory>
-=======
-							<outputDirectory>${project.parent.parent.basedir}/structr-ui/target/lib</outputDirectory>
->>>>>>> cbaf4439
 						</configuration>
 					</execution>
 				</executions>
@@ -135,7 +95,6 @@
 		</plugins>
 	</build>
 
-<<<<<<< HEAD
 	<licenses>
 		<license>
 			<name>GNU Affero General Public License, Version 3</name>
@@ -165,94 +124,6 @@
 		<developerConnection>scm:git:git@github.com:structr/structr.git</developerConnection>
 	</scm>
 
-=======
-	<profiles>
-		<profile>
-			<id>sign-structr-artifacts</id>
-			<build>
-				<plugins>
-					<plugin>
-						<groupId>org.apache.maven.plugins</groupId>
-						<artifactId>maven-jarsigner-plugin</artifactId>
-						<version>1.2</version>
-						<executions>
-							<execution>
-								<id>sign</id>
-								<goals>
-									<goal>sign</goal>
-								</goals>
-							</execution>
-						</executions>
-						<configuration>
-							<keystore>${user.home}/.structr/structr.keystore</keystore>
-							<alias>structr</alias>
-							<storepass>${structrKeystorePassword}</storepass>
-						</configuration>
-					</plugin>
-				</plugins>
-			</build>
-		</profile>
-		<profile>
-			<id>release-sign-artifacts</id>
-			<activation>
-				<property>
-					<name>performRelease</name>
-					<value>true</value>
-				</property>
-			</activation>
-			<build>
-				<plugins>
-					<plugin>
-						<groupId>org.apache.maven.plugins</groupId>
-						<artifactId>maven-gpg-plugin</artifactId>
-						<version>1.4</version>
-						<executions>
-							<execution>
-								<id>sign-artifacts</id>
-								<phase>verify</phase>
-								<goals>
-									<goal>sign</goal>
-								</goals>
-							</execution>
-						</executions>
-					</plugin>
-				</plugins>
-			</build>
-		</profile>
-	</profiles>
-
-	<licenses>
-		<license>
-			<name>GNU Affero General Public License, Version 3</name>
-			<url>http://www.gnu.org/licenses/agpl-3.0-standalone.html</url>
-			<comments>
-				Copyright (C) 2010-2020 Structr GmbH
-
-				This file is part of Structr &lt;http://structr.org&gt;.
-
-				Structr is free software: you can redistribute it and/or modify
-				it under the terms of the GNU Affero General Public License as
-				published by the Free Software Foundation, either version 3 of the
-				License, or (at your option) any later version.
-
-				Structr is distributed in the hope that it will be useful,
-				but WITHOUT ANY WARRANTY; without even the implied warranty of
-				MERCHANTABILITY or FITNESS FOR A PARTICULAR PURPOSE.  See the
-				GNU Affero General Public License for more details.
-
-				You should have received a copy of the GNU Affero General Public License
-				along with Structr.  If not, see &lt;http://www.gnu.org/licenses/&gt;.
-			</comments>
-		</license>
-	</licenses>
-
-	<scm>
-		<url>https://github.com/structr/structr</url>
-		<connection>scm:git:https://github.com:structr/structr.git</connection>
-		<developerConnection>scm:git:git@github.com:structr/structr.git</developerConnection>
-	</scm>
-
->>>>>>> cbaf4439
 	<distributionManagement>
 		<repository>
 			<id>sonatype-nexus-staging</id>
