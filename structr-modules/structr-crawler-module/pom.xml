<?xml version="1.0" encoding="UTF-8"?>
<project xmlns="http://maven.apache.org/POM/4.0.0" xmlns:xsi="http://www.w3.org/2001/XMLSchema-instance" xsi:schemaLocation="http://maven.apache.org/POM/4.0.0 http://maven.apache.org/xsd/maven-4.0.0.xsd">
	<name>Structr Crawler Module</name>
	<modelVersion>4.0.0</modelVersion>
	<parent>
		<groupId>org.structr</groupId>
		<artifactId>structr-modules</artifactId>
		<version>3.5-SNAPSHOT</version>
	</parent>
	<artifactId>structr-crawler-module</artifactId>
	<packaging>jar</packaging>

	<properties>
		<maven.compiler.source>1.8</maven.compiler.source>
		<maven.compiler.target>1.8</maven.compiler.target>
	</properties>

	<dependencies>
		<dependency>
			<groupId>${project.groupId}</groupId>
			<artifactId>structr-ui</artifactId>
			<version>${project.version}</version>
		</dependency>
		<dependency>
			<groupId>org.apache.httpcomponents</groupId>
			<artifactId>httpclient</artifactId>
		</dependency>
		<dependency>
			<groupId>org.jsoup</groupId>
			<artifactId>jsoup</artifactId>
		</dependency>
	</dependencies>

	<build>
		<plugins>
			<plugin>
<<<<<<< HEAD
=======
				<groupId>org.apache.maven.plugins</groupId>
				<artifactId>maven-surefire-plugin</artifactId>
				<version>2.19.1</version>
				<configuration>
					<argLine>-Xmx1g -Duser.timezone=UTC -Djava.system.class.loader=org.structr.StructrClassLoader</argLine>
					<reuseForks>false</reuseForks>
					<forkCount>${test.forkCount}</forkCount>
				</configuration>
			</plugin>
			<plugin>
>>>>>>> 90610ac3
				<artifactId>maven-jar-plugin</artifactId>
				<version>3.0.2</version>
				<configuration>
					<archive>
						<manifestSection>
							<Name>Structr</Name>
							<manifestEntries>
								<Structr-Module-Name>crawler</Structr-Module-Name>
							</manifestEntries>
						</manifestSection>
					</archive>
					<outputDirectory>${structr.lib.directory}</outputDirectory>
				</configuration>
			</plugin>
			<plugin>
				<groupId>org.apache.maven.plugins</groupId>
				<artifactId>maven-dependency-plugin</artifactId>
				<version>2.4</version>
				<executions>
					<execution>
						<id>copy-dependencies</id>
						<phase>package</phase>
						<goals>
							<goal>copy-dependencies</goal>
						</goals>
						<configuration>
							<outputDirectory>${structr.lib.directory}</outputDirectory>
						</configuration>
					</execution>
				</executions>
			</plugin>
			<plugin>
				<groupId>com.mycila</groupId>
				<artifactId>license-maven-plugin</artifactId>
				<version>2.11</version>
				<configuration>
					<header>header.txt</header>
					<includes>
						<include>src/**</include>
					</includes>
					<excludes>
						<exclude>**/README</exclude>
						<exclude>src/**/.directory</exclude>
						<exclude>src/**/*.sh</exclude>
					</excludes>
					<properties>
						<year>2019</year>
						<owner>Structr GmbH</owner>
					</properties>
				</configuration>
				<executions>
					<execution>
						<goals>
							<goal>check</goal>
						</goals>
					</execution>
				</executions>
			</plugin>
			<plugin>
				<groupId>org.apache.maven.plugins</groupId>
				<artifactId>maven-compiler-plugin</artifactId>
				<version>2.3.2</version>
				<configuration>
					<debug>true</debug>
				</configuration>
			</plugin>
		</plugins>
	</build>

	<licenses>
		<license>
			<name>GNU Affero General Public License, Version 3</name>
			<url>http://www.gnu.org/licenses/agpl-3.0-standalone.html</url>
			<comments>
				Copyright (C) 2010-2019 Structr GmbH

				This file is part of Structr &lt;http://structr.org&gt;.

				Structr is free software: you can redistribute it and/or modify
				it under the terms of the GNU Affero General Public License as
				published by the Free Software Foundation, either version 3 of the
				License, or (at your option) any later version.

				Structr is distributed in the hope that it will be useful,
				but WITHOUT ANY WARRANTY; without even the implied warranty of
				MERCHANTABILITY or FITNESS FOR A PARTICULAR PURPOSE.  See the
				GNU Affero General Public License for more details.

				You should have received a copy of the GNU Affero General Public License
				along with Structr.  If not, see &lt;http://www.gnu.org/licenses/&gt;.
			</comments>
		</license>
	</licenses>

	<scm>
		<url>https://github.com/structr/structr</url>
		<connection>scm:git:https://github.com:structr/structr.git</connection>
		<developerConnection>scm:git:git@github.com:structr/structr.git</developerConnection>
	</scm>

	<distributionManagement>
		<repository>
			<id>sonatype-nexus-staging</id>
			<name>Maven Central Staging</name>
			<url>https://oss.sonatype.org/service/local/staging/deploy/maven2</url>
		</repository>
		<snapshotRepository>
			<id>sonatype-nexus-snapshots</id>
			<name>Maven Central Snapshots</name>
			<url>https://oss.sonatype.org/content/repositories/snapshots</url>
		</snapshotRepository>
	</distributionManagement>

</project><|MERGE_RESOLUTION|>--- conflicted
+++ resolved
@@ -34,19 +34,6 @@
 	<build>
 		<plugins>
 			<plugin>
-<<<<<<< HEAD
-=======
-				<groupId>org.apache.maven.plugins</groupId>
-				<artifactId>maven-surefire-plugin</artifactId>
-				<version>2.19.1</version>
-				<configuration>
-					<argLine>-Xmx1g -Duser.timezone=UTC -Djava.system.class.loader=org.structr.StructrClassLoader</argLine>
-					<reuseForks>false</reuseForks>
-					<forkCount>${test.forkCount}</forkCount>
-				</configuration>
-			</plugin>
-			<plugin>
->>>>>>> 90610ac3
 				<artifactId>maven-jar-plugin</artifactId>
 				<version>3.0.2</version>
 				<configuration>
