<?xml version="1.0" encoding="UTF-8"?>
<project xmlns="http://maven.apache.org/POM/4.0.0" xmlns:xsi="http://www.w3.org/2001/XMLSchema-instance" xsi:schemaLocation="http://maven.apache.org/POM/4.0.0 http://maven.apache.org/xsd/maven-4.0.0.xsd">
	<name>Structr Text Search Module</name>
	<modelVersion>4.0.0</modelVersion>
	<parent>
		<groupId>org.structr</groupId>
		<artifactId>structr-modules</artifactId>
		<version>3.5-SNAPSHOT</version>
	</parent>
	<artifactId>structr-text-search-module</artifactId>
	<packaging>jar</packaging>

	<properties>
		<maven.compiler.source>1.8</maven.compiler.source>
		<maven.compiler.target>1.8</maven.compiler.target>
	</properties>

	<dependencies>
		<dependency>
			<groupId>${project.groupId}</groupId>
			<artifactId>structr-ui</artifactId>
			<version>${project.version}</version>
		</dependency>
		<dependency>
			<groupId>${project.groupId}</groupId>
			<artifactId>structr-ui</artifactId>
			<version>${project.version}</version>
			<type>test-jar</type>
			<scope>test</scope>
		</dependency>
		<dependency>
			<groupId>org.slf4j</groupId>
			<artifactId>slf4j-api</artifactId>
		</dependency>
		<dependency>
			<groupId>org.apache.tika</groupId>
			<artifactId>tika-core</artifactId>
<<<<<<< HEAD
=======
		</dependency>
		<dependency>
			<groupId>org.apache.tika</groupId>
			<artifactId>tika-langdetect</artifactId>
>>>>>>> 5720353d
		</dependency>
		<dependency>
			<groupId>org.apache.tika</groupId>
			<artifactId>tika-parsers</artifactId>
			<exclusions>
				<exclusion>
					<groupId>com.google.guava</groupId>
					<artifactId>guava</artifactId>
				</exclusion>
				<exclusion>
					<groupId>org.apache.sis.core</groupId>
					<artifactId>sis-utility</artifactId>
				</exclusion>
				<exclusion>
					<groupId>org.apache.sis.storage</groupId>
					<artifactId>sis-netcdf</artifactId>
				</exclusion>
				<exclusion>
					<groupId>org.apache.sis.core</groupId>
					<artifactId>sis-metadata</artifactId>
				</exclusion>
				<exclusion>
					<groupId>org.opengis</groupId>
					<artifactId>geoapi</artifactId>
				</exclusion>
				<exclusion>
					<groupId>com.github.jai-imageio</groupId>
					<artifactId>jai-imageio-core</artifactId>
				</exclusion>
			</exclusions>
		</dependency>
		<dependency>
			<groupId>com.jayway.restassured</groupId>
			<artifactId>rest-assured</artifactId>
			<scope>test</scope>
		</dependency>
		<dependency>
			<groupId>org.testng</groupId>
			<artifactId>testng</artifactId>
			<scope>test</scope>
		</dependency>
	</dependencies>

	<build>
		<plugins>
			<plugin>
				<groupId>org.apache.maven.plugins</groupId>
				<artifactId>maven-compiler-plugin</artifactId>
				<version>3.1</version>
				<configuration>
					<source>1.8</source>
					<target>1.8</target>
					<debug>true</debug>
				</configuration>
			</plugin>
			<plugin>
				<artifactId>maven-jar-plugin</artifactId>
				<version>3.0.2</version>
				<configuration>
					<archive>
						<manifestSection>
							<Name>Structr</Name>
							<manifestEntries>
								<Structr-Module-Name>text-search</Structr-Module-Name>
							</manifestEntries>
						</manifestSection>
					</archive>
					<outputDirectory>${structr.lib.directory}</outputDirectory>
				</configuration>
			</plugin>
			<plugin>
				<groupId>org.apache.maven.plugins</groupId>
				<artifactId>maven-dependency-plugin</artifactId>
				<version>2.4</version>
				<executions>
					<execution>
						<id>copy-dependencies</id>
						<phase>package</phase>
						<goals>
							<goal>copy-dependencies</goal>
						</goals>
						<configuration>
							<outputDirectory>${structr.lib.directory}</outputDirectory>
						</configuration>
					</execution>
				</executions>
			</plugin>
			<plugin>
				<groupId>com.mycila</groupId>
				<artifactId>license-maven-plugin</artifactId>
				<version>2.11</version>
				<configuration>
					<header>header.txt</header>
					<includes>
						<include>src/**</include>
					</includes>
					<excludes>
						<exclude>**/README</exclude>
						<exclude>src/**/.directory</exclude>
						<exclude>src/**/*.sh</exclude>
						<exclude>src/test/resources/**</exclude>
					</excludes>
					<properties>
						<year>2019</year>
						<owner>Structr GmbH</owner>
					</properties>
				</configuration>
				<executions>
					<execution>
						<goals>
							<goal>check</goal>
						</goals>
					</execution>
				</executions>
			</plugin>
		</plugins>
	</build>

	<licenses>
		<license>
			<name>GNU Affero General Public License, Version 3</name>
			<url>http://www.gnu.org/licenses/agpl-3.0-standalone.html</url>
			<comments>
				Copyright (C) 2010-2019 Structr GmbH

				This file is part of Structr &lt;http://structr.org&gt;.

				Structr is free software: you can redistribute it and/or modify
				it under the terms of the GNU Affero General Public License as
				published by the Free Software Foundation, either version 3 of the
				License, or (at your option) any later version.

				Structr is distributed in the hope that it will be useful,
				but WITHOUT ANY WARRANTY; without even the implied warranty of
				MERCHANTABILITY or FITNESS FOR A PARTICULAR PURPOSE.  See the
				GNU Affero General Public License for more details.

				You should have received a copy of the GNU Affero General Public License
				along with Structr.  If not, see &lt;http://www.gnu.org/licenses/&gt;.
			</comments>
		</license>
	</licenses>

	<scm>
		<url>https://github.com/structr/structr</url>
		<connection>scm:git:https://github.com:structr/structr.git</connection>
		<developerConnection>scm:git:git@github.com:structr/structr.git</developerConnection>
	</scm>

	<distributionManagement>
		<repository>
			<id>sonatype-nexus-staging</id>
			<name>Maven Central Staging</name>
			<url>https://oss.sonatype.org/service/local/staging/deploy/maven2</url>
		</repository>
		<snapshotRepository>
			<id>sonatype-nexus-snapshots</id>
			<name>Maven Central Snapshots</name>
			<url>https://oss.sonatype.org/content/repositories/snapshots</url>
		</snapshotRepository>
	</distributionManagement>

</project><|MERGE_RESOLUTION|>--- conflicted
+++ resolved
@@ -35,13 +35,10 @@
 		<dependency>
 			<groupId>org.apache.tika</groupId>
 			<artifactId>tika-core</artifactId>
-<<<<<<< HEAD
-=======
 		</dependency>
 		<dependency>
 			<groupId>org.apache.tika</groupId>
 			<artifactId>tika-langdetect</artifactId>
->>>>>>> 5720353d
 		</dependency>
 		<dependency>
 			<groupId>org.apache.tika</groupId>
