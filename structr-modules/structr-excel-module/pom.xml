<?xml version="1.0" encoding="UTF-8"?>
<project xmlns="http://maven.apache.org/POM/4.0.0" xmlns:xsi="http://www.w3.org/2001/XMLSchema-instance" xsi:schemaLocation="http://maven.apache.org/POM/4.0.0 http://maven.apache.org/xsd/maven-4.0.0.xsd">
	<name>Structr Excel Module</name>
	<modelVersion>4.0.0</modelVersion>
	<parent>
		<groupId>org.structr</groupId>
		<artifactId>structr-modules</artifactId>
		<version>3.5-SNAPSHOT</version>
	</parent>
	<artifactId>structr-excel-module</artifactId>
	<packaging>jar</packaging>

	<properties>
		<maven.compiler.source>1.8</maven.compiler.source>
		<maven.compiler.target>1.8</maven.compiler.target>
	</properties>

	<dependencies>
		<dependency>
			<groupId>org.apache.poi</groupId>
			<artifactId>poi-ooxml</artifactId>
<<<<<<< HEAD
			<version>3.16</version>
=======
			<version>4.0.1</version>
			<optional>true</optional>
>>>>>>> 90610ac3
		</dependency>
		<dependency>
			<groupId>${project.groupId}</groupId>
			<artifactId>structr-ui</artifactId>
			<version>${project.version}</version>
		</dependency>
	</dependencies>

	<build>
		<plugins>
			<plugin>
<<<<<<< HEAD
=======
				<groupId>org.apache.maven.plugins</groupId>
				<artifactId>maven-surefire-plugin</artifactId>
				<version>2.19.1</version>
				<configuration>
					<argLine>-Xmx1g -Duser.timezone=UTC -Djava.system.class.loader=org.structr.StructrClassLoader</argLine>
					<reuseForks>false</reuseForks>
					<forkCount>${test.forkCount}</forkCount>
				</configuration>
			</plugin>
			<plugin>
>>>>>>> 90610ac3
				<artifactId>maven-jar-plugin</artifactId>
				<version>3.0.2</version>
				<configuration>
					<archive>
						<manifestSection>
							<Name>Structr</Name>
							<manifestEntries>
								<Structr-Module-Name>csv</Structr-Module-Name>
							</manifestEntries>
						</manifestSection>
					</archive>
					<outputDirectory>${structr.lib.directory}</outputDirectory>
				</configuration>
			</plugin>
			<plugin>
				<groupId>org.apache.maven.plugins</groupId>
				<artifactId>maven-compiler-plugin</artifactId>
				<version>3.1</version>
				<configuration>
					<source>1.8</source>
					<target>1.8</target>
					<encoding>${project.build.sourceEncoding}</encoding>
					<debug>true</debug>
					<showDeprecation>true</showDeprecation>
				</configuration>
			</plugin>
			<plugin>
				<groupId>org.apache.maven.plugins</groupId>
				<artifactId>maven-dependency-plugin</artifactId>
				<version>2.4</version>
				<executions>
					<execution>
						<id>copy-dependencies</id>
						<phase>package</phase>
						<goals>
							<goal>copy-dependencies</goal>
						</goals>
						<configuration>
							<outputDirectory>${structr.lib.directory}</outputDirectory>
						</configuration>
					</execution>
				</executions>
			</plugin>
			<plugin>
				<groupId>com.mycila</groupId>
				<artifactId>license-maven-plugin</artifactId>
				<version>2.11</version>
				<configuration>
					<header>header.txt</header>
					<includes>
						<include>src/**</include>
					</includes>
					<excludes>
						<exclude>**/README</exclude>
						<exclude>src/**/.directory</exclude>
						<exclude>src/**/*.sh</exclude>
					</excludes>
					<properties>
						<year>2019</year>
						<owner>Structr GmbH</owner>
					</properties>
				</configuration>
				<executions>
					<execution>
						<goals>
							<goal>check</goal>
						</goals>
					</execution>
				</executions>
			</plugin>
		</plugins>
	</build>

	<licenses>
		<license>
			<name>GNU Affero General Public License, Version 3</name>
			<url>http://www.gnu.org/licenses/agpl-3.0-standalone.html</url>
			<comments>
				Copyright (C) 2010-2019 Structr GmbH

				This file is part of Structr &lt;http://structr.org&gt;.

				Structr is free software: you can redistribute it and/or modify
				it under the terms of the GNU Affero General Public License as
				published by the Free Software Foundation, either version 3 of the
				License, or (at your option) any later version.

				Structr is distributed in the hope that it will be useful,
				but WITHOUT ANY WARRANTY; without even the implied warranty of
				MERCHANTABILITY or FITNESS FOR A PARTICULAR PURPOSE.  See the
				GNU Affero General Public License for more details.

				You should have received a copy of the GNU Affero General Public License
				along with Structr.  If not, see &lt;http://www.gnu.org/licenses/&gt;.
			</comments>
		</license>
	</licenses>

	<scm>
		<url>https://github.com/structr/structr</url>
		<connection>scm:git:https://github.com:structr/structr.git</connection>
		<developerConnection>scm:git:git@github.com:structr/structr.git</developerConnection>
	</scm>

	<distributionManagement>
		<repository>
			<id>sonatype-nexus-staging</id>
			<name>Maven Central Staging</name>
			<url>https://oss.sonatype.org/service/local/staging/deploy/maven2</url>
		</repository>
		<snapshotRepository>
			<id>sonatype-nexus-snapshots</id>
			<name>Maven Central Snapshots</name>
			<url>https://oss.sonatype.org/content/repositories/snapshots</url>
		</snapshotRepository>
	</distributionManagement>

</project><|MERGE_RESOLUTION|>--- conflicted
+++ resolved
@@ -19,12 +19,8 @@
 		<dependency>
 			<groupId>org.apache.poi</groupId>
 			<artifactId>poi-ooxml</artifactId>
-<<<<<<< HEAD
-			<version>3.16</version>
-=======
 			<version>4.0.1</version>
 			<optional>true</optional>
->>>>>>> 90610ac3
 		</dependency>
 		<dependency>
 			<groupId>${project.groupId}</groupId>
@@ -36,19 +32,6 @@
 	<build>
 		<plugins>
 			<plugin>
-<<<<<<< HEAD
-=======
-				<groupId>org.apache.maven.plugins</groupId>
-				<artifactId>maven-surefire-plugin</artifactId>
-				<version>2.19.1</version>
-				<configuration>
-					<argLine>-Xmx1g -Duser.timezone=UTC -Djava.system.class.loader=org.structr.StructrClassLoader</argLine>
-					<reuseForks>false</reuseForks>
-					<forkCount>${test.forkCount}</forkCount>
-				</configuration>
-			</plugin>
-			<plugin>
->>>>>>> 90610ac3
 				<artifactId>maven-jar-plugin</artifactId>
 				<version>3.0.2</version>
 				<configuration>
