--- conflicted
+++ resolved
@@ -19,12 +19,8 @@
 		<dependency>
 			<groupId>org.apache.poi</groupId>
 			<artifactId>poi-ooxml</artifactId>
-<<<<<<< HEAD
-			<version>3.16</version>
-=======
 			<version>4.0.1</version>
 			<optional>true</optional>
->>>>>>> 5720353d
 		</dependency>
 		<dependency>
 			<groupId>${project.groupId}</groupId>
