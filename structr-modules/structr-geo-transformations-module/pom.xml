--- conflicted
+++ resolved
@@ -35,22 +35,14 @@
 		<dependency>
 			<groupId>org.geotools</groupId>
 			<artifactId>gt-opengis</artifactId>
-<<<<<<< HEAD
-			<version>13.2</version>
-=======
 			<version>${geotools.version}</version>
 			<optional>true</optional>
->>>>>>> cbaf4439
 		</dependency>
 		<dependency>
 			<groupId>org.geotools</groupId>
 			<artifactId>gt-epsg-hsql</artifactId>
-<<<<<<< HEAD
-			<version>13.2</version>
-=======
 			<version>${geotools.version}</version>
 			<optional>true</optional>
->>>>>>> cbaf4439
 		</dependency>
 		<dependency>
 			<groupId>org.testng</groupId>
@@ -100,25 +92,6 @@
 
 	<build>
 		<plugins>
-			<plugin>
-				<groupId>org.apache.maven.plugins</groupId>
-<<<<<<< HEAD
-				<artifactId>maven-compiler-plugin</artifactId>
-				<version>3.1</version>
-				<configuration>
-					<source>1.8</source>
-					<target>1.8</target>
-					<debug>true</debug>
-=======
-				<artifactId>maven-surefire-plugin</artifactId>
-				<version>2.19.1</version>
-				<configuration>
-					<argLine>-Xmx1g -Duser.timezone=UTC -Djava.system.class.loader=org.structr.StructrClassLoader</argLine>
-					<reuseForks>false</reuseForks>
-					<forkCount>${test.forkCount}</forkCount>
->>>>>>> cbaf4439
-				</configuration>
-			</plugin>
 			<plugin>
 				<artifactId>maven-jar-plugin</artifactId>
 				<version>3.0.2</version>
